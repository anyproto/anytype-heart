//go:build !nogrpcserver && !_test

package main

import (
	"archive/zip"
	"bytes"
	"errors"
	"flag"
	"fmt"
	"io"
	"os"
	"path/filepath"
	"slices"
	"strings"

	"github.com/gogo/protobuf/jsonpb"
	"github.com/gogo/protobuf/types"
	"github.com/hashicorp/go-multierror"
	"github.com/samber/lo"

	"github.com/anyproto/anytype-heart/core/block/export"
	"github.com/anyproto/anytype-heart/core/domain"
	"github.com/anyproto/anytype-heart/pb"
	"github.com/anyproto/anytype-heart/pkg/lib/bundle"
	"github.com/anyproto/anytype-heart/pkg/lib/core/smartblock"
	"github.com/anyproto/anytype-heart/pkg/lib/localstore/addr"
	"github.com/anyproto/anytype-heart/pkg/lib/pb/model"
	"github.com/anyproto/anytype-heart/util/constant"
	"github.com/anyproto/anytype-heart/util/pbtypes"
)

type (
	relationWithFormat interface {
		GetFormat() model.RelationFormat
	}

	objectInfo struct {
		Type, Name string
		SbType     smartblock.SmartBlockType
	}

	customInfo struct {
		isUsed         bool
		id             string
		relationFormat model.RelationFormat
	}

	useCaseInfo struct {
		objects     map[string]objectInfo
		relations   map[string]domain.RelationKey
		types       map[string]domain.TypeKey
		templates   map[string]string
		options     map[string]domain.RelationKey
		fileObjects []string

		// big data
		files     map[string][]byte
		snapshots map[string]*pb.SnapshotWithType
		profile   []byte

		customTypesAndRelations map[string]customInfo

		useCase string
	}

	cliFlags struct {
		analytics, validate, creator   bool
		list, removeRelations, exclude bool
		collectCustomUsageInfo         bool
		path, rules, spaceDashboardId  string
	}
)

func (i customInfo) GetFormat() model.RelationFormat {
	return i.relationFormat
}

func (f cliFlags) isUpdateNeeded() bool {
	return f.analytics || f.creator || f.removeRelations || f.exclude || f.rules != ""
}

<<<<<<< HEAD
const (
	anytypeProfileFilename     = addr.AnytypeProfileId + ".pb"
	lastOpenedSpaceDashboardId = "lastOpened"
)

=======
>>>>>>> bf9d8db2
var (
	errIncorrectFileFound = fmt.Errorf("incorrect protobuf file was found")
	errValidationFailed   = fmt.Errorf("validation failed")
	errSkipObject         = fmt.Errorf("object is invalid, skip it")
)

func main() {
	if err := run(); err != nil {
		fmt.Println(err)
		os.Exit(1)
	}
}

func run() error {
	flags, err := getFlags()
	if err != nil {
		return err
	}
	fileName := filepath.Base(flags.path)
	pathToNewZip := strings.TrimSuffix(flags.path, filepath.Ext(fileName)) + "_new.zip"

	if flags.rules != "" {
		if err = readRules(flags.rules); err != nil {
			return err
		}
	}

	r, err := zip.OpenReader(flags.path)
	if err != nil {
		return fmt.Errorf("cannot open zip file %s: %w", flags.path, err)
	}
	defer r.Close()

	info, err := collectUseCaseInfo(r.File, fileName)
	if err != nil {
		return err
	}
	if info.profile == nil {
		fmt.Println("profile file does not present in archive")
	}

	updateNeeded := flags.isUpdateNeeded()
	var writer *zip.Writer

	if updateNeeded {
		zf, err := os.Create(pathToNewZip)
		if err != nil {
			return fmt.Errorf("failed to create output zip file: %w", err)
		}
		defer zf.Close()

		writer = zip.NewWriter(zf)
		defer writer.Close()
	}

	err = processFiles(info, writer, flags)

	if flags.list {
		listObjects(info)
	}

	if flags.collectCustomUsageInfo {
		printCustomObjectsUsageInfo(info)
	}

	if err != nil {
		if errors.Is(err, errIncorrectFileFound) {
			err = fmt.Errorf("provided zip contains some incorrect data. " +
				"Please examine errors above. You can change object in editor or add some rules to rules.json")
		} else {
			err = fmt.Errorf("an error occurred on protobuf files processing: %w", err)
		}
		_ = os.Remove(pathToNewZip)
		return err
	}

	if updateNeeded {
		fmt.Println("Processed zip is written to ", pathToNewZip)
	} else {
		fmt.Println("No changes to zip file were made")
	}

	return nil
}

func getFlags() (*cliFlags, error) {
	path := flag.String("path", "", "Path to zip archive")
	creator := flag.Bool("creator", false, "Set Anytype profile to LastModifiedDate and Creator")
	list := flag.Bool("list", false, "List all objects in archive")
	valid := flag.Bool("validate", false, "Perform validation upon all objects")
	removeRels := flag.Bool("r", false, "Remove account related relations")
	analytics := flag.Bool("a", false, "Insert analytics context and original id")
	rules := flag.String("rules", "", "Path to file with processing rules")
	exclude := flag.Bool("exclude", false, "Exclude objects that did not pass validation")
	custom := flag.Bool("c", false, "Collect usage information about custom types and relations")
	spaceDashboardId := flag.String("s", "", "Id of object to be set as Space Dashboard")

	flag.Parse()

	if *path == "" {
		return nil, fmt.Errorf("path to zip archive should be specified")
	}

	return &cliFlags{
		analytics:              *analytics,
		list:                   *list,
		removeRelations:        *removeRels,
		validate:               *valid,
		path:                   *path,
		creator:                *creator,
		rules:                  *rules,
		exclude:                *exclude,
		collectCustomUsageInfo: *custom,
		spaceDashboardId:       *spaceDashboardId,
	}, nil
}

func collectUseCaseInfo(files []*zip.File, fileName string) (info *useCaseInfo, err error) {
	info = &useCaseInfo{
		useCase:                 strings.TrimSuffix(fileName, filepath.Ext(fileName)),
		objects:                 make(map[string]objectInfo, len(files)-1),
		relations:               make(map[string]domain.RelationKey, len(files)-1),
		types:                   make(map[string]domain.TypeKey, len(files)-1),
		templates:               make(map[string]string),
		options:                 make(map[string]domain.RelationKey),
		files:                   make(map[string][]byte),
		snapshots:               make(map[string]*pb.SnapshotWithType, len(files)),
		fileObjects:             make([]string, 0),
		customTypesAndRelations: make(map[string]customInfo),
	}
	for _, f := range files {
		if f.FileInfo().IsDir() {
			continue
		}

		data, err := readData(f)
		if err != nil {
			return nil, err
		}

		if isPlainFile(f.Name) {
			info.files[f.Name] = data
			continue
		}

		if f.Name == constant.ProfileFile {
			info.profile = data
			continue
		}

		snapshot, err := extractSnapshotAndType(data, f.Name)
		if err != nil {
			return nil, fmt.Errorf("failed to extract snapshot from file %s: %w", f.Name, err)
		}

		id := pbtypes.GetString(snapshot.Snapshot.Data.Details, bundle.RelationKeyId.String())
		name := pbtypes.GetString(snapshot.Snapshot.Data.Details, bundle.RelationKeyName.String())

		info.objects[id] = objectInfo{
			Type:   pbtypes.GetString(snapshot.Snapshot.Data.Details, bundle.RelationKeyType.String()),
			Name:   name,
			SbType: smartblock.SmartBlockType(snapshot.SbType),
		}

		info.snapshots[f.Name] = snapshot

		switch snapshot.SbType {
		case model.SmartBlockType_STRelation:
			uk := pbtypes.GetString(snapshot.Snapshot.Data.Details, bundle.RelationKeyUniqueKey.String())
			key := strings.TrimPrefix(uk, addr.RelationKeyToIdPrefix)
			info.relations[id] = domain.RelationKey(key)
			format := pbtypes.GetInt64(snapshot.Snapshot.Data.Details, bundle.RelationKeyRelationFormat.String())
			if !bundle.HasRelation(domain.RelationKey(key)) {
				info.customTypesAndRelations[key] = customInfo{id: id, isUsed: false, relationFormat: model.RelationFormat(format)}
			}
		case model.SmartBlockType_STType:
			uk := pbtypes.GetString(snapshot.Snapshot.Data.Details, bundle.RelationKeyUniqueKey.String())
			key := strings.TrimPrefix(uk, addr.ObjectTypeKeyToIdPrefix)
			info.types[id] = domain.TypeKey(key)
			if !bundle.HasObjectTypeByKey(domain.TypeKey(key)) {
				info.customTypesAndRelations[key] = customInfo{id: id, isUsed: false}
			}
		case model.SmartBlockType_SubObject:
			if strings.HasPrefix(id, addr.ObjectTypeKeyToIdPrefix) {
				key := strings.TrimPrefix(id, addr.ObjectTypeKeyToIdPrefix)
				info.types[id] = domain.TypeKey(key)
				if !bundle.HasObjectTypeByKey(domain.TypeKey(key)) {
					info.customTypesAndRelations[key] = customInfo{id: id, isUsed: false}
				}
			} else if strings.HasPrefix(id, addr.RelationKeyToIdPrefix) {
				key := strings.TrimPrefix(id, addr.RelationKeyToIdPrefix)
				info.relations[id] = domain.RelationKey(key)
				format := pbtypes.GetInt64(snapshot.Snapshot.Data.Details, bundle.RelationKeyRelationFormat.String())
				if !bundle.HasRelation(domain.RelationKey(key)) {
					info.customTypesAndRelations[key] = customInfo{id: id, isUsed: false, relationFormat: model.RelationFormat(format)}
				}
			}
		case model.SmartBlockType_Template:
			info.templates[id] = pbtypes.GetString(snapshot.Snapshot.Data.Details, bundle.RelationKeyTargetObjectType.String())
		case model.SmartBlockType_STRelationOption:
			info.options[id] = domain.RelationKey(pbtypes.GetString(snapshot.Snapshot.Data.Details, bundle.RelationKeyRelationKey.String()))
		case model.SmartBlockType_FileObject:
			info.fileObjects = append(info.fileObjects, id)
		}
	}
	return
}

func readData(f *zip.File) ([]byte, error) {
	rd, err := f.Open()
	if err != nil {
		return nil, fmt.Errorf("cannot open pb file %s: %w", f.Name, err)
	}
	defer rd.Close()
	data, err := io.ReadAll(rd)
	if err != nil {
		return nil, fmt.Errorf("cannot read data from file %s: %w", f.Name, err)
	}
	return data, nil
}

func processFiles(info *useCaseInfo, zw *zip.Writer, flags *cliFlags) error {
	var (
		incorrectFileFound bool
		writeNewFile       = flags.isUpdateNeeded()
	)

	if info.profile != nil {
		data, err := processProfile(info, flags.spaceDashboardId)
		if err != nil {
			return err
		}
		if writeNewFile {
			if err = saveDataToZip(zw, constant.ProfileFile, data); err != nil {
				return err
			}
		}
	}

	if writeNewFile {
		for name, data := range info.files {
			if err := saveDataToZip(zw, name, data); err != nil {
				return err
			}
		}
	}

	for name, sn := range info.snapshots {
		newData, err := processSnapshot(sn, info, flags)
		if err != nil {
			if !(flags.exclude && errors.Is(err, errValidationFailed)) {
				// just do not include object that failed validation
				incorrectFileFound = true
			}
			continue
		}

		if newData == nil || !writeNewFile {
			continue
		}
		if err = saveDataToZip(zw, name, newData); err != nil {
			return err
		}
	}

	if incorrectFileFound {
		return errIncorrectFileFound
	}
	return nil
}

func saveDataToZip(zw *zip.Writer, fileName string, data []byte) error {
	if strings.HasSuffix(fileName, ".pb.json") {
		// output of usecase validator is always an archive with protobufs
		fileName = strings.TrimSuffix(fileName, ".json")
	}
	nf, err := zw.Create(fileName)
	if err != nil {
		return fmt.Errorf("failed to create new file %s: %w", fileName, err)
	}
	if _, err = io.Copy(nf, bytes.NewReader(data)); err != nil {
		return fmt.Errorf("failed to copy snapshot to new file %s: %w", fileName, err)
	}
	return nil
}

func processSnapshot(s *pb.SnapshotWithType, info *useCaseInfo, flags *cliFlags) ([]byte, error) {
	if flags.analytics {
		insertAnalyticsData(s.Snapshot, info)
	}

	if flags.removeRelations {
		removeAccountRelatedDetails(s.Snapshot)
	}

	if flags.creator {
		insertCreatorInfo(s.Snapshot)
	}

	if flags.rules != "" {
		processRules(s.Snapshot)
	}

	if flags.validate {
		if err := validate(s, info); err != nil {
			if errors.Is(err, errSkipObject) {
				// some validators register errors mentioning that object can be excluded
				return nil, nil
			}
			fmt.Println(err)
			return nil, errValidationFailed
		}
	}

	if flags.collectCustomUsageInfo {
		collectCustomObjectsUsageInfo(s, info)
	}

	if s.SbType == model.SmartBlockType_AccountOld {
		return s.Snapshot.Marshal()
	}

	return s.Marshal()
}

func extractSnapshotAndType(data []byte, name string) (s *pb.SnapshotWithType, err error) {
	s = &pb.SnapshotWithType{}
	if strings.HasSuffix(name, ".json") {
		if err = jsonpb.UnmarshalString(string(data), s); err != nil {
			return nil, fmt.Errorf("cannot unmarshal snapshot from file %s: %w", name, err)
		}
		if s.SbType == model.SmartBlockType_AccountOld {
			cs := &pb.ChangeSnapshot{}
			if err = jsonpb.UnmarshalString(string(data), cs); err != nil {
				return nil, fmt.Errorf("cannot unmarshal snapshot from file %s: %w", name, err)
			}
			s = &pb.SnapshotWithType{
				Snapshot: cs,
				SbType:   model.SmartBlockType_AccountOld,
			}
		}
		return
	}

	if err = s.Unmarshal(data); err != nil {
		return nil, fmt.Errorf("cannot unmarshal snapshot from file %s: %w", name, err)
	}
	if s.SbType == model.SmartBlockType_AccountOld {
		cs := &pb.ChangeSnapshot{}
		if err = cs.Unmarshal(data); err != nil {
			return nil, fmt.Errorf("cannot unmarshal snapshot from file %s: %w", name, err)
		}
		s = &pb.SnapshotWithType{
			Snapshot: cs,
			SbType:   model.SmartBlockType_AccountOld,
		}
	}
	return s, nil
}

func validate(snapshot *pb.SnapshotWithType, info *useCaseInfo) (err error) {
	isValid := true
	id := pbtypes.GetString(snapshot.Snapshot.Data.Details, bundle.RelationKeyId.String())
	for _, v := range validators {
		if e := v(snapshot, info); e != nil {
			if errors.Is(e, errSkipObject) {
				return errSkipObject
			}
			isValid = false
			err = multierror.Append(err, e)
		}
	}
	if !isValid {
		return fmt.Errorf("object '%s' (name: '%s') is invalid: %w",
			id[len(id)-4:], pbtypes.GetString(snapshot.Snapshot.Data.Details, bundle.RelationKeyName.String()), err)
	}
	return nil
}

func insertAnalyticsData(s *pb.ChangeSnapshot, info *useCaseInfo) {
	if s == nil || s.Data == nil || len(s.Data.Blocks) == 0 {
		return
	}
	root := s.Data.Blocks[0]
	id := pbtypes.GetString(s.Data.Details, bundle.RelationKeyId.String())
	f := root.GetFields().GetFields()

	if f == nil {
		f = make(map[string]*types.Value)
	}
	root.Fields = &types.Struct{Fields: f}
	f["analyticsContext"] = pbtypes.String(info.useCase)
	if f["analyticsOriginalId"] == nil {
		f["analyticsOriginalId"] = pbtypes.String(id)
	}
}

func removeAccountRelatedDetails(s *pb.ChangeSnapshot) {
	for key := range s.Data.Details.Fields {
		switch key {
		case bundle.RelationKeyLastOpenedDate.String(),
			bundle.RelationKeyCreatedDate.String(),
			bundle.RelationKeySpaceId.String(),
			bundle.RelationKeyRelationFormatObjectTypes.String(),
			bundle.RelationKeySourceFilePath.String(),
			bundle.RelationKeyLinks.String(),
			bundle.RelationKeyBacklinks.String(),
			bundle.RelationKeyMentions.String(),
			bundle.RelationKeyWorkspaceId.String(),
			bundle.RelationKeyIdentityProfileLink.String(),
			bundle.RelationKeyAddedDate.String(),
			bundle.RelationKeySyncDate.String(),
			bundle.RelationKeySyncError.String(),
			bundle.RelationKeySyncStatus.String(),
			bundle.RelationKeyChatId.String():

			delete(s.Data.Details.Fields, key)
		}
	}
}

func insertCreatorInfo(s *pb.ChangeSnapshot) {
	s.Data.Details.Fields[bundle.RelationKeyCreator.String()] = pbtypes.String(addr.AnytypeProfileId)
	s.Data.Details.Fields[bundle.RelationKeyLastModifiedBy.String()] = pbtypes.String(addr.AnytypeProfileId)
}

func processProfile(info *useCaseInfo, spaceDashboardId string) ([]byte, error) {
	profile := &pb.Profile{}
	if err := profile.Unmarshal(info.profile); err != nil {
		e := fmt.Errorf("cannot unmarshal profile: %w", err)
		fmt.Println(e)
		return nil, e
	}
	profile.Name = ""
	profile.ProfileId = ""

	if spaceDashboardId != "" {
		profile.SpaceDashboardId = spaceDashboardId
		return profile.Marshal()
	}

	fmt.Println("spaceDashboardId = " + profile.SpaceDashboardId)
	if _, found := info.objects[profile.SpaceDashboardId]; !found && !slices.Contains([]string{lastOpenedSpaceDashboardId}, profile.SpaceDashboardId) {
		err := fmt.Errorf("failed to find Space Dashboard object '%s' among provided", profile.SpaceDashboardId)
		fmt.Println(err)
		return nil, err
	}
	return profile.Marshal()
}

func listObjects(info *useCaseInfo) {
	fmt.Println("\nUsecase '" + info.useCase + "' content:\n\n- General objects:")
	fmt.Println("Id:  " + strings.Repeat(" ", 12) + "Smartblock Type -" + strings.Repeat(" ", 17) + "Type Key - Name")
	for id, obj := range info.objects {
		if lo.Contains([]smartblock.SmartBlockType{
			smartblock.SmartBlockTypeObjectType,
			smartblock.SmartBlockTypeRelation,
			smartblock.SmartBlockTypeSubObject,
			smartblock.SmartBlockTypeTemplate,
			smartblock.SmartBlockTypeRelationOption,
		}, obj.SbType) {
			continue
		}
		key, found := info.types[obj.Type]
		if !found {
			fmt.Printf("type '%s' is not found in the archive\n", obj.Type)
		}
		fmt.Printf("%s:\t%24s - %24s - %s\n", id[len(id)-4:], obj.SbType.String(), key, obj.Name)
	}

	fmt.Println("\n- Types:")
	fmt.Println("Id:  " + strings.Repeat(" ", 24) + "Key - Name")
	for id, key := range info.types {
		obj := info.objects[id]
		fmt.Printf("%s:\t%24s - %s\n", id[len(id)-4:], key, obj.Name)
	}

	fmt.Println("\n- Relations:")
	fmt.Println("Id:  " + strings.Repeat(" ", 24) + "Key - Name")
	for id, key := range info.relations {
		obj := info.objects[id]
		fmt.Printf("%s:\t%24s - %s\n", id[len(id)-4:], key, obj.Name)
	}

	fmt.Println("\n- Templates:")
	fmt.Println("Id:  " + strings.Repeat(" ", 31) + "Name - Target object type id")
	for id, target := range info.templates {
		obj := info.objects[id]
		fmt.Printf("%s:\t%32s - %s\n", id[len(id)-4:], obj.Name, target)
	}

	fmt.Println("\n- Relation Options:")
	fmt.Println("Id:  " + strings.Repeat(" ", 31) + "Name - Relation key")
	for id, key := range info.options {
		obj := info.objects[id]
		fmt.Printf("%s:\t%32s - %s\n", id[len(id)-4:], obj.Name, key)
	}

	fmt.Println("\n- File Objects:")
	fmt.Println("Id:  " + strings.Repeat(" ", 31) + "Name")
	for _, id := range info.fileObjects {
		obj := info.objects[id]
		fmt.Printf("%s:\t%32s\n", id[len(id)-4:], obj.Name)
	}
}

func isPlainFile(name string) bool {
	return strings.HasPrefix(name, export.Files) && !strings.HasPrefix(name, export.FilesObjects)
}<|MERGE_RESOLUTION|>--- conflicted
+++ resolved
@@ -80,14 +80,11 @@
 	return f.analytics || f.creator || f.removeRelations || f.exclude || f.rules != ""
 }
 
-<<<<<<< HEAD
 const (
 	anytypeProfileFilename     = addr.AnytypeProfileId + ".pb"
 	lastOpenedSpaceDashboardId = "lastOpened"
 )
 
-=======
->>>>>>> bf9d8db2
 var (
 	errIncorrectFileFound = fmt.Errorf("incorrect protobuf file was found")
 	errValidationFailed   = fmt.Errorf("validation failed")

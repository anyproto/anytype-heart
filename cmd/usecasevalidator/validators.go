//go:build !nogrpcserver && !_test

package main

import (
	"fmt"
	"slices"
	"strings"

	"github.com/hashicorp/go-multierror"

	"github.com/anyproto/anytype-heart/core/block/editor/widget"
	"github.com/anyproto/anytype-heart/core/block/simple"
	"github.com/anyproto/anytype-heart/core/block/simple/bookmark"
	"github.com/anyproto/anytype-heart/core/block/simple/dataview"
	"github.com/anyproto/anytype-heart/core/block/simple/link"
	"github.com/anyproto/anytype-heart/core/block/simple/text"
	"github.com/anyproto/anytype-heart/core/domain"
	"github.com/anyproto/anytype-heart/pb"
	"github.com/anyproto/anytype-heart/pkg/lib/bundle"
	"github.com/anyproto/anytype-heart/pkg/lib/localstore/addr"
	"github.com/anyproto/anytype-heart/pkg/lib/pb/model"
	"github.com/anyproto/anytype-heart/util/pbtypes"
)

type validator func(snapshot *pb.SnapshotWithType, info *useCaseInfo) error

type keyWithIndex struct {
	key   string
	index int
}

var validators = []validator{
	validateRelationBlocks,
	validateDetails,
	validateObjectTypes,
	validateBlockLinks,
	validateDeleted,
	validateRelationOption,
}

<<<<<<< HEAD
var linksRelations = []string{
	bundle.RelationKeyLinks.String(),
	bundle.RelationKeySourceObject.String(),
	bundle.RelationKeyBacklinks.String(),
	bundle.RelationKeyMentions.String(),
}

func validateRelationLinks(s *pb.SnapshotWithType, info *useCaseInfo) (err error) {
	id := pbtypes.GetString(s.Snapshot.Data.Details, bundle.RelationKeyId.String())
	linksToDelete := make([]keyWithIndex, 0)
	for i, rel := range s.Snapshot.Data.RelationLinks {
		if bundle.HasRelation(rel.Key) {
			continue
		}
		if _, found := info.customTypesAndRelations[rel.Key]; found {
			continue
		}
		linksToDelete = append([]keyWithIndex{{key: rel.Key, index: i}}, linksToDelete...)

	}
	for _, link := range linksToDelete {
		fmt.Println("WARNING: object", id, "contains link to unknown relation:", link.key, ", so it was deleted from snapshot")
		s.Snapshot.Data.RelationLinks = append(s.Snapshot.Data.RelationLinks[:link.index], s.Snapshot.Data.RelationLinks[link.index+1:]...)
	}
	return err
}

=======
>>>>>>> bf9d8db2
func validateRelationBlocks(s *pb.SnapshotWithType, info *useCaseInfo) (err error) {
	id := pbtypes.GetString(s.Snapshot.Data.Details, bundle.RelationKeyId.String())
	var relKeys []string
	for _, b := range s.Snapshot.Data.Blocks {
		if rel := simple.New(b).Model().GetRelation(); rel != nil {
			relKeys = append(relKeys, rel.Key)
		}
	}
	relLinks := pbtypes.RelationLinks(s.Snapshot.Data.GetRelationLinks())
	for _, rk := range relKeys {
		if !relLinks.Has(rk) {
			if rel, errFound := bundle.GetRelation(domain.RelationKey(rk)); errFound == nil {
				s.Snapshot.Data.RelationLinks = append(s.Snapshot.Data.RelationLinks, &model.RelationLink{
					Key:    rk,
					Format: rel.Format,
				})
				continue
			}
			if relInfo, found := info.customTypesAndRelations[rk]; found {
				s.Snapshot.Data.RelationLinks = append(s.Snapshot.Data.RelationLinks, &model.RelationLink{
					Key:    rk,
					Format: relInfo.relationFormat,
				})
				continue
			}
			err = multierror.Append(err, fmt.Errorf("relation '%v' exists in relation block but not in relation links of object %s", rk, id))
		}
	}
	return err
}

func validateDetails(s *pb.SnapshotWithType, info *useCaseInfo) (err error) {
	id := pbtypes.GetString(s.Snapshot.Data.Details, bundle.RelationKeyId.String())

	for k, v := range s.Snapshot.Data.Details.Fields {
		if isLinkRelation(k) {
			continue
		}
		var (
			rel relationWithFormat
			e   error
		)
		rel, e = bundle.GetRelation(domain.RelationKey(k))
		if e != nil {
			var found bool
			rel, found = info.customTypesAndRelations[k]
			if !found {
				err = multierror.Append(err, fmt.Errorf("relation '%s' exists in details of object '%s', but not in the archive", k, id))
				continue
			}
		}
		if !canRelationContainObjectValues(rel.GetFormat()) {
			continue
		}

		var (
			values         = pbtypes.GetStringListValue(v)
			isUpdateNeeded bool
			newValues      = make([]string, 0, len(values))
		)

		for _, val := range values {
			if bundle.HasRelation(domain.RelationKey(strings.TrimPrefix(val, addr.RelationKeyToIdPrefix))) ||
				bundle.HasObjectTypeByKey(domain.TypeKey(strings.TrimPrefix(val, addr.ObjectTypeKeyToIdPrefix))) || val == addr.AnytypeProfileId {
				continue
			}

			if k == bundle.RelationKeyFeaturedRelations.String() {
				if _, found := info.customTypesAndRelations[val]; found {
					continue
				}
			}

			if k == bundle.RelationKeySpaceDashboardId.String() && val == "lastOpened" {
				continue
			}

			_, found := info.objects[val]
			if !found {
				if isBrokenTemplate(k, val) {
					fmt.Println("WARNING: object", id, "is a template with no target type included in the archive, so it will be skipped")
					return errSkipObject
				}
				if isRecommendedRelationsKey(k) {
					// we can exclude recommended relations that are not found, because the majority of types are not imported
					fmt.Println("WARNING: type", id, "contains relation", val, "that is not included in the archive, so this relation will be excluded from the list")
					isUpdateNeeded = true
					continue
				}
				if k == bundle.RelationKeySpaceDashboardId.String() {
					if val == lastOpenedSpaceDashboardId {
						continue
					}
				}
				err = multierror.Append(err, fmt.Errorf("failed to find target id for detail '%s: %s' of object %s", k, val, id))
			} else {
				newValues = append(newValues, val)
			}
		}

		if isUpdateNeeded {
			s.Snapshot.Data.Details.Fields[k] = pbtypes.StringList(newValues)
		}
	}
	return err
}

func validateObjectTypes(s *pb.SnapshotWithType, info *useCaseInfo) (err error) {
	id := pbtypes.GetString(s.Snapshot.Data.Details, bundle.RelationKeyId.String())
	for _, ot := range s.Snapshot.Data.ObjectTypes {
		typeId := strings.TrimPrefix(ot, addr.ObjectTypeKeyToIdPrefix)
		if !bundle.HasObjectTypeByKey(domain.TypeKey(typeId)) {
			if _, found := info.customTypesAndRelations[typeId]; !found {
				err = multierror.Append(err, fmt.Errorf("object '%s' contains unknown object type: %s", id, ot))
			}
		}
	}
	return err
}

func validateBlockLinks(s *pb.SnapshotWithType, info *useCaseInfo) (err error) {
	var (
		id                       = pbtypes.GetString(s.Snapshot.Data.Details, bundle.RelationKeyId.String())
		widgetLinkBlocksToDelete []string
	)

	for _, b := range s.Snapshot.Data.Blocks {
		switch a := simple.New(b).(type) {
		case link.Block:
			target := a.Model().GetLink().TargetBlockId
			_, found := info.objects[target]
			if !found {
				if s.SbType == model.SmartBlockType_Widget {
					if isDefaultWidget(target) {
						continue
					}
					widgetLinkBlocksToDelete = append(widgetLinkBlocksToDelete, b.Id)
					continue
				}
				err = multierror.Append(err, fmt.Errorf("failed to find target id for link '%s' in block '%s' of object '%s'",
					a.Model().GetLink().TargetBlockId, a.Model().Id, id))
			}
		case bookmark.Block:
			target := a.Model().GetBookmark().TargetObjectId
			if target == "" {
				continue
			}
			_, found := info.objects[target]
			if !found {
				err = multierror.Append(err, fmt.Errorf("failed to find target id for bookmark '%s' in block '%s' of object '%s'", target, a.Model().Id, id))
			}
		case text.Block:
			for _, mark := range a.Model().GetText().GetMarks().GetMarks() {
				if mark.Type != model.BlockContentTextMark_Mention && mark.Type != model.BlockContentTextMark_Object {
					continue
				}
				_, found := info.objects[mark.Param]
				if !found {
					err = multierror.Append(err, fmt.Errorf("failed to find target id for mention '%s' in block '%s' of object '%s'",
						mark.Param, a.Model().Id, id))
				}
			}
		case dataview.Block:
			if a.Model().GetDataview().TargetObjectId == "" {
				continue
			}
			_, found := info.objects[a.Model().GetDataview().TargetObjectId]
			if !found {
				err = multierror.Append(err, fmt.Errorf("failed to find target id for dataview '%s' in block '%s' of object '%s'",
					a.Model().GetDataview().TargetObjectId, a.Model().Id, id))
			}
		}
	}
	if err == nil && len(widgetLinkBlocksToDelete) > 0 {
		err = removeWidgetBlocks(s, id, widgetLinkBlocksToDelete)
	}

	return err
}

func validateDeleted(s *pb.SnapshotWithType, _ *useCaseInfo) error {
	id := pbtypes.GetString(s.Snapshot.Data.Details, bundle.RelationKeyId.String())

	if pbtypes.GetBool(s.Snapshot.Data.Details, bundle.RelationKeyIsArchived.String()) {
		fmt.Println("WARNING: object", id, " is archived, so it will be skipped")
		return errSkipObject
	}

	if pbtypes.GetBool(s.Snapshot.Data.Details, bundle.RelationKeyIsDeleted.String()) {
		fmt.Println("WARNING: object", id, " is deleted, so it will be skipped")
		return errSkipObject
	}

	if pbtypes.GetBool(s.Snapshot.Data.Details, bundle.RelationKeyIsUninstalled.String()) {
		fmt.Println("WARNING: object", id, " is uninstalled, so it will be skipped")
		return errSkipObject
	}

	return nil
}

func validateRelationOption(s *pb.SnapshotWithType, info *useCaseInfo) error {
	if s.SbType != model.SmartBlockType_STRelationOption {
		return nil
	}

	key := pbtypes.GetString(s.Snapshot.Data.Details, bundle.RelationKeyRelationKey.String())
	if bundle.HasRelation(domain.RelationKey(key)) {
		return nil
	}

	if _, found := info.customTypesAndRelations[key]; !found {
		id := pbtypes.GetString(s.Snapshot.Data.Details, bundle.RelationKeyId.String())
		fmt.Println("WARNING: relation key", key, "of relation option", id, "is not presented in the archive, so it will be skipped")
		return errSkipObject
	}
	return nil
}

func getRelationLinkByKey(links []*model.RelationLink, key string) *model.RelationLink {
	for _, l := range links {
		if l.Key == key {
			return l
		}
	}
	return nil
}

func snapshotHasKeyForHash(s *pb.SnapshotWithType, hash string) bool {
	for _, k := range s.Snapshot.FileKeys {
		if k.Hash == hash && len(k.Keys) > 0 {
			return true
		}
	}
	return false
}

// these relations will be overwritten on import
func isLinkRelation(k string) bool {
<<<<<<< HEAD
	return slices.Contains(linksRelations, k)
=======
	return slices.Contains([]string{
		bundle.RelationKeyLinks.String(),
		bundle.RelationKeySourceObject.String(),
		bundle.RelationKeyBacklinks.String(),
		bundle.RelationKeyMentions.String(),
	}, k)
>>>>>>> bf9d8db2
}

func canRelationContainObjectValues(format model.RelationFormat) bool {
	switch format {
	case
		model.RelationFormat_status,
		model.RelationFormat_tag,
		model.RelationFormat_object:
		return true
	default:
		return false
	}
}

func isDefaultWidget(target string) bool {
	return slices.Contains([]string{
		widget.DefaultWidgetFavorite,
		widget.DefaultWidgetSet,
		widget.DefaultWidgetRecent,
		widget.DefaultWidgetRecentOpen,
		widget.DefaultWidgetCollection,
	}, target)
}

func isBrokenTemplate(key, value string) bool {
	return key == bundle.RelationKeyTargetObjectType.String() && value == addr.MissingObject
}

func isRecommendedRelationsKey(key string) bool {
	return slices.Contains([]string{
		bundle.RelationKeyRecommendedRelations.String(),
		bundle.RelationKeyRecommendedFeaturedRelations.String(),
		bundle.RelationKeyRecommendedHiddenRelations.String(),
		bundle.RelationKeyRecommendedFileRelations.String(),
	}, key)
}

// removeWidgetBlocks removes link blocks and widget blocks from Widget object.
// For each link block we should remove parent widget block and remove its id from root's children.
// Widget object blocks structure:
//
//	root
//	|--- widget1
//	|    |--- link1
//	|
//	|--- widget2
//	     |--- link2
func removeWidgetBlocks(s *pb.SnapshotWithType, rootId string, linkBlockIds []string) error {
	widgetBlockIds := make([]string, 0, len(linkBlockIds))
	var rootBlock *model.Block

	for _, b := range s.Snapshot.Data.Blocks {
		if b.Id == rootId {
			rootBlock = b
			continue
		}
		// widget block has only one child - link block
		if len(b.ChildrenIds) != 1 {
			continue
		}
		if slices.Contains(linkBlockIds, b.ChildrenIds[0]) {
			widgetBlockIds = append(widgetBlockIds, b.Id)
		}
	}

	if rootBlock == nil {
		return fmt.Errorf("root block not found")
	}

	rootBlock.ChildrenIds = slices.DeleteFunc(rootBlock.ChildrenIds, func(id string) bool {
		return slices.Contains(widgetBlockIds, id)
	})

	blocksToDelete := slices.Concat(widgetBlockIds, linkBlockIds)
	s.Snapshot.Data.Blocks = slices.DeleteFunc(s.Snapshot.Data.Blocks, func(b *model.Block) bool {
		return slices.Contains(blocksToDelete, b.Id)
	})

	return nil
}<|MERGE_RESOLUTION|>--- conflicted
+++ resolved
@@ -39,36 +39,6 @@
 	validateRelationOption,
 }
 
-<<<<<<< HEAD
-var linksRelations = []string{
-	bundle.RelationKeyLinks.String(),
-	bundle.RelationKeySourceObject.String(),
-	bundle.RelationKeyBacklinks.String(),
-	bundle.RelationKeyMentions.String(),
-}
-
-func validateRelationLinks(s *pb.SnapshotWithType, info *useCaseInfo) (err error) {
-	id := pbtypes.GetString(s.Snapshot.Data.Details, bundle.RelationKeyId.String())
-	linksToDelete := make([]keyWithIndex, 0)
-	for i, rel := range s.Snapshot.Data.RelationLinks {
-		if bundle.HasRelation(rel.Key) {
-			continue
-		}
-		if _, found := info.customTypesAndRelations[rel.Key]; found {
-			continue
-		}
-		linksToDelete = append([]keyWithIndex{{key: rel.Key, index: i}}, linksToDelete...)
-
-	}
-	for _, link := range linksToDelete {
-		fmt.Println("WARNING: object", id, "contains link to unknown relation:", link.key, ", so it was deleted from snapshot")
-		s.Snapshot.Data.RelationLinks = append(s.Snapshot.Data.RelationLinks[:link.index], s.Snapshot.Data.RelationLinks[link.index+1:]...)
-	}
-	return err
-}
-
-=======
->>>>>>> bf9d8db2
 func validateRelationBlocks(s *pb.SnapshotWithType, info *useCaseInfo) (err error) {
 	id := pbtypes.GetString(s.Snapshot.Data.Details, bundle.RelationKeyId.String())
 	var relKeys []string
@@ -158,11 +128,6 @@
 					isUpdateNeeded = true
 					continue
 				}
-				if k == bundle.RelationKeySpaceDashboardId.String() {
-					if val == lastOpenedSpaceDashboardId {
-						continue
-					}
-				}
 				err = multierror.Append(err, fmt.Errorf("failed to find target id for detail '%s: %s' of object %s", k, val, id))
 			} else {
 				newValues = append(newValues, val)
@@ -308,16 +273,12 @@
 
 // these relations will be overwritten on import
 func isLinkRelation(k string) bool {
-<<<<<<< HEAD
-	return slices.Contains(linksRelations, k)
-=======
 	return slices.Contains([]string{
 		bundle.RelationKeyLinks.String(),
 		bundle.RelationKeySourceObject.String(),
 		bundle.RelationKeyBacklinks.String(),
 		bundle.RelationKeyMentions.String(),
 	}, k)
->>>>>>> bf9d8db2
 }
 
 func canRelationContainObjectValues(format model.RelationFormat) bool {

package anymark_test

import (
	"bufio"
	"bytes"
	"github.com/stretchr/testify/assert"
	"testing"

	"github.com/anytypeio/go-anytype-middleware/anymark/blocksUtil"

	. "github.com/anytypeio/go-anytype-middleware/anymark"
	"github.com/anytypeio/go-anytype-middleware/anymark/renderer/html"
)

func TestConvertBlocks(t *testing.T) {
	markdown := New(WithRendererOptions(
		html.WithXHTML(),
		html.WithUnsafe(),
	))
	source := []byte("## Hello world!\n Olol*ol*olo \n\n 123123")
	var b bytes.Buffer

	writer := bufio.NewWriter(&b)
	BR := blocksUtil.NewRWriter(writer)

	err := markdown.ConvertBlocks(source, BR)
	if err != nil {
		t.Error(err.Error())
	}

	assert.NotEmpty(t, BR.GetBlocks())
<<<<<<< HEAD
	assert.NotEmpty(t, b)
=======
>>>>>>> 7ce80874
}<|MERGE_RESOLUTION|>--- conflicted
+++ resolved
@@ -29,8 +29,4 @@
 	}
 
 	assert.NotEmpty(t, BR.GetBlocks())
-<<<<<<< HEAD
-	assert.NotEmpty(t, b)
-=======
->>>>>>> 7ce80874
 }
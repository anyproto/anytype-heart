package localstore

import (
	"fmt"
	"strings"
	"sync"

	"github.com/anytypeio/go-anytype-library/core/smartblock"
	"github.com/anytypeio/go-anytype-library/database"
	"github.com/anytypeio/go-anytype-library/pb"
	"github.com/anytypeio/go-anytype-library/pb/model"
	"github.com/gogo/protobuf/proto"
	"github.com/gogo/protobuf/types"
	ds "github.com/ipfs/go-datastore"
	"github.com/ipfs/go-datastore/query"
)

var (
	// PageInfo is stored in db key pattern:
<<<<<<< HEAD
	pagesPrefix         = "pages"
	pagesDetailsBase    = ds.NewKey("/" + pagesPrefix + "/details")
	pagesSnippetBase    = ds.NewKey("/" + pagesPrefix + "/snippet")
	pagesLastOpenedBase = ds.NewKey("/" + pagesPrefix + "/lastopened")
=======
	pagesPrefix           = "pages"
	pagesDetailsBase      = ds.NewKey("/" + pagesPrefix + "/details")
	pagesSnippetBase      = ds.NewKey("/" + pagesPrefix + "/snippet")
	pagesLastStateBase    = ds.NewKey("/" + pagesPrefix + "/state")
	pagesLastOpenedBase   = ds.NewKey("/" + pagesPrefix + "/lastopened")   // deprecated
	pagesLastModifiedBase = ds.NewKey("/" + pagesPrefix + "/lastmodified") // deprecated
>>>>>>> 42abe1c3

	pagesInboundLinksBase  = ds.NewKey("/" + pagesPrefix + "/inbound")
	pagesOutboundLinksBase = ds.NewKey("/" + pagesPrefix + "/outbound")

	_ PageStore = (*dsPageStore)(nil)
)

type dsPageStore struct {
	ds ds.TxnDatastore
	l  sync.Mutex
}

type filterPagesOnly struct{}

func (m *filterPagesOnly) Filter(e query.Entry) bool {
	keyParts := strings.Split(e.Key, "/")
	id := keyParts[len(keyParts)-1]

	t, err := smartblock.SmartBlockTypeFromID(id)
	if err != nil {
		log.Errorf("failed to detect smartblock type for %s: %s", id, err.Error())
		return false
	}

	if t == smartblock.SmartBlockTypePage || t == smartblock.SmartBlockTypeProfilePage {
		return true
	}

	return false
}

func (m *dsPageStore) Schema() string {
	return "https://anytype.io/schemas/page"
}

func (m *dsPageStore) Query(q database.Query) (entries []database.Entry, total int, err error) {
	txn, err := m.ds.NewTransaction(true)
	if err != nil {
		return nil, 0, fmt.Errorf("error when creating txn in datastore: %w", err)
	}
	defer txn.Discard()

	dsq := q.DSQuery(m.Schema())
	dsq.Offset = 0
	dsq.Limit = 0
	dsq.Prefix = pagesDetailsBase.String() + "/"
	dsq.Filters = append([]query.Filter{&filterPagesOnly{}}, dsq.Filters...)
	res, err := txn.Query(dsq)
	if err != nil {
		return nil, 0, fmt.Errorf("error when querying ds: %w", err)
	}

	var results []database.Entry

	offset := q.Offset
	for entry := range res.Next() {
		if offset > 0 {
			offset--
			total++
			continue
		}

		if q.Limit > 0 && len(results) >= q.Limit {
			total++
			continue
		}

		var details model.PageDetails
		err = proto.Unmarshal(entry.Value, &details)
		if err != nil {
			log.Errorf("failed to unmarshal: %s", err.Error())
			continue
		}

		key := ds.NewKey(entry.Key)
		keyList := key.List()
		id := keyList[len(keyList)-1]

		if details.Details == nil || details.Details.Fields == nil {
			details.Details = &types.Struct{Fields: map[string]*types.Value{}}
		}

		details.Details.Fields["id"] = pb.ToValue(id)

		results = append(results, database.Entry{Details: details.Details})
		total++
	}

	return results, total, nil
}

func (m *dsPageStore) Add(page *model.PageInfoWithOutboundLinksIDs) error {
	txn, err := m.ds.NewTransaction(false)
	if err != nil {
		return fmt.Errorf("error when creating txn in datastore: %w", err)
	}
	defer txn.Discard()

	detailsKey := pagesDetailsBase.ChildString(page.Id)
	snippetKey := pagesSnippetBase.ChildString(page.Id)
	outboundKey := pagesOutboundLinksBase.ChildString(page.Id)

	exists, err := txn.Has(detailsKey)
	if err != nil {
		return err
	}
	if exists {
		return ErrDuplicateKey
	}

	b, err := proto.Marshal(page.Info.Details)
	if err != nil {
		return err
	}

	err = txn.Put(detailsKey, b)
	if err != nil {
		return err
	}

	for _, targetPageId := range page.OutboundLinks {
		err = txn.Put(outboundKey.ChildString(targetPageId), nil)
		if err != nil {
			return err
		}

		// add inbound link for the target page
		inboundKey := pagesInboundLinksBase.ChildString(targetPageId)
		err = txn.Put(inboundKey.ChildString(page.Id), nil)
		if err != nil {
			return err
		}
	}

	err = txn.Put(snippetKey, []byte(page.Info.Snippet))
	if err != nil {
		return err
	}

	return txn.Commit()
}

func getDetails(txn ds.Txn, id string) (*model.PageDetails, error) {
	val, err := txn.Get(pagesDetailsBase.ChildString(id))
	if err != nil && err != ds.ErrNotFound {
		return nil, fmt.Errorf("failed to get details: %w", err)
	}

	var details model.PageDetails
	if val != nil {
		err = proto.Unmarshal(val, &details)
		if err != nil {
			return nil, err
		}
	}
	return &details, nil
}

func getPageInfo(txn ds.Txn, id string) (*model.PageInfo, error) {
	val, err := txn.Get(pagesDetailsBase.ChildString(id))
	if err != nil {
<<<<<<< HEAD
		return nil, fmt.Errorf("failed to get details: %w", err)
	}

	var details model.PageDetails
	if val != nil {
		err = proto.Unmarshal(val, &details)
		if err != nil {
			return nil, err
		}
=======
		return nil, fmt.Errorf("failed to get last state: %w", err)
	}

	var state model.State
	err = proto.Unmarshal(val, &state)
	if err != nil {
		return nil, err
	}

	details, err := getDetails(txn, id)
	if err != nil {
		return nil, err
>>>>>>> 42abe1c3
	}

	val, err = txn.Get(pagesSnippetBase.ChildString(id))
	if err != nil && err != ds.ErrNotFound {
		return nil, fmt.Errorf("failed to get snippet: %w", err)
	}

	inboundResults, err := txn.Query(query.Query{
		Prefix:   pagesInboundLinksBase.String() + "/" + id + "/",
		Limit:    1, // we only need to know if there is at least 1 inbound link
		KeysOnly: true,
	})

	// max is 1
	inboundLinks, err := CountAllKeysFromResults(inboundResults)

	val, err = txn.Get(pagesSnippetBase.ChildString(id))
	if err != nil && err != ds.ErrNotFound {
		return nil, fmt.Errorf("failed to get snippet: %w", err)
	}

<<<<<<< HEAD
	return &model.PageInfo{Id: id, Details: details.Details, Snippet: string(val), LastOpened: lastOpened, HasInboundLinks: inboundLinks == 1}, nil
=======
	return &model.PageInfo{Id: id, Details: details.Details, Snippet: string(val), State: &state, HasInboundLinks: inboundLinks == 1}, nil
>>>>>>> 42abe1c3
}

func getPagesInfo(txn ds.Txn, ids []string) ([]*model.PageInfo, error) {
	var pages []*model.PageInfo
	for _, id := range ids {
		var val *model.PageInfo
		val, err := getPageInfo(txn, id)
		if err != nil {
			if strings.HasSuffix(err.Error(), "key not found") {
				continue
			}

			return nil, err
		}

		pages = append(pages, val)
	}

	return pages, nil
}

func getOutboundLinks(txn ds.Txn, id string) ([]string, error) {
	outboundResults, err := txn.Query(query.Query{
		Prefix:   pagesOutboundLinksBase.String() + "/" + id + "/",
		Limit:    0,
		KeysOnly: true,
	})
	if err != nil {
		return nil, err
	}
	return GetAllKeysFromResults(outboundResults)
}

func (m *dsPageStore) GetWithLinksInfoByID(id string) (*model.PageInfoWithLinks, error) {
	txn, err := m.ds.NewTransaction(true)
	if err != nil {
		return nil, fmt.Errorf("error when creating txn in datastore: %w", err)
	}
	defer txn.Discard()

	pages, err := getPagesInfo(txn, []string{id})
	if err != nil {
		return nil, err
	}

	if len(pages) == 0 {
		return nil, fmt.Errorf("page not found")
	}
	page := pages[0]

	inboundResults, err := txn.Query(query.Query{
		Prefix:   pagesInboundLinksBase.String() + "/" + id + "/",
		Limit:    0,
		KeysOnly: true,
	})
	if err != nil {
		return nil, err
	}

	inboundIds, err := GetAllKeysFromResults(inboundResults)
	if err != nil {
		return nil, err
	}

	outboundResults, err := txn.Query(query.Query{
		Prefix:   pagesOutboundLinksBase.String() + "/" + id + "/",
		Limit:    0,
		KeysOnly: true,
	})
	if err != nil {
		return nil, err
	}
	outboundsIds, err := GetAllKeysFromResults(outboundResults)
	if err != nil {
		return nil, err
	}

	inbound, err := getPagesInfo(txn, inboundIds)
	if err != nil {
		return nil, err
	}

	outbound, err := getPagesInfo(txn, outboundsIds)
	if err != nil {
		return nil, err
	}

	return &model.PageInfoWithLinks{
		Id:   id,
		Info: page,
		Links: &model.PageLinksInfo{
			Inbound:  inbound,
			Outbound: outbound,
		},
	}, nil
}

func (m *dsPageStore) GetWithOutboundLinksInfoById(id string) (*model.PageInfoWithOutboundLinks, error) {
	txn, err := m.ds.NewTransaction(true)
	if err != nil {
		return nil, fmt.Errorf("error when creating txn in datastore: %w", err)
	}
	defer txn.Discard()

	pages, err := getPagesInfo(txn, []string{id})
	if err != nil {
		return nil, err
	}

	if len(pages) == 0 {
		return nil, fmt.Errorf("page not found")
	}
	page := pages[0]

	outboundsIds, err := getOutboundLinks(txn, id)
	if err != nil {
		return nil, err
	}

	outbound, err := getPagesInfo(txn, outboundsIds)
	if err != nil {
		return nil, err
	}

	return &model.PageInfoWithOutboundLinks{
		Info:          page,
		OutboundLinks: outbound,
	}, nil
}

func (m *dsPageStore) List() ([]*model.PageInfo, error) {
	txn, err := m.ds.NewTransaction(true)
	if err != nil {
		return nil, fmt.Errorf("error when creating txn in datastore: %w", err)
	}
	defer txn.Discard()
	inboundResults, err := txn.Query(query.Query{
		Prefix:   pagesDetailsBase.String() + "/",
		Limit:    0,
		KeysOnly: true,
	})
	if err != nil {
		return nil, err
	}

	ids, err := GetAllKeysFromResults(inboundResults)
	if err != nil {
		return nil, err
	}

	return getPagesInfo(txn, ids)
}

func (m *dsPageStore) GetByIDs(ids ...string) ([]*model.PageInfo, error) {
	txn, err := m.ds.NewTransaction(true)
	if err != nil {
		return nil, fmt.Errorf("error when creating txn in datastore: %w", err)
	}
	defer txn.Discard()

	return getPagesInfo(txn, ids)
}

func diffSlices(a, b []string) (removed []string, added []string) {
	var amap = map[string]struct{}{}
	var bmap = map[string]struct{}{}

	for _, item := range a {
		amap[item] = struct{}{}
	}

	for _, item := range b {
		if _, exists := amap[item]; !exists {
			added = append(added, item)
		}
		bmap[item] = struct{}{}
	}

	for _, item := range a {
		if _, exists := bmap[item]; !exists {
			removed = append(removed, item)
		}
	}
	return
}

func (m *dsPageStore) Update(id string, details *types.Struct, links []string, snippet *string) error {
	m.l.Lock()
	defer m.l.Unlock()

	txn, err := m.ds.NewTransaction(false)
	if err != nil {
		return fmt.Errorf("error when creating txn in datastore: %w", err)
	}
	defer txn.Discard()

	if details != nil || snippet != nil {
		exInfo, _ := getPageInfo(txn, id)
		if exInfo != nil {
			if exInfo.Details.Equal(details) {
				details = nil
			}

			if snippet != nil && exInfo.Snippet == *snippet {
				snippet = nil
			}
		}
	}

	var addedLinks, removedLinks []string

	if links != nil {
		exLinks, _ := getOutboundLinks(txn, id)
		removedLinks, addedLinks = diffSlices(exLinks, links)
	}

	// underlying commands set the same state each time, but this shouldn't be a problem as we made it in 1 transaction
	if details != nil {
		err = m.updateDetails(txn, id, &model.PageDetails{Details: details})
		if err != nil {
			return err
		}
	}

	if len(addedLinks) > 0 {
		err = m.addLinks(txn, id, addedLinks)
		if err != nil {
			return err
		}
	}

	if len(removedLinks) > 0 {
		err = m.removeLinks(txn, id, removedLinks)
		if err != nil {
			return err
		}
	}

	if snippet != nil {
		err = m.updateSnippet(txn, id, *snippet)
		if err != nil {
			return err
		}
	}

	return txn.Commit()
}

func (m *dsPageStore) addLinks(txn ds.Txn, fromID string, targetIDs []string) error {
	for _, targetID := range targetIDs {
		outboundKey := pagesOutboundLinksBase.ChildString(fromID).ChildString(targetID)
		inboundKey := pagesInboundLinksBase.ChildString(targetID).ChildString(fromID)
		err := txn.Put(outboundKey, nil)
		if err != nil {
			return err
		}

		err = txn.Put(inboundKey, nil)
		if err != nil {
			return err
		}
	}

	return nil
}

func (m *dsPageStore) removeLinks(txn ds.Txn, fromID string, targetIDs []string) error {
	for _, targetID := range targetIDs {
		outboundKey := pagesOutboundLinksBase.ChildString(fromID).ChildString(targetID)
		inboundKey := pagesInboundLinksBase.ChildString(targetID).ChildString(fromID)
		err := txn.Delete(outboundKey)
		if err != nil {
			return err
		}

		err = txn.Delete(inboundKey)
		if err != nil {
			return err
		}
	}

	return nil
}

func (m *dsPageStore) updateDetails(txn ds.Txn, id string, details *model.PageDetails) error {
	detailsKey := pagesDetailsBase.ChildString(id)
	b, err := proto.Marshal(details)
	if err != nil {
		return err
	}

	err = txn.Put(detailsKey, b)
	if err != nil {
		return err
	}

	return nil
}

<<<<<<< HEAD
=======
func (m *dsPageStore) UpdateDetails(state *model.State, id string, details *model.PageDetails) error {
	txn, err := m.ds.NewTransaction(false)
	if err != nil {
		return fmt.Errorf("error when creating txn in datastore: %w", err)
	}
	defer txn.Discard()

	err = m.updateDetails(txn, id, details)
	if err != nil {
		return err
	}

	if state != nil {
		err = m.updateState(txn, id, state)
		if err != nil {
			return err
		}
	}

	return txn.Commit()
}

>>>>>>> 42abe1c3
func (m *dsPageStore) updateSnippet(txn ds.Txn, id string, snippet string) error {
	snippetKey := pagesSnippetBase.ChildString(id)

	err := txn.Put(snippetKey, []byte(snippet))
	if err != nil {
		return err
	}

	return nil
}

func (m *dsPageStore) Delete(id string) error {
	txn, err := m.ds.NewTransaction(false)
	if err != nil {
		return fmt.Errorf("error when creating txn in datastore: %w", err)
	}
	defer txn.Discard()

	detailsKey := pagesDetailsBase.ChildString(id)
	snippetKey := pagesSnippetBase.ChildString(id)
	outboundKey := pagesOutboundLinksBase.ChildString(id)
	inboundKey := pagesInboundLinksBase.ChildString(id)

	exists, err := txn.Has(detailsKey)
	if err != nil {
		return err
	}
	if !exists {
		return ErrNotFound
	}

	err = txn.Delete(detailsKey)
	if err != nil {
		return err
	}

	err = txn.Delete(snippetKey)
	if err != nil {
		return err
	}

	err = txn.Delete(outboundKey)
	if err != nil {
		return err
	}

	inboundResults, err := txn.Query(query.Query{
		Prefix:   inboundKey.String(),
		Limit:    0,
		KeysOnly: true,
	})
	if err != nil {
		return err
	}

	inboundIds, err := GetAllKeysFromResults(inboundResults)
	if err != nil {
		return err
	}

	// remove indexed outbound links from the source pages
	// todo: we have ghost links left
	for _, inboundLinkPageId := range inboundIds {
		err = txn.Delete(pagesOutboundLinksBase.ChildString(inboundLinkPageId).ChildString(id))
		if err != nil {
			return err
		}
	}

	err = txn.Delete(inboundKey)
	if err != nil {
		return err
	}

	return txn.Commit()
}

func (m *dsPageStore) GetDetails(id string) (*model.PageDetails, error) {
	txn, err := m.ds.NewTransaction(true)
	if err != nil {
		return nil, fmt.Errorf("error when creating txn in datastore: %w", err)
	}
	defer txn.Discard()

	return getDetails(txn, id)
}

func NewPageStore(ds ds.TxnDatastore) PageStore {
	return &dsPageStore{
		ds: ds,
	}
}

func (m *dsPageStore) Prefix() string {
	return "pages"
}

func (m *dsPageStore) Indexes() []Index {
	return []Index{}
}<|MERGE_RESOLUTION|>--- conflicted
+++ resolved
@@ -17,19 +17,11 @@
 
 var (
 	// PageInfo is stored in db key pattern:
-<<<<<<< HEAD
-	pagesPrefix         = "pages"
-	pagesDetailsBase    = ds.NewKey("/" + pagesPrefix + "/details")
-	pagesSnippetBase    = ds.NewKey("/" + pagesPrefix + "/snippet")
-	pagesLastOpenedBase = ds.NewKey("/" + pagesPrefix + "/lastopened")
-=======
 	pagesPrefix           = "pages"
 	pagesDetailsBase      = ds.NewKey("/" + pagesPrefix + "/details")
 	pagesSnippetBase      = ds.NewKey("/" + pagesPrefix + "/snippet")
-	pagesLastStateBase    = ds.NewKey("/" + pagesPrefix + "/state")
 	pagesLastOpenedBase   = ds.NewKey("/" + pagesPrefix + "/lastopened")   // deprecated
 	pagesLastModifiedBase = ds.NewKey("/" + pagesPrefix + "/lastmodified") // deprecated
->>>>>>> 42abe1c3
 
 	pagesInboundLinksBase  = ds.NewKey("/" + pagesPrefix + "/inbound")
 	pagesOutboundLinksBase = ds.NewKey("/" + pagesPrefix + "/outbound")
@@ -191,30 +183,18 @@
 func getPageInfo(txn ds.Txn, id string) (*model.PageInfo, error) {
 	val, err := txn.Get(pagesDetailsBase.ChildString(id))
 	if err != nil {
-<<<<<<< HEAD
-		return nil, fmt.Errorf("failed to get details: %w", err)
-	}
-
-	var details model.PageDetails
-	if val != nil {
-		err = proto.Unmarshal(val, &details)
-		if err != nil {
-			return nil, err
-		}
-=======
 		return nil, fmt.Errorf("failed to get last state: %w", err)
+	}
+
+	val, err = txn.Get(pagesSnippetBase.ChildString(id))
+	if err != nil && err != ds.ErrNotFound {
+		return nil, fmt.Errorf("failed to get snippet: %w", err)
 	}
 
 	var state model.State
 	err = proto.Unmarshal(val, &state)
 	if err != nil {
 		return nil, err
-	}
-
-	details, err := getDetails(txn, id)
-	if err != nil {
-		return nil, err
->>>>>>> 42abe1c3
 	}
 
 	val, err = txn.Get(pagesSnippetBase.ChildString(id))
@@ -236,11 +216,7 @@
 		return nil, fmt.Errorf("failed to get snippet: %w", err)
 	}
 
-<<<<<<< HEAD
-	return &model.PageInfo{Id: id, Details: details.Details, Snippet: string(val), LastOpened: lastOpened, HasInboundLinks: inboundLinks == 1}, nil
-=======
-	return &model.PageInfo{Id: id, Details: details.Details, Snippet: string(val), State: &state, HasInboundLinks: inboundLinks == 1}, nil
->>>>>>> 42abe1c3
+	return &model.PageInfo{Id: id, Snippet: string(val), HasInboundLinks: inboundLinks == 1}, nil
 }
 
 func getPagesInfo(txn ds.Txn, ids []string) ([]*model.PageInfo, error) {
@@ -540,9 +516,7 @@
 	return nil
 }
 
-<<<<<<< HEAD
-=======
-func (m *dsPageStore) UpdateDetails(state *model.State, id string, details *model.PageDetails) error {
+func (m *dsPageStore) UpdateDetails(id string, details *model.PageDetails) error {
 	txn, err := m.ds.NewTransaction(false)
 	if err != nil {
 		return fmt.Errorf("error when creating txn in datastore: %w", err)
@@ -554,17 +528,9 @@
 		return err
 	}
 
-	if state != nil {
-		err = m.updateState(txn, id, state)
-		if err != nil {
-			return err
-		}
-	}
-
 	return txn.Commit()
 }
 
->>>>>>> 42abe1c3
 func (m *dsPageStore) updateSnippet(txn ds.Txn, id string, snippet string) error {
 	snippetKey := pagesSnippetBase.ChildString(id)
 

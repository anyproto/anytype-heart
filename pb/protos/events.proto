syntax = "proto3";
package anytype;
option go_package = "pb";

import "pkg/lib/pb/model/protos/models.proto";
import "google/protobuf/struct.proto";

/*
 * Event – type of message, that could be sent from a middleware to the corresponding front-end.
*/
message Event {
    repeated Message messages = 1;
    string contextId = 2;
    anytype.model.Account initiator = 3;
    string traceId = 4;

    message Message {
        string spaceId = 132;
        oneof value {
            Account.Show accountShow = 1;
            Account.Details accountDetails = 201;
            Account.Config.Update accountConfigUpdate = 202;
            Account.Update accountUpdate = 203;
            Account.LinkChallenge accountLinkChallenge = 204;
            Account.LinkChallengeHide accountLinkChallengeHide = 205;

            Object.Details.Set objectDetailsSet = 16;
            Object.Details.Amend objectDetailsAmend = 50;
            Object.Details.Unset objectDetailsUnset = 51;
            Object.Relations.Amend objectRelationsAmend = 52;
            Object.Relations.Remove objectRelationsRemove = 53;

            Object.Remove objectRemove = 54;
            Object.Close objectClose = 65;

            Object.Restrictions.Set objectRestrictionsSet = 55;

            Object.Subscription.Add subscriptionAdd = 60;
            Object.Subscription.Remove subscriptionRemove = 61;
            Object.Subscription.Position subscriptionPosition = 62;
            Object.Subscription.Counters subscriptionCounters = 63;
            Object.Subscription.Groups subscriptionGroups = 64;

            Block.Add blockAdd = 2;
            Block.Delete blockDelete = 3;
            Block.FilesUpload filesUpload = 4;
            Block.MarksInfo marksInfo = 5;

            Block.Set.Fields blockSetFields = 6;
            Block.Set.ChildrenIds blockSetChildrenIds = 7;
            Block.Set.Restrictions blockSetRestrictions = 8;
            Block.Set.BackgroundColor blockSetBackgroundColor = 9;

            Block.Set.Text blockSetText = 10;
            Block.Set.File blockSetFile = 11;
            Block.Set.Link blockSetLink = 13;
            Block.Set.Bookmark blockSetBookmark = 14;
            Block.Set.Align blockSetAlign = 15;
            Block.Set.Div blockSetDiv = 17;
            Block.Set.Relation blockSetRelation = 21;
            Block.Set.Latex blockSetLatex = 25;
            Block.Set.VerticalAlign blockSetVerticalAlign = 36;
            Block.Set.TableRow blockSetTableRow = 37;
            Block.Set.Widget blockSetWidget = 40;

            Block.Dataview.ViewSet blockDataviewViewSet = 19;
            Block.Dataview.ViewDelete blockDataviewViewDelete = 20;
            Block.Dataview.ViewOrder blockDataviewViewOrder = 29;
            Block.Dataview.SourceSet blockDataviewSourceSet = 35; // deprecated, source is no longer used
            Block.Dataview.GroupOrderUpdate blockDataViewGroupOrderUpdate = 38;
            Block.Dataview.ObjectOrderUpdate blockDataViewObjectOrderUpdate = 39;
            Block.Dataview.RelationDelete blockDataviewRelationDelete = 124;
            Block.Dataview.RelationSet blockDataviewRelationSet = 123;
            Block.Dataview.ViewUpdate blockDataviewViewUpdate = 125;
            Block.Dataview.TargetObjectIdSet blockDataviewTargetObjectIdSet = 126;
            Block.Dataview.IsCollectionSet blockDataviewIsCollectionSet = 127;

            // deprecated
            Block.Dataview.OldRelationDelete blockDataviewOldRelationDelete = 24;
            // deprecated
            Block.Dataview.OldRelationSet blockDataviewOldRelationSet = 23;



            User.Block.Join userBlockJoin = 31;
            User.Block.Left userBlockLeft = 32;
            User.Block.SelectRange userBlockSelectRange = 33;
            User.Block.TextRange userBlockTextRange = 34;

            Ping ping = 100;

            Process.New processNew = 101;
            Process.Update processUpdate = 102;
            Process.Done processDone = 103;

            Status.Thread threadStatus = 110;

            File.LimitReached fileLimitReached = 111;
            File.SpaceUsage fileSpaceUsage = 112;
            File.LocalUsage fileLocalUsage = 113;
            File.LimitUpdated fileLimitUpdated = 118;

            Notification.Send notificationSend = 114;
            Notification.Update notificationUpdate = 115;

            Payload.Broadcast payloadBroadcast = 116;

            Membership.Update membershipUpdate = 117;

            Space.SyncStatus.Update spaceSyncStatusUpdate = 119;

            P2PStatus.Update p2pStatusUpdate = 120;

            Import.Finish importFinish = 121;

            Chat.Add chatAdd = 128;
            Chat.Update chatUpdate = 129;
            Chat.UpdateReactions chatUpdateReactions = 130;
            Chat.UpdateReadStatus chatUpdateReadStatus = 134; // received to update per-message read status (if needed to highlight the unread messages in the UI)

            Chat.Delete chatDelete = 131;
            Chat.UpdateState chatStateUpdate = 133; // in case new unread messages received or chat state changed (e.g. message read on another device)
        }
    }

    message Chat {
        message Add {
            string id = 1;
<<<<<<< HEAD
            string orderId = 2; // orderId of the message, used for sorting
=======
            string orderId = 2;
            string afterOrderId = 6;
>>>>>>> f71ca44f
            model.ChatMessage message = 3;
            repeated string subIds = 4;
            repeated google.protobuf.Struct dependencies = 5;
        }
        message Delete {
            string id = 1;
<<<<<<< HEAD
            model.ChatState state = 2; // Chat state. dbState should be persisted after rendered
=======
            repeated string subIds = 2;
>>>>>>> f71ca44f
        }
        message Update {
            string id = 1;
            model.ChatMessage message = 2;
            repeated string subIds = 3;
        }
        message UpdateReactions {
            string id = 1;
            model.ChatMessage.Reactions reactions = 2;
            repeated string subIds = 3;
        }

        message UpdateReadStatus {
            repeated string ids = 1;
            bool isRead = 2;
        }

        message UpdateState {
            model.ChatState state = 1;
        }
    }

    message Account {
        /**
        * Message, that will be sent to the front on each account found after an AccountRecoverRequest
        */
        message Show {
            int32 index = 1; // Number of an account in an all found accounts list
            anytype.model.Account account = 2; // An Account, that has been found for the mnemonic
        }

        message Details {
            string profileId = 1;
            google.protobuf.Struct details = 2;
        }

        message Config {
            message Update {
                anytype.model.Account.Config config = 1;
                anytype.model.Account.Status status = 2;
            }
        }

        message Update {
            anytype.model.Account.Config config = 1;
            anytype.model.Account.Status status = 2;
        }

        message LinkChallenge {
            message ClientInfo {
                string processName = 1;
                string processPath = 2;
                bool signatureVerified = 3;
            }
            string challenge = 1;
            ClientInfo clientInfo = 2;
            model.Account.Auth.LocalApiScope scope = 3;
        }

        message LinkChallengeHide {
            string challenge = 1; // verify code before hiding to protect from MITM attacks
        }
    }

    message Object {
        message Details {
            // Amend (i.e. add a new key-value pair or update an existing key-value pair) existing state
            message Amend {
                message KeyValue {
                    string key = 1;
                    google.protobuf.Value value = 2; // should not be null
                }
                string id = 1; // context objectId
                repeated KeyValue details = 2; // slice of changed key-values
                repeated string subIds = 3;
            }

            // Overwrite current state
            message Set {
                string id = 1; // context objectId
                google.protobuf.Struct details = 2; // can not be a partial state. Should replace client details state
                repeated string subIds = 3;
            }

            // Unset existing detail keys
            message Unset {
                string id = 1; // context objectId
                repeated string keys = 2;
                repeated string subIds = 3;
            }
        }

        message Subscription {

            // Adds new document to subscriptions
            message Add {
                string id = 1; // object id
                string afterId = 2; // id of previous doc in order, empty means first
                string subId = 3; // subscription id
            }

            // Removes document from subscription
            message Remove {
                string id = 1; // object id
                string subId = 2; // subscription id
            }

            // Indicates new position of document
            message Position {
                string id = 1; // object id
                string afterId = 2;  // id of previous doc in order, empty means first
                string subId = 3; // subscription id
            }

            message Counters {
                // total available records
                int64 total = 1;
                // how many records available after
                int64 nextCount = 2;
                // how many records available before
                int64 prevCount = 3;

                string subId = 4; // subscription id
            }

            message Groups {
                string subId = 1;
                anytype.model.Block.Content.Dataview.Group group = 2;
                bool remove = 3;
            }
        }

        message Relations {

            message Amend {
                string id = 1; // context objectId
                repeated anytype.model.RelationLink relationLinks = 2;
            }

            message Remove {
                string id = 1; // context objectId
                repeated string relationKeys = 2;
            }
        }


        message Remove {
            // notifies that objects were removed
            repeated string ids = 1;
        }

        message Restrictions {
            message Set {
                string id = 1;
                anytype.model.Restrictions restrictions = 2;
            }
        }

        message Close {
            string id = 1;
        }
    }
    message Block {
        /*
        * Event to show internal blocks on a client.
         * Example Scenarios
         * A. Block Creation
         * 1. Block A have been created on a client C1
         * 2. Client C2 receives Event.Block.Add(Block A), Event.Block.Update(Page.children)
         * B. Partial block load
         * 1. Client C1 opens Page1, that contains, for example, 133 blocks.
         * 2. M -> F: ShowFullScreen(Root, blocks1-50)
         * 3. M -> F: Block.Add(blocks51-100)
         * 3. M -> F: Block.Add(blocks101-133)
        */
        message Add {
            repeated anytype.model.Block blocks = 1; // id -> block
        }

        /**
        * Middleware to front end event message, that will be sent on one of this scenarios:
        * Precondition: user A opened a block
        * 1. User A drops a set of files/pictures/videos
        * 2. User A creates a MediaBlock and drops a single media, that corresponds to its type.
        */
        message FilesUpload {
            string blockId = 1; // if empty => create new blocks
            repeated string filePath = 2; // filepaths to the files
        }

        /*
         *
        */
        message Delete {
            repeated string blockIds = 1;
        }

        message MarksInfo {
            repeated anytype.model.Block.Content.Text.Mark.Type marksInRange = 1;
        }

        message Set {

            message Relation {
                string id = 1;
                Key key = 2;
                message Key {
                    string value = 1;
                }
            }

            message Fields {
                string id = 1;
                google.protobuf.Struct fields = 2;
            }

            message ChildrenIds {
                string id = 1;
                repeated string childrenIds = 2;
            }

            message Restrictions {
                string id = 1;
                anytype.model.Block.Restrictions restrictions = 2;
            }

            message BackgroundColor {
                string id = 1;
                string backgroundColor = 2;
            }

            message Align {
                string id = 1;
                anytype.model.Block.Align align = 2;
            }

            message VerticalAlign {
                string id = 1;
                anytype.model.Block.VerticalAlign verticalAlign = 2;
            }


            message Text {
                string id = 1;
                Text text = 2;
                Style style = 3;
                Marks marks = 4;
                Checked checked = 5;
                Color color = 6;
                IconEmoji iconEmoji = 7;
                IconImage iconImage = 8;

                message Text {
                    string value = 1;
                }

                message Style {
                    anytype.model.Block.Content.Text.Style value = 1;
                }

                message Marks {
                    anytype.model.Block.Content.Text.Marks value = 1;
                }

                message Checked {
                    bool value = 1;
                }

                message Color {
                    string value = 1;
                }

                message IconEmoji {
                    string value = 1;
                }

                message IconImage {
                    string value = 1;
                }
            }
            message Latex {
                string id = 1;
                Text text = 2;
                message Text {
                    string value = 1;
                }
                Processor processor = 3;
                message Processor {
                    anytype.model.Block.Content.Latex.Processor value = 1;
                }
            }

            message Div {
                string id = 1;
                Style style = 2;

                message Style {
                    anytype.model.Block.Content.Div.Style value = 1;
                }
            }


            message File {
                string id = 1;
                Type type = 2;
                State state = 3;
                Mime mime = 4;
                Hash hash = 5;
                Name name = 6;
                Size size = 7;
                Style style = 8;
                TargetObjectId targetObjectId = 9;

                message Name {
                    string value = 1;
                }

                message Width {
                    int32 value = 1;
                }

                message State {
                    anytype.model.Block.Content.File.State value = 1;
                }

                message Type {
                    anytype.model.Block.Content.File.Type value = 1;
                }

                message Style {
                    anytype.model.Block.Content.File.Style value = 1;
                }

                message Hash {
                    string value = 1;
                }

                message Mime {
                    string value = 1;
                }

                message Size {
                    int64 value = 1;
                }

                message TargetObjectId {
                    string value = 1;
                }
            }


            message Link {
                string id = 1;
                TargetBlockId targetBlockId = 2;
                Style style = 3;
                Fields fields = 4;
                IconSize iconSize = 5;
                CardStyle cardStyle = 6;
                Description description = 7;
                Relations relations = 8;

                message TargetBlockId {
                    string value = 1;
                }

                message Style {
                    anytype.model.Block.Content.Link.Style value = 1;
                }

                message Fields {
                    google.protobuf.Struct value = 1;
                }

                message IconSize {
                    anytype.model.Block.Content.Link.IconSize value = 1;
                }

                message CardStyle {
                    anytype.model.Block.Content.Link.CardStyle value = 1;
                }

                message Description {
                    anytype.model.Block.Content.Link.Description value = 1;
                }

                message Relations {
                    repeated string value = 1;
                }
            }

            message Bookmark {
                string id = 1;
                Url url = 2;
                Title title = 3;
                Description description = 4;
                ImageHash imageHash = 5;
                FaviconHash faviconHash = 6;
                Type type = 7;
                TargetObjectId targetObjectId = 8;
                State state = 9;

                message Url {
                    string value = 1;
                }

                message Title {
                    string value = 1;
                }

                message Description {
                    string value = 1;
                }

                message ImageHash {
                    string value = 1;
                }

                message FaviconHash {
                    string value = 1;
                }

                message Type {
                    anytype.model.LinkPreview.Type value = 1;
                }

                message TargetObjectId {
                    string value = 1;
                }

                message State {
                    anytype.model.Block.Content.Bookmark.State value = 1;
                }
            }

            message TableRow {
                string id = 1;
                IsHeader isHeader = 2;

                message IsHeader {
                    bool value = 1;
                }
            }

            message Widget {
                string id = 1;
                Layout layout = 2;
                Limit limit = 3;
                ViewId viewId = 4;

                message Layout {
                    anytype.model.Block.Content.Widget.Layout value = 1;
                }

                message Limit {
                    int32 value = 1;
                }

                message ViewId {
                    string value = 1;
                }
            }
        }

        message Fill {

            message Details {
                string id = 1;
                google.protobuf.Struct details = 2;
            }

            message DatabaseRecords {
                string id = 1;
                repeated google.protobuf.Struct records = 2;
            }

            message Fields {
                string id = 1;
                google.protobuf.Struct fields = 2;
            }

            message ChildrenIds {
                string id = 1;
                repeated string childrenIds = 2;
            }

            message Restrictions {
                string id = 1;
                anytype.model.Block.Restrictions restrictions = 2;
            }

            message BackgroundColor {
                string id = 1;
                string backgroundColor = 2;
            }

            message Align {
                string id = 1;
                anytype.model.Block.Align align = 2;
            }


            message Text {
                string id = 1;
                Text text = 2;
                Style style = 3;
                Marks marks = 4;
                Checked checked = 5;
                Color color = 6;

                message Text {
                    string value = 1;
                }

                message Style {
                    anytype.model.Block.Content.Text.Style value = 1;
                }

                message Marks {
                    anytype.model.Block.Content.Text.Marks value = 1;
                }

                message Checked {
                    bool value = 1;
                }

                message Color {
                    string value = 1;
                }

            }

            message Div {
                string id = 1;
                Style style = 2;

                message Style {
                    anytype.model.Block.Content.Div.Style value = 1;
                }
            }


            message File {
                string id = 1;
                Type type = 2;
                State state = 3;
                Mime mime = 4;
                Hash hash = 5;
                Name name = 6;
                Size size = 7;
                Style style = 8;

                message Name {
                    string value = 1;
                }

                message Width {
                    int32 value = 1;
                }

                message State {
                    anytype.model.Block.Content.File.State value = 1;
                }

                message Type {
                    anytype.model.Block.Content.File.Type value = 1;
                }

                message Style {
                    anytype.model.Block.Content.File.Style value = 1;
                }

                message Hash {
                    string value = 1;
                }

                message Mime {
                    string value = 1;
                }

                message Size {
                    int64 value = 1;
                }

            }


            message Link {
                string id = 1;
                TargetBlockId targetBlockId = 2;
                Style style = 3;
                Fields fields = 4;

                message TargetBlockId {
                    string value = 1;
                }

                message Style {
                    anytype.model.Block.Content.Link.Style value = 1;
                }

                message Fields {
                    google.protobuf.Struct value = 1;
                }

            }

            message Bookmark {
                string id = 1;
                Url url = 2;
                Title title = 3;
                Description description = 4;
                ImageHash imageHash = 5;
                FaviconHash faviconHash = 6;
                Type type = 7;
                TargetObjectId targetObjectId = 8;


                message Url {
                    string value = 1;
                }

                message Title {
                    string value = 1;
                }

                message Description {
                    string value = 1;
                }

                message ImageHash {
                    string value = 1;
                }

                message FaviconHash {
                    string value = 1;
                }

                message Type {
                    anytype.model.LinkPreview.Type value = 1;
                }

                message TargetObjectId {
                    string value = 1;
                }
            }
        }

        message Dataview {
            // sent when the view have been changed or added
            message ViewSet {
                string id = 1; // dataview block's id
                string viewId = 2; // view id, client should double check this to make sure client doesn't switch the active view in the middle
                anytype.model.Block.Content.Dataview.View view = 3;
            }

            message ViewUpdate {
                string id = 1;
                string viewId = 2;
                repeated Filter filter = 3;
                repeated Relation relation = 4;
                repeated Sort sort = 5;
                Fields fields = 6;

                message Fields {
                    anytype.model.Block.Content.Dataview.View.Type type = 1;
                    string name = 2;
                    string coverRelationKey = 3; // Relation used for cover in gallery
                    bool hideIcon = 4; // Hide icon near name
                    anytype.model.Block.Content.Dataview.View.Size cardSize = 5; // Gallery card size
                    bool coverFit = 6; // Image fits container
                    string groupRelationKey = 7; // Group view by this relationKey
                    bool groupBackgroundColors = 8; // Enable backgrounds in groups
                    int32 pageLimit = 9; // Limit of objects shown in widget
                    string defaultTemplateId = 10; // Id of template object set default for the view
                    string defaultObjectTypeId = 15; // Default object type that is chosen for new object created within the view
                }

                message Filter {
                    oneof operation {
                        Add add = 1;
                        Remove remove = 2;
                        Update update = 3;
                        Move move = 4;
                    }

                    message Add {
                        string afterId = 1;
                        repeated anytype.model.Block.Content.Dataview.Filter items = 2;
                    }
                    message Remove {
                        repeated string ids = 1;
                    }
                    message Update {
                        string id = 1;
                        anytype.model.Block.Content.Dataview.Filter item = 2;
                    }
                    message Move {
                        string afterId = 1;
                        repeated string ids = 2;
                    }
                }

                message Relation {
                    oneof operation {
                        Add add = 1;
                        Remove remove = 2;
                        Update update = 3;
                        Move move = 4;
                    }

                    message Add {
                        string afterId = 1;
                        repeated anytype.model.Block.Content.Dataview.Relation items = 2;
                    }
                    message Remove {
                        repeated string ids = 1;
                    }
                    message Update {
                        string id = 1;
                        anytype.model.Block.Content.Dataview.Relation item = 2;
                    }
                    message Move {
                        string afterId = 1;
                        repeated string ids = 2;
                    }
                }

                message Sort {
                    oneof operation {
                        Add add = 1;
                        Remove remove = 2;
                        Update update = 3;
                        Move move = 4;
                    }

                    message Add {
                        string afterId = 1;
                        repeated anytype.model.Block.Content.Dataview.Sort items = 2;
                    }
                    message Remove {
                        repeated string ids = 1;
                    }
                    message Update {
                        string id = 1;
                        anytype.model.Block.Content.Dataview.Sort item = 2;
                    }
                    message Move {
                        string afterId = 1;
                        repeated string ids = 2;
                    }
                }
            }

            message ViewDelete {
                string id = 1; // dataview block's id
                string viewId = 2; // view id to remove
            }


            message ViewOrder {
                string id = 1; // dataview block's id
                repeated string viewIds = 2; // view ids in new order
            }

            message SourceSet {
                string id = 1; // dataview block's id
                repeated string source = 2;
            }

            message OldRelationDelete {
                string id = 1; // dataview block's id
                string relationKey = 2; // relation key to remove
            }

            // sent when the dataview relation has been changed or added
            message OldRelationSet {
                string id = 1; // dataview block's id
                string relationKey = 2; // relation key to update
                anytype.model.Relation relation = 3;
            }

            message RelationDelete {
                string id = 1; // dataview block's id
                repeated string relationKeys = 2; // relation key to remove
            }

            // sent when the dataview relation has been changed or added
            message RelationSet {
                string id = 1; // dataview block's id
                repeated anytype.model.RelationLink relationLinks = 2; // relation id to update
            }

            message GroupOrderUpdate {
                string id = 1; // dataview block's id
                anytype.model.Block.Content.Dataview.GroupOrder groupOrder = 2;
            }

            message ObjectOrderUpdate {
                string id = 1; // dataview block's id
                string viewId = 2;
                string groupId = 3;
                repeated SliceChange sliceChanges = 4;
            }

            message SliceChange {
                SliceOperation op = 1;
                repeated string ids = 2;
                string afterId = 3;
            }

            enum SliceOperation {
                SliceOperationNone = 0; // not used
                SliceOperationAdd = 1;
                SliceOperationMove = 2;
                SliceOperationRemove = 3;
                SliceOperationReplace = 4;
            }

            message TargetObjectIdSet {
                string id = 1; // dataview block's id
                string targetObjectId = 2;
            }

            message IsCollectionSet {
                string id = 1; // dataview block's id
                bool value = 2;
            }
        }
    }

    message User {
        message Block {

            /**
            *  Middleware to front end event message, that will be sent in this scenario:
            * Precondition: user A opened a block
            * 1. User B opens the same block
            * 2. User A receives a message about p.1
            */
            message Join {
                Account account = 1; // Account of the user, that opened a block
            }

            /**
            *  Middleware to front end event message, that will be sent in this scenario:
            * Precondition: user A and user B opened the same block
            * 1. User B closes the block
            * 2. User A receives a message about p.1
            */
            message Left {
                Account account = 1; // Account of the user, that left the block
            }

            /**
            * Middleware to front end event message, that will be sent in this scenario:
            * Precondition: user A and user B opened the same block
            * 1. User B sets cursor or selects a text region into a text block
            * 2. User A receives a message about p.1
            */
            message TextRange {
                Account account = 1; // Account of the user, that selected a text
                string blockId = 2; // Id of the text block, that have a selection
                anytype.model.Range range = 3; // Range of the selection
            }

            /**
            * Middleware to front end event message, that will be sent in this scenario:
            * Precondition: user A and user B opened the same block
            * 1. User B selects some inner blocks
            * 2. User A receives a message about p.1
            */
            message SelectRange {
                Account account = 1; // Account of the user, that selected blocks
                repeated string blockIdsArray = 2; // Ids of selected blocks.
            }
        }
    }

    message Ping {
        int32 index = 1;
    }

    message Process {
        message New {
            Model.Process process = 1;
        }
        message Update {
            Model.Process process = 1;
        }
        message Done {
            Model.Process process = 1;
        }
    }

    message Status {
        message Thread {
            Summary summary = 1;
            Cafe cafe = 2;
            repeated Account accounts = 3;

            message Summary {
                SyncStatus status = 1;
            }

            message Cafe {
                SyncStatus status = 1;
                int64 lastPulled = 2;
                bool lastPushSucceed = 3;
                PinStatus files = 4;

                message PinStatus {
                    int32 pinning = 1;
                    int32 pinned = 2;
                    int32 failed = 3;
                    int64 updated = 4;
                }
            }

            message Account {
                string id = 1;
                string name = 2;
                string imageHash = 3;
                bool online = 4;
                int64 lastPulled = 5;
                int64 lastEdited = 6;
                repeated Device devices = 7;
            }

            message Device {
                string name = 1;
                bool online = 2;
                int64 lastPulled = 3;
                int64 lastEdited = 4;
            }

            enum SyncStatus {
                Unknown = 0;
                Offline = 1;
                Syncing = 2;
                Synced = 3;
                Failed = 4;
                IncompatibleVersion = 5;
                NetworkNeedsUpdate = 6;
            }
        }
    }

    message File {
        message LimitReached {
            string spaceId = 1;
            string fileId = 2;
        }

        message SpaceUsage {
            uint64 bytesUsage = 1;
            string spaceId = 2;
        }

        message LocalUsage {
            uint64 localBytesUsage = 1;
        }

        message LimitUpdated {
            uint64 bytesLimit = 1;
        }
    }

    message Membership {
        message Update {
            anytype.model.Membership data = 1;
        }
    }

    message Notification {
        message Send {
           anytype.model.Notification notification = 1;
        }
        message Update {
            anytype.model.Notification notification = 1;
        }
    }

    message Payload {
        message Broadcast {
            string payload = 1;
        }
    }

    message Space {
        message SyncStatus {
            message Update {
                string id = 1;
                Status status = 2;
                Network network = 3;
                SyncError error = 4;
                int64 syncingObjectsCounter = 5;
            }
        }
        enum Status {
            Synced = 0;
            Syncing = 1;
            Error = 2;
            Offline = 3;
            NetworkNeedsUpdate = 4;
        }
        enum Network {
            Anytype = 0;
            SelfHost = 1;
            LocalOnly = 2;
        }
        enum SyncError {
            Null = 0;
            StorageLimitExceed = 1;
            IncompatibleVersion = 2;
            NetworkError = 3;
        }
    }
    message P2PStatus {
        message Update {
            string spaceId = 1;
            Status status = 2;
            int64 devicesCounter = 3;
        }

        enum Status {
            NotConnected = 0;
            NotPossible = 1;
            Connected = 2;
            Restricted = 3; // only for ios for now, fallback to NotPossible if not implemented on client
        }
    }

    message Import {
        message Finish {
            string rootCollectionID = 1;
            int64 objectsCount = 2;
            model.Import.Type importType = 3;
        }
    }
}

message ResponseEvent {
    repeated Event.Message messages = 1;
    string contextId = 2;
    string traceId = 4;
}

message Model {
    message Process {
        string id = 1;
        State state = 3;
        Progress progress = 4;
        string spaceId = 5;

        oneof message {
            DropFiles dropFiles = 6;
            Import import= 7;
            Export export= 8;
            SaveFile saveFile = 9;
            Migration migration = 10;
        }

        string error = 11;
        message DropFiles {}
        message Import {}
        message Export {}
        message SaveFile {}
        message Migration {}

        enum State {
            None = 0;
            Running = 1;
            Done = 2;
            Canceled = 3;
            Error = 4;
        }

        message Progress {
            int64 total = 1;
            int64 done = 2;
            string message = 3;
        }
    }
}<|MERGE_RESOLUTION|>--- conflicted
+++ resolved
@@ -126,23 +126,16 @@
     message Chat {
         message Add {
             string id = 1;
-<<<<<<< HEAD
-            string orderId = 2; // orderId of the message, used for sorting
-=======
             string orderId = 2;
             string afterOrderId = 6;
->>>>>>> f71ca44f
             model.ChatMessage message = 3;
             repeated string subIds = 4;
             repeated google.protobuf.Struct dependencies = 5;
         }
         message Delete {
             string id = 1;
-<<<<<<< HEAD
-            model.ChatState state = 2; // Chat state. dbState should be persisted after rendered
-=======
             repeated string subIds = 2;
->>>>>>> f71ca44f
+            model.ChatState state = 3; // Chat state. dbState should be persisted after rendered
         }
         message Update {
             string id = 1;

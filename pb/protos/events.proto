syntax = "proto3";
package anytype;
option go_package = "pb";

import "vendor/github.com/anytypeio/go-anytype-library/pb/model/protos/models.proto";
import "google/protobuf/struct.proto";

/*
 * Event – type of message, that could be sent from a middleware to the corresponding front-end.
*/
message Event {
    repeated Message messages = 1;
    string contextId = 2;
    anytype.model.Account initiator = 3;

    message Message {
        oneof value {
            Account.Show accountShow = 1;
            Account.Details accountDetails = 201;

            Block.Add blockAdd = 2;
            Block.Delete blockDelete = 3;
            Block.FilesUpload filesUpload = 4;
            Block.MarksInfo marksInfo = 5;

            Block.Set.Fields blockSetFields = 6;
            Block.Set.ChildrenIds blockSetChildrenIds = 7;
            Block.Set.Restrictions blockSetRestrictions = 8;
            Block.Set.BackgroundColor blockSetBackgroundColor = 9;

            Block.Set.Text blockSetText = 10;
            Block.Set.File blockSetFile = 11;
            Block.Set.Link blockSetLink = 13;
            Block.Set.Bookmark blockSetBookmark = 14;
            Block.Set.Align blockSetAlign = 15;
            Block.Set.Details blockSetDetails = 16;
            Block.Set.Div blockSetDiv = 17;

            Block.Show blockShow = 20;
            User.Block.Join userBlockJoin = 21;
            User.Block.Left userBlockLeft = 22;
            User.Block.SelectRange userBlockSelectRange = 23;
            User.Block.TextRange userBlockTextRange = 24;

            Ping ping = 100;

            Process.New processNew = 101;
            Process.Update processUpdate = 102;
            Process.Done processDone = 103;
        }
    }

    message Account {
        /**
        * Message, that will be sent to the front on each account found after an AccountRecoverRequest
        */
        message Show {
            int32 index = 1; // Number of an account in an all found accounts list
            anytype.model.Account account = 2; // An Account, that has been found for the mnemonic
        }

        message Details {
            string profileId = 1;
            google.protobuf.Struct details = 2;
        }
    }
    message Block {
        /*
        * Event to show internal blocks on a client.
         * Example Scenarios
         * A. Block Creation
         * 1. Block A have been created on a client C1
         * 2. Client C2 receives Event.Block.Add(Block A), Event.Block.Update(Page.children)
         * B. Partial block load
         * 1. Client C1 opens Page1, that contains, for example, 133 blocks.
         * 2. M -> F: ShowFullScreen(Root, blocks1-50)
         * 3. M -> F: Block.Add(blocks51-100)
         * 3. M -> F: Block.Add(blocks101-133)
        */
        message Add {
            repeated anytype.model.Block blocks = 1; // id -> block
        }

        /*
         * Works with a smart blocks: Page, Dashboard
         * Dashboard opened, click on a page, Rpc.Block.open, Block.ShowFullscreen(PageBlock)
        */
        message Show {
            string rootId = 1; // Root block id
            repeated anytype.model.Block blocks = 2; // dependent blocks (descendants)
            repeated Block.Set.Details details = 3; // details for current and dependent smart blocks
            SmartBlockType type = 4;
        }

        /**
        * Middleware to front end event message, that will be sent on one of this scenarios:
        * Precondition: user A opened a block
        * 1. User A drops a set of files/pictures/videos
        * 2. User A creates a MediaBlock and drops a single media, that corresponds to its type.
        */
        message FilesUpload {
            string blockId = 1; // if empty => create new blocks
            repeated string filePath = 2; // filepaths to the files
        }

        /*
         *
        */
        message Delete {
            repeated string blockIds = 1;
        }

        message MarksInfo {
            repeated anytype.model.Block.Content.Text.Mark.Type marksInRange = 1;
        }

        message Set {

            message Details {
                string id = 1;
                google.protobuf.Struct details = 2;
            }

            message Fields {
                string id = 1;
                google.protobuf.Struct fields = 2;
            }

            message ChildrenIds {
                string id = 1;
                repeated string childrenIds = 2;
            }

            message Restrictions {
                string id = 1;
                anytype.model.Block.Restrictions restrictions = 2;
            }

            message BackgroundColor {
                string id = 1;
                string backgroundColor = 2;
            }

            message Align {
                string id = 1;
                anytype.model.Block.Align align = 2;
            }


            message Text {
                string id = 1;
                Text text = 2;
                Style style = 3;
                Marks marks = 4;
                Checked checked = 5;
                Color color = 6;

                message Text {
                    string value = 1;
                }

                message Style {
                    anytype.model.Block.Content.Text.Style value = 1;
                }

                message Marks {
                    anytype.model.Block.Content.Text.Marks value = 1;
                }

                message Checked {
                    bool value = 1;
                }

                message Color {
                    string value = 1;
                }

            }

            message Div {
                string id = 1;
                Style style = 2;

                message Style {
                    anytype.model.Block.Content.Div.Style value = 1;
                }
            }


            message File {
                string id = 1;
                Type type = 2;
                State state = 3;
                Mime mime = 4;
                Hash hash = 5;
                Name name = 6;
                Size size = 7;

                message Name {
                    string value = 1;
                }

                message Width {
                    int32 value = 1;
                }

                message State {
                    anytype.model.Block.Content.File.State value = 1;
                }

                message Type {
                    anytype.model.Block.Content.File.Type value = 1;
                }

                message Hash {
                    string value = 1;
                }

                message Mime {
                    string value = 1;
                }

                message Size {
                    int64 value = 1;
                }
            }


            message Link {
                string id = 1;
                TargetBlockId targetBlockId = 2;
                Style style = 3;
                Fields fields = 4;

                message TargetBlockId {
                    string value = 1;
                }

                message Style {
                    anytype.model.Block.Content.Link.Style value = 1;
                }

                message Fields {
                    google.protobuf.Struct value = 1;
                }

            }

            message Bookmark {
                string id = 1;
                Url url = 2;
                Title title = 3;
                Description description = 4;
                ImageHash imageHash = 5;
                FaviconHash faviconHash = 6;
                Type type = 7;

                message Url {
                    string value = 1;
                }

                message Title {
                    string value = 1;
                }

                message Description {
                    string value = 1;
                }

                message ImageHash {
                    string value = 1;
                }

                message FaviconHash {
                    string value = 1;
                }

                message Type {
                    anytype.model.LinkPreview.Type value = 1;
                }

            }
        }
    }

    message User {
        message Block {

            /**
            *  Middleware to front end event message, that will be sent in this scenario:
            * Precondition: user A opened a block
            * 1. User B opens the same block
            * 2. User A receives a message about p.1
            */
            message Join {
                Account account = 1; // Account of the user, that opened a block
            }

            /**
            *  Middleware to front end event message, that will be sent in this scenario:
            * Precondition: user A and user B opened the same block
            * 1. User B closes the block
            * 2. User A receives a message about p.1
            */
            message Left {
                Account account = 1; // Account of the user, that left the block
            }

            /**
            * Middleware to front end event message, that will be sent in this scenario:
            * Precondition: user A and user B opened the same block
            * 1. User B sets cursor or selects a text region into a text block
            * 2. User A receives a message about p.1
            */
            message TextRange {
                Account account = 1; // Account of the user, that selected a text
                string blockId = 2; // Id of the text block, that have a selection
                anytype.model.Range range = 3; // Range of the selection
            }

            /**
            * Middleware to front end event message, that will be sent in this scenario:
            * Precondition: user A and user B opened the same block
            * 1. User B selects some inner blocks
            * 2. User A receives a message about p.1
            */
            message SelectRange {
                Account account = 1; // Account of the user, that selected blocks
                repeated string blockIdsArray = 2; // Ids of selected blocks.
            }
        }
    }

    message Ping {
        int32 index = 1;
    }

    message Process {
        message New {
            Model.Process process = 1;
        }
        message Update {
            Model.Process process = 1;
        }
        message Done {
            Model.Process process = 1;
        }
    }

}

<<<<<<< HEAD
enum SmartBlockType {
    Page = 0;
    Home = 1;
    ProfilePage = 2;
    Archive = 3;
    Breadcrumbs = 4;
=======
message ResponseEvent {
    repeated Event.Message messages = 1;
    string contextId = 2;
>>>>>>> cb00380b
}

message Model {
    message Process {
        string id = 1;
        Type type = 2;
        State state = 3;
        Progress progress = 4;

        enum Type {
            DropFiles = 0;
        }

        enum State {
            None = 0;
            Running = 1;
            Done = 2;
            Canceled = 3;
            Error = 4;
        }

        message Progress {
            int64 total = 1;
            int64 done = 2;
        }
    }
}<|MERGE_RESOLUTION|>--- conflicted
+++ resolved
@@ -349,18 +349,17 @@
 
 }
 
-<<<<<<< HEAD
 enum SmartBlockType {
     Page = 0;
     Home = 1;
     ProfilePage = 2;
     Archive = 3;
     Breadcrumbs = 4;
-=======
+}
+
 message ResponseEvent {
     repeated Event.Message messages = 1;
     string contextId = 2;
->>>>>>> cb00380b
 }
 
 message Model {

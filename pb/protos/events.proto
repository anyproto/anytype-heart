--- conflicted
+++ resolved
@@ -30,11 +30,7 @@
             Block.Set.Text blockSetText = 10;
             Block.Set.File blockSetFile = 11;
             Block.Set.Icon blockSetIcon = 12;
-<<<<<<< HEAD
-            Block.Set.Link blockSetLink = 18;
-=======
             Block.Set.Link blockSetLink = 13;
->>>>>>> 5d699389
 
             Block.Show blockShow = 20;
             User.Block.Join userBlockJoin = 21;
@@ -210,7 +206,6 @@
 
             message Link {
                 string id = 1;
-<<<<<<< HEAD
                 TargetBlockId targetBlockId = 2;
                 Style style = 3;
                 Fields fields = 4;
@@ -218,11 +213,6 @@
                 message TargetBlockId {
                     string value = 1;
                 }
-=======
-                Style style = 2;
-                Fields fields = 3;
-                IsArchived isArchived = 4;
->>>>>>> 5d699389
 
                 message Style {
                     anytype.model.Block.Content.Link.Style value = 1;
@@ -231,13 +221,6 @@
                 message Fields {
                     google.protobuf.Struct value = 1;
                 }
-<<<<<<< HEAD
-=======
-
-                message IsArchived {
-                    bool value = 1;
-                }
->>>>>>> 5d699389
             }
         }
     }

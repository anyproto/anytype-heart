--- conflicted
+++ resolved
@@ -53,13 +53,13 @@
     rpc ObjectSetLayout (anytype.Rpc.Object.SetLayout.Request) returns (anytype.Rpc.Object.SetLayout.Response);
     rpc ObjectSetIsFavorite (anytype.Rpc.Object.SetIsFavorite.Request) returns (anytype.Rpc.Object.SetIsFavorite.Response);
     rpc ObjectSetIsArchived (anytype.Rpc.Object.SetIsArchived.Request) returns (anytype.Rpc.Object.SetIsArchived.Response);
+    rpc ObjectListDuplicate (anytype.Rpc.Object.ListDuplicate.Request) returns (anytype.Rpc.Object.ListDuplicate.Response);
     rpc ObjectListDelete (anytype.Rpc.Object.ListDelete.Request) returns (anytype.Rpc.Object.ListDelete.Response);
     rpc ObjectListSetIsArchived (anytype.Rpc.Object.ListSetIsArchived.Request) returns (anytype.Rpc.Object.ListSetIsArchived.Response);
     rpc ObjectListSetIsFavorite (anytype.Rpc.Object.ListSetIsFavorite.Request) returns (anytype.Rpc.Object.ListSetIsFavorite.Response);
     rpc ObjectApplyTemplate (anytype.Rpc.Object.ApplyTemplate.Request) returns (anytype.Rpc.Object.ApplyTemplate.Response);
     // ObjectToSet creates new set from given object and removes object
     rpc ObjectToSet (anytype.Rpc.Object.ToSet.Request) returns (anytype.Rpc.Object.ToSet.Response);
-<<<<<<< HEAD
     rpc ObjectAddWithObjectId (anytype.Rpc.Object.AddWithObjectId.Request) returns (anytype.Rpc.Object.AddWithObjectId.Response);
     rpc ObjectShareByLink (anytype.Rpc.Object.ShareByLink.Request) returns (anytype.Rpc.Object.ShareByLink.Response);
     rpc ObjectOpenBreadcrumbs (anytype.Rpc.Object.OpenBreadcrumbs.Request) returns (anytype.Rpc.Object.OpenBreadcrumbs.Response);
@@ -83,25 +83,6 @@
 
     // ObjectType commands
     // ***
-=======
-
-    rpc ObjectListDuplicate (anytype.Rpc.ObjectList.Duplicate.Request) returns (anytype.Rpc.ObjectList.Duplicate.Response);
-    rpc ObjectListDelete (anytype.Rpc.ObjectList.Delete.Request) returns (anytype.Rpc.ObjectList.Delete.Response);
-    rpc ObjectListSetIsArchived (anytype.Rpc.ObjectList.Set.IsArchived.Request) returns (anytype.Rpc.ObjectList.Set.IsArchived.Response);
-    rpc ObjectListSetIsFavorite (anytype.Rpc.ObjectList.Set.IsFavorite.Request) returns (anytype.Rpc.ObjectList.Set.IsFavorite.Response);
-
-    // TODO: rename BlockSetDetails -> ObjectSetDetails
-    rpc BlockSetDetails (anytype.Rpc.Block.Set.Details.Request) returns (anytype.Rpc.Block.Set.Details.Response);
-
-    // PageCreate just creates the new page, without adding the link to it from some other page
-    // TODO: rename PageCreate -> ObjectCreate
-    rpc PageCreate (anytype.Rpc.Page.Create.Request) returns (anytype.Rpc.Page.Create.Response);
-    // SetCreate just creates the new set, without adding the link to it from some other page
-    rpc SetCreate (anytype.Rpc.Set.Create.Request) returns (anytype.Rpc.Set.Create.Response);
-
-    rpc MetricsSetParameters (anytype.Rpc.Metrics.SetParameters.Request) returns (anytype.Rpc.Metrics.SetParameters.Response);
-    // ## ObjectType
->>>>>>> 4320b579
     rpc ObjectTypeCreate (anytype.Rpc.ObjectType.Create.Request) returns (anytype.Rpc.ObjectType.Create.Response);
     // ObjectTypeList lists all object types both bundled and created by user
     rpc ObjectTypeList (anytype.Rpc.ObjectType.List.Request) returns (anytype.Rpc.ObjectType.List.Response);
@@ -132,16 +113,7 @@
 
     rpc LinkPreview (anytype.Rpc.LinkPreview.Request) returns (anytype.Rpc.LinkPreview.Response);
 
-<<<<<<< HEAD
     rpc UnsplashSearch (anytype.Rpc.Unsplash.Search.Request) returns (anytype.Rpc.Unsplash.Search.Response);
-=======
-    rpc MakeTemplate (anytype.Rpc.MakeTemplate.Request) returns (anytype.Rpc.MakeTemplate.Response);
-    rpc MakeTemplateByObjectType (anytype.Rpc.MakeTemplateByObjectType.Request) returns (anytype.Rpc.MakeTemplateByObjectType.Response);
-    rpc CloneTemplate (anytype.Rpc.CloneTemplate.Request) returns (anytype.Rpc.CloneTemplate.Response);
-    rpc ObjectDuplicate (anytype.Rpc.ObjectDuplicate.Request) returns (anytype.Rpc.ObjectDuplicate.Response);
-
-    rpc UnsplashSearch (anytype.Rpc.UnsplashSearch.Request) returns (anytype.Rpc.UnsplashSearch.Response);
->>>>>>> 4320b579
     // UnsplashDownload downloads picture from unsplash by ID, put it to the IPFS and returns the hash.
     // The artist info is available in the object details
     rpc UnsplashDownload (anytype.Rpc.Unsplash.Download.Request) returns (anytype.Rpc.Unsplash.Download.Response);

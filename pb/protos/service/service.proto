--- conflicted
+++ resolved
@@ -67,11 +67,6 @@
 
     rpc BlockCopy (anytype.Rpc.Block.Copy.Request) returns (anytype.Rpc.Block.Copy.Response);
     rpc BlockPaste (anytype.Rpc.Block.Paste.Request) returns (anytype.Rpc.Block.Paste.Response);
-<<<<<<< HEAD
-=======
-    //    rpc BlockCreateAndCutTo (anytype.Rpc.Block.CreateAndCutTo.Request) returns (anytype.Rpc.Block.CreateAndCutTo.Response);
-    //    rpc BlockCutTo (anytype.Rpc.Block.CutTo.Request) returns (anytype.Rpc.Block.CutTo.Response);
->>>>>>> 3d8e69e7
 
     rpc BlockCut (anytype.Rpc.Block.Cut.Request) returns (anytype.Rpc.Block.Cut.Response);
     rpc BlockExport (anytype.Rpc.Block.Export.Request) returns (anytype.Rpc.Block.Export.Response);

syntax = "proto3";
package anytype;
option go_package = "pb";

import "pkg/lib/pb/model/protos/models.proto";
import "pkg/lib/pb/model/protos/localstore.proto";

import "pb/protos/events.proto";
import "google/protobuf/struct.proto";

/*
 * Rpc is a namespace, that agregates all of the service commands between client and middleware.
 * Structure: Topic > Subtopic > Subsub... > Action > (Request, Response).
 * Request – message from a client.
 * Response – message from a middleware.
*/
message Rpc {
    message App {
        message GetVersion {
            message Request {
            }
            message Response {
                Error error = 1;
                string version = 2;
                string details = 3; // build date, branch and commit

                message Error {
                    Code code = 1;
                    string description = 2;

                    enum Code {
                        NULL = 0;
                        UNKNOWN_ERROR = 1;
                        BAD_INPUT = 2;
                        VERSION_IS_EMPTY = 3;

                        NOT_FOUND = 101;
                        TIMEOUT = 102;
                    }
                }
            }
        }
        message Shutdown {
            message Request {
            }
            message Response {
                Error error = 1;

                message Error {
                    Code code = 1;
                    string description = 2;
                    enum Code {
                        NULL = 0;
                        UNKNOWN_ERROR = 1;
                        BAD_INPUT = 2;

                        NODE_NOT_STARTED = 101;
                    }
                }

            }
        }
    }

    message Wallet {
        message Create {
            /**
            * Front-end-to-middleware request to create a new wallet
            */
            message Request {
                string rootPath = 1; // Path to a wallet directory
            }

            /**
            * Middleware-to-front-end response, that can contain mnemonic of a created account and a NULL error or an empty mnemonic and a non-NULL error
            */
            message Response {
                Error error = 1;
                string mnemonic = 2; // Mnemonic of a new account (sequence of words, divided by spaces)

                message Error {
                    Code code = 1;
                    string description = 2;

                    enum Code {
                        NULL = 0; // No error; mnemonic should be non-empty
                        UNKNOWN_ERROR = 1; // Any other errors
                        BAD_INPUT = 2; // Root path is wrong

                        FAILED_TO_CREATE_LOCAL_REPO = 101;
                        // ...
                    }
                }
            }
        }

        message Recover {
            /**
            * Front end to middleware request-to-recover-a wallet with this mnemonic and a rootPath
            */
            message Request {
                string rootPath = 1; // Path to a wallet directory
                string mnemonic = 2; // Mnemonic of a wallet to recover
            }

            /**
            * Middleware-to-front-end response, that can contain a NULL error or a non-NULL error
            */
            message Response {
                Error error = 1; // Error while trying to recover a wallet
                message Error {
                    Code code = 1;
                    string description = 2;

                    enum Code {
                        NULL = 0; // No error; wallet successfully recovered
                        UNKNOWN_ERROR = 1; // Any other errors
                        BAD_INPUT = 2; // Root path or mnemonic is wrong

                        FAILED_TO_CREATE_LOCAL_REPO = 101;
                    }
                }
            }
        }

        message Convert {
            message Request {
                string mnemonic = 1; // Mnemonic of a wallet to convert
                string entropy = 2; // entropy of a wallet to convert

            }

            message Response {
                Error error = 1; // Error while trying to recover a wallet
                message Error {
                    Code code = 1;
                    string description = 2;

                    enum Code {
                        NULL = 0; // No error; wallet successfully recovered
                        UNKNOWN_ERROR = 1; // Any other errors
                        BAD_INPUT = 2; // mnemonic is wrong
                    }
                }

                string entropy = 2;
                string mnemonic = 3;
            }
        }

    }

    message Account {
        message Config {
            bool enableDataview = 1;
            bool enableDebug = 2;
            bool enableReleaseChannelSwitch = 3;
            bool enableSpaces = 4;

            google.protobuf.Struct extra = 100;
        }

        message Create {
            /**
            * Front end to middleware request-to-create-an account
            */
            message Request {
                string name = 1; // Account name
                oneof avatar {
                    string avatarLocalPath = 2; // Path to an image, that will be used as an avatar of this account
                }


                string alphaInviteCode = 20;
            }

            /**
            * Middleware-to-front-end response for an account creation request, that can contain a NULL error and created account or a non-NULL error and an empty account
            */
            message Response {
                Error error = 1; // Error while trying to create an account
                anytype.model.Account account = 2; // A newly created account; In case of a failure, i.e. error is non-NULL, the account model should contain empty/default-value fields
                Config config = 3; // deprecated, use account
                message Error {
                    Code code = 1;
                    string description = 2;

                    enum Code {
                        NULL = 0; // No error; Account should be non-empty
                        UNKNOWN_ERROR = 1; // Any other errors
                        BAD_INPUT = 2; // Avatar or name is not correct

                        ACCOUNT_CREATED_BUT_FAILED_TO_START_NODE = 101;
                        ACCOUNT_CREATED_BUT_FAILED_TO_SET_NAME = 102;
                        ACCOUNT_CREATED_BUT_FAILED_TO_SET_AVATAR = 103;
                        FAILED_TO_STOP_RUNNING_NODE = 104;

                        BAD_INVITE_CODE = 900;

                        NET_ERROR = 901; // means general network error
                        NET_CONNECTION_REFUSED = 902; // means we wasn't able to connect to the cafe server
                        NET_OFFLINE = 903; // client can additionally support this error code to notify user that device is offline
                    }
                }
            }
        }

        message Recover {
            /**
            * Front end to middleware request-to-start-search of an accounts for a recovered mnemonic.
            * Each of an account that would be found will come with an AccountAdd event
            */
            message Request {
            }

            /**
            * Middleware-to-front-end response to an account recover request, that can contain a NULL error and created account or a non-NULL error and an empty account
            */
            message Response {
                Error error = 1; // Error while trying to recover an account
                message Error {
                    Code code = 1;
                    string description = 2;

                    enum Code {
                        NULL = 0; // No error;
                        UNKNOWN_ERROR = 1; // Any other errors
                        BAD_INPUT = 2;

                        NO_ACCOUNTS_FOUND = 101;
                        NEED_TO_RECOVER_WALLET_FIRST = 102;
                        FAILED_TO_CREATE_LOCAL_REPO = 103;
                        LOCAL_REPO_EXISTS_BUT_CORRUPTED = 104;
                        FAILED_TO_RUN_NODE = 105;
                        WALLET_RECOVER_NOT_PERFORMED = 106;
                        FAILED_TO_STOP_RUNNING_NODE = 107;
                        ANOTHER_ANYTYPE_PROCESS_IS_RUNNING = 108;
                        ACCOUNT_IS_DELETED = 109;
                    }
                }
            }
        }

        message Delete {
            message Request {
                bool revert = 1;
            }

            message Response {
                Error error = 1; // Error while trying to recover an account
                anytype.model.Account.Status status = 2;

                message Error {
                    Code code = 1;
                    string description = 2;

                    enum Code {
                        NULL = 0; // No error;
                        UNKNOWN_ERROR = 1; // Any other errors
                        BAD_INPUT = 2;

                        ACCOUNT_IS_ALREADY_DELETED = 101;
                        ACCOUNT_IS_ACTIVE = 102;
                    }
                }
            }
        }

        message Select {
            /**
            * Front end to middleware request-to-launch-a specific account using account id and a root path
            * User can select an account from those, that came with an AccountAdd events
            */
            message Request {
                string id = 1; // Id of a selected account
                string rootPath = 2; // Root path is optional, set if this is a first request
            }

            /**
            * Middleware-to-front-end response for an account select request, that can contain a NULL error and selected account or a non-NULL error and an empty account
            */
            message Response {
                Error error = 1; // Error while trying to launch/select an account
                anytype.model.Account account = 2; // Selected account
                Config config = 3; // deprecated, use account
                message Error {
                    Code code = 1;
                    string description = 2;

                    enum Code {
                        NULL = 0; // No error
                        UNKNOWN_ERROR = 1; // Any other errors
                        BAD_INPUT = 2; // Id or root path is wrong

                        FAILED_TO_CREATE_LOCAL_REPO = 101;
                        LOCAL_REPO_EXISTS_BUT_CORRUPTED = 102;
                        FAILED_TO_RUN_NODE = 103;
                        FAILED_TO_FIND_ACCOUNT_INFO = 104;
                        LOCAL_REPO_NOT_EXISTS_AND_MNEMONIC_NOT_SET = 105;
                        FAILED_TO_STOP_SEARCHER_NODE = 106;
                        FAILED_TO_RECOVER_PREDEFINED_BLOCKS = 107;
                        ANOTHER_ANYTYPE_PROCESS_IS_RUNNING = 108;

                    }
                }
            }
        }

        message Stop {
            /**
            * Front end to middleware request to stop currently running account node and optionally remove the locally stored data
            */
            message Request {
                bool removeData = 1;
            }

            /**
            * Middleware-to-front-end response for an account stop request
            */
            message Response {
                Error error = 1; // Error while trying to launch/select an account
                message Error {
                    Code code = 1;
                    string description = 2;

                    enum Code {
                        NULL = 0; // No error
                        UNKNOWN_ERROR = 1; // Any other errors
                        BAD_INPUT = 2; // Id or root path is wrong

                        ACCOUNT_IS_NOT_RUNNING = 101;
                        FAILED_TO_STOP_NODE = 102;
                        FAILED_TO_REMOVE_ACCOUNT_DATA = 103;
                    }
                }
            }
        }

        message GetConfig {
            message Get {
                message Request {
                }

            }
        }
    }

    message Workspace {
        message GetCurrent {
            message Request {
            }
            message Response {
                Error error = 1;
                string workspaceId = 2;

                message Error {
                    Code code = 1;
                    string description = 2;

                    enum Code {
                        NULL = 0;
                        UNKNOWN_ERROR = 1;
                        BAD_INPUT = 2;
                        // ...
                    }
                }
            }
        }

        message GetAll {
            message Request {
            }

            message Response {
                Error error = 1;
                repeated string workspaceIds = 2;

                message Error {
                    Code code = 1;
                    string description = 2;

                    enum Code {
                        NULL = 0;
                        UNKNOWN_ERROR = 1;
                        BAD_INPUT = 2;
                        // ...
                    }
                }
            }
        }

        message Create {
            message Request {
                string name = 1;
            }

            message Response {
                Error error = 1;
                string workspaceId = 2;

                message Error {
                    Code code = 1;
                    string description = 2;

                    enum Code {
                        NULL = 0;
                        UNKNOWN_ERROR = 1;
                        BAD_INPUT = 2;
                        // ...
                    }
                }
            }
        }

        message SetIsHighlighted {
            message Request {
                string objectId = 1;
                bool isHighlighted = 2;
            }

            message Response {
                Error error = 1;

                message Error {
                    Code code = 1;
                    string description = 2;

                    enum Code {
                        NULL = 0;
                        UNKNOWN_ERROR = 1;
                        BAD_INPUT = 2;
                        // ...
                    }
                }
            }
        }

        message Select {
            message Request {
                string workspaceId = 1;
            }

            message Response {
                Error error = 1;

                message Error {
                    Code code = 1;
                    string description = 2;

                    enum Code {
                        NULL = 0;
                        UNKNOWN_ERROR = 1;
                        BAD_INPUT = 2;
                        // ...
                    }
                }
            }
        }

        message Export {
            message Request {
                // the path where export files will place
                string path = 1;
                string workspaceId = 2;
            }
            message Response {
                Error error = 1;
                string path = 2;
                ResponseEvent event = 3;

                message Error {
                    Code code = 1;
                    string description = 2;

                    enum Code {
                        NULL = 0;
                        UNKNOWN_ERROR = 1;
                        BAD_INPUT = 2;
                        // ...
                    }
                }
            }
        }

    }

    message Object {
        message Open {
            message Request {
                string contextId = 1; // id of the context blo1k
                string objectId = 2;
                string traceId = 3;
            }

            message Response {
                Error error = 1;
                ResponseEvent event = 2;

                message Error {
                    Code code = 1;
                    string description = 2;

                    enum Code {
                        NULL = 0;
                        UNKNOWN_ERROR = 1;
                        BAD_INPUT = 2;

                        NOT_FOUND = 3;
                        ANYTYPE_NEEDS_UPGRADE = 10; // failed to read unknown data format – need to upgrade anytype
                        // ...
                    }
                }
            }
        }

        message Close {
            message Request {
                string contextId = 1; // deprecated
                string objectId = 2;
            }

            message Response {
                Error error = 1;

                message Error {
                    Code code = 1;
                    string description = 2;

                    enum Code {
                        NULL = 0;
                        UNKNOWN_ERROR = 1;
                        BAD_INPUT = 2;
                        // ...
                    }
                }
            }
        }

        message Show {
            message Request {
                string contextId = 1; // deprecated
                string objectId = 2;
                string traceId = 3;
            }

            message Response {
                Error error = 1;
                ResponseEvent event = 2;

                message Error {
                    Code code = 1;
                    string description = 2;

                    enum Code {
                        NULL = 0;
                        UNKNOWN_ERROR = 1;
                        BAD_INPUT = 2;
                        NOT_FOUND = 3;
                        ANYTYPE_NEEDS_UPGRADE = 10; // failed to read unknown data format – need to upgrade anytype
                        // ...
                    }
                }
            }
        }

        message Create {
            message Request {
                google.protobuf.Struct details = 1; // object details
            }

            message Response {
                Error error = 1;
                string pageId = 3;
                ResponseEvent event = 4;

                message Error {
                    Code code = 1;
                    string description = 2;

                    enum Code {
                        NULL = 0;
                        UNKNOWN_ERROR = 1;
                        BAD_INPUT = 2;
                        // ...
                    }
                }
            }
        }

        message CreateSet {
            message Request {
                repeated string source = 1;
                google.protobuf.Struct details = 2; // if omitted the name of page will be the same with object type
                string templateId = 3; // optional template id for creating from template
            }

            message Response {
                Error error = 1;
                string id = 3;
                ResponseEvent event = 4;

                message Error {
                    Code code = 1;
                    string description = 2;

                    enum Code {
                        NULL = 0;
                        UNKNOWN_ERROR = 1;
                        BAD_INPUT = 2;
                        UNKNOWN_OBJECT_TYPE_URL = 3;
                    }
                }
            }
        }

        message Duplicate {
            message Request {
                string contextId = 1;
            }

            message Response {
                Error error = 1;
                // created template id
                string id = 2;

                message Error {
                    Code code = 1;
                    string description = 2;

                    enum Code {
                        NULL = 0;
                        UNKNOWN_ERROR = 1;
                        BAD_INPUT = 2;
                        // ...
                    }
                }
            }
        }

        message OpenBreadcrumbs {
            message Request {
                string contextId = 1; // deprecated
                string traceId = 2;
            }

            message Response {
                Error error = 1;
                string objectId = 2;
                ResponseEvent event = 3;

                message Error {
                    Code code = 1;
                    string description = 2;

                    enum Code {
                        NULL = 0;
                        UNKNOWN_ERROR = 1;
                        BAD_INPUT = 2;
                        // ...
                    }
                }
            }
        }

        message SetBreadcrumbs {
            message Request {
                string breadcrumbsId = 1;
                repeated string ids = 2; // page ids
            }

            message Response {
                Error error = 1;
                ResponseEvent event = 2;

                message Error {
                    Code code = 1;
                    string description = 2;

                    enum Code {
                        NULL = 0;
                        UNKNOWN_ERROR = 1;
                        BAD_INPUT = 2;
                        // ...
                    }
                }
            }
        }

        message ImportMarkdown {
            message Request {
                string contextId = 1;
                string importPath = 2;
            }

            message Response {
                Error error = 1;
                repeated string rootLinkIds = 2;
                ResponseEvent event = 3;

                message Error {
                    Code code = 1;
                    string description = 2;

                    enum Code {
                        NULL = 0;
                        UNKNOWN_ERROR = 1;
                        BAD_INPUT = 2;
                        // ...
                    }
                }
            }
        }

        message ShareByLink {
            message Request {
                string objectId = 1;
            }

            message Response {
                string link = 1;
                Error error = 2;

                message Error {
                    Code code = 1;
                    string description = 2;

                    enum Code {
                        NULL = 0;
                        UNKNOWN_ERROR = 1;
                        BAD_INPUT = 2;
                        // ...
                    }
                }
            }
        }

        message AddWithObjectId {
            message Request {
                string objectId = 1;
                string payload = 2;
            }

            message Response {
                Error error = 1;

                message Error {
                    Code code = 1;
                    string description = 2;

                    enum Code {
                        NULL = 0;
                        UNKNOWN_ERROR = 1;
                        BAD_INPUT = 2;
                        // ...
                    }
                }
            }
        }

        message Search {
            message Request {
                repeated anytype.model.Block.Content.Dataview.Filter filters = 1;
                repeated anytype.model.Block.Content.Dataview.Sort sorts = 2;
                string fullText = 3;
                int32 offset = 4;
                int32 limit = 5;
                // additional filter by objectTypes
                repeated string objectTypeFilter = 6; // deprecated, to be removed
                // needed keys in details for return, when empty - will return all
                repeated string keys = 7;
            }

            message Response {
                Error error = 1;
                repeated google.protobuf.Struct records = 2;

                message Error {
                    Code code = 1;
                    string description = 2;

                    enum Code {
                        NULL = 0;
                        UNKNOWN_ERROR = 1;
                        BAD_INPUT = 2;
                        // ...
                    }
                }
            }
        }

        message Graph {
            message Request {
                repeated anytype.model.Block.Content.Dataview.Filter filters = 1;
                int32 limit = 2;
                // additional filter by objectTypes
                repeated string objectTypeFilter = 3;
            }

            message Node {
                string id = 1;
                string type = 2;
                string name = 3;
                int32 layout = 4;
                string description = 5;
                string iconImage = 6;
                string iconEmoji = 7;
                bool done = 8;
                int32 relationFormat = 9;
                string snippet = 10;
            }

            message Edge {
                enum Type {
                    Link = 0;
                    Relation = 1;
                }
                string source = 1;
                string target = 2;
                string name = 3;
                Type type = 4;
                string description = 5;
                string iconImage = 6;
                string iconEmoji = 7;
                bool hidden = 8;
            }

            message Response {
                Error error = 1;
                repeated Node nodes = 2;
                repeated Edge edges = 3;

                message Error {
                    Code code = 1;
                    string description = 2;

                    enum Code {
                        NULL = 0;
                        UNKNOWN_ERROR = 1;
                        BAD_INPUT = 2;
                        // ...
                    }
                }
            }
        }

        message SearchSubscribe {
            message Request {
                // (optional) subscription identifier
                // client can provide some string or middleware will generate it automatically
                // if subId is already registered on middleware, the new query will replace previous subscription
                string subId = 1;
                // filters
                repeated anytype.model.Block.Content.Dataview.Filter filters = 2;
                // sorts
                repeated anytype.model.Block.Content.Dataview.Sort sorts = 3;
                // results limit
                int64 limit = 5;
                // initial offset; middleware will find afterId
                int64 offset = 6;
                // (required)  needed keys in details for return, for object fields mw will return (and subscribe) objects as dependent
                repeated string keys = 7;

                // (optional) pagination: middleware will return results after given id
                string afterId = 8;
                // (optional) pagination: middleware will return results before given id
                string beforeId = 9;

                repeated string source = 10;

                string ignoreWorkspace = 12;
                // disable dependent subscription
                bool noDepSubscription = 13;
            }

            message Response {
                Error error = 1;

                repeated google.protobuf.Struct records = 2;
                repeated google.protobuf.Struct dependencies = 3;

                string subId = 4;

                Event.Object.Subscription.Counters counters = 5;

                message Error {
                    Code code = 1;
                    string description = 2;

                    enum Code {
                        NULL = 0;
                        UNKNOWN_ERROR = 1;
                        BAD_INPUT = 2;
                        // ...
                    }
                }
            }
        }

        message SubscribeIds {
            message Request {
                // (optional) subscription identifier
                // client can provide some string or middleware will generate it automatically
                // if subId is already registered on middleware, the new query will replace previous subscription
                string subId = 1;
                // ids for subscribe
                repeated string ids = 2;
                // sorts
                // (required)  needed keys in details for return, for object fields mw will return (and subscribe) objects as dependent
                repeated string keys = 3;

                string ignoreWorkspace = 11;
            }

            message Response {
                Error error = 1;

                repeated google.protobuf.Struct records = 2;
                repeated google.protobuf.Struct dependencies = 3;

                string subId = 4;

                message Error {
                    Code code = 1;
                    string description = 2;

                    enum Code {
                        NULL = 0;
                        UNKNOWN_ERROR = 1;
                        BAD_INPUT = 2;
                        // ...
                    }
                }
            }
        }

        message SearchUnsubscribe {
            message Request {
                repeated string subIds = 1;
            }

            message Response {
                Error error = 1;

                message Error {
                    Code code = 1;
                    string description = 2;

                    enum Code {
                        NULL = 0;
                        UNKNOWN_ERROR = 1;
                        BAD_INPUT = 2;
                    }
                }
            }
        }

        message SetLayout {
            message Request {
                string contextId = 1;
                anytype.model.ObjectType.Layout layout = 3;
            }

            message Response {
                Error error = 1;
                ResponseEvent event = 2;

                message Error {
                    Code code = 1;
                    string description = 2;

                    enum Code {
                        NULL = 0;
                        UNKNOWN_ERROR = 1;
                        BAD_INPUT = 2;
                        // ...
                    }
                }
            }
        }

        message SetIsFavorite {
            message Request {
                string contextId = 1;
                bool isFavorite = 2;
            }

            message Response {
                Error error = 1;
                ResponseEvent event = 2;

                message Error {
                    Code code = 1;
                    string description = 2;

                    enum Code {
                        NULL = 0;
                        UNKNOWN_ERROR = 1;
                        BAD_INPUT = 2;
                        // ...
                    }
                }
            }
        }

        message SetIsArchived {
            message Request {
                string contextId = 1;
                bool isArchived = 2;
            }

            message Response {
                Error error = 1;
                ResponseEvent event = 2;

                message Error {
                    Code code = 1;
                    string description = 2;

                    enum Code {
                        NULL = 0;
                        UNKNOWN_ERROR = 1;
                        BAD_INPUT = 2;
                        // ...
                    }
                }
            }
        }

        message SetObjectType {
            message Request {
                string contextId = 1;
                string objectTypeUrl = 3;
            }
            message Response {
                Error error = 1;
                ResponseEvent event = 2;

                message Error {
                    Code code = 1;
                    string description = 2;

                    enum Code {
                        NULL = 0;
                        UNKNOWN_ERROR = 1;
                        BAD_INPUT = 2;
                        UNKNOWN_OBJECT_TYPE_URL = 3;
                    }
                }
            }
        }

        message SetDetails {
            message Detail {
                string key = 1;
                google.protobuf.Value value = 2; // NUll - removes key
            }
            message Request {
                string contextId = 1;
                repeated Detail details = 2;
            }
            message Response {
                Error error = 1;
                ResponseEvent event = 2;

                message Error {
                    Code code = 1;
                    string description = 2;

                    enum Code {
                        NULL = 0;
                        UNKNOWN_ERROR = 1;
                        BAD_INPUT = 2;
                        // ...
                    }
                }
            }
        }

        message ToSet {
            message Request {
                string contextId = 1;
                repeated string source = 2;
            }

            message Response {
                Error error = 1;
                string setId = 2;

                message Error {
                    Code code = 1;
                    string description = 2;

                    enum Code {
                        NULL = 0;
                        UNKNOWN_ERROR = 1;
                        BAD_INPUT = 2;
                        // ...
                    }
                }
            }
        }

        // Available undo/redo operations
        message UndoRedoCounter {
            int32 undo = 1;
            int32 redo = 2;
        }

        message Undo {
            message Request {
                string contextId = 1; // id of the context object
            }
            message Response {
                Error error = 1;
                ResponseEvent event = 2;
                UndoRedoCounter counters = 3;

                message Error {
                    Code code = 1;
                    string description = 2;

                    enum Code {
                        NULL = 0;
                        UNKNOWN_ERROR = 1;
                        BAD_INPUT = 2;
                        CAN_NOT_MOVE = 3;
                        // ...
                    }
                }
            }
        }

        message Redo {
            message Request {
                string contextId = 1; // id of the context object
            }

            message Response {
                Error error = 1;
                ResponseEvent event = 2;
                UndoRedoCounter counters = 3;

                message Error {
                    Code code = 1;
                    string description = 2;

                    enum Code {
                        NULL = 0;
                        UNKNOWN_ERROR = 1;
                        BAD_INPUT = 2;
                        CAN_NOT_MOVE = 3;
                        // ...
                    }
                }
            }
        }

        message ListDelete {
            // Deletes the object, keys from the local store and unsubscribe from remote changes. Also offloads all orphan files
            message Request {
                repeated string objectIds = 1; // objects to remove
            }
            message Response {
                Error error = 1;
                ResponseEvent event = 2;

                message Error {
                    Code code = 1;
                    string description = 2;

                    enum Code {
                        NULL = 0;
                        UNKNOWN_ERROR = 1;
                        BAD_INPUT = 2;
                        // ...
                    }
                }
            }
        }

        message ListSetIsArchived {
            message Request {
                repeated string objectIds = 1;
                bool isArchived = 2;
            }
            message Response {
                Error error = 1;

                message Error {
                    Code code = 1;
                    string description = 2;

                    enum Code {
                        NULL = 0;
                        UNKNOWN_ERROR = 1;
                        BAD_INPUT = 2;
                        // ...
                    }
                }
            }
        }

        message ListSetIsFavorite {
            message Request {
                repeated string objectIds = 1;
                bool isFavorite = 2;
            }
            message Response {
                Error error = 1;

                message Error {
                    Code code = 1;
                    string description = 2;

                    enum Code {
                        NULL = 0;
                        UNKNOWN_ERROR = 1;
                        BAD_INPUT = 2;
                        // ...
                    }
                }
            }
        }

        message ApplyTemplate {
            message Request {
                string contextId = 1;
                // id of template
                string templateId = 2;
            }

            message Response {
                Error error = 1;

                message Error {
                    Code code = 1;
                    string description = 2;

                    enum Code {
                        NULL = 0;
                        UNKNOWN_ERROR = 1;
                        BAD_INPUT = 2;
                        // ...
                    }
                }
            }
        }

        message ListExport {
            message Request {
                // the path where export files will place
                string path = 1;
                // ids of documents for export, when empty - will export all available docs
                repeated string objectIds = 2;
                // export format
                Format format = 3;
                // save as zip file
                bool zip = 4;
                // include all nested
                bool includeNested = 5;
                // include all files
                bool includeFiles = 6;
            }

            message Response {
                Error error = 1;
                string path = 2;
                int32 succeed = 4;
                ResponseEvent event = 3;

                message Error {
                    Code code = 1;
                    string description = 2;

                    enum Code {
                        NULL = 0;
                        UNKNOWN_ERROR = 1;
                        BAD_INPUT = 2;
                        // ...
                    }
                }
            }

            enum Format {
                Markdown = 0;
                Protobuf = 1;
                JSON = 2;
                DOT = 3;
                SVG = 4;
                GRAPH_JSON = 5;
            }
        }
    }

    message ObjectRelation {
        message Add {
            message Request {
                string contextId = 1;
                anytype.model.Relation relation = 2;
            }

            message Response {
                Error error = 1;
                ResponseEvent event = 2;
                string relationKey = 3; // deprecated
                anytype.model.Relation relation = 4;

                message Error {
                    Code code = 1;
                    string description = 2;

                    enum Code {
                        NULL = 0;
                        UNKNOWN_ERROR = 1;
                        BAD_INPUT = 2;
                    }
                }
            }
        }
        message Update {
            message Request {
                string contextId = 1;
                string relationKey = 2; // key of relation to update
                anytype.model.Relation relation = 3;
            }

            message Response {
                Error error = 1;
                ResponseEvent event = 2;

                message Error {
                    Code code = 1;
                    string description = 2;

                    enum Code {
                        NULL = 0;
                        UNKNOWN_ERROR = 1;
                        BAD_INPUT = 2;
                    }
                }
            }
        }
        message Delete {
            message Request {
                string contextId = 1;
                string relationKey = 2;
            }

            message Response {
                Error error = 1;
                ResponseEvent event = 3;

                message Error {
                    Code code = 1;
                    string description = 2;

                    enum Code {
                        NULL = 0;
                        UNKNOWN_ERROR = 1;
                        BAD_INPUT = 2;
                    }
                }
            }
        }
        message ListAvailable {
            message Request {
                string contextId = 1;
            }
            message Response {
                Error error = 1;
                repeated anytype.model.Relation relations = 2;

                message Error {
                    Code code = 1;
                    string description = 2;

                    enum Code {
                        NULL = 0;
                        UNKNOWN_ERROR = 1;
                        BAD_INPUT = 2;
                        // ...
                    }
                }
            }
        }
        message AddFeatured {
            message Request {
                string contextId = 1;
                repeated string relations = 2;
            }

            message Response {
                Error error = 1;
                ResponseEvent event = 2;

                message Error {
                    Code code = 1;
                    string description = 2;

                    enum Code {
                        NULL = 0;
                        UNKNOWN_ERROR = 1;
                        BAD_INPUT = 2;
                        // ...
                    }
                }
            }
        }
        message RemoveFeatured {
            message Request {
                string contextId = 1;
                repeated string relations = 2;
            }

            message Response {
                Error error = 1;
                ResponseEvent event = 2;

                message Error {
                    Code code = 1;
                    string description = 2;

                    enum Code {
                        NULL = 0;
                        UNKNOWN_ERROR = 1;
                        BAD_INPUT = 2;
                        // ...
                    }
                }
            }
        }
    }

    message ObjectRelationOption {
        message Add {
            message Request {
                string contextId = 1;
                string relationKey = 2; // relation key to add the option
                anytype.model.Relation.Option option = 3; // id of select options will be autogenerated
            }

            message Response {
                Error error = 1;
                ResponseEvent event = 2;
                anytype.model.Relation.Option option = 3;

                message Error {
                    Code code = 1;
                    string description = 2;

                    enum Code {
                        NULL = 0;
                        UNKNOWN_ERROR = 1;
                        BAD_INPUT = 2;
                    }
                }
            }
        }
        message Update {
            message Request {
                string contextId = 1;
                string relationKey = 2; // relation key to add the option
                anytype.model.Relation.Option option = 3; // id of select options will be autogenerated
            }

            message Response {
                Error error = 1;
                ResponseEvent event = 2;

                message Error {
                    Code code = 1;
                    string description = 2;

                    enum Code {
                        NULL = 0;
                        UNKNOWN_ERROR = 1;
                        BAD_INPUT = 2;
                    }
                }
            }
        }
        message Delete {
            message Request {
                string contextId = 1;
                string relationKey = 2; // relation key to add the option
                string optionId = 3; // id of select options to remove
                bool confirmRemoveAllValuesInRecords = 4; // confirm remove all values in records
            }

            message Response {
                Error error = 1;
                ResponseEvent event = 2;

                message Error {
                    Code code = 1;
                    string description = 2;

                    enum Code {
                        NULL = 0;
                        UNKNOWN_ERROR = 1;
                        BAD_INPUT = 2;
                        SOME_RECORDS_HAS_RELATION_VALUE_WITH_THIS_OPTION = 3; // need to confirm with confirmRemoveAllValuesInRecords=true
                    }
                }
            }
        }
    }

    message ObjectType {
        message List {
            message Request {
            }

            message Response {
                Error error = 1;
                repeated anytype.model.ObjectType objectTypes = 2;

                message Error {
                    Code code = 1;
                    string description = 2;

                    enum Code {
                        NULL = 0;
                        UNKNOWN_ERROR = 1;
                        BAD_INPUT = 2;
                        // ...
                    }
                }
            }
        }
        message Create {
            message Request {
                anytype.model.ObjectType objectType = 1;
            }

            message Response {
                Error error = 1;
                anytype.model.ObjectType objectType = 2;

                message Error {
                    Code code = 1;
                    string description = 2;

                    enum Code {
                        NULL = 0;
                        UNKNOWN_ERROR = 1;
                        BAD_INPUT = 2;
                        UNKNOWN_OBJECT_TYPE_URL = 3;
                        // ...
                    }
                }
            }
        }
        message Relation {
            message Add {
                message Request {
                    string objectTypeUrl = 1;
                    repeated anytype.model.Relation relations = 2;
                }

                message Response {
                    Error error = 1;
                    repeated anytype.model.Relation relations = 2;

                    message Error {
                        Code code = 1;
                        string description = 2;

                        enum Code {
                            NULL = 0;
                            UNKNOWN_ERROR = 1;
                            BAD_INPUT = 2;
                            UNKNOWN_OBJECT_TYPE_URL = 3;
                            READONLY_OBJECT_TYPE = 4;
                            // ...
                        }
                    }
                }
            }
            message Remove {
                message Request {
                    string objectTypeUrl = 1;
                    string relationKey = 2;
                }

                message Response {
                    Error error = 1;

                    message Error {
                        Code code = 1;
                        string description = 2;

                        enum Code {
                            NULL = 0;
                            UNKNOWN_ERROR = 1;
                            BAD_INPUT = 2;
                            UNKNOWN_OBJECT_TYPE_URL = 3;
                            READONLY_OBJECT_TYPE = 4;
                            // ...
                        }
                    }
                }
            }
            message Update {
                message Request {
                    string objectTypeUrl = 1;
                    anytype.model.Relation relation = 2;
                }

                message Response {
                    Error error = 1;

                    message Error {
                        Code code = 1;
                        string description = 2;

                        enum Code {
                            NULL = 0;
                            UNKNOWN_ERROR = 1;
                            BAD_INPUT = 2;
                            UNKNOWN_OBJECT_TYPE_URL = 3;
                            READONLY_OBJECT_TYPE = 4;
                            // ...
                        }
                    }
                }
            }
            message List {
                message Request {
                    string objectTypeUrl = 1;
                    bool appendRelationsFromOtherTypes = 2; // add relations from other object types in the end
                }

                message Response {
                    Error error = 1;
                    repeated anytype.model.Relation relations = 2;

                    message Error {
                        Code code = 1;
                        string description = 2;

                        enum Code {
                            NULL = 0;
                            UNKNOWN_ERROR = 1;
                            BAD_INPUT = 2;
                            UNKNOWN_OBJECT_TYPE_URL = 3;
                            // ...
                        }
                    }
                }
            }
        }
    }

    message History {
        message Version {
            string id = 1;
            repeated string previousIds = 2;
            string authorId = 3;
            string authorName = 4;
            int64 time = 5;
            int64 groupId = 6;
        }

        // returns list of versions (changes)
        message GetVersions {
            message Request {
                string pageId = 1;
                // when indicated, results will include versions before given id
                string lastVersionId = 2;
                // desired count of versions
                int32 limit = 3;
            }

            message Response {
                Error error = 1;
                repeated Version versions = 2;

                message Error {
                    Code code = 1;
                    string description = 2;

                    enum Code {
                        NULL = 0;
                        UNKNOWN_ERROR = 1;
                        BAD_INPUT = 2;
                        // ...
                    }
                }
            }
        }

        // returns blockShow event for given version
        message ShowVersion {
            message Request {
                string pageId = 1;
                string versionId = 2;
                string traceId = 3;
            }

            message Response {
                Error error = 1;
                Event.Object.Show objectShow = 2;
                History.Version version = 3;
                string traceId = 4;

                message Error {
                    Code code = 1;
                    string description = 2;

                    enum Code {
                        NULL = 0;
                        UNKNOWN_ERROR = 1;
                        BAD_INPUT = 2;
                        // ...
                    }
                }
            }
        }

        message SetVersion {
            message Request {
                string pageId = 1;
                string versionId = 2;
            }

            message Response {
                Error error = 1;

                message Error {
                    Code code = 1;
                    string description = 2;

                    enum Code {
                        NULL = 0;
                        UNKNOWN_ERROR = 1;
                        BAD_INPUT = 2;
                        // ...
                    }
                }
            }
        }
    }

    message File {
        message Offload {
            message Request {
                string id = 1;
                bool includeNotPinned = 2;
            }
            message Response {
                Error error = 1;
                uint64 bytesOffloaded = 2;

                message Error {
                    Code code = 1;
                    string description = 2;

                    enum Code {
                        NULL = 0;
                        UNKNOWN_ERROR = 1;
                        BAD_INPUT = 2;
                        // ...
                        NODE_NOT_STARTED = 103;
                        FILE_NOT_YET_PINNED = 104;

                    }
                }
            }
        }
        message ListOffload {
            message Request {
                repeated string onlyIds = 1; // empty means all
                bool includeNotPinned = 2; // false mean not-yet-pinned files will be not
            }

            message Response {
                Error error = 1;
                int32 filesOffloaded = 2;
                uint64 bytesOffloaded = 3;
                message Error {
                    Code code = 1;
                    string description = 2;

                    enum Code {
                        NULL = 0;
                        UNKNOWN_ERROR = 1;
                        BAD_INPUT = 2;
                        // ...
                        NODE_NOT_STARTED = 103;

                    }
                }
            }
        }
        message Upload {
            message Request {
                string url = 1;
                string localPath = 2;
                anytype.model.Block.Content.File.Type type = 3;
                bool disableEncryption = 4; // deprecated, has no affect
                anytype.model.Block.Content.File.Style style = 5;

            }

            message Response {
                Error error = 1;
                string hash = 2;

                message Error {
                    Code code = 1;
                    string description = 2;

                    enum Code {
                        NULL = 0;
                        UNKNOWN_ERROR = 1;
                        BAD_INPUT = 2;
                    }
                }
            }
        }
        message Download {
            message Request {
                string hash = 1;
                string path = 2; // path to save file. Temp directory is used if empty
            }

            message Response {
                Error error = 1;
                string localPath = 2;

                message Error {
                    Code code = 1;
                    string description = 2;

                    enum Code {
                        NULL = 0;
                        UNKNOWN_ERROR = 1;
                        BAD_INPUT = 2;
                        NOT_FOUND = 3;
                    }
                }
            }
        }
        message Drop {
            message Request {
                string contextId = 1;
                string dropTargetId = 2; // id of the simple block to insert considering position
                anytype.model.Block.Position position = 3;  // position relatively to the dropTargetId simple block
                repeated string localFilePaths = 4;
            }
            message Response {
                Error error = 1;
                ResponseEvent event = 2;
                message Error {
                    Code code = 1;
                    string description = 2;

                    enum Code {
                        NULL = 0;
                        UNKNOWN_ERROR = 1;
                        BAD_INPUT = 2;
                        // ...
                    }
                }
            }
        }
    }

    message Navigation {
        enum Context {
            Navigation = 0;
            MoveTo = 1; // do not show sets/archive
            LinkTo = 2; // same for mention, do not show sets/archive
        }

        message ListObjects {
            message Request {
                Context context = 1;
                string fullText = 2;
                int32 limit = 3;
                int32 offset = 4;
            }

            message Response {
                Error error = 1;
                repeated anytype.model.ObjectInfo objects = 2;

                message Error {
                    Code code = 1;
                    string description = 2;

                    enum Code {
                        NULL = 0;
                        UNKNOWN_ERROR = 1;
                        BAD_INPUT = 2;
                        // ...
                    }
                }
            }
        }

        /*
          * Get the info for page alongside with info for all inbound and outbound links from/to this page
        */
        message GetObjectInfoWithLinks {
            message Request {
                string objectId = 1;
                Context context = 2;
            }

            message Response {
                Error error = 1;
                anytype.model.ObjectInfoWithLinks object = 2;

                message Error {
                    Code code = 1;
                    string description = 2;

                    enum Code {
                        NULL = 0;
                        UNKNOWN_ERROR = 1;
                        BAD_INPUT = 2;
                        // ...
                    }
                }
            }
        }
    }

    message Template {
        message CreateFromObject {
            message Request {
                // id of block for making them template
                string contextId = 1;
            }

            message Response {
                Error error = 1;
                // created template id
                string id = 2;

                message Error {
                    Code code = 1;
                    string description = 2;

                    enum Code {
                        NULL = 0;
                        UNKNOWN_ERROR = 1;
                        BAD_INPUT = 2;
                        // ...
                    }
                }
            }
        }
        message CreateFromObjectType {
            message Request {
                // id of desired object type
                string objectType = 1;
            }

            message Response {
                Error error = 1;
                // created template id
                string id = 2;

                message Error {
                    Code code = 1;
                    string description = 2;

                    enum Code {
                        NULL = 0;
                        UNKNOWN_ERROR = 1;
                        BAD_INPUT = 2;
                        // ...
                    }
                }
            }
        }
        message Clone {
            message Request {
                // id of template block for cloning
                string contextId = 1;
            }

            message Response {
                Error error = 1;
                // created template id
                string id = 2;

                message Error {
                    Code code = 1;
                    string description = 2;

                    enum Code {
                        NULL = 0;
                        UNKNOWN_ERROR = 1;
                        BAD_INPUT = 2;
                        // ...
                    }
                }
            }
        }
        message ExportAll {
            message Request {
                // the path where export files will place
                string path = 1;
            }

            message Response {
                Error error = 1;
                string path = 2;
                ResponseEvent event = 3;

                message Error {
                    Code code = 1;
                    string description = 2;

                    enum Code {
                        NULL = 0;
                        UNKNOWN_ERROR = 1;
                        BAD_INPUT = 2;
                        // ...
                    }
                }
            }
        }
    }

    message LinkPreview {
        message Request {
            string url = 1;
        }

        message Response {
            Error error = 1;
            anytype.model.LinkPreview linkPreview = 2;

            message Error {
                Code code = 1;
                string description = 2;

                enum Code {
                    NULL = 0;
                    UNKNOWN_ERROR = 1;
                    BAD_INPUT = 2;
                }
            }
        }
    }

    message Unsplash {
        message Search {
            message Request {
                string query = 1; // empty means random images
                int32 limit = 2; // may be omitted if the request was cached previously with another limit
            }

            message Response {
                Error error = 1;
                repeated Picture pictures = 2;

                message Picture {
                    string id = 1;
                    string url = 2;
                    string artist = 3;
                    string artistUrl = 4;
                }

                message Error {
                    Code code = 1;
                    string description = 2;

                    enum Code {
                        NULL = 0;
                        UNKNOWN_ERROR = 1;
                        BAD_INPUT = 2;

                        RATE_LIMIT_EXCEEDED = 100;
                        // ...
                    }
                }
            }
        }

        message Download {
            message Request {
                string pictureId = 1;
            }

            message Response {
                Error error = 1;
                string hash = 2;

                message Error {
                    Code code = 1;
                    string description = 2;

                    enum Code {
                        NULL = 0;
                        UNKNOWN_ERROR = 1;
                        BAD_INPUT = 2;

                        RATE_LIMIT_EXCEEDED = 100;
                        // ...
                    }
                }
            }
        }
    }

    // Block commands
    message Block {
        message Replace {
            message Request {
                string contextId = 1;
                string blockId = 2;
                anytype.model.Block block = 3;
            }

            message Response {
                Error error = 1;
                string blockId = 2;
                ResponseEvent event = 3;

                message Error {
                    Code code = 1;
                    string description = 2;

                    enum Code {
                        NULL = 0;
                        UNKNOWN_ERROR = 1;
                        BAD_INPUT = 2;
                        // ...
                    }
                }
            }
        }

        message Split {
            message Request {
                string contextId = 1;
                string blockId = 2;
                anytype.model.Range range = 3;
                anytype.model.Block.Content.Text.Style style = 4;
                Mode mode = 5;

                enum Mode {
                    // new block will be created under existing
                    BOTTOM = 0;
                    // new block will be created above existing
                    TOP = 1;
                    // new block will be created as the first children of existing
                    INNER = 2;
                    // new block will be created after header (not required for set at client side, will auto set for title block)
                    TITLE = 3;
                }
            }

            message Response {
                Error error = 1;
                string blockId = 2;
                ResponseEvent event = 3;

                message Error {
                    Code code = 1;
                    string description = 2;

                    enum Code {
                        NULL = 0;
                        UNKNOWN_ERROR = 1;
                        BAD_INPUT = 2;
                        // ...
                    }
                }
            }
        }

        message Merge {
            message Request {
                string contextId = 1;
                string firstBlockId = 2;
                string secondBlockId = 3;
            }

            message Response {
                Error error = 1;
                ResponseEvent event = 2;

                message Error {
                    Code code = 1;
                    string description = 2;

                    enum Code {
                        NULL = 0;
                        UNKNOWN_ERROR = 1;
                        BAD_INPUT = 2;
                        // ...
                    }
                }
            }
        }

        message Copy {
            message Request {
                string contextId = 1;
                repeated anytype.model.Block blocks = 2;
                anytype.model.Range selectedTextRange = 3;
            }

            message Response {
                Error error = 1;
                string textSlot = 2;
                string htmlSlot = 3;
                repeated anytype.model.Block anySlot = 4;

                message Error {
                    Code code = 1;
                    string description = 2;

                    enum Code {
                        NULL = 0;
                        UNKNOWN_ERROR = 1;
                        BAD_INPUT = 2;
                        // ...
                    }
                }
            }
        }

        message Paste {
            message Request {
                string contextId = 1;
                string focusedBlockId = 2;
                anytype.model.Range selectedTextRange = 3;
                repeated string selectedBlockIds = 4;
                bool isPartOfBlock = 5;

                string textSlot = 6;
                string htmlSlot = 7;
                repeated anytype.model.Block anySlot = 8;
                repeated File fileSlot = 9;

                message File {
                    string name = 1;
                    bytes data = 2;
                    string localPath = 3;
                }
            }

            message Response {
                Error error = 1;
                repeated string blockIds = 2;
                int32 caretPosition = 3;
                bool isSameBlockCaret = 4;
                ResponseEvent event = 5;

                message Error {
                    Code code = 1;
                    string description = 2;

                    enum Code {
                        NULL = 0;
                        UNKNOWN_ERROR = 1;
                        BAD_INPUT = 2;
                        // ...
                    }
                }
            }
        }

        message Cut {
            message Request {
                string contextId = 1;
                repeated anytype.model.Block blocks = 2;
                anytype.model.Range selectedTextRange = 3;
            }

            message Response {
                Error error = 1;
                string textSlot = 2;
                string htmlSlot = 3;
                repeated anytype.model.Block anySlot = 4;
                ResponseEvent event = 5;

                message Error {
                    Code code = 1;
                    string description = 2;

                    enum Code {
                        NULL = 0;
                        UNKNOWN_ERROR = 1;
                        BAD_INPUT = 2;
                        // ...
                    }
                }
            }
        }

        message Upload {
            message Request {
                string contextId = 1;
                string blockId = 2;
                string filePath = 3;
                string url = 4;
            }

            message Response {
                Error error = 1;
                ResponseEvent event = 2;

                message Error {
                    Code code = 1;
                    string description = 2;

                    enum Code {
                        NULL = 0;
                        UNKNOWN_ERROR = 1;
                        BAD_INPUT = 2;
                        // ...
                    }
                }
            }
        }

        message Download {
            message Request {
                string contextId = 1;
                string blockId = 2;
            }

            message Response {
                Error error = 1;
                ResponseEvent event = 2;

                message Error {
                    Code code = 1;
                    string description = 2;

                    enum Code {
                        NULL = 0;
                        UNKNOWN_ERROR = 1;
                        BAD_INPUT = 2;
                        // ...
                    }
                }
            }
        }

        /*
         * Create a Smart/Internal block. Request can contain a block with a content, or it can be an empty block with a specific block.content.
         * **Example scenario**
         * 1A. Create Page on a dashboard
         *     1. Front -> MW: Rpc.Block.Create.Request(blockId:dashboard.id, position:bottom, block: emtpy block with page content and id = "")
         *     2. Front -> MW: Rpc.Block.Close.Request(block: dashboard.id)
         *     3. Front <- MW: Rpc.Block.Close.Response(err)
         *     4. Front <- MW: Rpc.Block.Create.Response(page.id)
         *     5. Front <- MW: Rpc.Block.Open.Response(err)
         *     6. Front <- MW: Event.Block.Show(page)
         * 1B. Create Page on a Page
         *     1. Front -> MW: Rpc.Block.Create.Request(blockId:dashboard.id, position:bottom, block: emtpy block with page content and id = "")
         *     2. Front <- MW: Rpc.Block.Create.Response(newPage.id)
         *     3. Front <- MW: Event.Block.Show(newPage)
        */
        message Create {
            // common simple block command
            message Request {
                string contextId = 1; // id of the context object
                string targetId = 2; // id of the closest block
                anytype.model.Block block = 3;
                anytype.model.Block.Position position = 4;
            }

            message Response {
                Error error = 1;
                string blockId = 2;
                ResponseEvent event = 3;

                message Error {
                    Code code = 1;
                    string description = 2;

                    enum Code {
                        NULL = 0;
                        UNKNOWN_ERROR = 1;
                        BAD_INPUT = 2;
                        // ...
                    }
                }
            }
        }

        /*
         * Remove blocks from the childrenIds of its parents
        */
        message ListDelete {
            message Request {
                string contextId = 1; // id of the context object
                repeated string blockIds = 2; // targets to remove

            }

            message Response {
                Error error = 1;
                ResponseEvent event = 2;

                message Error {
                    Code code = 1;
                    string description = 2;

                    enum Code {
                        NULL = 0;
                        UNKNOWN_ERROR = 1;
                        BAD_INPUT = 2;
                        // ...
                    }
                }
            }
        }

        message SetFields {
            message Request {
                string contextId = 1;
                string blockId = 2;
                google.protobuf.Struct fields = 3;
            }

            message Response {
                Error error = 1;
                ResponseEvent event = 2;

                message Error {
                    Code code = 1;
                    string description = 2;

                    enum Code {
                        NULL = 0;
                        UNKNOWN_ERROR = 1;
                        BAD_INPUT = 2;
                        // ...
                    }
                }
            }
        }

        message ListSetAlign {
            message Request {
                string contextId = 1;
                repeated string blockIds = 2; // when empty - align will be applied as layoutAlign
                anytype.model.Block.Align align = 3;
            }

            message Response {
                Error error = 1;
                ResponseEvent event = 2;

                message Error {
                    Code code = 1;
                    string description = 2;

                    enum Code {
                        NULL = 0;
                        UNKNOWN_ERROR = 1;
                        BAD_INPUT = 2;
                        // ...
                    }
                }
            }
        }

        message ListSetFields {
            message Request {
                string contextId = 1;
                repeated BlockField blockFields = 2;

                message BlockField {
                    string blockId = 1;
                    google.protobuf.Struct fields = 2;
                }
            }
            message Response {
                Error error = 1;
                ResponseEvent event = 2;

                message Error {
                    Code code = 1;
                    string description = 2;

                    enum Code {
                        NULL = 0;
                        UNKNOWN_ERROR = 1;
                        BAD_INPUT = 2;
                        // ...
                    }
                }
            }
        }

        /*
       * Makes blocks copy by given ids and paste it to shown place
      */
        message ListDuplicate {
            message Request {
                string contextId = 1; // id of the context object
                string targetId = 2; // id of the closest block
                repeated string blockIds = 3; // id of block for duplicate
                anytype.model.Block.Position position = 4;
            }

            message Response {
                Error error = 1;
                repeated string blockIds = 2;
                ResponseEvent event = 3;

                message Error {
                    Code code = 1;
                    string description = 2;

                    enum Code {
                        NULL = 0;
                        UNKNOWN_ERROR = 1;
                        BAD_INPUT = 2;
                        // ...
                    }
                }
            }
        }

        message ListUpdate {
            message Request {
                string contextId = 1;
                repeated string blockIds = 2;
                oneof field {
                    Text text = 3;
                    string backgroundColor = 4;
                    anytype.model.Block.Align align = 5;
                    google.protobuf.Struct fields = 6;
                    anytype.model.Block.Content.Div.Style divStyle = 7;
                    model.Block.Content.File.Style fileStyle = 8;
                }
                message Text {
                    oneof field {
                        anytype.model.Block.Content.Text.Style style = 1;
                        string color = 2;
                        anytype.model.Block.Content.Text.Mark mark = 3;
                    }
                }
            }
        }

        message ListConvertToObjects {
            message Request {
                string contextId = 1;
                repeated string blockIds = 2;
                string objectType = 3;
            }

            message Response {
                Error error = 1;
                repeated string linkIds = 2;

                message Error {
                    Code code = 1;
                    string description = 2;

                    enum Code {
                        NULL = 0;
                        UNKNOWN_ERROR = 1;
                        BAD_INPUT = 2;
                        // ...
                    }
                }
            }
        }

        message ListMoveToExistingObject {
            message Request {
                string contextId = 1;
                repeated string blockIds = 2;
                string targetContextId = 3;
                string dropTargetId = 4; // id of the simple block to insert considering position
                anytype.model.Block.Position position = 5; // position relatively to the dropTargetId simple block
            }

            message Response {
                Error error = 1;
                ResponseEvent event = 2;

                message Error {
                    Code code = 1;
                    string description = 2;

                    enum Code {
                        NULL = 0;
                        UNKNOWN_ERROR = 1;
                        BAD_INPUT = 2;
                        // ...
                    }
                }
            }
        }

        message ListMoveToNewObject {
            message Request {
                string contextId = 1;
                repeated string blockIds = 2;
                google.protobuf.Struct details = 3; // new object details
                string dropTargetId = 4; // id of the simple block to insert considering position
                anytype.model.Block.Position position = 5; // position relatively to the dropTargetId simple block
            }

            message Response {
                Error error = 1;
                string linkId = 2;
                ResponseEvent event = 3;

                message Error {
                    Code code = 1;
                    string description = 2;

                    enum Code {
                        NULL = 0;
                        UNKNOWN_ERROR = 1;
                        BAD_INPUT = 2;
                        // ...
                    }
                }
            }
        }

        message ListTurnInto {
            message Request {
                string contextId = 1;
                repeated string blockIds = 2;
                anytype.model.Block.Content.Text.Style style = 3;
            }
            message Response {
                Error error = 1;
                ResponseEvent event = 2;

                message Error {
                    Code code = 1;
                    string description = 2;

                    enum Code {
                        NULL = 0;
                        UNKNOWN_ERROR = 1;
                        BAD_INPUT = 2;
                        // ...
                    }
                }
            }
        }

        message ListSetBackgroundColor {
            message Request {
                string contextId = 1;
                repeated string blockIds = 2;
                string color = 3;
            }

            message Response {
                Error error = 1;
                ResponseEvent event = 2;

                message Error {
                    Code code = 1;
                    string description = 2;

                    enum Code {
                        NULL = 0;
                        UNKNOWN_ERROR = 1;
                        BAD_INPUT = 2;
                        // ...
                    }
                }
            }
        }

        message Export {
            message Request {
                string contextId = 1;
                repeated anytype.model.Block blocks = 2;
            }

            message Response {
                Error error = 1;
                string path = 2;
                ResponseEvent event = 3;

                message Error {
                    Code code = 1;
                    string description = 2;

                    enum Code {
                        NULL = 0;
                        UNKNOWN_ERROR = 1;
                        BAD_INPUT = 2;
                        // ...
                    }
                }
            }
        }
    }

    message BlockLatex {
        message SetText {
            message Request {
                string contextId = 1;
                string blockId = 2;
                string text = 3;
            }

            message Response {
                Error error = 1;
                ResponseEvent event = 2;

                message Error {
                    Code code = 1;
                    string description = 2;

                    enum Code {
                        NULL = 0;
                        UNKNOWN_ERROR = 1;
                        BAD_INPUT = 2;
                        // ...
                    }
                }
            }
        }
    }

    message BlockText {
        message SetText {
            message Request {
                string contextId = 1;
                string blockId = 2;
                string text = 3;
                anytype.model.Block.Content.Text.Marks marks = 4;
            }

            message Response {
                Error error = 1;
                ResponseEvent event = 2;

                message Error {
                    Code code = 1;
                    string description = 2;

                    enum Code {
                        NULL = 0;
                        UNKNOWN_ERROR = 1;
                        BAD_INPUT = 2;
                        // ...
                    }
                }
            }
        }

        message SetColor {
            message Request {
                string contextId = 1;
                string blockId = 2;
                string color = 3;
            }

            message Response {
                Error error = 1;
                ResponseEvent event = 2;

                message Error {
                    Code code = 1;
                    string description = 2;

                    enum Code {
                        NULL = 0;
                        UNKNOWN_ERROR = 1;
                        BAD_INPUT = 2;
                        // ...
                    }
                }
            }
        }

        message SetMarks {
            /*
            * Get marks list in the selected range in text block.
           */
            message Get {
                message Request {
                    string contextId = 1;
                    string blockId = 2;
                    anytype.model.Range range = 3;
                }

                message Response {
                    Error error = 1;
                    ResponseEvent event = 2;

                    message Error {
                        Code code = 1;
                        string description = 2;

                        enum Code {
                            NULL = 0;
                            UNKNOWN_ERROR = 1;
                            BAD_INPUT = 2;
                            // ...
                        }
                    }
                }
            }
        }

        message SetStyle {
            message Request {
                string contextId = 1;
                string blockId = 2;
                anytype.model.Block.Content.Text.Style style = 3;
            }

            message Response {
                Error error = 1;
                ResponseEvent event = 2;

                message Error {
                    Code code = 1;
                    string description = 2;

                    enum Code {
                        NULL = 0;
                        UNKNOWN_ERROR = 1;
                        BAD_INPUT = 2;
                        // ...
                    }
                }
            }
        }

        message SetChecked {
            message Request {
                string contextId = 1;
                string blockId = 2;
                bool checked = 3;
            }

            message Response {
                Error error = 1;
                ResponseEvent event = 2;

                message Error {
                    Code code = 1;
                    string description = 2;

                    enum Code {
                        NULL = 0;
                        UNKNOWN_ERROR = 1;
                        BAD_INPUT = 2;
                        // ...
                    }
                }
            }
        }

        message SetIcon {
            message Request {
                string contextId = 1;
                string blockId = 2;
                string iconImage = 3; // in case both image and emoji are set, image has a priority to show
                string iconEmoji = 5;
            }

            message Response {
                Error error = 1;
                ResponseEvent event = 2;

                message Error {
                    Code code = 1;
                    string description = 2;

                    enum Code {
                        NULL = 0;
                        UNKNOWN_ERROR = 1;
                        BAD_INPUT = 2;
                        // ...
                    }
                }
            }
        }

        message ListSetStyle {
            message Request {
                string contextId = 1;
                repeated string blockIds = 2;
                anytype.model.Block.Content.Text.Style style = 3;
            }

            message Response {
                Error error = 1;
                ResponseEvent event = 2;

                message Error {
                    Code code = 1;
                    string description = 2;

                    enum Code {
                        NULL = 0;
                        UNKNOWN_ERROR = 1;
                        BAD_INPUT = 2;
                        // ...
                    }
                }
            }
        }

        message ListSetColor {
            message Request {
                string contextId = 1;
                repeated string blockIds = 2;
                string color = 3;
            }

            message Response {
                Error error = 1;
                ResponseEvent event = 2;

                message Error {
                    Code code = 1;
                    string description = 2;

                    enum Code {
                        NULL = 0;
                        UNKNOWN_ERROR = 1;
                        BAD_INPUT = 2;
                        // ...
                    }
                }
            }
        }

        message ListSetMark {
            message Request {
                string contextId = 1;
                repeated string blockIds = 2;
                anytype.model.Block.Content.Text.Mark mark = 3;
            }

            message Response {
                Error error = 1;
                ResponseEvent event = 2;

                message Error {
                    Code code = 1;
                    string description = 2;

                    enum Code {
                        NULL = 0;
                        UNKNOWN_ERROR = 1;
                        BAD_INPUT = 2;
                        // ...
                    }
                }
            }
        }
    }

    message BlockFile {
        message SetName {
            message Request {
                string contextId = 1;
                string blockId = 2;
                string name = 3;
            }

            message Response {
                Error error = 1;
                ResponseEvent event = 2;

                message Error {
                    Code code = 1;
                    string description = 2;

                    enum Code {
                        NULL = 0;
                        UNKNOWN_ERROR = 1;
                        BAD_INPUT = 2;
                        // ...
                    }
                }
            }
        }
        message CreateAndUpload {
            message Request {
                string contextId = 1;
                string targetId = 2;
                anytype.model.Block.Position position = 3;
                string url = 4;
                string localPath = 5;
                anytype.model.Block.Content.File.Type fileType = 6;
            }

            message Response {
                Error error = 1;
                string blockId = 2;
                ResponseEvent event = 3;

                message Error {
                    Code code = 1;
                    string description = 2;

                    enum Code {
                        NULL = 0;
                        UNKNOWN_ERROR = 1;
                        BAD_INPUT = 2;
                    }
                }
            }
        }
        message ListSetStyle {
            message Request {
                string contextId = 1;
                repeated string blockIds = 2;
                model.Block.Content.File.Style style = 3;
            }

            message Response {
                Error error = 1;
                ResponseEvent event = 2;

                message Error {
                    Code code = 1;
                    string description = 2;

                    enum Code {
                        NULL = 0;
                        UNKNOWN_ERROR = 1;
                        BAD_INPUT = 2;
                        // ...
                    }
                }
            }
        }
    }

    message BlockImage {
        message SetName {
            message Request {
                string contextId = 1;
                string blockId = 2;
                string name = 3;
            }

            message Response {
                Error error = 1;

                message Error {
                    Code code = 1;
                    string description = 2;

                    enum Code {
                        NULL = 0;
                        UNKNOWN_ERROR = 1;
                        BAD_INPUT = 2;
                        // ...
                    }
                }
            }
        }

        message SetWidth {
            message Request {
                string contextId = 1;
                string blockId = 2;
                int32 width = 3;
            }

            message Response {
                Error error = 1;

                message Error {
                    Code code = 1;
                    string description = 2;

                    enum Code {
                        NULL = 0;
                        UNKNOWN_ERROR = 1;
                        BAD_INPUT = 2;
                        // ...
                    }
                }
            }
        }
    }

    message BlockVideo {
        message SetName {
            message Request {
                string contextId = 1;
                string blockId = 2;
                string name = 3;
            }

            message Response {
                Error error = 1;

                message Error {
                    Code code = 1;
                    string description = 2;

                    enum Code {
                        NULL = 0;
                        UNKNOWN_ERROR = 1;
                        BAD_INPUT = 2;
                        // ...
                    }
                }
            }
        }

        message SetWidth {
            message Request {
                string contextId = 1;
                string blockId = 2;
                int32 width = 3;
            }

            message Response {
                Error error = 1;

                message Error {
                    Code code = 1;
                    string description = 2;

                    enum Code {
                        NULL = 0;
                        UNKNOWN_ERROR = 1;
                        BAD_INPUT = 2;
                        // ...
                    }
                }
            }
        }
    }

    message BlockLink {
        message CreateWithObject {
            message Request {
                string contextId = 1; // id of the context object
                google.protobuf.Struct details = 3; // new object details
                string templateId = 5; // optional template id for creating from template

                // link block params
                string targetId = 2; // id of the closest simple block
                anytype.model.Block.Position position = 4;
                google.protobuf.Struct fields = 6; // link block fields
            }

            message Response {
                Error error = 1;
                string blockId = 2;
                string targetId = 3;
                ResponseEvent event = 4;

                message Error {
                    Code code = 1;
                    string description = 2;

                    enum Code {
                        NULL = 0;
                        UNKNOWN_ERROR = 1;
                        BAD_INPUT = 2;
                        // ...
                    }
                }
            }
        }
    }

    message BlockRelation {
        message SetKey {
            message Request {
                string contextId = 1;
                string blockId = 2;
                string key = 3;
            }

            message Response {
                Error error = 1;
                ResponseEvent event = 2;

                message Error {
                    Code code = 1;
                    string description = 2;

                    enum Code {
                        NULL = 0;
                        UNKNOWN_ERROR = 1;
                        BAD_INPUT = 2;
                    }
                }
            }
        }
        message Add {
            message Request {
                string contextId = 1;
                string blockId = 2;
                anytype.model.Relation relation = 3;
            }

            message Response {
                Error error = 1;
                ResponseEvent event = 2;

                message Error {
                    Code code = 1;
                    string description = 2;

                    enum Code {
                        NULL = 0;
                        UNKNOWN_ERROR = 1;
                        BAD_INPUT = 2;
                    }
                }
            }
        }
    }

    message BlockBookmark {
        message Fetch {
            message Request {
                string contextId = 1;
                string blockId = 2;
                string url = 3;
            }

            message Response {
                Error error = 1;
                ResponseEvent event = 2;

                message Error {
                    Code code = 1;
                    string description = 2;

                    enum Code {
                        NULL = 0;
                        UNKNOWN_ERROR = 1;
                        BAD_INPUT = 2;
                    }
                }
            }
        }

        message CreateAndFetch {
            message Request {
                string contextId = 1;
                string targetId = 2;
                anytype.model.Block.Position position = 3;
                string url = 4;
            }

            message Response {
                Error error = 1;
                string blockId = 2;
                ResponseEvent event = 3;

                message Error {
                    Code code = 1;
                    string description = 2;

                    enum Code {
                        NULL = 0;
                        UNKNOWN_ERROR = 1;
                        BAD_INPUT = 2;
                    }
                }
            }
        }
    }

    message BlockDiv {
        message ListSetStyle {
            message Request {
                string contextId = 1;
                repeated string blockIds = 2;
                anytype.model.Block.Content.Div.Style style = 3;
            }

            message Response {
                Error error = 1;
                ResponseEvent event = 2;

                message Error {
                    Code code = 1;
                    string description = 2;

                    enum Code {
                        NULL = 0;
                        UNKNOWN_ERROR = 1;
                        BAD_INPUT = 2;
                        // ...
                    }
                }
            }
        }
    }

    message BlockDataview {
        message View {
            message Create {
                message Request {
                    string contextId = 1;
                    string blockId = 2; // id of dataview block to insert the new block
                    anytype.model.Block.Content.Dataview.View view = 4;
                }

                message Response {
                    Error error = 1;
                    ResponseEvent event = 2;
                    string viewId = 3;

                    message Error {
                        Code code = 1;
                        string description = 2;

                        enum Code {
                            NULL = 0;
                            UNKNOWN_ERROR = 1;
                            BAD_INPUT = 2;
                            // ...
                        }
                    }
                }
            }
            message Update {
                message Request {
                    string contextId = 1;
                    string blockId = 2; // id of dataview block to update
                    string viewId = 3; // id of view to update
                    anytype.model.Block.Content.Dataview.View view = 4;
                }

                message Response {
                    Error error = 1;
                    ResponseEvent event = 2;

                    message Error {
                        Code code = 1;
                        string description = 2;

                        enum Code {
                            NULL = 0;
                            UNKNOWN_ERROR = 1;
                            BAD_INPUT = 2;
                            // ...
                        }
                    }
                }
            }
            message Delete {
                message Request {
                    string contextId = 1; // id of the context object
                    string blockId = 2; // id of the dataview
                    string viewId = 4; // id of the view to remove
                }

                message Response {
                    Error error = 1;
                    ResponseEvent event = 2;

                    message Error {
                        Code code = 1;
                        string description = 2;

                        enum Code {
                            NULL = 0;
                            UNKNOWN_ERROR = 1;
                            BAD_INPUT = 2;
                            // ...
                        }
                    }
                }
            }
            message SetPosition {
                message Request {
                    string contextId = 1; // id of the context object
                    string blockId = 2; // id of the dataview
                    string viewId = 4; // id of the view to remove
                    uint32 position = 5; // index of view position (0 - means first)
                }
                message Response {
                    Error error = 1;
                    ResponseEvent event = 2;

                    message Error {
                        Code code = 1;
                        string description = 2;

                        enum Code {
                            NULL = 0;
                            UNKNOWN_ERROR = 1;
                            BAD_INPUT = 2;
                            // ...
                        }
                    }
                }
            }
            // set the current active view (persisted only within a session)
            message SetActive {
                message Request {
                    string contextId = 1;
                    string blockId = 2; // id of dataview block
                    string viewId = 3; // id of active view
                    uint32 offset = 4;
                    uint32 limit = 5;
                }
                message Response {
                    Error error = 1;
                    ResponseEvent event = 2;

                    message Error {
                        Code code = 1;
                        string description = 2;

                        enum Code {
                            NULL = 0;
                            UNKNOWN_ERROR = 1;
                            BAD_INPUT = 2;
                            // ...
                        }
                    }
                }
            }
        }
        message Relation {
            message Add {
                message Request {
                    string contextId = 1;
                    string blockId = 2; // id of dataview block to add relation
                    anytype.model.Relation relation = 3;
                }

                message Response {
                    Error error = 1;
                    ResponseEvent event = 2;
                    string relationKey = 3; // deprecated
                    anytype.model.Relation relation = 4;

                    message Error {
                        Code code = 1;
                        string description = 2;

                        enum Code {
                            NULL = 0;
                            UNKNOWN_ERROR = 1;
                            BAD_INPUT = 2;
                        }
                    }
                }
            }
            message Update {
                message Request {
                    string contextId = 1;
                    string blockId = 2; // id of dataview block to add relation
                    string relationKey = 3; // key of relation to update
                    anytype.model.Relation relation = 4;
                }

<<<<<<< HEAD
                message Response {
                    Error error = 1;
                    ResponseEvent event = 2;
=======
    message ObjectList {
        message Duplicate {
            message Request {
                repeated string objectIds = 1;
            }

            message Response {
                Error error = 1;
                repeated string ids = 2;

                message Error {
                    Code code = 1;
                    string description = 2;

                    enum Code {
                        NULL = 0;
                        UNKNOWN_ERROR = 1;
                        BAD_INPUT = 2;
                        // ...
                    }
                }
            }
        }
        message Delete {
            // Deletes the object, keys from the local store and unsubscribe from remote changes. Also offloads all orphan files
            message Request {
                repeated string objectIds = 1; // objects to remove
            }
            message Response {
                Error error = 1;
                ResponseEvent event = 2;
>>>>>>> 4320b579

                    message Error {
                        Code code = 1;
                        string description = 2;

                        enum Code {
                            NULL = 0;
                            UNKNOWN_ERROR = 1;
                            BAD_INPUT = 2;
                        }
                    }
                }
            }
            message Delete {
                message Request {
                    string contextId = 1;
                    string blockId = 2; // id of dataview block to add relation
                    string relationKey = 3;
                }

                message Response {
                    Error error = 1;
                    ResponseEvent event = 3;

                    message Error {
                        Code code = 1;
                        string description = 2;

                        enum Code {
                            NULL = 0;
                            UNKNOWN_ERROR = 1;
                            BAD_INPUT = 2;
                        }
                    }
                }
            }
            message ListAvailable {
                message Request {
                    string contextId = 1;
                    string blockId = 2;
                }

                message Response {
                    Error error = 1;
                    repeated anytype.model.Relation relations = 2;

                    message Error {
                        Code code = 1;
                        string description = 2;

                        enum Code {
                            NULL = 0;
                            UNKNOWN_ERROR = 1;
                            BAD_INPUT = 2;
                            NOT_A_DATAVIEW_BLOCK = 3;
                            // ...
                        }
                    }
                }
            }
        }
        message SetSource {
            message Request {
                string contextId = 1;
                string blockId = 2;
                repeated string source = 3;
            }

            message Response {
                Error error = 1;
                ResponseEvent event = 4;

                message Error {
                    Code code = 1;
                    string description = 2;

                    enum Code {
                        NULL = 0;
                        UNKNOWN_ERROR = 1;
                        BAD_INPUT = 2;
                    }
                }
            }
        }
    }

    message BlockDataviewRecord {
        message Update {
            message Request {
                string contextId = 1;
                string blockId = 2;
                string recordId = 3;
                google.protobuf.Struct record = 4;
            }

            message Response {
                Error error = 1;

                message Error {
                    Code code = 1;
                    string description = 2;

                    enum Code {
                        NULL = 0;
                        UNKNOWN_ERROR = 1;
                        BAD_INPUT = 2;
                        // ...
                    }
                }
            }
        }
<<<<<<< HEAD
        message Delete {
            message Request {
                string contextId = 1;
                string blockId = 2;
                string recordId = 3;
=======
    }

    message ObjectDuplicate {
        message Request {
            string contextId = 1;
        }

        message Response {
            Error error = 1;
            string id = 2;

            message Error {
                Code code = 1;
                string description = 2;

                enum Code {
                    NULL = 0;
                    UNKNOWN_ERROR = 1;
                    BAD_INPUT = 2;
                    // ...
                }
>>>>>>> 4320b579
            }

            message Response {
                Error error = 1;
                ResponseEvent event = 2;

                message Error {
                    Code code = 1;
                    string description = 2;

                    enum Code {
                        NULL = 0;
                        UNKNOWN_ERROR = 1;
                        BAD_INPUT = 2;
                        // ...
                    }
                }
            }
        }
        message Create {
            message Request {
                string contextId = 1;
                string blockId = 2;
                google.protobuf.Struct record = 3;
                string templateId = 4;
            }

            message Response {
                Error error = 1;
                google.protobuf.Struct record = 2;

                message Error {
                    Code code = 1;
                    string description = 2;

                    enum Code {
                        NULL = 0;
                        UNKNOWN_ERROR = 1;
                        BAD_INPUT = 2;
                        // ...
                    }
                }
            }
        }
        message RelationOption {
            // Add may return existing option in case object specified with recordId already have the option with the same name or ID
            message Add {
                message Request {
                    string contextId = 1;
                    string blockId = 2; // id of dataview block to add relation
                    string relationKey = 3; // relation key to add the option
                    anytype.model.Relation.Option option = 4; // id of select options will be autogenerated
                    string recordId = 5; // id of record which is used to add an option
                }

                message Response {
                    Error error = 1;
                    ResponseEvent event = 2;
                    anytype.model.Relation.Option option = 3;

                    message Error {
                        Code code = 1;
                        string description = 2;

                        enum Code {
                            NULL = 0;
                            UNKNOWN_ERROR = 1;
                            BAD_INPUT = 2;
                        }
                    }
                }
            }
            message Update {
                message Request {
                    string contextId = 1;
                    string blockId = 2; // id of dataview block to add relation
                    string relationKey = 3; // relation key to add the option
                    anytype.model.Relation.Option option = 4; // id of select options will be autogenerated
                    string recordId = 5; // id of record which is used to update an option
                }

                message Response {
                    Error error = 1;
                    ResponseEvent event = 2;

                    message Error {
                        Code code = 1;
                        string description = 2;

                        enum Code {
                            NULL = 0;
                            UNKNOWN_ERROR = 1;
                            BAD_INPUT = 2;
                        }
                    }
                }
            }
            message Delete {
                message Request {
                    string contextId = 1;
                    string blockId = 2; // id of dataview block to add relation
                    string relationKey = 3; // relation key to add the option
                    string optionId = 4; // id of select options to remove
                    string recordId = 5; // id of record which is used to delete an option
                }

                message Response {
                    Error error = 1;
                    ResponseEvent event = 2;

                    message Error {
                        Code code = 1;
                        string description = 2;

                        enum Code {
                            NULL = 0;
                            UNKNOWN_ERROR = 1;
                            BAD_INPUT = 2;
                        }
                    }
                }
            }
        }
    }

    message Debug {
        message logInfo {
            string id = 1;
            string head = 2;
            bool headDownloaded = 3;
            int32 totalRecords = 4;
            int32 totalSize = 5;
            int32 firstRecordTs = 6;
            int32 firstRecordVer = 7;
            int32 lastRecordTs = 8;
            int32 lastRecordVer = 9;
            int32 lastPullSecAgo = 10;
            string upStatus = 11;
            string downStatus = 12;
            string error = 13;
        }

        message threadInfo {
            string id = 1;
            int32 logsWithDownloadedHead = 2;
            int32 logsWithWholeTreeDownloaded = 3;

            repeated logInfo logs = 4;
            bool ownLogHasCafeReplicator = 5;
            int32 cafeLastPullSecAgo = 6;
            string cafeUpStatus = 7;
            string cafeDownStatus = 8;
            int32 totalRecords = 9;
            int32 totalSize = 10;
            string error = 11;

        }

        message Sync {
            message Request {
                int32 recordsTraverseLimit = 1; // 0 means no limit
                bool skipEmptyLogs = 2; // do not set if you want the whole picture
                bool tryToDownloadRemoteRecords = 3; // if try we will try to download remote records in case missing
            }

            message Response {
                Error error = 1;
                repeated threadInfo threads = 2;
                string deviceId = 3;
                int32 totalThreads = 4;
                int32 threadsWithoutReplInOwnLog = 5;
                int32 threadsWithoutHeadDownloaded = 6;
                int32 totalRecords = 7;
                int32 totalSize = 8;

                message Error {
                    Code code = 1;
                    string description = 2;

                    enum Code {
                        NULL = 0;
                        UNKNOWN_ERROR = 1;
                        BAD_INPUT = 2;
                        // ...
                    }
                }
            }
        }

        message Thread {
            message Request {
                string threadId = 1;
                bool skipEmptyLogs = 2; // do not set if you want the whole picture
                bool tryToDownloadRemoteRecords = 3; // if try we will try to download remote records in case missing
            }

            message Response {
                Error error = 1;
                threadInfo info = 2;

                message Error {
                    Code code = 1;
                    string description = 2;

                    enum Code {
                        NULL = 0;
                        UNKNOWN_ERROR = 1;
                        BAD_INPUT = 2;
                        // ...
                    }
                }
            }
        }

        message Tree {
            message Request {
                string objectId = 1;
                string path = 2;
                bool unanonymized = 3; // set to true to disable mocking of the actual data inside changes
            }

            message Response {
                Error error = 1;
                string filename = 2;

                message Error {
                    Code code = 1;
                    string description = 2;

                    enum Code {
                        NULL = 0;
                        UNKNOWN_ERROR = 1;
                        BAD_INPUT = 2;
                        // ...
                    }
                }
            }
        }

        message ExportLocalstore {
            message Request {
                // the path where export files will place
                string path = 1;
                // ids of documents for export, when empty - will export all available docs
                repeated string docIds = 2;
            }

            message Response {
                Error error = 1;
                string path = 2;
                ResponseEvent event = 3;

                message Error {
                    Code code = 1;
                    string description = 2;

                    enum Code {
                        NULL = 0;
                        UNKNOWN_ERROR = 1;
                        BAD_INPUT = 2;
                        // ...
                    }
                }
            }
        }

        message Ping {
            message Request {
                int32 index = 1;
                int32 numberOfEventsToSend = 2;
            }

            message Response {
                Error error = 1;
                int32 index = 2;

                message Error {
                    Code code = 1;
                    string description = 2;

                    enum Code {
                        NULL = 0;
                        UNKNOWN_ERROR = 1;
                        BAD_INPUT = 2;
                    }
                }
            }
        }
    }

    message Metrics {
        message SetParameters {
            message Request {
                string platform = 1;
            }

            message Response {
                Error error = 1;
                message Error {
                    Code code = 1;
                    string description = 2;

                    enum Code {
                        NULL = 0;
                        UNKNOWN_ERROR = 1;
                        BAD_INPUT = 2;
                        // ...
                    }
                }
            }
        }
    }

    message Log {
        message Send {
            message Request {
                string message = 1;
                Level level = 2;

                enum Level {
                    DEBUG = 0;
                    ERROR = 1;
                    FATAL = 2;
                    INFO = 3;
                    PANIC = 4;
                    WARNING = 5;
                }
            }

            message Response {
                Error error = 1;

                message Error {
                    Code code = 1;
                    string description = 2;

                    enum Code {
                        NULL = 0;
                        UNKNOWN_ERROR = 1;
                        BAD_INPUT = 2;

                        NOT_FOUND = 101;
                        TIMEOUT = 102;
                    }
                }
            }
        }
    }

    message Process {
        message Cancel {
            message Request {
                string id = 1;
            }

            message Response {
                Error error = 1;

                message Error {
                    Code code = 1;
                    string description = 2;

                    enum Code {
                        NULL = 0;
                        UNKNOWN_ERROR = 1;
                        BAD_INPUT = 2;
                    }
                }
            }
        }
    }

    message GenericErrorResponse {
        Error error = 1;
        message Error {
            Code code = 1;
            string description = 2;

            enum Code {
                NULL = 0;
                UNKNOWN_ERROR = 1;
                BAD_INPUT = 2;
                // ...
            }
        }
    }
}

message Empty {

}<|MERGE_RESOLUTION|>--- conflicted
+++ resolved
@@ -1149,6 +1149,29 @@
                         UNKNOWN_ERROR = 1;
                         BAD_INPUT = 2;
                         CAN_NOT_MOVE = 3;
+                        // ...
+                    }
+                }
+            }
+        }
+
+        message ListDuplicate {
+            message Request {
+                repeated string objectIds = 1;
+            }
+
+            message Response {
+                Error error = 1;
+                repeated string ids = 2;
+
+                message Error {
+                    Code code = 1;
+                    string description = 2;
+
+                    enum Code {
+                        NULL = 0;
+                        UNKNOWN_ERROR = 1;
+                        BAD_INPUT = 2;
                         // ...
                     }
                 }
@@ -3465,43 +3488,9 @@
                     anytype.model.Relation relation = 4;
                 }
 
-<<<<<<< HEAD
                 message Response {
                     Error error = 1;
                     ResponseEvent event = 2;
-=======
-    message ObjectList {
-        message Duplicate {
-            message Request {
-                repeated string objectIds = 1;
-            }
-
-            message Response {
-                Error error = 1;
-                repeated string ids = 2;
-
-                message Error {
-                    Code code = 1;
-                    string description = 2;
-
-                    enum Code {
-                        NULL = 0;
-                        UNKNOWN_ERROR = 1;
-                        BAD_INPUT = 2;
-                        // ...
-                    }
-                }
-            }
-        }
-        message Delete {
-            // Deletes the object, keys from the local store and unsubscribe from remote changes. Also offloads all orphan files
-            message Request {
-                repeated string objectIds = 1; // objects to remove
-            }
-            message Response {
-                Error error = 1;
-                ResponseEvent event = 2;
->>>>>>> 4320b579
 
                     message Error {
                         Code code = 1;
@@ -3613,35 +3602,11 @@
                 }
             }
         }
-<<<<<<< HEAD
         message Delete {
             message Request {
                 string contextId = 1;
                 string blockId = 2;
                 string recordId = 3;
-=======
-    }
-
-    message ObjectDuplicate {
-        message Request {
-            string contextId = 1;
-        }
-
-        message Response {
-            Error error = 1;
-            string id = 2;
-
-            message Error {
-                Code code = 1;
-                string description = 2;
-
-                enum Code {
-                    NULL = 0;
-                    UNKNOWN_ERROR = 1;
-                    BAD_INPUT = 2;
-                    // ...
-                }
->>>>>>> 4320b579
             }
 
             message Response {

syntax = "proto3";
package anytype;
option go_package = "pb";

import "vendor/github.com/anytypeio/go-anytype-library/pb/model/protos/models.proto";
import "google/protobuf/struct.proto";

/*
 * Rpc is a namespace, that agregates all of the service commands between client and middleware.
 * Structure: Topic > Subtopic > Subsub... > Action > (Request, Response).
 * Request – message from a client.
 * Response – message from a middleware.
*/
message Rpc {

    message ExternalDrop {
        message Files {
            message Request {
                string contextId = 1;
                string dropTargetId = 2;
                anytype.model.Block.Position position = 3;
                repeated string localFilePaths = 4;
            }

            message Response {
                Error error = 1;

                message Error {
                    Code code = 1;
                    string description = 2;

                    enum Code {
                        NULL = 0;
                        UNKNOWN_ERROR = 1;
                        BAD_INPUT = 2;
                        // ...
                    }
                }
            }
        }

        message Content {
            message Request {
                string contextId = 1;
                string focusedBlockId = 2; // can be null
                bytes content = 3; // TODO
            }

            message Response {
                Error error = 1;

                message Error {
                    Code code = 1;
                    string description = 2;

                    enum Code {
                        NULL = 0;
                        UNKNOWN_ERROR = 1;
                        BAD_INPUT = 2;
                        // ...
                    }
                }
            }
        }
    }

    message BlockList {

        message Move {
            message Request {
                string contextId = 1;
                repeated string blockIds = 2;
                string targetContextId = 3;
                string dropTargetId = 4;
                anytype.model.Block.Position position = 5;
            }

            message Response {
                Error error = 1;

                message Error {
                    Code code = 1;
                    string description = 2;

                    enum Code {
                        NULL = 0;
                        UNKNOWN_ERROR = 1;
                        BAD_INPUT = 2;
                        // ...
                    }
                }
            }
        }

        message MoveToNewPage {
            message Request {
                string contextId = 1;
                repeated string blockIds = 2;
                anytype.model.Block block = 3;
                string dropTargetId = 4; // id of the block in Page(contextId) to create a link near that block
                anytype.model.Block.Position position = 5;
            }

            message Response {
                Error error = 1;
                string linkId = 2;

                message Error {
                    Code code = 1;
                    string description = 2;

                    enum Code {
                        NULL = 0;
                        UNKNOWN_ERROR = 1;
                        BAD_INPUT = 2;
                        // ...
                    }
                }
            }
        }

        /*
         * Makes blocks copy by given ids and paste it to shown place
        */
        message Duplicate {
            message Request {
                string contextId = 1; // id of the context block
                string targetId = 2; // id of the closest block
                repeated string blockIds = 3; // id of block for duplicate
                anytype.model.Block.Position position = 4;
            }

            message Response {
                Error error = 1;
                repeated string blockIds = 2;

                message Error {
                    Code code = 1;
                    string description = 2;

                    enum Code {
                        NULL = 0;
                        UNKNOWN_ERROR = 1;
                        BAD_INPUT = 2;
                        // ...
                    }
                }
            }
        }

        message Set {
            message Text {
                message Style {
                    message Request {
                        string contextId = 1;
                        repeated string blockIds = 2;
                        anytype.model.Block.Content.Text.Style style = 3;
                    }

                    message Response {
                        Error error = 1;

                        message Error {
                            Code code = 1;
                            string description = 2;

                            enum Code {
                                NULL = 0;
                                UNKNOWN_ERROR = 1;
                                BAD_INPUT = 2;
                                // ...
                            }
                        }
                    }
                }
                message Color {
                    message Request {
                        string contextId = 1;
                        repeated string blockIds = 2;
                        string color = 3;
                    }

                    message Response {
                        Error error = 1;

                        message Error {
                            Code code = 1;
                            string description = 2;

                            enum Code {
                                NULL = 0;
                                UNKNOWN_ERROR = 1;
                                BAD_INPUT = 2;
                                // ...
                            }
                        }
                    }
                }
            }

            message BackgroundColor {
                message Request {
                    string contextId = 1;
                    repeated string blockIds = 2;
                    string color = 3;
                }

                message Response {
                    Error error = 1;

                    message Error {
                        Code code = 1;
                        string description = 2;

                        enum Code {
                            NULL = 0;
                            UNKNOWN_ERROR = 1;
                            BAD_INPUT = 2;
                            // ...
                        }
                    }
                }
            }
            message Align {
                message Request {
                    string contextId = 1;
                    repeated string blockIds = 2;
                    anytype.model.Block.Align align = 3;
                }

                message Response {
                    Error error = 1;

                    message Error {
                        Code code = 1;
                        string description = 2;

                        enum Code {
                            NULL = 0;
                            UNKNOWN_ERROR = 1;
                            BAD_INPUT = 2;
                            // ...
                        }
                    }
                }
            }
            message Fields {
                message Request {
                    string contextId = 1;
                    repeated BlockField blockFields = 2;

                    message BlockField {
                        string blockId = 1;
                        google.protobuf.Struct fields = 2;
                    }
                }
                message Response {
                    Error error = 1;

                    message Error {
                        Code code = 1;
                        string description = 2;

                        enum Code {
                            NULL = 0;
                            UNKNOWN_ERROR = 1;
                            BAD_INPUT = 2;
                            // ...
                        }
                    }
                }
            }
        }
    }

    /*
     * Namespace, that agregates subtopics and actions, that relates to blocks.
    */
    message Block {
        message Replace {
            message Request {
                string contextId = 1;
                string blockId = 2;
                anytype.model.Block block = 3;
            }

            message Response {
                Error error = 1;
                string blockId = 2;

                message Error {
                    Code code = 1;
                    string description = 2;

                    enum Code {
                        NULL = 0;
                        UNKNOWN_ERROR = 1;
                        BAD_INPUT = 2;
                        // ...
                    }
                }
            }
        }

<<<<<<< HEAD

=======
>>>>>>> 3b50c1f9
        message Split {
            message Request {
                string contextId = 1;
                string blockId = 2;
                anytype.model.Range range = 3;
                anytype.model.Block.Content.Text.Style style = 4;
            }

            message Response {
                Error error = 1;
                string blockId = 2;

                message Error {
                    Code code = 1;
                    string description = 2;

                    enum Code {
                        NULL = 0;
                        UNKNOWN_ERROR = 1;
                        BAD_INPUT = 2;
                        // ...
                    }
                }
            }
        }

        message Merge {
            message Request {
                string contextId = 1;
                string firstBlockId = 2;
                string secondBlockId = 3;
            }

            message Response {
                Error error = 1;

                message Error {
                    Code code = 1;
                    string description = 2;

                    enum Code {
                        NULL = 0;
                        UNKNOWN_ERROR = 1;
                        BAD_INPUT = 2;
                        // ...
                    }
                }
            }
        }


        message Copy {
            message Request {
                string contextId = 1;
                repeated anytype.model.Block blocks = 2;
            }

            message Response {
                Error error = 1;
                string html = 2;

                message Error {
                    Code code = 1;
                    string description = 2;

                    enum Code {
                        NULL = 0;
                        UNKNOWN_ERROR = 1;
                        BAD_INPUT = 2;
                        // ...
                    }
                }
            }
        }

        message Paste {
            message Request {
                string contextId = 1;
                string focusedBlockId = 2;
                anytype.model.Range selectedTextRange = 3;
                repeated string selectedBlockIds = 4;
                anytype.model.Range copyTextRange = 5;

                string textSlot = 6;
                string htmlSlot = 7;
                repeated anytype.model.Block anySlot = 8;
            }

            message Response {
                Error error = 1;
                repeated string blockIds = 2;
                int32 caretPosition = 3;

                message Error {
                    Code code = 1;
                    string description = 2;

                    enum Code {
                        NULL = 0;
                        UNKNOWN_ERROR = 1;
                        BAD_INPUT = 2;
                        // ...
                    }
                }
            }
        }

        message Cut {
            message Request {
                string contextId = 1;
                repeated anytype.model.Block blocks = 2;
            }

            message Response {
                Error error = 1;
                string textSlot = 2;
                string htmlSlot = 3;
                repeated anytype.model.Block anySlot = 4;

                message Error {
                    Code code = 1;
                    string description = 2;

                    enum Code {
                        NULL = 0;
                        UNKNOWN_ERROR = 1;
                        BAD_INPUT = 2;
                        // ...
                    }
                }
            }
        }

        message Export {
            message Request {
                string contextId = 1;
                repeated anytype.model.Block blocks = 2;
            }

            message Response {
                Error error = 1;
                string path = 2;

                message Error {
                    Code code = 1;
                    string description = 2;

                    enum Code {
                        NULL = 0;
                        UNKNOWN_ERROR = 1;
                        BAD_INPUT = 2;
                        // ...
                    }
                }
            }
        }

        message Upload {
            message Request {
                string contextId = 1;
                string blockId = 2;
                string filePath = 3;
                string url = 4;
            }

            message Response {
                Error error = 1;

                message Error {
                    Code code = 1;
                    string description = 2;

                    enum Code {
                        NULL = 0;
                        UNKNOWN_ERROR = 1;
                        BAD_INPUT = 2;
                        // ...
                    }
                }
            }
        }

        message Download {
            message Request {
                string contextId = 1;
                string blockId = 2;
            }

            message Response {
                Error error = 1;

                message Error {
                    Code code = 1;
                    string description = 2;

                    enum Code {
                        NULL = 0;
                        UNKNOWN_ERROR = 1;
                        BAD_INPUT = 2;
                        // ...
                    }
                }
            }
        }

        message Set {
            message Fields {
                message Request {
                    string contextId = 1;
                    string blockId = 2;
                    google.protobuf.Struct fields = 3;
                }

                message Response {
                    Error error = 1;

                    message Error {
                        Code code = 1;
                        string description = 2;

                        enum Code {
                            NULL = 0;
                            UNKNOWN_ERROR = 1;
                            BAD_INPUT = 2;
                            // ...
                        }
                    }
                }
            }
            message Details {
                message Detail {
                    string key = 1;
                    google.protobuf.Value value = 2; // NUll - removes key
                }
                message Request {
                    string contextId = 1;
                    repeated Detail details = 2;
                }
                message Response {
                    Error error = 1;

                    message Error {
                        Code code = 1;
                        string description = 2;

                        enum Code {
                            NULL = 0;
                            UNKNOWN_ERROR = 1;
                            BAD_INPUT = 2;
                            // ...
                        }
                    }
                }
            }
            message Restrictions {
                message Request {
                    string contextId = 1;
                    string blockId = 2;
                    anytype.model.Block.Restrictions restrictions = 3;
                }

                message Response {
                    Error error = 1;

                    message Error {
                        Code code = 1;
                        string description = 2;

                        enum Code {
                            NULL = 0;
                            UNKNOWN_ERROR = 1;
                            BAD_INPUT = 2;
                            // ...
                        }
                    }
                }
            }

            message Page {
                message IsArchived {
                    message Request {
                        string contextId = 1;
                        string blockId = 2;
                        bool isArchived = 3;
                    }

                    message Response {
                        Error error = 1;

                        message Error {
                            Code code = 1;
                            string description = 2;

                            enum Code {
                                NULL = 0;
                                UNKNOWN_ERROR = 1;
                                BAD_INPUT = 2;
                                // ...
                            }
                        }
                    }
                }
            }

            message Text {
                message Text {
                    message Request {
                        string contextId = 1;
                        string blockId = 2;
                        string text = 3;
                        anytype.model.Block.Content.Text.Marks marks = 4;
                    }

                    message Response {
                        Error error = 1;

                        message Error {
                            Code code = 1;
                            string description = 2;

                            enum Code {
                                NULL = 0;
                                UNKNOWN_ERROR = 1;
                                BAD_INPUT = 2;
                                // ...
                            }
                        }
                    }
                }

                message Color {
                    message Request {
                        string contextId = 1;
                        string blockId = 2;
                        string color = 3;
                    }

                    message Response {
                        Error error = 1;

                        message Error {
                            Code code = 1;
                            string description = 2;

                            enum Code {
                                NULL = 0;
                                UNKNOWN_ERROR = 1;
                                BAD_INPUT = 2;
                                // ...
                            }
                        }
                    }
                }


                message Style {
                    message Request {
                        string contextId = 1;
                        string blockId = 2;
                        anytype.model.Block.Content.Text.Style style = 3;
                    }

                    message Response {
                        Error error = 1;

                        message Error {
                            Code code = 1;
                            string description = 2;

                            enum Code {
                                NULL = 0;
                                UNKNOWN_ERROR = 1;
                                BAD_INPUT = 2;
                                // ...
                            }
                        }
                    }
                }

                message Checked {
                    message Request {
                        string contextId = 1;
                        string blockId = 2;
                        bool checked = 3;
                    }

                    message Response {
                        Error error = 1;

                        message Error {
                            Code code = 1;
                            string description = 2;

                            enum Code {
                                NULL = 0;
                                UNKNOWN_ERROR = 1;
                                BAD_INPUT = 2;
                                // ...
                            }
                        }
                    }
                }
            }

            message File {
                message Name {
                    message Request {
                        string contextId = 1;
                        string blockId = 2;
                        string name = 3;
                    }

                    message Response {
                        Error error = 1;

                        message Error {
                            Code code = 1;
                            string description = 2;

                            enum Code {
                                NULL = 0;
                                UNKNOWN_ERROR = 1;
                                BAD_INPUT = 2;
                                // ...
                            }
                        }
                    }
                }
            }

            message Image {
                message Name {
                    message Request {
                        string contextId = 1;
                        string blockId = 2;
                        string name = 3;
                    }

                    message Response {
                        Error error = 1;

                        message Error {
                            Code code = 1;
                            string description = 2;

                            enum Code {
                                NULL = 0;
                                UNKNOWN_ERROR = 1;
                                BAD_INPUT = 2;
                                // ...
                            }
                        }
                    }
                }

                message Width {
                    message Request {
                        string contextId = 1;
                        string blockId = 2;
                        int32 width = 3;
                    }

                    message Response {
                        Error error = 1;

                        message Error {
                            Code code = 1;
                            string description = 2;

                            enum Code {
                                NULL = 0;
                                UNKNOWN_ERROR = 1;
                                BAD_INPUT = 2;
                                // ...
                            }
                        }
                    }
                }
            }

            message Video {
                message Name {
                    message Request {
                        string contextId = 1;
                        string blockId = 2;
                        string name = 3;
                    }

                    message Response {
                        Error error = 1;

                        message Error {
                            Code code = 1;
                            string description = 2;

                            enum Code {
                                NULL = 0;
                                UNKNOWN_ERROR = 1;
                                BAD_INPUT = 2;
                                // ...
                            }
                        }
                    }
                }

                message Width {
                    message Request {
                        string contextId = 1;
                        string blockId = 2;
                        int32 width = 3;
                    }

                    message Response {
                        Error error = 1;

                        message Error {
                            Code code = 1;
                            string description = 2;

                            enum Code {
                                NULL = 0;
                                UNKNOWN_ERROR = 1;
                                BAD_INPUT = 2;
                                // ...
                            }
                        }
                    }
                }
            }

            message Link {
                message TargetBlockId {
                    message Request {
                        string contextId = 1;
                        string blockId = 2;
                        string targetBlockId = 3;
                    }

                    message Response {
                        Error error = 1;

                        message Error {
                            Code code = 1;
                            string description = 2;

                            enum Code {
                                NULL = 0;
                                UNKNOWN_ERROR = 1;
                                BAD_INPUT = 2;
                                // ...
                            }
                        }
                    }
                }
            }
        }


        message Bookmark {
            message Fetch {
                message Request {
                    string contextId = 1;
                    string blockId = 2;
                    string url = 3;
                }

                message Response {
                    Error error = 1;

                    message Error {
                        Code code = 1;
                        string description = 2;

                        enum Code {
                            NULL = 0;
                            UNKNOWN_ERROR = 1;
                            BAD_INPUT = 2;
                        }
                    }
                }
            }

            message CreateAndFetch {
                message Request {
                    string contextId = 1;
                    string targetId = 2;
                    anytype.model.Block.Position position = 3;
                    string url = 4;
                }

                message Response {
                    Error error = 1;
                    string blockId = 2;

                    message Error {
                        Code code = 1;
                        string description = 2;

                        enum Code {
                            NULL = 0;
                            UNKNOWN_ERROR = 1;
                            BAD_INPUT = 2;
                        }
                    }
                }
            }
        }

        message File {
            message CreateAndUpload {
                message Request {
                    string contextId = 1;
                    string targetId = 2;
                    anytype.model.Block.Position position = 3;
                    string url = 4;
                    string localPath = 5;
                    anytype.model.Block.Content.File.Type fileType = 6;
                }

                message Response {
                    Error error = 1;
                    string blockId = 2;

                    message Error {
                        Code code = 1;
                        string description = 2;

                        enum Code {
                            NULL = 0;
                            UNKNOWN_ERROR = 1;
                            BAD_INPUT = 2;
                        }
                    }
                }
            }
        }

        message Get {
            /*
             * Get marks list in the selected range in text block.
            */
            message Marks {
                message Request {
                    string contextId = 1;
                    string blockId = 2;
                    anytype.model.Range range = 3;
                }

                message Response {
                    Error error = 1;

                    message Error {
                        Code code = 1;
                        string description = 2;

                        enum Code {
                            NULL = 0;
                            UNKNOWN_ERROR = 1;
                            BAD_INPUT = 2;
                            // ...
                        }
                    }
                }
            }
        }

        message Undo {
            message Request {
                string contextId = 1; // id of the context block
            }

            message Response {
                Error error = 1;

                message Error {
                    Code code = 1;
                    string description = 2;

                    enum Code {
                        NULL = 0;
                        UNKNOWN_ERROR = 1;
                        BAD_INPUT = 2;
                        CAN_NOT_MOVE = 3;
                        // ...
                    }
                }
            }
        }

        message Redo {
            message Request {
                string contextId = 1; // id of the context block
            }

            message Response {
                Error error = 1;

                message Error {
                    Code code = 1;
                    string description = 2;

                    enum Code {
                        NULL = 0;
                        UNKNOWN_ERROR = 1;
                        BAD_INPUT = 2;
                        CAN_NOT_MOVE = 3;
                        // ...
                    }
                }
            }
        }

        /*
         * Works with a smart blocks (block-organizers, like page, dashboard etc)
         * **Example scenario**
         * 1A. On front-end start.
         *     1. Front -> MW: Rpc.Block.Open.Request(dashboard.id)
         *     2. MW -> Front: BlockShow(dashboard)
         *     3. MW -> Front: Rpc.Block.Open.Response(err)
         * 1B. User clicks on a page icon on the dashboard.
         *     1. Front -> MW: Rpc.Block.Close.Request(dashboard.id)
         * Get close response first, then open request:
         *     2. MW -> Front: Rpc.Block.Close.Response(err)
         *     3. Front -> MW: Rpc.Block.Open.Request(page.id)
         *     4. MW -> Front: BlockShow(<page, blocks>)
         *     5. MW -> Front: Rpc.Block.Open.Response(err)
         * Image/Video/File blocks then:
         *     6. MW -> Front: BlockShow(<blocks>)
        */
        message Open {
            message Request {
                string contextId = 1; // id of the context blo1k
                string blockId = 2;
                repeated string breadcrumbsIds = 3; // optional ids of breadcrubms blocks
            }

            message Response {
                Error error = 1;

                message Error {
                    Code code = 1;
                    string description = 2;

                    enum Code {
                        NULL = 0;
                        UNKNOWN_ERROR = 1;
                        BAD_INPUT = 2;
                        // ...
                    }
                }
            }
        }

        message OpenBreadcrumbs {
            message Request {
                string contextId = 1; // id of the context blo1k
            }

            message Response {
                Error error = 1;
                string blockId = 2;

                message Error {
                    Code code = 1;
                    string description = 2;

                    enum Code {
                        NULL = 0;
                        UNKNOWN_ERROR = 1;
                        BAD_INPUT = 2;
                        // ...
                    }
                }
            }
        }

        message CutBreadcrumbs {
            message Request {
                string breadcrumbsId = 1;
                int32 index = 2; // 0 - for full reset
            }

            message Response {
                Error error = 1;

                message Error {
                    Code code = 1;
                    string description = 2;

                    enum Code {
                        NULL = 0;
                        UNKNOWN_ERROR = 1;
                        BAD_INPUT = 2;
                        // ...
                    }
                }
            }
        }

        /*
         * Create a Smart/Internal block. Request can contain a block with a content, or it can be an empty block with a specific block.content.
         * **Example scenario**
         * 1A. Create Page on a dashboard
         *     1. Front -> MW: Rpc.Block.Create.Request(blockId:dashboard.id, position:bottom, block: emtpy block with page content and id = "")
         *     2. Front -> MW: Rpc.Block.Close.Request(block: dashboard.id)
         *     3. Front <- MW: Rpc.Block.Close.Response(err)
         *     4. Front <- MW: Rpc.Block.Create.Response(page.id)
         *     5. Front <- MW: Rpc.Block.Open.Response(err)
         *     6. Front <- MW: Event.Block.Show(page)
         * 1B. Create Page on a Page
         *     1. Front -> MW: Rpc.Block.Create.Request(blockId:dashboard.id, position:bottom, block: emtpy block with page content and id = "")
         *     2. Front <- MW: Rpc.Block.Create.Response(newPage.id)
         *     3. Front <- MW: Event.Block.Show(newPage)
        */
        message Create {
            message Request {
                string contextId = 1; // id of the context block
                string targetId = 2; // id of the closest block
                anytype.model.Block block = 3;
                anytype.model.Block.Position position = 4;
            }

            message Response {
                Error error = 1;
                string blockId = 2;

                message Error {
                    Code code = 1;
                    string description = 2;

                    enum Code {
                        NULL = 0;
                        UNKNOWN_ERROR = 1;
                        BAD_INPUT = 2;
                        // ...
                    }
                }
            }
        }

        message CreatePage {
            message Request {
                string contextId = 1; // id of the context block
                string targetId = 2; // id of the closest block
                google.protobuf.Struct details = 3; // page details
                anytype.model.Block.Position position = 4;
            }

            message Response {
                Error error = 1;
                string blockId = 2;
                string targetId = 3;

                message Error {
                    Code code = 1;
                    string description = 2;

                    enum Code {
                        NULL = 0;
                        UNKNOWN_ERROR = 1;
                        BAD_INPUT = 2;
                        // ...
                    }
                }
            }
        }
        /*
         * Remove blocks from the childrenIds of its parents
        */
        message Unlink {
            message Request {
                string contextId = 1; // id of the context block
                repeated string blockIds = 2; // targets to remove

            }

            message Response {
                Error error = 1;

                message Error {
                    Code code = 1;
                    string description = 2;

                    enum Code {
                        NULL = 0;
                        UNKNOWN_ERROR = 1;
                        BAD_INPUT = 2;
                        // ...
                    }
                }
            }
        }

        /*
         * Block.Close – it means unsubscribe from a block.
         * Precondition: block should be opened.
        */
        message Close {
            message Request {
                string contextId = 1; // id of the context blo1k
                string blockId = 2;
            }

            message Response {
                Error error = 1;

                message Error {
                    Code code = 1;
                    string description = 2;

                    enum Code {
                        NULL = 0;
                        UNKNOWN_ERROR = 1;
                        BAD_INPUT = 2;
                        // ...
                    }
                }
            }
        }
    }

    /*
     * Namespace, that agregates subtopics and actions, that relates to wallet.
    */
    message Wallet {
        message Create {
            /**
            * Front-end-to-middleware request to create a new wallet
            */
            message Request {
                string rootPath = 1; // Path to a wallet directory
            }

            /**
            * Middleware-to-front-end response, that can contain mnemonic of a created account and a NULL error or an empty mnemonic and a non-NULL error
            */
            message Response {
                Error error = 1;
                string mnemonic = 2; // Mnemonic of a new account (sequence of words, divided by spaces)

                message Error {
                    Code code = 1;
                    string description = 2;

                    enum Code {
                        NULL = 0; // No error; mnemonic should be non-empty
                        UNKNOWN_ERROR = 1; // Any other errors
                        BAD_INPUT = 2; // Root path is wrong

                        FAILED_TO_CREATE_LOCAL_REPO = 101;
                        // ...
                    }
                }
            }
        }

        message Recover {
            /**
            * Front end to middleware request-to-recover-a wallet with this mnemonic and a rootPath
            */
            message Request {
                string rootPath = 1; // Path to a wallet directory
                string mnemonic = 2; // Mnemonic of a wallet to recover
            }

            /**
            * Middleware-to-front-end response, that can contain a NULL error or a non-NULL error
            */
            message Response {
                Error error = 1; // Error while trying to recover a wallet
                message Error {
                    Code code = 1;
                    string description = 2;

                    enum Code {
                        NULL = 0; // No error; wallet successfully recovered
                        UNKNOWN_ERROR = 1; // Any other errors
                        BAD_INPUT = 2; // Root path or mnemonic is wrong

                        FAILED_TO_CREATE_LOCAL_REPO = 101;
                    }
                }
            }
        }
    }

    /*
     * Namespace, that agregates subtopics and actions, that relates to account.
    */
    message Account {
        message Create {
            /**
            * Front end to middleware request-to-create-an account
            */
            message Request {
                string name = 1; // Account name
                oneof avatar {
                    string avatarLocalPath = 2; // Path to an image, that will be used as an avatar of this account
                    string avatarColor = 3; // Avatar color as an alternative for avatar image
                }
            }

            /**
            * Middleware-to-front-end response for an account creation request, that can contain a NULL error and created account or a non-NULL error and an empty account
            */
            message Response {
                Error error = 1; // Error while trying to create an account
                anytype.model.Account account = 2; // A newly created account; In case of a failure, i.e. error is non-NULL, the account model should contain empty/default-value fields

                message Error {
                    Code code = 1;
                    string description = 2;

                    enum Code {
                        NULL = 0; // No error; Account should be non-empty
                        UNKNOWN_ERROR = 1; // Any other errors
                        BAD_INPUT = 2; // Avatar or name is not correct

                        ACCOUNT_CREATED_BUT_FAILED_TO_START_NODE = 101;
                        ACCOUNT_CREATED_BUT_FAILED_TO_SET_NAME = 102;
                        ACCOUNT_CREATED_BUT_FAILED_TO_SET_AVATAR = 103;
                        FAILED_TO_STOP_RUNNING_NODE = 104;

                    }
                }
            }
        }

        message Recover {
            /**
            * Front end to middleware request-to-start-search of an accounts for a recovered mnemonic.
            * Each of an account that would be found will come with an AccountAdd event
            */
            message Request {
            }

            /**
            * Middleware-to-front-end response to an account recover request, that can contain a NULL error and created account or a non-NULL error and an empty account
            */
            message Response {
                Error error = 1; // Error while trying to recover an account
                message Error {
                    Code code = 1;
                    string description = 2;

                    enum Code {
                        NULL = 0; // No error;
                        UNKNOWN_ERROR = 1; // Any other errors
                        BAD_INPUT = 2;

                        NO_ACCOUNTS_FOUND = 101;
                        NEED_TO_RECOVER_WALLET_FIRST = 102;
                        FAILED_TO_CREATE_LOCAL_REPO = 103;
                        LOCAL_REPO_EXISTS_BUT_CORRUPTED = 104;
                        FAILED_TO_RUN_NODE = 105;
                        WALLET_RECOVER_NOT_PERFORMED = 106;
                        FAILED_TO_STOP_RUNNING_NODE = 107;

                    }
                }
            }
        }

        message Select {
            /**
            * Front end to middleware request-to-launch-a specific account using account id and a root path
            * User can select an account from those, that came with an AccountAdd events
            */
            message Request {
                string id = 1; // Id of a selected account
                string rootPath = 2; // Root path is optional, set if this is a first request
            }

            /**
            * Middleware-to-front-end response for an account select request, that can contain a NULL error and selected account or a non-NULL error and an empty account
            */
            message Response {
                Error error = 1; // Error while trying to launch/select an account
                anytype.model.Account account = 2; // Selected account

                message Error {
                    Code code = 1;
                    string description = 2;

                    enum Code {
                        NULL = 0; // No error
                        UNKNOWN_ERROR = 1; // Any other errors
                        BAD_INPUT = 2; // Id or root path is wrong

                        FAILED_TO_CREATE_LOCAL_REPO = 101;
                        LOCAL_REPO_EXISTS_BUT_CORRUPTED = 102;
                        FAILED_TO_RUN_NODE = 103;
                        FAILED_TO_FIND_ACCOUNT_INFO = 104;
                        LOCAL_REPO_NOT_EXISTS_AND_MNEMONIC_NOT_SET = 105;
                        FAILED_TO_STOP_SEARCHER_NODE = 106;
                        FAILED_TO_RECOVER_PREDEFINED_BLOCKS = 107;
                    }
                }
            }
        }

        message Stop {
            /**
            * Front end to middleware request to stop currently running account node and optionally remove the locally stored data
            */
            message Request {
                bool removeData = 1;
            }

            /**
            * Middleware-to-front-end response for an account stop request
            */
            message Response {
                Error error = 1; // Error while trying to launch/select an account
                message Error {
                    Code code = 1;
                    string description = 2;

                    enum Code {
                        NULL = 0; // No error
                        UNKNOWN_ERROR = 1; // Any other errors
                        BAD_INPUT = 2; // Id or root path is wrong

                        ACCOUNT_IS_NOT_RUNNING = 101;
                        FAILED_TO_STOP_NODE = 102;
                        FAILED_TO_REMOVE_ACCOUNT_DATA = 103;
                    }
                }
            }
        }
    }

    /*
     * Namespace, that agregates log subtopics and actions.
     * Usage: send request with topic (Level) and description (message) from client to middleware to log.
    */
    message Log {
        message Send {
            message Request {
                string message = 1;
                Level level = 2;

                enum Level {
                    DEBUG = 0;
                    ERROR = 1;
                    FATAL = 2;
                    INFO = 3;
                    PANIC = 4;
                    WARNING = 5;
                }
            }

            message Response {
                Error error = 1;

                message Error {
                    Code code = 1;
                    string description = 2;

                    enum Code {
                        NULL = 0;
                        UNKNOWN_ERROR = 1;
                        BAD_INPUT = 2;

                        NOT_FOUND = 101;
                        TIMEOUT = 102;
                    }
                }
            }
        }
    }

    /*
     * Get info about a version of a middleware.
     * Info is a string, that contains: BuildDate, GitCommit, GitBranch, GitState
    */
    message Version {
        message Get {
            message Request {
            }

            message Response {
                Error error = 1;
                string version = 2;
                string details = 3; // build date, branch and commit

                message Error {
                    Code code = 1;
                    string description = 2;

                    enum Code {
                        NULL = 0;
                        UNKNOWN_ERROR = 1;
                        BAD_INPUT = 2;
                        VERSION_IS_EMPTY = 3;

                        NOT_FOUND = 101;
                        TIMEOUT = 102;
                    }
                }
            }
        }
    }

    /*
     * Namespace, that agregates subtopics and actions to work with IPFS directly (get files, blobs, images, etc)
    */
    message Ipfs {
        message File {
            message Get {
                message Request {
                    string id = 1;
                }

                message Response {
                    Error error = 1;
                    bytes data = 2;
                    string media = 3;
                    string name = 4;
                    message Error {
                        Code code = 1;
                        string description = 2;

                        enum Code {
                            NULL = 0;
                            UNKNOWN_ERROR = 1;
                            BAD_INPUT = 2;
                            // ...

                            NOT_FOUND = 101;
                            TIMEOUT = 102;
                        }
                    }
                }
            }
        }

        message Image {
            message Get {
                message Blob {
                    message Request {
                        string hash = 1;
                        int32 wantWidth = 2;
                    }

                    message Response {
                        Error error = 1;
                        bytes blob = 2;

                        message Error {
                            Code code = 1;
                            string description = 2;

                            enum Code {
                                NULL = 0;
                                UNKNOWN_ERROR = 1;
                                BAD_INPUT = 2;
                                // ...

                                NOT_FOUND = 101;
                                TIMEOUT = 102;
                                NODE_NOT_STARTED = 103;
                            }
                        }
                    }
                }

                message File {
                    message Request {
                        string hash = 1;
                        int32 wantWidth = 2;
                    }

                    message Response {
                        Error error = 1;
                        string localPath = 2;

                        message Error {
                            Code code = 1;
                            string description = 2;

                            enum Code {
                                NULL = 0;
                                UNKNOWN_ERROR = 1;
                                BAD_INPUT = 2;
                                // ...

                                NOT_FOUND = 101;
                                TIMEOUT = 102;
                                NODE_NOT_STARTED = 103;
                            }
                        }
                    }
                }
            }
        }
    }

    message Config {
        message Get {
            message Request {
            }
            message Response {
                Error error = 1;
                string homeBlockId = 2; // home dashboard block id
                string archiveBlockId = 3; // home dashboard block id
                string gatewayUrl = 101; // gateway url for fetching static files
                message Error {
                    Code code = 1;
                    string description = 2;
                    enum Code {
                        NULL = 0;
                        UNKNOWN_ERROR = 1;
                        BAD_INPUT = 2;

                        NODE_NOT_STARTED = 101;
                    }
                }

            }
        }
    }

    message Ping {
        message Request {
            int32 index = 1;
            int32 numberOfEventsToSend = 2;
        }

        message Response {
            Error error = 1;
            int32 index = 2;

            message Error {
                Code code = 1;
                string description = 2;

                enum Code {
                    NULL = 0;
                    UNKNOWN_ERROR = 1;
                    BAD_INPUT = 2;
                }
            }
        }
    }

    message Process {
        message Cancel {
            message Request {
                string id = 1;
            }

            message Response {
                Error error = 1;

                message Error {
                    Code code = 1;
                    string description = 2;

                    enum Code {
                        NULL = 0;
                        UNKNOWN_ERROR = 1;
                        BAD_INPUT = 2;
                    }
                }
            }
        }
    }


    message LinkPreview {
        message Request {
            string url = 1;
        }

        message Response {
            Error error = 1;
            anytype.model.LinkPreview linkPreview = 2;

            message Error {
                Code code = 1;
                string description = 2;

                enum Code {
                    NULL = 0;
                    UNKNOWN_ERROR = 1;
                    BAD_INPUT = 2;
                }
            }
        }
    }

    message UploadFile {
        message Request {
            string url = 1;
            string localPath = 2;
            anytype.model.Block.Content.File.Type type = 3;
        }

        message Response {
            Error error = 1;
            string hash = 2;

            message Error {
                Code code = 1;
                string description = 2;

                enum Code {
                    NULL = 0;
                    UNKNOWN_ERROR = 1;
                    BAD_INPUT = 2;
                }
            }
        }
    }

}

message Empty {

}<|MERGE_RESOLUTION|>--- conflicted
+++ resolved
@@ -302,10 +302,6 @@
             }
         }
 
-<<<<<<< HEAD
-
-=======
->>>>>>> 3b50c1f9
         message Split {
             message Request {
                 string contextId = 1;

syntax = "proto3";
package anytype;
option go_package = "pb";

import "pkg/lib/pb/model/protos/models.proto";
import "pkg/lib/pb/model/protos/localstore.proto";

import "pb/protos/events.proto";
import "google/protobuf/struct.proto";


import "google/protobuf/descriptor.proto";

// To disable authorization in specific method use no_auth option inside Request of that method
extend google.protobuf.MessageOptions {
    bool no_auth = 7777;
}

/*
 * Rpc is a namespace, that agregates all of the service commands between client and middleware.
 * Structure: Topic > Subtopic > Subsub... > Action > (Request, Response).
 * Request – message from a client.
 * Response – message from a middleware.
*/
message Rpc {
    message App {
        message GetVersion {
            message Request {
                option (no_auth) = true;
            }
            message Response {
                Error error = 1;
                string version = 2;
                string details = 3; // build date, branch and commit

                message Error {
                    Code code = 1;
                    string description = 2;

                    enum Code {
                        NULL = 0;
                        UNKNOWN_ERROR = 1;
                        BAD_INPUT = 2;
                    }
                }
            }
        }
        message SetDeviceState {
            message Request {
                DeviceState deviceState = 1;

                enum DeviceState {
                    BACKGROUND = 0;
                    FOREGROUND = 1;
                }
            }

            message Response {
                Error error = 1;

                message Error {
                    Code code = 1;
                    string description = 2;
                    enum Code {
                        NULL = 0;
                        UNKNOWN_ERROR = 1;
                        BAD_INPUT = 2;
                    }
                }

            }
        }


        message Shutdown {
            message Request {
            }
            message Response {
                Error error = 1;

                message Error {
                    Code code = 1;
                    string description = 2;
                    enum Code {
                        NULL = 0;
                        UNKNOWN_ERROR = 1;
                        BAD_INPUT = 2;
                    }
                }

            }
        }
    }

    message Space {
        message LeaveApprove {
            message Request {
                string spaceId = 1;
                repeated string identities = 2;
            }

            message Response {
                Error error = 1;

                message Error {
                    Code code = 1;
                    string description = 2;

                    enum Code {
                        NULL = 0;
                        UNKNOWN_ERROR = 1;
                        BAD_INPUT = 2;

                        NO_SUCH_SPACE = 101;
                        SPACE_IS_DELETED = 102;
                        REQUEST_FAILED = 103;
                        LIMIT_REACHED = 104;
                        NO_APPROVE_REQUESTS = 105;
                        NOT_SHAREABLE = 106;
                    }
                }
            }
        }

        message MakeShareable {
            message Request {
                string spaceId = 1;
            }

            message Response {
                Error error = 1;

                message Error {
                    Code code = 1;
                    string description = 2;

                    enum Code {
                        NULL = 0;
                        UNKNOWN_ERROR = 1;
                        BAD_INPUT = 2;

                        NO_SUCH_SPACE = 101;
                        SPACE_IS_DELETED = 102;
                        REQUEST_FAILED = 103;
                        LIMIT_REACHED = 104;
                    }
                }
            }
        }

        message InviteGenerate {
            message Request {
                string spaceId = 1;
                InviteType inviteType = 2;
                enum InviteType {
                    Member = 0;
                    Guest = 1;
                }
            }

            message Response {
                Error error = 1;
                string inviteCid = 2;
                string inviteFileKey = 3;

                message Error {
                    Code code = 1;
                    string description = 2;

                    enum Code {
                        NULL = 0;
                        UNKNOWN_ERROR = 1;
                        BAD_INPUT = 2;

                        NO_SUCH_SPACE = 101;
                        SPACE_IS_DELETED = 102;
                        REQUEST_FAILED = 103;
                        LIMIT_REACHED = 104;
                        NOT_SHAREABLE = 105;
                    }
                }
            }
        }

        message StopSharing {
            message Request {
                string spaceId = 1;
            }

            message Response {
                Error error = 1;

                message Error {
                    Code code = 1;
                    string description = 2;

                    enum Code {
                        NULL = 0;
                        UNKNOWN_ERROR = 1;
                        BAD_INPUT = 2;

                        NO_SUCH_SPACE = 101;
                        SPACE_IS_DELETED = 102;
                        REQUEST_FAILED = 103;
                        LIMIT_REACHED = 104;
                    }
                }
            }
        }

        message InviteGetCurrent {
            message Request {
                string spaceId = 1;
            }

            message Response {
                Error error = 1;
                string inviteCid = 2;
                string inviteFileKey = 3;

                message Error {
                    Code code = 1;
                    string description = 2;

                    enum Code {
                        NULL = 0;
                        UNKNOWN_ERROR = 1;
                        BAD_INPUT = 2;

                        NO_ACTIVE_INVITE = 101;
                    }
                }
            }
        }

        message InviteGetGuest {
            message Request {
                string spaceId = 1;
            }

            message Response {
                Error error = 1;
                string inviteCid = 2;
                string inviteFileKey = 3;

                message Error {
                    Code code = 1;
                    string description = 2;

                    enum Code {
                        NULL = 0;
                        UNKNOWN_ERROR = 1;
                        BAD_INPUT = 2;

                        INVALID_SPACE_TYPE = 101;
                    }
                }
            }
        }


        message InviteRevoke {
            message Request {
                string spaceId = 1;
            }

            message Response {
                Error error = 1;

                message Error {
                    Code code = 1;
                    string description = 2;

                    enum Code {
                        NULL = 0;
                        UNKNOWN_ERROR = 1;
                        BAD_INPUT = 2;

                        NO_SUCH_SPACE = 101;
                        SPACE_IS_DELETED = 102;
                        LIMIT_REACHED = 103;
                        REQUEST_FAILED = 104;
                        NOT_SHAREABLE = 105;
                    }
                }
            }
        }

        message InviteView {
            message Request {
                string inviteCid = 1;
                string inviteFileKey = 2;
            }

            message Response {
                Error error = 1;
                string spaceId = 2;
                string spaceName = 3;
                string spaceIconCid = 4;
                string creatorName = 5;
                bool   isGuestUserInvite = 6;

                message Error {
                    Code code = 1;
                    string description = 2;

                    enum Code {
                        NULL = 0;
                        UNKNOWN_ERROR = 1;
                        BAD_INPUT = 2;

                        INVITE_NOT_FOUND = 101;
                        INVITE_BAD_CONTENT = 102;
                        SPACE_IS_DELETED = 103;
                    }
                }
            }
        }

        message Join {
            message Request {
                string networkId = 1; // not-empty only for self-hosting
                string spaceId = 2;
                string inviteCid = 3;
                string inviteFileKey = 4;
            }

            message Response {
                Error error = 1;

                message Error {
                    Code code = 1;
                    string description = 2;

                    enum Code {
                        NULL = 0;
                        UNKNOWN_ERROR = 1;
                        BAD_INPUT = 2;

                        NO_SUCH_SPACE = 101;
                        SPACE_IS_DELETED = 102;
                        INVITE_NOT_FOUND = 103;
                        INVITE_BAD_CONTENT = 104;
                        REQUEST_FAILED = 105;
                        LIMIT_REACHED = 106;
                        NOT_SHAREABLE = 107;
                        DIFFERENT_NETWORK = 108;
                    }
                }
            }
        }

        message JoinCancel {
            message Request {
                string spaceId = 1;
            }

            message Response {
                Error error = 1;

                message Error {
                    Code code = 1;
                    string description = 2;

                    enum Code {
                        NULL = 0;
                        UNKNOWN_ERROR = 1;
                        BAD_INPUT = 2;

                        NO_SUCH_SPACE = 101;
                        SPACE_IS_DELETED = 102;
                        REQUEST_FAILED = 103;
                        LIMIT_REACHED = 104;
                        NO_SUCH_REQUEST = 105;
                        NOT_SHAREABLE = 106;
                    }
                }
            }
        }

        message RequestApprove {
            message Request {
                string spaceId = 1;
                string identity = 2;
                model.ParticipantPermissions permissions = 3;
            }

            message Response {
                Error error = 1;

                message Error {
                    Code code = 1;
                    string description = 2;

                    enum Code {
                        NULL = 0;
                        UNKNOWN_ERROR = 1;
                        BAD_INPUT = 2;

                        NO_SUCH_SPACE = 101;
                        SPACE_IS_DELETED = 102;
                        NO_SUCH_REQUEST = 103;
                        INCORRECT_PERMISSIONS = 104;
                        REQUEST_FAILED = 105;
                        LIMIT_REACHED = 106;
                        NOT_SHAREABLE = 107;
                    }
                }
            }
        }

        message RequestDecline {
            message Request {
                string spaceId = 1;
                string identity = 2;
            }

            message Response {
                Error error = 1;

                message Error {
                    Code code = 1;
                    string description = 2;

                    enum Code {
                        NULL = 0;
                        UNKNOWN_ERROR = 1;
                        BAD_INPUT = 2;

                        NO_SUCH_SPACE = 101;
                        SPACE_IS_DELETED = 102;
                        REQUEST_FAILED = 103;
                        LIMIT_REACHED = 104;
                        NO_SUCH_REQUEST = 105;
                        NOT_SHAREABLE = 106;
                    }
                }
            }
        }

        message ParticipantRemove {
            message Request {
                string spaceId = 1;
                repeated string identities = 2;
            }

            message Response {
                Error error = 1;

                message Error {
                    Code code = 1;
                    string description = 2;

                    enum Code {
                        NULL = 0;
                        UNKNOWN_ERROR = 1;
                        BAD_INPUT = 2;

                        NO_SUCH_SPACE = 101;
                        SPACE_IS_DELETED = 102;
                        PARTICIPANT_NOT_FOUND = 103;
                        REQUEST_FAILED = 104;
                        LIMIT_REACHED = 105;
                        NOT_SHAREABLE = 106;
                    }
                }
            }
        }

        message ParticipantPermissionsChange {
            message Request {
                string spaceId = 1;
                repeated model.ParticipantPermissionChange changes = 2;
            }

            message Response {
                Error error = 1;

                message Error {
                    Code code = 1;
                    string description = 2;

                    enum Code {
                        NULL = 0;
                        UNKNOWN_ERROR = 1;
                        BAD_INPUT = 2;

                        NO_SUCH_SPACE = 101;
                        SPACE_IS_DELETED = 102;
                        REQUEST_FAILED = 103;
                        LIMIT_REACHED = 104;
                        PARTICIPANT_NOT_FOUND = 105;
                        INCORRECT_PERMISSIONS = 106;
                        NOT_SHAREABLE = 107;
                    }
                }
            }
        }

        message Delete {
            message Request {
                string spaceId = 1;
            }

            message Response {
                Error error = 1;
                int64 timestamp = 2;

                message Error {
                    Code code = 1;
                    string description = 2;

                    enum Code {
                        NULL = 0;
                        UNKNOWN_ERROR = 1;
                        BAD_INPUT = 2;

                        NO_SUCH_SPACE = 101;
                        SPACE_IS_DELETED = 102;
                        REQUEST_FAILED = 103;
                        LIMIT_REACHED = 104;
                        NOT_SHAREABLE = 105;
                    }
                }
            }
        }
        message SetOrder {
            message Request {
                string spaceViewId = 1;
                repeated string spaceViewOrder = 2; // result order of space view ids
            }

            message Response {
                Error error = 1;

                message Error {
                    Code code = 1;
                    string description = 2;

                    enum Code {
                        NULL = 0;
                        UNKNOWN_ERROR = 1;
                        BAD_INPUT = 2;
                    }
                }
            }
        }
        message UnsetOrder {
            message Request {
                string spaceViewId = 1;
            }

            message Response {
                Error error = 1;

                message Error {
                    Code code = 1;
                    string description = 2;

                    enum Code {
                        NULL = 0;
                        UNKNOWN_ERROR = 1;
                        BAD_INPUT = 2;
                    }
                }
            }
        }
    }

    message Wallet {
        message Create {
            /**
            * Front-end-to-middleware request to create a new wallet
            */
            message Request {
                option (no_auth) = true;
                string rootPath = 1; // Path to a wallet directory
                string fulltextPrimaryLanguage = 2; // optional, default fts language
            }

            /**
            * Middleware-to-front-end response, that can contain mnemonic of a created account and a NULL error or an empty mnemonic and a non-NULL error
            */
            message Response {
                Error error = 1;
                string mnemonic = 2; // Mnemonic of a new account (sequence of words, divided by spaces)

                message Error {
                    Code code = 1;
                    string description = 2;

                    enum Code {
                        NULL = 0; // No error; mnemonic should be non-empty
                        UNKNOWN_ERROR = 1; // Any other errors
                        BAD_INPUT = 2; // Root path is wrong

                        FAILED_TO_CREATE_LOCAL_REPO = 101;
                        // ...
                    }
                }
            }
        }

        message Recover {
            /**
            * Front end to middleware request-to-recover-a wallet with this mnemonic and a rootPath
            */
            message Request {
                option (no_auth) = true;

                string rootPath = 1; // Path to a wallet directory
                string mnemonic = 2; // Mnemonic of a wallet to recover
                string fulltextPrimaryLanguage = 3; // optional, default fts language
            }

            /**
            * Middleware-to-front-end response, that can contain a NULL error or a non-NULL error
            */
            message Response {
                Error error = 1; // Error while trying to recover a wallet
                message Error {
                    Code code = 1;
                    string description = 2;

                    enum Code {
                        NULL = 0; // No error; wallet successfully recovered
                        UNKNOWN_ERROR = 1; // Any other errors
                        BAD_INPUT = 2; // Root path or mnemonic is wrong

                        FAILED_TO_CREATE_LOCAL_REPO = 101;
                    }
                }
            }
        }

        message Convert {
            message Request {
                string mnemonic = 1; // Mnemonic of a wallet to convert
                string entropy = 2; // entropy of a wallet to convert

            }

            message Response {
                Error error = 1; // Error while trying to recover a wallet
                message Error {
                    Code code = 1;
                    string description = 2;

                    enum Code {
                        NULL = 0; // No error; wallet successfully recovered
                        UNKNOWN_ERROR = 1; // Any other errors
                        BAD_INPUT = 2; // mnemonic is wrong
                    }
                }

                string entropy = 2;
                string mnemonic = 3;
            }
        }

        message CreateSession {
            message Request {
                option (no_auth) = true;
                oneof auth {
                    string mnemonic = 1; // cold auth
                    string appKey = 2; // persistent app key, that can be used to restore session
                }
            }

            message Response {
                Error error = 1;
                string token = 2;
                string appToken = 3; // in case of mnemonic auth, need to be persisted by client
                string accountId = 4; // temp, should be replaced with AccountInfo message

                message Error {
                    Code code = 1;
                    string description = 2;

                    enum Code {
                        NULL = 0;
                        UNKNOWN_ERROR = 1;
                        BAD_INPUT = 2;

                        APP_TOKEN_NOT_FOUND_IN_THE_CURRENT_ACCOUNT = 101; // means the client logged into another account or the account directory has been cleaned
                    }
                }
            }
        }

        message CloseSession {
            message Request {
                string token = 1;
            }

            message Response {
                Error error = 1;
                message Error {
                    Code code = 1;
                    string description = 2;

                    enum Code {
                        NULL = 0;
                        UNKNOWN_ERROR = 1;
                        BAD_INPUT = 2;
                    }
                }
            }
        }

    }

    message Account {
        message Config {
            bool enableDataview = 1;
            bool enableDebug = 2;
            bool enablePrereleaseChannel = 3;
            bool enableSpaces = 4;

            google.protobuf.Struct extra = 100;
        }

        message Create {
            /**
            * Front end to middleware request-to-create-an account
            */
            message Request {
                option (no_auth) = true;

                string name = 1; // Account name
                oneof avatar {//TODO: Remove if not needed, GO-1926
                    string avatarLocalPath = 2; // Path to an image, that will be used as an avatar of this account
                }
                string storePath = 3; // Path to local storage
                int64 icon = 4; // Option of pre-installed icon
                bool disableLocalNetworkSync = 5; // Disable local network discovery
                NetworkMode networkMode = 6; // optional, default is DefaultConfig
                string networkCustomConfigFilePath = 7; // config path for the custom network mode            }
                bool preferYamuxTransport = 8; // optional, default is false, recommended in case of problems with QUIC transport
                string jsonApiListenAddr = 9; // optional, if empty json api will not be started; 127.0.0.1:31009 should be the default one
                string joinStreamUrl = 10; // anytype:// schema URL to join an embed stream
            }
            /**
            * Middleware-to-front-end response for an account creation request, that can contain a NULL error and created account or a non-NULL error and an empty account
            */
            message Response {
                Error error = 1; // Error while trying to create an account
                anytype.model.Account account = 2; // A newly created account; In case of a failure, i.e. error is non-NULL, the account model should contain empty/default-value fields
                Config config = 3; // deprecated, use account, GO-1926
                message Error {
                    Code code = 1;
                    string description = 2;

                    enum Code {
                        NULL = 0; // No error; Account should be non-empty
                        UNKNOWN_ERROR = 1; // Any other errors
                        BAD_INPUT = 2; // Avatar or name is not correct

                        ACCOUNT_CREATED_BUT_FAILED_TO_START_NODE = 101;
                        ACCOUNT_CREATED_BUT_FAILED_TO_SET_NAME = 102;
                        FAILED_TO_STOP_RUNNING_NODE = 104;
                        FAILED_TO_WRITE_CONFIG = 105;
                        FAILED_TO_CREATE_LOCAL_REPO = 106;
                        ACCOUNT_CREATION_IS_CANCELED = 107;

                        CONFIG_FILE_NOT_FOUND = 200;
                        CONFIG_FILE_INVALID = 201;
                        CONFIG_FILE_NETWORK_ID_MISMATCH = 202;
                    }
                }
            }
        }

        message Recover {
            /**
            * Front end to middleware request-to-start-search of an accounts for a recovered mnemonic.
            * Each of an account that would be found will come with an AccountAdd event
            */
            message Request {
            }

            /**
            * Middleware-to-front-end response to an account recover request, that can contain a NULL error and created account or a non-NULL error and an empty account
            */
            message Response {
                Error error = 1; // Error while trying to recover an account
                message Error {
                    Code code = 1;
                    string description = 2;

                    enum Code {
                        NULL = 0; // No error;
                        UNKNOWN_ERROR = 1; // Any other errors
                        BAD_INPUT = 2;

                        NEED_TO_RECOVER_WALLET_FIRST = 102;
                    }
                }
            }
        }

        message Delete {
            message Request {
            }

            message Response {
                Error error = 1; // Error while trying to recover an account
                anytype.model.Account.Status status = 2;

                message Error {
                    Code code = 1;
                    string description = 2;

                    enum Code {
                        NULL = 0; // No error;
                        UNKNOWN_ERROR = 1; // Any other errors
                        BAD_INPUT = 2;

                        ACCOUNT_IS_ALREADY_DELETED = 101;
                        UNABLE_TO_CONNECT = 102;
                    }
                }
            }
        }

        message RevertDeletion {
            message Request {
            }

            message Response {
                Error error = 1; // Error while trying to recover an account
                anytype.model.Account.Status status = 2;

                message Error {
                    Code code = 1;
                    string description = 2;

                    enum Code {
                        NULL = 0; // No error;
                        UNKNOWN_ERROR = 1; // Any other errors
                        BAD_INPUT = 2;

                        ACCOUNT_IS_ACTIVE = 101;
                        UNABLE_TO_CONNECT = 102;
                    }
                }
            }
        }

        message Migrate {
            message Request {
                option (no_auth) = true;
                string id = 1; // Id of a selected account
                string rootPath = 2;
                string fulltextPrimaryLanguage = 3; // optional, default fts language
            }

            message Response {
                Error error = 1;
                message Error {
                    Code code = 1;
                    string description = 2;
                    int64 requiredSpace = 3;

                    enum Code {
                        NULL = 0; // No error
                        UNKNOWN_ERROR = 1; // Any other errors
                        BAD_INPUT = 2; // Id or root path is wrong

                        ACCOUNT_NOT_FOUND = 101;
                        CANCELED = 102;
                        NOT_ENOUGH_FREE_SPACE = 103;
                        // TODO: [storage] Add specific error codes for migration problems
                    }
                }
            }
        }

        message MigrateCancel {
            message Request {
                option (no_auth) = true;
                string id = 1; // Id of a selected account
            }

            message Response {
                Error error = 1;
                message Error {
                    Code code = 1;
                    string description = 2;

                    enum Code {
                        NULL = 0; // No error
                        UNKNOWN_ERROR = 1; // Any other errors
                        BAD_INPUT = 2; // Id or root path is wrong
                    }
                }
            }
        }

        message Select {
            /**
            * Front end to middleware request-to-launch-a specific account using account id and a root path
            * User can select an account from those, that came with an AccountAdd events
            */
            message Request {
                option (no_auth) = true;
                string id = 1; // Id of a selected account
                string rootPath = 2; // Root path is optional, set if this is a first request
                bool disableLocalNetworkSync = 3; // Disable local network discovery
                NetworkMode networkMode = 4; // optional, default is DefaultConfig
                string networkCustomConfigFilePath = 5; // config path for the custom network mode
                bool preferYamuxTransport = 6; // optional, default is false, recommended in case of problems with QUIC transport
                string jsonApiListenAddr = 7; // optional, if empty json api will not be started; 127.0.0.1:31009 should be the default one
                string fulltextPrimaryLanguage = 8; // optional, default fts language
                string joinStreamURL = 9; // anytype:// schema URL to join an embed stream
            }

            /**
            * Middleware-to-front-end response for an account select request, that can contain a NULL error and selected account or a non-NULL error and an empty account
            */
            message Response {
                Error error = 1; // Error while trying to launch/select an account
                anytype.model.Account account = 2; // Selected account
                Config config = 3; // deprecated, use account, GO-1926
                message Error {
                    Code code = 1;
                    string description = 2;

                    enum Code {
                        NULL = 0; // No error
                        UNKNOWN_ERROR = 1; // Any other errors
                        BAD_INPUT = 2; // Id or root path is wrong

                        FAILED_TO_CREATE_LOCAL_REPO = 101;
                        LOCAL_REPO_EXISTS_BUT_CORRUPTED = 102;
                        FAILED_TO_RUN_NODE = 103;
                        FAILED_TO_FIND_ACCOUNT_INFO = 104;
                        LOCAL_REPO_NOT_EXISTS_AND_MNEMONIC_NOT_SET = 105;
                        FAILED_TO_STOP_SEARCHER_NODE = 106;
                        ANOTHER_ANYTYPE_PROCESS_IS_RUNNING = 108;
                        FAILED_TO_FETCH_REMOTE_NODE_HAS_INCOMPATIBLE_PROTO_VERSION = 110;
                        ACCOUNT_IS_DELETED = 111;
                        ACCOUNT_LOAD_IS_CANCELED = 112;
                        ACCOUNT_STORE_NOT_MIGRATED = 113;

                        CONFIG_FILE_NOT_FOUND = 200;
                        CONFIG_FILE_INVALID = 201;
                        CONFIG_FILE_NETWORK_ID_MISMATCH = 202;
                    }
                }
            }
        }

        message Stop {
            /**
            * Front end to middleware request to stop currently running account node and optionally remove the locally stored data
            */
            message Request {
                bool removeData = 1;
            }

            /**
            * Middleware-to-front-end response for an account stop request
            */
            message Response {
                Error error = 1; // Error while trying to launch/select an account
                message Error {
                    Code code = 1;
                    string description = 2;

                    enum Code {
                        NULL = 0; // No error
                        UNKNOWN_ERROR = 1; // Any other errors
                        BAD_INPUT = 2; // Id or root path is wrong

                        ACCOUNT_IS_NOT_RUNNING = 101;
                        FAILED_TO_STOP_NODE = 102;
                        FAILED_TO_REMOVE_ACCOUNT_DATA = 103;
                    }
                }
            }
        }

        message Move {
            /**
            * Front-end-to-middleware request to move a account to a new disk location
            */
            message Request {
                string newPath = 1;
            }

            message Response {
                Error error = 1;

                message Error {
                    Code code = 1;
                    string description = 2;

                    enum Code {
                        NULL = 0;
                        UNKNOWN_ERROR = 1;
                        BAD_INPUT = 2;

                        FAILED_TO_STOP_NODE = 101;
                        FAILED_TO_IDENTIFY_ACCOUNT_DIR = 102;
                        FAILED_TO_REMOVE_ACCOUNT_DATA = 103;
                        FAILED_TO_CREATE_LOCAL_REPO = 104;
                        FAILED_TO_WRITE_CONFIG = 105;
                        FAILED_TO_GET_CONFIG = 106;
                    }
                }
            }
        }

        message ConfigUpdate {
            message Request {
                string IPFSStorageAddr = 2;
            }

            message Response {
                Error error = 1;

                message Error {
                    Code code = 1;
                    string description = 2;

                    enum Code {
                        NULL = 0;
                        UNKNOWN_ERROR = 1;
                        BAD_INPUT = 2;

                        ACCOUNT_IS_NOT_RUNNING = 101;
                        FAILED_TO_WRITE_CONFIG = 102;
                    }
                }
            }

            enum Timezones {
                GMT = 0;
                ECT = 1;
                EET = 2;
                EAT = 3;
                MET = 4;
                NET = 5;
                PLT = 6;
                IST = 7;
                BST = 8;
                VST = 9;
                CTT = 10;
                JST = 11;
                ACT = 12;
                AET = 13;
                SST = 14;
                NST = 15;
                MIT = 16;
                HST = 17;
                AST = 18;
                PST = 19;
                MST = 20;
                CST = 21;
                IET = 22;
                PRT = 23;
                CNT = 24;
                BET = 25;
                BRT = 26;
                CAT = 27;
            }
        }

        message GetConfig {//TODO: Remove this request if we do not need it, GO-1926
            message Get {
                message Request {
                }

            }
        }

        message RecoverFromLegacyExport {
            message Request {
                option (no_auth) = true;
                string path = 1;
                string rootPath = 2;
                int64 icon = 3;
                string fulltextPrimaryLanguage = 4; // optional, default fts language
            }

            message Response {
                string accountId = 1;
                string personalSpaceId = 3;
                Error error = 2;

                message Error {
                    Code code = 1;
                    string description = 2;

                    enum Code {
                        NULL = 0;
                        UNKNOWN_ERROR = 1;
                        BAD_INPUT = 2;
                        DIFFERENT_ACCOUNT = 3;
                    }
                }
            }
        }

        message EnableLocalNetworkSync {
            message Request {
            }
            message Response {
                Error error = 2;

                message Error {
                    Code code = 1;
                    string description = 2;

                    enum Code {
                        NULL = 0;
                        UNKNOWN_ERROR = 1;
                        BAD_INPUT = 2;
                        ACCOUNT_IS_NOT_RUNNING = 4;
                    }
                }
            }

        }

        message ChangeJsonApiAddr {
            message Request {
                string listenAddr = 1; // make sure to use 127.0.0.1:x to not listen on all interfaces; recommended value is 127.0.0.1:31009
            }
            message Response {
                Error error = 2;

                message Error {
                    Code code = 1;
                    string description = 2;

                    enum Code {
                        NULL = 0;
                        UNKNOWN_ERROR = 1;
                        BAD_INPUT = 2;
                        ACCOUNT_IS_NOT_RUNNING = 4;
                    }
                }
            }

        }

        message ChangeNetworkConfigAndRestart {
            message Request {
                NetworkMode networkMode = 1;
                string networkCustomConfigFilePath = 2;
            }
            message Response {
                Error error = 2;

                message Error {
                    Code code = 1;
                    string description = 2;

                    enum Code {
                        NULL = 0;
                        UNKNOWN_ERROR = 1;
                        BAD_INPUT = 2;
                        ACCOUNT_IS_NOT_RUNNING = 4;

                        ACCOUNT_FAILED_TO_STOP = 100;
                        CONFIG_FILE_NOT_FOUND = 200;
                        CONFIG_FILE_INVALID = 201;
                        CONFIG_FILE_NETWORK_ID_MISMATCH = 202;

                    }
                }
            }

        }

        enum NetworkMode {
            DefaultConfig = 0; // use network config that embedded in binary
            LocalOnly = 1;  // disable any-sync network and use only local p2p nodes
            CustomConfig = 2; // use config provided in networkConfigFilePath
        }

        message LocalLink {
            message NewChallenge {
                message Request {
                    option (no_auth) = true;
                    string appName = 1; // just for info, not secure to rely on
                    model.Account.Auth.LocalApiScope scope = 2;
                }

                message Response {
                    Error error = 1;
                    string challengeId = 2;
                    message Error {
                        Code code = 1;
                        string description = 2;

                        enum Code {
                            NULL = 0;
                            UNKNOWN_ERROR = 1;
                            BAD_INPUT = 2;

                            ACCOUNT_IS_NOT_RUNNING = 101;
                            TOO_MANY_REQUESTS = 102; // protection from overuse
                        }
                    }
                }
            }
            message SolveChallenge {
                message Request {
                    option (no_auth) = true;
                    string challengeId = 1;
                    string answer = 2;
                }

                message Response {
                    Error error = 1;
                    string sessionToken = 2; // ephemeral token for the session
                    string appKey = 3;  // persistent key, that can be used to restore session via CreateSession

                    message Error {
                        Code code = 1;
                        string description = 2;

                        enum Code {
                            NULL = 0;
                            UNKNOWN_ERROR = 1;
                            BAD_INPUT = 2;

                            ACCOUNT_IS_NOT_RUNNING = 101;
                            INVALID_CHALLENGE_ID = 102;
                            CHALLENGE_ATTEMPTS_EXCEEDED = 103;
                            INCORRECT_ANSWER = 104;
                        }
                    }
                }
            }
        }
    }
    message Workspace {
        message GetCurrent {
            message Request {
            }
            message Response {
                Error error = 1;
                string workspaceId = 2;

                message Error {
                    Code code = 1;
                    string description = 2;

                    enum Code {
                        NULL = 0;
                        UNKNOWN_ERROR = 1;
                        BAD_INPUT = 2;
                        // ...
                    }
                }
            }
        }

        message GetAll {
            message Request {
            }

            message Response {
                Error error = 1;
                repeated string workspaceIds = 2;

                message Error {
                    Code code = 1;
                    string description = 2;

                    enum Code {
                        NULL = 0;
                        UNKNOWN_ERROR = 1;
                        BAD_INPUT = 2;
                        // ...
                    }
                }
            }
        }

        message Create {
            message Request {
                google.protobuf.Struct details = 1; // object details
                anytype.Rpc.Object.ImportUseCase.Request.UseCase useCase = 2; // use case
                bool withChat = 3; // create space-level chat; temporary solution, should be removed after chats released for all users
            }

            message Response {
                Error error = 1;
                string spaceId = 2;

                message Error {
                    Code code = 1;
                    string description = 2;

                    enum Code {
                        NULL = 0;
                        UNKNOWN_ERROR = 1;
                        BAD_INPUT = 2;
                        // ...
                    }
                }
            }
        }

        message Open {
            message Request {
                string spaceId = 1;
                bool withChat = 2; // create space-level chat if not exists; temporary solution, should be removed after chats released for all users
            }

            message Response {
                Error error = 1;
                model.Account.Info info = 2;
                message Error {
                    Code code = 1;
                    string description = 2;

                    enum Code {
                        NULL = 0;
                        UNKNOWN_ERROR = 1;
                        BAD_INPUT = 2;

                    }
                }
            }
        }

        message Object {
            message Add {
                message Request {
                    string spaceId = 2;
                    string objectId = 1;
                }

                message Response {
                    Error error = 1;
                    string objectId = 2;
                    google.protobuf.Struct details = 3;

                    message Error {
                        Code code = 1;
                        string description = 2;

                        enum Code {
                            NULL = 0;
                            UNKNOWN_ERROR = 1;
                            BAD_INPUT = 2;
                            // ...
                        }
                    }
                }
            }
            message ListAdd {
                message Request {
                    string spaceId = 2;
                    repeated string objectIds = 1;
                }

                message Response {
                    Error error = 1;
                    repeated string objectIds = 2;

                    message Error {
                        Code code = 1;
                        string description = 2;

                        enum Code {
                            NULL = 0;
                            UNKNOWN_ERROR = 1;
                            BAD_INPUT = 2;
                            // ...
                        }
                    }
                }
            }
            message ListRemove {
                message Request {
                    repeated string objectIds = 1;
                }

                message Response {
                    Error error = 1;
                    repeated string ids = 2;

                    message Error {
                        Code code = 1;
                        string description = 2;

                        enum Code {
                            NULL = 0;
                            UNKNOWN_ERROR = 1;
                            BAD_INPUT = 2;
                            // ...
                        }
                    }
                }
            }
        }

        message SetInfo {
            message Request {
                string spaceId = 1;
                google.protobuf.Struct details = 2;
            }

            message Response {
                Error error = 1;

                message Error {
                    Code code = 1;
                    string description = 2;

                    enum Code {
                        NULL = 0;
                        UNKNOWN_ERROR = 1;
                        BAD_INPUT = 2;
                        // ...
                    }
                }
            }
        }

        message Select {
            message Request {
                string workspaceId = 1;
            }

            message Response {
                Error error = 1;

                message Error {
                    Code code = 1;
                    string description = 2;

                    enum Code {
                        NULL = 0;
                        UNKNOWN_ERROR = 1;
                        BAD_INPUT = 2;
                        // ...
                    }
                }
            }
        }

        message Export {
            message Request {
                // the path where export files will place
                string path = 1;
                string workspaceId = 2;
            }
            message Response {
                Error error = 1;
                string path = 2;
                ResponseEvent event = 3;

                message Error {
                    Code code = 1;
                    string description = 2;

                    enum Code {
                        NULL = 0;
                        UNKNOWN_ERROR = 1;
                        BAD_INPUT = 2;
                        // ...
                    }
                }
            }
        }

    }
    message Publishing {
        enum PublishStatus {
            // PublishStatusCreated means publish is created but not uploaded yet
            PublishStatusCreated = 0;
            // PublishStatusCreated means publish is active
            PublishStatusPublished = 1;
        }
        message PublishState {
            string spaceId = 1;
            string objectId = 2;
            string uri = 3;
            PublishStatus status = 4;
            string version = 5;
            int64 timestamp = 6;
            int64 size = 7;
            bool joinSpace = 8;
            google.protobuf.Struct details = 9;
        }

        message Create {
            message Request {
                string spaceId = 1;
                string objectId = 2;
                string uri = 3;
                bool joinSpace = 4;
            }
            message Response {
                Error error = 1;
                string uri = 2;

                message Error {
                    Code code = 1;
                    string description = 2;
                    enum Code {
                        NULL = 0;
                        UNKNOWN_ERROR = 1;
                        BAD_INPUT = 2;
                        NO_SUCH_OBJECT = 101;
                        NO_SUCH_SPACE = 102;
                        LIMIT_EXCEEDED = 103;
                    }
                }
            }
        }
        message Remove {
            message Request {
                string spaceId = 1;
                string objectId = 2;
            }
            message Response {
                Error error = 1;

                message Error {
                    Code code = 1;
                    string description = 2;
                    enum Code {
                        NULL = 0;
                        UNKNOWN_ERROR = 1;
                        BAD_INPUT = 2;
                        NO_SUCH_OBJECT = 101;
                        NO_SUCH_SPACE = 102;
                    }
                }
            }
        }
        message List {
            message Request {
                string spaceId = 1;
            }
            message Response {
                Error error = 1;
                repeated PublishState publishes = 2;

                message Error {
                    Code code = 1;
                    string description = 2;
                    enum Code {
                        NULL = 0;
                        UNKNOWN_ERROR = 1;
                        BAD_INPUT = 2;
                        NO_SUCH_SPACE = 102;
                    }
                }
            }
        }
        message ResolveUri {
            message Request {
                string uri = 1;
            }
            message Response {
                Error error = 1;
                PublishState publish = 2;

                message Error {
                    Code code = 1;
                    string description = 2;
                    enum Code {
                        NULL = 0;
                        UNKNOWN_ERROR = 1;
                        BAD_INPUT = 2;
                        NO_SUCH_URI = 101;
                    }
                }
            }
        }
        message GetStatus {
            message Request {
                string spaceId = 1;
                string objectId = 2;
            }
            message Response {
                Error error = 1;
                PublishState publish = 2;

                message Error {
                    Code code = 1;
                    string description = 2;
                    enum Code {
                        NULL = 0;
                        UNKNOWN_ERROR = 1;
                        BAD_INPUT = 2;
                        NO_SUCH_OBJECT = 101;
                        NO_SUCH_SPACE = 102;
                    }
                }
            }
        }
    }

    message Object {
        message Open {
            message Request {
                string contextId = 1; // id of the context blo1k
                string objectId = 2;
                string traceId = 3;
                string spaceId = 5; // Required only for date objects

                bool includeRelationsAsDependentObjects = 4; // some clients may set this option instead if having the single subscription to all relations
            }

            message Response {
                Error error = 1;
                model.ObjectView objectView = 2;

                message Error {
                    Code code = 1;
                    string description = 2;

                    enum Code {
                        NULL = 0;
                        UNKNOWN_ERROR = 1;
                        BAD_INPUT = 2;

                        NOT_FOUND = 3;
                        ANYTYPE_NEEDS_UPGRADE = 10; // failed to read unknown data format – need to upgrade anytype
                        OBJECT_DELETED = 4;
                        // ...
                    }
                }
            }
        }

        message Close {
            message Request {
                string contextId = 1; // deprecated, GO-1926
                string objectId = 2;
                string spaceId = 3; // Required only for date objects
            }

            message Response {
                Error error = 1;

                message Error {
                    Code code = 1;
                    string description = 2;

                    enum Code {
                        NULL = 0;
                        UNKNOWN_ERROR = 1;
                        BAD_INPUT = 2;
                        // ...
                    }
                }
            }
        }

        message Show {
            message Request {
                string contextId = 1; // deprecated, GO-1926
                string objectId = 2;
                string traceId = 3;
                string spaceId = 5; // Required only for date objects

                bool includeRelationsAsDependentObjects = 4; // some clients may set this option instead if having the single subscription to all relations
            }

            message Response {
                Error error = 1;
                model.ObjectView objectView = 2;

                message Error {
                    Code code = 1;
                    string description = 2;

                    enum Code {
                        NULL = 0;
                        UNKNOWN_ERROR = 1;
                        BAD_INPUT = 2;
                        NOT_FOUND = 3;
                        OBJECT_DELETED = 4;
                        ANYTYPE_NEEDS_UPGRADE = 10; // failed to read unknown data format – need to upgrade anytype

                        // ...
                    }
                }
            }
        }

        message Create {
            message Request {
                google.protobuf.Struct details = 1; // object details
                repeated anytype.model.InternalFlag internalFlags = 2;
                string templateId = 3;
                string spaceId = 4;
                string objectTypeUniqueKey = 5;
                bool withChat = 6;
                bool createTypeWidgetIfMissing = 7; // experimental flag to auto-create type widget if missing
            }

            message Response {
                Error error = 1;
                string objectId = 3;
                ResponseEvent event = 4;
                google.protobuf.Struct details = 5;

                message Error {
                    Code code = 1;
                    string description = 2;

                    enum Code {
                        NULL = 0;
                        UNKNOWN_ERROR = 1;
                        BAD_INPUT = 2;
                        // ...
                    }
                }
            }
        }

        message CreateBookmark {
            message Request {
                google.protobuf.Struct details = 1;
                string spaceId = 2;
                bool withChat = 3;
                string templateId = 4;
            }

            message Response {
                Error error = 1;
                string objectId = 2;
                google.protobuf.Struct details = 3;

                message Error {
                    Code code = 1;
                    string description = 2;

                    enum Code {
                        NULL = 0;
                        UNKNOWN_ERROR = 1;
                        BAD_INPUT = 2;
                        // ...
                    }
                }
            }
        }

        message CreateRelation {
            message Request {
                google.protobuf.Struct details = 1;
                string spaceId = 2;
            }

            message Response {
                Error error = 1;
                string objectId = 2;
                string key = 3;
                google.protobuf.Struct details = 4;

                message Error {
                    Code code = 1;
                    string description = 2;

                    enum Code {
                        NULL = 0;
                        UNKNOWN_ERROR = 1;
                        BAD_INPUT = 2;
                    }
                }
            }
        }

        message CreateRelationOption {
            message Request {
                google.protobuf.Struct details = 1;
                string spaceId = 2;
            }

            message Response {
                Error error = 1;
                string objectId = 2;
                google.protobuf.Struct details = 3;

                message Error {
                    Code code = 1;
                    string description = 2;

                    enum Code {
                        NULL = 0;
                        UNKNOWN_ERROR = 1;
                        BAD_INPUT = 2;
                    }
                }
            }
        }

        message CreateSet {
            message Request {
                repeated string source = 1;
                google.protobuf.Struct details = 2; // if omitted the name of page will be the same with object type
                string templateId = 3; // optional template id for creating from template
                repeated anytype.model.InternalFlag internalFlags = 4;
                string spaceId = 5;
                bool withChat = 6;
            }

            message Response {
                Error error = 1;
                string objectId = 3;
                ResponseEvent event = 4;
                google.protobuf.Struct details = 5;

                message Error {
                    Code code = 1;
                    string description = 2;

                    enum Code {
                        NULL = 0;
                        UNKNOWN_ERROR = 1;
                        BAD_INPUT = 2;
                        UNKNOWN_OBJECT_TYPE_URL = 3;
                    }
                }
            }
        }

        message CreateObjectType {
            message Request {
                google.protobuf.Struct details = 1;
                repeated anytype.model.InternalFlag internalFlags = 2;
                string spaceId = 3;
            }

            message Response {
                Error error = 1;
                google.protobuf.Struct details = 2;
                string objectId = 3;

                message Error {
                    Code code = 1;
                    string description = 2;

                    enum Code {
                        NULL = 0;
                        UNKNOWN_ERROR = 1;
                        BAD_INPUT = 2;
                        // ...
                    }
                }
            }
        }

        message CreateFromUrl {
            message Request {
                string spaceId = 1;
                string objectTypeUniqueKey = 2;
                string url = 3;
                google.protobuf.Struct details = 4;
                bool addPageContent = 5;
                bool withChat = 6;
                string templateId = 7;
            }

            message Response {
                Error error = 1;
                string objectId = 2;
                google.protobuf.Struct details = 3;
                string chatId = 4;

                message Error {
                    Code code = 1;
                    string description = 2;

                    enum Code {
                        NULL = 0;
                        UNKNOWN_ERROR = 1;
                        BAD_INPUT = 2;
                        // ...
                    }
                }
            }
        }

        message ChatAdd {
            message Request {
                string objectId = 1;
            }

            message Response {
                Error error = 1;
                string chatId = 2;

                message Error {
                    Code code = 1;
                    string description = 2;

                    enum Code {
                        NULL = 0;
                        UNKNOWN_ERROR = 1;
                        BAD_INPUT = 2;
                        // ...
                    }
                }
            }
        }

        message BookmarkFetch {
            message Request {
                string contextId = 1;
                string url = 2;
            }

            message Response {
                Error error = 1;

                message Error {
                    Code code = 1;
                    string description = 2;

                    enum Code {
                        NULL = 0;
                        UNKNOWN_ERROR = 1;
                        BAD_INPUT = 2;
                        // ...
                    }
                }
            }
        }

        message ToBookmark {
            message Request {
                string contextId = 1;
                string url = 2;
            }

            message Response {
                Error error = 1;
                string objectId = 2;

                message Error {
                    Code code = 1;
                    string description = 2;

                    enum Code {
                        NULL = 0;
                        UNKNOWN_ERROR = 1;
                        BAD_INPUT = 2;
                        // ...
                    }
                }
            }
        }

        message Duplicate {
            message Request {
                string contextId = 1;
            }

            message Response {
                Error error = 1;
                // created template id
                string id = 2;

                message Error {
                    Code code = 1;
                    string description = 2;

                    enum Code {
                        NULL = 0;
                        UNKNOWN_ERROR = 1;
                        BAD_INPUT = 2;
                        // ...
                    }
                }
            }
        }

        message OpenBreadcrumbs {
            message Request {
                string contextId = 1; // deprecated, GO-1926
                string traceId = 2;
            }

            message Response {
                Error error = 1;
                string objectId = 2;
                ResponseEvent event = 3;
                model.ObjectView objectView = 4;

                message Error {
                    Code code = 1;
                    string description = 2;

                    enum Code {
                        NULL = 0;
                        UNKNOWN_ERROR = 1;
                        BAD_INPUT = 2;
                        // ...
                    }
                }
            }
        }

        message SetBreadcrumbs {
            message Request {
                string breadcrumbsId = 1;
                repeated string ids = 2; // page ids
            }

            message Response {
                Error error = 1;
                ResponseEvent event = 2;

                message Error {
                    Code code = 1;
                    string description = 2;

                    enum Code {
                        NULL = 0;
                        UNKNOWN_ERROR = 1;
                        BAD_INPUT = 2;
                        // ...
                    }
                }
            }
        }

        message ShareByLink {
            message Request {
                string objectId = 1;
            }

            message Response {
                string link = 1;
                Error error = 2;

                message Error {
                    Code code = 1;
                    string description = 2;

                    enum Code {
                        NULL = 0;
                        UNKNOWN_ERROR = 1;
                        BAD_INPUT = 2;
                        // ...
                    }
                }
            }
        }


        // deprecated in favor of SearchWithMeta
        message Search {
            message Request {
                string spaceId = 8;
                repeated anytype.model.Block.Content.Dataview.Filter filters = 1;
                repeated anytype.model.Block.Content.Dataview.Sort sorts = 2;
                string fullText = 3;
                int32 offset = 4;
                int32 limit = 5;
                // additional filter by objectTypes
                repeated string objectTypeFilter = 6; // DEPRECATED, GO-1926
                // needed keys in details for return, when empty - will return all
                repeated string keys = 7;
            }

            message Response {
                Error error = 1;
                repeated google.protobuf.Struct records = 2;
                message Error {
                    Code code = 1;
                    string description = 2;
                    enum Code {
                        NULL = 0;
                        UNKNOWN_ERROR = 1;
                        BAD_INPUT = 2;
                        // ...
                    }
                }
            }
        }
        message SearchWithMeta {
            message Request {
                string spaceId = 11;
                repeated anytype.model.Block.Content.Dataview.Filter filters = 1;
                repeated anytype.model.Block.Content.Dataview.Sort sorts = 2;
                string fullText = 3;
                int32 offset = 4;
                int32 limit = 5;
                // additional filter by objectTypes
                repeated string objectTypeFilter = 6; // DEPRECATED, GO-1926
                // needed keys in details for return, when empty - will return all
                repeated string keys = 7;
                bool returnMeta = 8; // add ResultMeta to each result
                bool returnMetaRelationDetails = 9; // add relation option details to meta
                bool returnHTMLHighlightsInsteadOfRanges = 10; //DEPRECATED
            }

            message Response {
                Error error = 1;
                repeated model.Search.Result results = 2;
                message Error {
                    Code code = 1;
                    string description = 2;
                    enum Code {
                        NULL = 0;
                        UNKNOWN_ERROR = 1;
                        BAD_INPUT = 2;
                        // ...
                    }
                }
            }
        }

        message Graph {
            message Request {
                repeated anytype.model.Block.Content.Dataview.Filter filters = 1;
                int32 limit = 2;
                // additional filter by objectTypes
                repeated string objectTypeFilter = 3; // DEPRECATED, GO-1926
                repeated string keys = 4;
                string spaceId = 5;
                string collectionId = 6;
                repeated string setSource = 7;
            }

            message Edge {
                enum Type {
                    Link = 0;
                    Relation = 1;
                }
                string source = 1;
                string target = 2;
                string name = 3;
                Type type = 4;
                string description = 5;
                string iconImage = 6;
                string iconEmoji = 7;
                bool hidden = 8;
            }

            message Response {
                Error error = 1;
                repeated google.protobuf.Struct nodes = 2;
                repeated Edge edges = 3;

                message Error {
                    Code code = 1;
                    string description = 2;

                    enum Code {
                        NULL = 0;
                        UNKNOWN_ERROR = 1;
                        BAD_INPUT = 2;
                        // ...
                    }
                }
            }
        }

        message SearchSubscribe {
            message Request {
                string spaceId = 15;
                // (optional) subscription identifier
                // client can provide some string or middleware will generate it automatically
                // if subId is already registered on middleware, the new query will replace previous subscription
                string subId = 1;
                // filters
                repeated anytype.model.Block.Content.Dataview.Filter filters = 2;
                // sorts
                repeated anytype.model.Block.Content.Dataview.Sort sorts = 3;
                // results limit
                int64 limit = 5;
                // initial offset; middleware will find afterId
                int64 offset = 6;
                // (required)  needed keys in details for return, for object fields mw will return (and subscribe) objects as dependent
                repeated string keys = 7;

                // (optional) pagination: middleware will return results after given id
                string afterId = 8;
                // (optional) pagination: middleware will return results before given id
                string beforeId = 9;

                repeated string source = 10;

                // disable dependent subscription
                bool noDepSubscription = 13;
                string collectionId = 14;
            }

            message Response {
                Error error = 1;

                repeated google.protobuf.Struct records = 2;
                repeated google.protobuf.Struct dependencies = 3;

                string subId = 4;

                Event.Object.Subscription.Counters counters = 5;

                message Error {
                    Code code = 1;
                    string description = 2;

                    enum Code {
                        NULL = 0;
                        UNKNOWN_ERROR = 1;
                        BAD_INPUT = 2;
                        // ...
                    }
                }
            }
        }

        message CrossSpaceSearchSubscribe {
            message Request {
                // (optional) subscription identifier
                // client can provide some string or middleware will generate it automatically
                // if subId is already registered on middleware, the new query will replace previous subscription
                string subId = 1;
                // filters
                repeated anytype.model.Block.Content.Dataview.Filter filters = 2;
                // sorts
                repeated anytype.model.Block.Content.Dataview.Sort sorts = 3;
                // (required)  needed keys in details for return, for object fields mw will return (and subscribe) objects as dependent
                repeated string keys = 7;

                repeated string source = 10;

                // disable dependent subscription
                bool noDepSubscription = 13;
                string collectionId = 14;
            }

            message Response {
                Error error = 1;

                repeated google.protobuf.Struct records = 2;
                repeated google.protobuf.Struct dependencies = 3;

                string subId = 4;

                Event.Object.Subscription.Counters counters = 5;

                message Error {
                    Code code = 1;
                    string description = 2;

                    enum Code {
                        NULL = 0;
                        UNKNOWN_ERROR = 1;
                        BAD_INPUT = 2;
                        // ...
                    }
                }
            }
        }

        message CrossSpaceSearchUnsubscribe {
            message Request {
                   string subId = 1;
            }

            message Response {
                Error error = 1;

                message Error {
                    Code code = 1;
                    string description = 2;

                    enum Code {
                        NULL = 0;
                        UNKNOWN_ERROR = 1;
                        BAD_INPUT = 2;
                        // ...
                    }
                }
            }
        }

        message GroupsSubscribe {
            message Request {
                string spaceId = 6;
                string subId = 1;
                string relationKey = 2;
                repeated anytype.model.Block.Content.Dataview.Filter filters = 3;
                repeated string source = 4;
                string collectionId = 5;
            }

            message Response {
                Error error = 1;

                repeated anytype.model.Block.Content.Dataview.Group groups = 2;

                string subId = 3;

                message Error {
                    Code code = 1;
                    string description = 2;

                    enum Code {
                        NULL = 0;
                        UNKNOWN_ERROR = 1;
                        BAD_INPUT = 2;
                    }
                }
            }
        }

        message SubscribeIds {
            message Request {
                string spaceId = 13;
                // (optional) subscription identifier
                // client can provide some string or middleware will generate it automatically
                // if subId is already registered on middleware, the new query will replace previous subscription
                string subId = 1;
                // ids for subscribe
                repeated string ids = 2;
                // sorts
                // (required)  needed keys in details for return, for object fields mw will return (and subscribe) objects as dependent
                repeated string keys = 3;

                // disable dependent subscription
                bool noDepSubscription = 12;
            }

            message Response {
                Error error = 1;

                repeated google.protobuf.Struct records = 2;
                repeated google.protobuf.Struct dependencies = 3;

                string subId = 4;

                message Error {
                    Code code = 1;
                    string description = 2;

                    enum Code {
                        NULL = 0;
                        UNKNOWN_ERROR = 1;
                        BAD_INPUT = 2;
                        // ...
                    }
                }
            }
        }

        message SearchUnsubscribe {
            message Request {
                repeated string subIds = 1;
            }

            message Response {
                Error error = 1;

                message Error {
                    Code code = 1;
                    string description = 2;

                    enum Code {
                        NULL = 0;
                        UNKNOWN_ERROR = 1;
                        BAD_INPUT = 2;
                    }
                }
            }
        }

        message SetLayout {
            message Request {
                string contextId = 1;
                anytype.model.ObjectType.Layout layout = 3;
            }

            message Response {
                Error error = 1;
                ResponseEvent event = 2;

                message Error {
                    Code code = 1;
                    string description = 2;

                    enum Code {
                        NULL = 0;
                        UNKNOWN_ERROR = 1;
                        BAD_INPUT = 2;
                        // ...
                    }
                }
            }
        }

        message SetIsFavorite {
            message Request {
                string contextId = 1;
                bool isFavorite = 2;
            }

            message Response {
                Error error = 1;
                ResponseEvent event = 2;

                message Error {
                    Code code = 1;
                    string description = 2;

                    enum Code {
                        NULL = 0;
                        UNKNOWN_ERROR = 1;
                        BAD_INPUT = 2;
                        // ...
                    }
                }
            }
        }

        message SetIsArchived {
            message Request {
                string contextId = 1;
                bool isArchived = 2;
            }

            message Response {
                Error error = 1;

                message Error {
                    Code code = 1;
                    string description = 2;

                    enum Code {
                        NULL = 0;
                        UNKNOWN_ERROR = 1;
                        BAD_INPUT = 2;
                        // ...
                    }
                }
            }
        }

        message SetSource {

            message Request {
                string contextId = 1;
                repeated string source = 2;
            }

            message Response {
                Error error = 1;
                ResponseEvent event = 4;

                message Error {
                    Code code = 1;
                    string description = 2;

                    enum Code {
                        NULL = 0;
                        UNKNOWN_ERROR = 1;
                        BAD_INPUT = 2;
                    }
                }
            }
        }

        message WorkspaceSetDashboard {

            message Request {
                string contextId = 1;
                string objectId = 2;
            }

            message Response {
                Error error = 1;
                ResponseEvent event = 2;
                string objectId = 3;

                message Error {
                    Code code = 1;
                    string description = 2;

                    enum Code {
                        NULL = 0;
                        UNKNOWN_ERROR = 1;
                        BAD_INPUT = 2;
                    }
                }
            }
        }

        message SetObjectType {
            message Request {
                string contextId = 1;
                string objectTypeUniqueKey = 3;
            }
            message Response {
                Error error = 1;
                ResponseEvent event = 2;

                message Error {
                    Code code = 1;
                    string description = 2;

                    enum Code {
                        NULL = 0;
                        UNKNOWN_ERROR = 1;
                        BAD_INPUT = 2;
                    }
                }
            }
        }

        message SetInternalFlags {
            message Request {
                string contextId = 1;
                repeated anytype.model.InternalFlag internalFlags = 7;

            }
            message Response {
                Error error = 1;
                ResponseEvent event = 2;

                message Error {
                    Code code = 1;
                    string description = 2;

                    enum Code {
                        NULL = 0;
                        UNKNOWN_ERROR = 1;
                        BAD_INPUT = 2;
                    }
                }
            }
        }

        message SetDetails {
            message Request {
                string contextId = 1;
                repeated anytype.model.Detail details = 2;
            }
            message Response {
                Error error = 1;
                ResponseEvent event = 2;

                message Error {
                    Code code = 1;
                    string description = 2;

                    enum Code {
                        NULL = 0;
                        UNKNOWN_ERROR = 1;
                        BAD_INPUT = 2;
                        // ...
                    }
                }
            }
        }

        message ToSet {
            message Request {
                string contextId = 1;
                repeated string source = 2;
            }

            message Response {
                Error error = 1;

                message Error {
                    Code code = 1;
                    string description = 2;

                    enum Code {
                        NULL = 0;
                        UNKNOWN_ERROR = 1;
                        BAD_INPUT = 2;
                        // ...
                    }
                }
            }
        }

        message ToCollection {
            message Request {
                string contextId = 1;
            }

            message Response {
                Error error = 1;

                message Error {
                    Code code = 1;
                    string description = 2;

                    enum Code {
                        NULL = 0;
                        UNKNOWN_ERROR = 1;
                        BAD_INPUT = 2;
                        // ...
                    }
                }
            }
        }

        // Available undo/redo operations
        message UndoRedoCounter {
            int32 undo = 1;
            int32 redo = 2;
        }

        message Undo {
            message Request {
                string contextId = 1; // id of the context object
            }
            message Response {
                Error error = 1;
                ResponseEvent event = 2;
                UndoRedoCounter counters = 3;
                string blockId = 4;
                anytype.model.Range range = 5;

                message Error {
                    Code code = 1;
                    string description = 2;

                    enum Code {
                        NULL = 0;
                        UNKNOWN_ERROR = 1;
                        BAD_INPUT = 2;
                        CAN_NOT_MOVE = 3;
                        // ...
                    }
                }
            }
        }

        message Redo {
            message Request {
                string contextId = 1; // id of the context object
            }

            message Response {
                Error error = 1;
                ResponseEvent event = 2;
                UndoRedoCounter counters = 3;
                string blockId = 4;
                anytype.model.Range range = 5;

                message Error {
                    Code code = 1;
                    string description = 2;

                    enum Code {
                        NULL = 0;
                        UNKNOWN_ERROR = 1;
                        BAD_INPUT = 2;
                        CAN_NOT_MOVE = 3;
                        // ...
                    }
                }
            }
        }

        message ListDuplicate {
            message Request {
                repeated string objectIds = 1;
            }

            message Response {
                Error error = 1;
                repeated string ids = 2;

                message Error {
                    Code code = 1;
                    string description = 2;

                    enum Code {
                        NULL = 0;
                        UNKNOWN_ERROR = 1;
                        BAD_INPUT = 2;
                        // ...
                    }
                }
            }
        }

        message ListDelete {
            // Deletes the object, keys from the local store and unsubscribe from remote changes. Also offloads all orphan files
            message Request {
                repeated string objectIds = 1; // objects to remove
            }
            message Response {
                Error error = 1;
                ResponseEvent event = 2;

                message Error {
                    Code code = 1;
                    string description = 2;

                    enum Code {
                        NULL = 0;
                        UNKNOWN_ERROR = 1;
                        BAD_INPUT = 2;
                        // ...
                    }
                }
            }
        }

        message ListSetIsArchived {
            message Request {
                repeated string objectIds = 1;
                bool isArchived = 2;
            }
            message Response {
                Error error = 1;

                message Error {
                    Code code = 1;
                    string description = 2;

                    enum Code {
                        NULL = 0;
                        UNKNOWN_ERROR = 1;
                        BAD_INPUT = 2;
                        // ...
                    }
                }
            }
        }

        message ListSetIsFavorite {
            message Request {
                repeated string objectIds = 1;
                bool isFavorite = 2;
            }
            message Response {
                Error error = 1;

                message Error {
                    Code code = 1;
                    string description = 2;

                    enum Code {
                        NULL = 0;
                        UNKNOWN_ERROR = 1;
                        BAD_INPUT = 2;
                        // ...
                    }
                }
            }
        }

        message ListSetObjectType {
            message Request {
                repeated string objectIds = 1;
                string objectTypeUniqueKey = 2;
            }
            message Response {
                Error error = 1;
                ResponseEvent event = 2;

                message Error {
                    Code code = 1;
                    string description = 2;

                    enum Code {
                        NULL = 0;
                        UNKNOWN_ERROR = 1;
                        BAD_INPUT = 2;
                    }
                }
            }
        }

        message ListSetDetails {

            message Request {
                repeated string objectIds = 1;
                repeated anytype.model.Detail details = 2;
            }

            message Response {
                Error error = 1;
                ResponseEvent event = 2;

                message Error {
                    Code code = 1;
                    string description = 2;

                    enum Code {
                        NULL = 0;
                        UNKNOWN_ERROR = 1;
                        BAD_INPUT = 2;
                        // ...
                    }
                }
            }
        }

        message ListModifyDetailValues {
            message Request {
                repeated string objectIds = 1;
                repeated Operation operations = 2;

                message Operation {
                    string relationKey = 1;
                    google.protobuf.Value add = 2;
                    google.protobuf.Value set = 3;
                    google.protobuf.Value remove = 4;
                }
            }

            message Response {
                Error error = 1;

                message Error {
                    Code code = 1;
                    string description = 2;

                    enum Code {
                        NULL = 0;
                        UNKNOWN_ERROR = 1;
                        BAD_INPUT = 2;
                    }
                }
            }
        }

        message ApplyTemplate {
            message Request {
                string contextId = 1;
                // id of template
                string templateId = 2;
            }

            message Response {
                Error error = 1;

                message Error {
                    Code code = 1;
                    string description = 2;

                    enum Code {
                        NULL = 0;
                        UNKNOWN_ERROR = 1;
                        BAD_INPUT = 2;
                        // ...
                    }
                }
            }
        }

        message ListExport {
            message Request {
                string spaceId = 10;
                // the path where export files will place
                string path = 1;
                // ids of documents for export, when empty - will export all available docs
                repeated string objectIds = 2;
                // export format
                anytype.model.Export.Format format = 3;
                // save as zip file
                bool zip = 4;
                // include all nested
                bool includeNested = 5;
                // include all files
                bool includeFiles = 6;
                // for protobuf export
                bool isJson = 7;
                // for migration
                bool includeArchived = 9;
                // for integrations like raycast and web publishing
                bool noProgress = 11;
                StateFilters linksStateFilters = 12;
                bool includeBacklinks = 13;
                bool includeSpace = 14;
            }
            message StateFilters {
                repeated RelationsWhiteList relationsWhiteList = 1;
                bool removeBlocks = 2;
            }
            message RelationsWhiteList {
                anytype.model.ObjectType.Layout layout = 1;
                repeated string allowedRelations = 2;
            }
            message Response {
                Error error = 1;
                string path = 2;
                int32 succeed = 4;
                ResponseEvent event = 3;

                message Error {
                    Code code = 1;
                    string description = 2;

                    enum Code {
                        NULL = 0;
                        UNKNOWN_ERROR = 1;
                        BAD_INPUT = 2;
                        // ...
                    }
                }
            }

        }

        message Export {
            message Request {
                string spaceId = 10;
                // ids of documents for export, when empty - will export all available docs
                string objectId = 2;
                // export format
                anytype.model.Export.Format format = 3;
            }

            message Response {
                Error error = 1;
                string result = 2;
                ResponseEvent event = 3;

                message Error {
                    Code code = 1;
                    string description = 2;

                    enum Code {
                        NULL = 0;
                        UNKNOWN_ERROR = 1;
                        BAD_INPUT = 2;
                        // ...
                    }
                }
            }

        }

        message Import {
            message Request {
                option (no_auth) = true;
                string spaceId = 14;
                oneof params {
                    NotionParams notionParams = 1;
                    BookmarksParams bookmarksParams = 2; //for internal use
                    MarkdownParams markdownParams = 3;
                    HtmlParams htmlParams = 4;
                    TxtParams txtParams = 5;
                    PbParams pbParams = 6;
                    CsvParams csvParams = 7;
                }
                repeated Snapshot snapshots = 8; // optional, for external developers usage
                bool updateExistingObjects = 9;
                anytype.model.Import.Type type = 10;
                Mode mode = 11;
                bool noProgress = 12;
                bool isMigration = 13;
                bool isNewSpace = 15;

                message NotionParams {
                    string apiKey = 1;
                }

                message MarkdownParams {
                    repeated string path = 1;
                }

                message BookmarksParams {
                    string url = 1;
                }

                message HtmlParams {
                    repeated string path = 1;
                }

                message TxtParams {
                    repeated string path = 1;
                }

                message PbParams {
                    repeated string path = 1;
                    bool noCollection = 2;
                    string collectionTitle = 3;
                    Type importType = 4;
                    enum Type {
                        SPACE = 0;
                        EXPERIENCE = 1;
                    };
                }

                message CsvParams {
                    repeated string path = 1;
                    Mode mode = 2;
                    bool useFirstRowForRelations = 3;
                    string delimiter = 4;
                    bool transposeRowsAndColumns = 5;
                    enum Mode {
                        COLLECTION = 0;
                        TABLE = 1;
                    };
                }

                enum Mode {
                    ALL_OR_NOTHING = 0;
                    IGNORE_ERRORS = 1;
                };

                message Snapshot {
                    string id = 1;
                    anytype.model.SmartBlockSnapshotBase snapshot = 2;
                };
            }

            message Response {
                Error error = 1; // deprecated
                string collectionId = 2; // deprecated
                int64 objectsCount = 3; // deprecated

                message Error {
                    Code code = 1;
                    string description = 2;

                    enum Code {
                        NULL = 0;
                        UNKNOWN_ERROR = 1;
                        BAD_INPUT = 2;
                        INTERNAL_ERROR = 3;
                        NO_OBJECTS_TO_IMPORT = 5;
                        IMPORT_IS_CANCELED = 6;
                        LIMIT_OF_ROWS_OR_RELATIONS_EXCEEDED = 7;
                        FILE_LOAD_ERROR = 8;
                        INSUFFICIENT_PERMISSIONS = 9;
                    }
                }
            }

            message Notion {
                message ValidateToken {
                    message Request {
                        string token = 1;
                    }

                    message Response {
                        Error error = 1;

                        message Error {
                            Code code = 1;
                            string description = 2;

                            enum Code {
                                NULL = 0;
                                UNKNOWN_ERROR = 1;
                                BAD_INPUT = 2;
                                INTERNAL_ERROR = 3;
                                UNAUTHORIZED = 4;
                                FORBIDDEN = 5;
                                SERVICE_UNAVAILABLE = 6;
                                ACCOUNT_IS_NOT_RUNNING = 7;
                            }
                        }
                    }
                }
            }

        }
        message ImportList {
            message Request {}

            message Response {
                Error error = 1;
                repeated ImportResponse response = 2;

                message Error {
                    Code code = 1;
                    string description = 2;

                    enum Code {
                        NULL = 0;
                        UNKNOWN_ERROR = 1;
                        BAD_INPUT = 2;
                        INTERNAL_ERROR = 3;
                    }
                }

            }
            message ImportResponse {
                Type type = 1;
                enum Type {
                    Notion = 0;
                    Markdown = 1;
                    Html = 2;
                    Txt = 3;
                };
            }
        }

        message ImportUseCase {
            message Request {
                string spaceId = 2;
                UseCase useCase = 1;

                enum UseCase {
                    NONE = 0;
                    GET_STARTED = 1;
                    EMPTY = 2;
                    GUIDE_ONLY = 3; // only the guide without other tables
                }
            }

            message Response {
                Error error = 1;
                ResponseEvent event = 2;

                message Error {
                    Code code = 1;
                    string description = 2;

                    enum Code {
                        NULL = 0;
                        UNKNOWN_ERROR = 1;
                        BAD_INPUT = 2;
                    }
                }
            }
        }

        message ImportExperience {
            message Request {
                string spaceId = 1;
                string url = 2;
                string title = 3;
                bool isNewSpace = 4;
            }

            message Response {
                Error error = 1;
                ResponseEvent event = 2;

                message Error {
                    Code code = 1;
                    string description = 2;

                    enum Code {
                        NULL = 0;
                        UNKNOWN_ERROR = 1;
                        BAD_INPUT = 2;
                        INSUFFICIENT_PERMISSION = 3;
                    }
                }
            }
        }

        message DateByTimestamp {
            message Request {
                string spaceId = 1;
                int64 timestamp = 2;
            }

            message Response {
                Error error = 1;
                google.protobuf.Struct details = 2;

                message Error {
                    Code code = 1;
                    string description = 2;

                    enum Code {
                        NULL = 0;
                        UNKNOWN_ERROR = 1;
                        BAD_INPUT = 2;
                    }
                }
            }
        }
    }

    message ObjectCollection {
        message Add {
            message Request {
                string contextId = 1;
                string afterId = 2;
                repeated string objectIds = 3;
            }

            message Response {
                Error error = 1;
                ResponseEvent event = 2;

                message Error {
                    Code code = 1;
                    string description = 2;

                    enum Code {
                        NULL = 0;
                        UNKNOWN_ERROR = 1;
                        BAD_INPUT = 2;
                    }
                }
            }
        }
        message Remove {
            message Request {
                string contextId = 1;
                repeated string objectIds = 2;
            }

            message Response {
                Error error = 1;
                ResponseEvent event = 2;

                message Error {
                    Code code = 1;
                    string description = 2;

                    enum Code {
                        NULL = 0;
                        UNKNOWN_ERROR = 1;
                        BAD_INPUT = 2;
                    }
                }
            }
        }
        message Sort {
            message Request {
                string contextId = 1;
                repeated string objectIds = 2;
            }

            message Response {
                Error error = 1;
                ResponseEvent event = 2;

                message Error {
                    Code code = 1;
                    string description = 2;

                    enum Code {
                        NULL = 0;
                        UNKNOWN_ERROR = 1;
                        BAD_INPUT = 2;
                    }
                }
            }
        }
    }

    message ObjectRelation {
        message Add {
            message Request {
                string contextId = 1;
                repeated string relationKeys = 2;
            }

            message Response {
                Error error = 1;
                ResponseEvent event = 2;

                message Error {
                    Code code = 1;
                    string description = 2;

                    enum Code {
                        NULL = 0;
                        UNKNOWN_ERROR = 1;
                        BAD_INPUT = 2;
                    }
                }
            }
        }

        message Delete {
            message Request {
                string contextId = 1;
                repeated string relationKeys = 2;
            }

            message Response {
                Error error = 1;
                ResponseEvent event = 3;

                message Error {
                    Code code = 1;
                    string description = 2;

                    enum Code {
                        NULL = 0;
                        UNKNOWN_ERROR = 1;
                        BAD_INPUT = 2;
                    }
                }
            }
        }
        message ListAvailable {
            message Request {
                string contextId = 1;
            }
            message Response {
                Error error = 1;
                repeated anytype.model.Relation relations = 2;

                message Error {
                    Code code = 1;
                    string description = 2;

                    enum Code {
                        NULL = 0;
                        UNKNOWN_ERROR = 1;
                        BAD_INPUT = 2;
                        // ...
                    }
                }
            }
        }
        message AddFeatured {
            message Request {
                string contextId = 1;
                repeated string relations = 2;
            }

            message Response {
                Error error = 1;
                ResponseEvent event = 2;

                message Error {
                    Code code = 1;
                    string description = 2;

                    enum Code {
                        NULL = 0;
                        UNKNOWN_ERROR = 1;
                        BAD_INPUT = 2;
                        // ...
                    }
                }
            }
        }
        message RemoveFeatured {
            message Request {
                string contextId = 1;
                repeated string relations = 2;
            }

            message Response {
                Error error = 1;
                ResponseEvent event = 2;

                message Error {
                    Code code = 1;
                    string description = 2;

                    enum Code {
                        NULL = 0;
                        UNKNOWN_ERROR = 1;
                        BAD_INPUT = 2;
                        // ...
                    }
                }
            }
        }
    }

    message ObjectType {
        message Relation {
            message Add {
                message Request {
                    string objectTypeUrl = 1;
                    repeated string relationKeys = 2;
                }

                message Response {
                    Error error = 1;
                    repeated anytype.model.Relation relations = 2;

                    message Error {
                        Code code = 1;
                        string description = 2;

                        enum Code {
                            NULL = 0;
                            UNKNOWN_ERROR = 1;
                            BAD_INPUT = 2;
                            READONLY_OBJECT_TYPE = 3;
                            // ...
                        }
                    }
                }
            }
            message Remove {
                message Request {
                    string objectTypeUrl = 1;
                    repeated string relationKeys = 2;
                }

                message Response {
                    Error error = 1;

                    message Error {
                        Code code = 1;
                        string description = 2;

                        enum Code {
                            NULL = 0;
                            UNKNOWN_ERROR = 1;
                            BAD_INPUT = 2;
                            READONLY_OBJECT_TYPE = 3;
                            // ...
                        }
                    }
                }
            }
        }

        message Recommended {
            message RelationsSet {
                message Request {
                    string typeObjectId = 1;
                    repeated string relationObjectIds = 2;
                }

                message Response {
                    Error error = 1;

                    message Error {
                        Code code = 1;
                        string description = 2;

                        enum Code {
                            NULL = 0;
                            UNKNOWN_ERROR = 1;
                            BAD_INPUT = 2;
                            READONLY_OBJECT_TYPE = 3;
                            // ...
                        }
                    }
                }
            }

            message FeaturedRelationsSet {
                message Request {
                    string typeObjectId = 1;
                    repeated string relationObjectIds = 2;
                }

                message Response {
                    Error error = 1;

                    message Error {
                        Code code = 1;
                        string description = 2;

                        enum Code {
                            NULL = 0;
                            UNKNOWN_ERROR = 1;
                            BAD_INPUT = 2;
                            READONLY_OBJECT_TYPE = 3;
                            // ...
                        }
                    }
                }
            }
        }

        message ListConflictingRelations {
            message Request {
                string spaceId = 1;
                string typeObjectId = 2;
            }

            message Response {
                Error error = 1;
                repeated string relationIds = 2;

                message Error {
                    Code code = 1;
                    string description = 2;

                    enum Code {
                        NULL = 0;
                        UNKNOWN_ERROR = 1;
                        BAD_INPUT = 2;
                        READONLY_OBJECT_TYPE = 3;
                    }
                }
            }
        }
    }

    message Relation {
        message ListRemoveOption {
            message Request {
                repeated string optionIds = 1;
                bool checkInObjects = 2;
            }

            message Response {
                Error error = 1;

                message Error {
                    Code code = 1;
                    string description = 2;

                    enum Code {
                        NULL = 0;
                        UNKNOWN_ERROR = 1;
                        BAD_INPUT = 2;
                        OPTION_USED_BY_OBJECTS = 3;
                    }
                }
            }
        }

        message Options {
            message Request {
                string relationKey = 1;
            }

            message Response {
                Error error = 1;
                model.RelationOptions options = 2;

                message Error {
                    Code code = 1;
                    string description = 2;

                    enum Code {
                        NULL = 0;
                        UNKNOWN_ERROR = 1;
                        BAD_INPUT = 2;
                    }
                }
            }
        }

        message ListWithValue {
            message Request {
                string spaceId = 1;
                google.protobuf.Value value = 2;
            }

            message Response {
                Error error = 1;
                repeated ResponseItem list = 2;

                message ResponseItem {
                    string relationKey = 1;
                    int64 counter = 2;
                }

                message Error {
                    Code code = 1;
                    string description = 2;

                    enum Code {
                        NULL = 0;
                        UNKNOWN_ERROR = 1;
                        BAD_INPUT = 2;
                    }
                }
            }
        }
    }

    message History {
        message Version {
            string id = 1;
            repeated string previousIds = 2;
            string authorId = 3;
            string authorName = 4;
            int64 time = 5;
            int64 groupId = 6;
        }

        // returns list of versions (changes)
        message GetVersions {
            message Request {
                string objectId = 1;
                // when indicated, results will include versions before given id
                string lastVersionId = 2;
                // desired count of versions
                int32 limit = 3;
                bool notIncludeVersion = 4;
            }

            message Response {
                Error error = 1;
                repeated Version versions = 2;

                message Error {
                    Code code = 1;
                    string description = 2;

                    enum Code {
                        NULL = 0;
                        UNKNOWN_ERROR = 1;
                        BAD_INPUT = 2;
                        // ...
                    }
                }
            }
        }

        // returns blockShow event for given version
        message ShowVersion {
            message Request {
                string objectId = 1;
                string versionId = 2;
                string traceId = 3;
            }

            message Response {
                Error error = 1;
                model.ObjectView objectView = 2;
                History.Version version = 3;
                string traceId = 4;

                message Error {
                    Code code = 1;
                    string description = 2;

                    enum Code {
                        NULL = 0;
                        UNKNOWN_ERROR = 1;
                        BAD_INPUT = 2;
                        // ...
                    }
                }
            }
        }

        message SetVersion {
            message Request {
                string objectId = 1;
                string versionId = 2;
            }

            message Response {
                Error error = 1;

                message Error {
                    Code code = 1;
                    string description = 2;

                    enum Code {
                        NULL = 0;
                        UNKNOWN_ERROR = 1;
                        BAD_INPUT = 2;
                        // ...
                    }
                }
            }
        }

        message DiffVersions {
            message Request {
                string objectId = 1;
                string spaceId = 2;
                string currentVersion = 3;
                string previousVersion = 4;
            }

            message Response {
                Error error = 1;
                repeated Event.Message historyEvents = 2;
                anytype.model.ObjectView objectView = 3;

                message Error {
                    Code code = 1;
                    string description = 2;

                    enum Code {
                        NULL = 0;
                        UNKNOWN_ERROR = 1;
                        BAD_INPUT = 2;
                        // ...
                    }
                }
            }
        }
    }

    message File {
        message Reconcile {
            message Request {}

            message Response {
                Error error = 1;
                message Error {
                    Code code = 1;
                    string description = 2;

                    enum Code {
                        NULL = 0;
                        UNKNOWN_ERROR = 1;
                        BAD_INPUT = 2;
                    }
                }
            }
        }
        message Offload {
            message Request {
                string id = 1;
                bool includeNotPinned = 2;
            }
            message Response {
                Error error = 1;
                uint64 bytesOffloaded = 2;

                message Error {
                    Code code = 1;
                    string description = 2;

                    enum Code {
                        NULL = 0;
                        UNKNOWN_ERROR = 1;
                        BAD_INPUT = 2;
                        // ...
                        NODE_NOT_STARTED = 103;

                    }
                }
            }
        }

        message SpaceOffload {
            message Request {
                string spaceId = 1;
            }
            message Response {
                Error error = 1;
                int32 filesOffloaded = 2;
                uint64 bytesOffloaded = 3;

                message Error {
                    Code code = 1;
                    string description = 2;

                    enum Code {
                        NULL = 0;
                        UNKNOWN_ERROR = 1;
                        BAD_INPUT = 2;
                        // ...
                        NODE_NOT_STARTED = 103;

                    }
                }
            }
        }

        message ListOffload {
            message Request {
                repeated string onlyIds = 1; // empty means all
                bool includeNotPinned = 2; // false mean not-yet-pinned files will be not
            }

            message Response {
                Error error = 1;
                int32 filesOffloaded = 2;
                uint64 bytesOffloaded = 3;
                message Error {
                    Code code = 1;
                    string description = 2;

                    enum Code {
                        NULL = 0;
                        UNKNOWN_ERROR = 1;
                        BAD_INPUT = 2;
                        // ...
                        NODE_NOT_STARTED = 103;

                    }
                }
            }
        }
        message Upload {
            message Request {
                string spaceId = 6;
                string url = 1;
                string localPath = 2;
                anytype.model.Block.Content.File.Type type = 3;
                bool disableEncryption = 4; // deprecated, has no affect, GO-1926
                anytype.model.Block.Content.File.Style style = 5;
                google.protobuf.Struct details = 7; // additional details for file object
                anytype.model.ObjectOrigin origin = 8;
                anytype.model.ImageKind imageKind = 9;
                bool createTypeWidgetIfMissing = 10; // experimental flag to auto-create type widget if missing
            }

            message Response {
                Error error = 1;
                string objectId = 2;
                google.protobuf.Struct details = 3;

                message Error {
                    Code code = 1;
                    string description = 2;

                    enum Code {
                        NULL = 0;
                        UNKNOWN_ERROR = 1;
                        BAD_INPUT = 2;
                    }
                }
            }
        }
        message Download {
            message Request {
                string objectId = 1;
                string path = 2; // path to save file. Temp directory is used if empty
            }

            message Response {
                Error error = 1;
                string localPath = 2;

                message Error {
                    Code code = 1;
                    string description = 2;

                    enum Code {
                        NULL = 0;
                        UNKNOWN_ERROR = 1;
                        BAD_INPUT = 2;
                    }
                }
            }
        }
        message Drop {
            message Request {
                string contextId = 1;
                string dropTargetId = 2; // id of the simple block to insert considering position
                anytype.model.Block.Position position = 3;  // position relatively to the dropTargetId simple block
                repeated string localFilePaths = 4;
            }
            message Response {
                Error error = 1;
                ResponseEvent event = 2;
                message Error {
                    Code code = 1;
                    string description = 2;

                    enum Code {
                        NULL = 0;
                        UNKNOWN_ERROR = 1;
                        BAD_INPUT = 2;
                        // ...
                    }
                }
            }
        }

        message SpaceUsage {
            message Request {
                string spaceId = 1;
            }

            message Response {
                Error error = 1;
                Usage usage = 2;

                message Usage {
                    uint64 filesCount = 1;
                    uint64 cidsCount = 2;
                    uint64 bytesUsage = 3;
                    uint64 bytesLeft = 4;
                    uint64 bytesLimit = 5;
                    uint64 localBytesUsage = 6;
                }

                message Error {
                    Code code = 1;
                    string description = 2;

                    enum Code {
                        NULL = 0;
                        UNKNOWN_ERROR = 1;
                        BAD_INPUT = 2;
                        // ...
                    }
                }
            }
        }

        message NodeUsage {
            message Request {}

            message Response {
                Error error = 1;
                Usage usage = 2;
                repeated Space spaces = 3;

                message Usage {
                    uint64 filesCount = 1;
                    uint64 cidsCount = 2;
                    uint64 bytesUsage = 3;
                    uint64 bytesLeft = 4;
                    uint64 bytesLimit = 5;
                    uint64 localBytesUsage = 6;
                }

                message Space {
                    string spaceId = 1;
                    uint64 filesCount = 2;
                    uint64 cidsCount = 3;
                    uint64 bytesUsage = 4;
                }

                message Error {
                    Code code = 1;
                    string description = 2;

                    enum Code {
                        NULL = 0;
                        UNKNOWN_ERROR = 1;
                        BAD_INPUT = 2;
                        // ...
                    }
                }
            }
        }
    }

    message Navigation {
        enum Context {
            Navigation = 0;
            MoveTo = 1; // do not show sets/archive
            LinkTo = 2; // same for mention, do not show sets/archive
        }

        message ListObjects {
            message Request {
                Context context = 1;
                string fullText = 2;
                int32 limit = 3;
                int32 offset = 4;
            }

            message Response {
                Error error = 1;
                repeated anytype.model.ObjectInfo objects = 2;

                message Error {
                    Code code = 1;
                    string description = 2;

                    enum Code {
                        NULL = 0;
                        UNKNOWN_ERROR = 1;
                        BAD_INPUT = 2;
                        // ...
                    }
                }
            }
        }

        /*
          * Get the info for page alongside with info for all inbound and outbound links from/to this page
        */
        message GetObjectInfoWithLinks {
            message Request {
                string objectId = 1;
                Context context = 2;
            }

            message Response {
                Error error = 1;
                anytype.model.ObjectInfoWithLinks object = 2;

                message Error {
                    Code code = 1;
                    string description = 2;

                    enum Code {
                        NULL = 0;
                        UNKNOWN_ERROR = 1;
                        BAD_INPUT = 2;
                        // ...
                    }
                }
            }
        }
    }

    message Template {
        message CreateFromObject {
            message Request {
                // id of block for making them template
                string contextId = 1;
            }

            message Response {
                Error error = 1;
                // created template id
                string id = 2;

                message Error {
                    Code code = 1;
                    string description = 2;

                    enum Code {
                        NULL = 0;
                        UNKNOWN_ERROR = 1;
                        BAD_INPUT = 2;
                        // ...
                    }
                }
            }
        }
        message Clone {
            message Request {
                // id of template block for cloning
                string contextId = 1;
                string spaceId = 2;
            }

            message Response {
                Error error = 1;
                // created template id
                string id = 2;

                message Error {
                    Code code = 1;
                    string description = 2;

                    enum Code {
                        NULL = 0;
                        UNKNOWN_ERROR = 1;
                        BAD_INPUT = 2;
                        // ...
                    }
                }
            }
        }
        message ExportAll {
            message Request {
                // the path where export files will place
                string path = 1;
            }

            message Response {
                Error error = 1;
                string path = 2;
                ResponseEvent event = 3;

                message Error {
                    Code code = 1;
                    string description = 2;

                    enum Code {
                        NULL = 0;
                        UNKNOWN_ERROR = 1;
                        BAD_INPUT = 2;
                        // ...
                    }
                }
            }
        }
    }

    message LinkPreview {
        message Request {
            string url = 1;
        }

        message Response {
            Error error = 1;
            anytype.model.LinkPreview linkPreview = 2;

            message Error {
                Code code = 1;
                string description = 2;

                enum Code {
                    NULL = 0;
                    UNKNOWN_ERROR = 1;
                    BAD_INPUT = 2;
                }
            }
        }
    }

    message Unsplash {
        message Search {
            message Request {
                string query = 1; // empty means random images
                int32 limit = 2; // may be omitted if the request was cached previously with another limit
            }

            message Response {
                Error error = 1;
                repeated Picture pictures = 2;

                message Picture {
                    string id = 1;
                    string url = 2;
                    string artist = 3;
                    string artistUrl = 4;
                }

                message Error {
                    Code code = 1;
                    string description = 2;

                    enum Code {
                        NULL = 0;
                        UNKNOWN_ERROR = 1;
                        BAD_INPUT = 2;

                        RATE_LIMIT_EXCEEDED = 100;
                        // ...
                    }
                }
            }
        }

        message Download {
            message Request {
                string pictureId = 1;
                string spaceId = 2;
                anytype.model.ImageKind imageKind = 3;
            }

            message Response {
                Error error = 1;
                string objectId = 2;

                message Error {
                    Code code = 1;
                    string description = 2;

                    enum Code {
                        NULL = 0;
                        UNKNOWN_ERROR = 1;
                        BAD_INPUT = 2;

                        RATE_LIMIT_EXCEEDED = 100;
                        // ...
                    }
                }
            }
        }
    }

    message AI {
        message WritingTools {
            message Request {
                ProviderConfig config = 1;
                WritingMode mode = 2;
                Language language = 3;
                string text = 4;

                enum WritingMode {
                    DEFAULT = 0;
                    SUMMARIZE = 1;
                    GRAMMAR = 2;
                    SHORTEN = 3;
                    EXPAND = 4;
                    BULLET = 5;
                    TABLE = 6;
                    CASUAL = 7;
                    FUNNY = 8;
                    CONFIDENT = 9;
                    STRAIGHTFORWARD = 10;
                    PROFESSIONAL = 11;
                    TRANSLATE = 12;
                    // ...
                }

                enum Language {
                    EN = 0;
                    ES = 1;
                    FR = 2;
                    DE = 3;
                    IT = 4;
                    PT = 5;
                    HI = 6;
                    TH = 7;
                    // ...
                }
            }

            message Response {
                Error error = 1;
                string text = 2;

                message Error {
                    Code code = 1;
                    string description = 2;

                    enum Code {
                        NULL = 0;
                        UNKNOWN_ERROR = 1;
                        BAD_INPUT = 2;

                        RATE_LIMIT_EXCEEDED = 100;
                        ENDPOINT_NOT_REACHABLE = 101;
                        MODEL_NOT_FOUND = 102;
                        AUTH_REQUIRED = 103;
                        LANGUAGE_NOT_SUPPORTED = 104;
                        // ...
                    }
                }
            }
        }

        message Autofill {
            message Request {
                ProviderConfig config = 1;
                AutofillMode mode = 2;
                repeated string options = 3;
                repeated string context = 4;

                enum AutofillMode {
                    TAG = 0;
                    RELATION = 1;
                    TYPE = 2;
                    TITLE = 3;
                    DESCRIPTION = 4;
                    // ...
                }
            }

            message Response {
                Error error = 1;
                string text = 2;

                message Error {
                    Code code = 1;
                    string description = 2;

                    enum Code {
                        NULL = 0;
                        UNKNOWN_ERROR = 1;
                        BAD_INPUT = 2;

                        RATE_LIMIT_EXCEEDED = 100;
                        ENDPOINT_NOT_REACHABLE = 101;
                        MODEL_NOT_FOUND = 102;
                        AUTH_REQUIRED = 103;
                        // ...
                    }
                }
            }
        }

<<<<<<< HEAD
=======
        message ListSummary {
            message Request {
                ProviderConfig config = 1;
                string spaceId = 2;
                repeated string objectIds = 3;
                string prompt = 4;
            }

            message Response {
                Error error = 1;
                string objectId = 2;

                message Error {
                    Code code = 1;
                    string description = 2;

                    enum Code {
                        NULL = 0;
                        UNKNOWN_ERROR = 1;
                        BAD_INPUT = 2;

                        RATE_LIMIT_EXCEEDED = 100;
                        ENDPOINT_NOT_REACHABLE = 101;
                        MODEL_NOT_FOUND = 102;
                        AUTH_REQUIRED = 103;
                        // ...
                    }
                }
            }
        }

        message ObjectCreateFromUrl {
            message Request {
                ProviderConfig config = 1;
                string spaceId = 2;
                string url = 3;
                google.protobuf.Struct details = 4;
            }

            message Response {
                Error error = 1;
                string objectId = 2;
                google.protobuf.Struct details = 3;

                message Error {
                    Code code = 1;
                    string description = 2;

                    enum Code {
                        NULL = 0;
                        UNKNOWN_ERROR = 1;
                        BAD_INPUT = 2;

                        RATE_LIMIT_EXCEEDED = 100;
                        ENDPOINT_NOT_REACHABLE = 101;
                        MODEL_NOT_FOUND = 102;
                        AUTH_REQUIRED = 103;
                        // ...
                    }
                }
            }
        }

>>>>>>> db596eee
        message ProviderConfig {
            Provider provider = 1;
            string endpoint = 2;
            string model = 3;
            string token = 4;
            float temperature = 5;
        }

        enum Provider {
            OLLAMA = 0;
            OPENAI = 1;
            LMSTUDIO = 2;
            LLAMACPP = 3;
            // ...
        }
    }

    message Gallery {
        message DownloadManifest {
            message Request {
                string url = 1;
            }

            message Response {
                Error error = 1;
                anytype.model.ManifestInfo info = 2;

                message Error {
                    Code code = 1;
                    string description = 2;

                    enum Code {
                        NULL = 0;
                        UNKNOWN_ERROR = 1;
                        BAD_INPUT = 2;
                    }
                }
            }
        }

        message DownloadIndex {
            message Request {
            }

            message Response {
                Error error = 1;
                repeated Category categories = 2;
                repeated anytype.model.ManifestInfo experiences = 3;

                message Error {
                    Code code = 1;
                    string description = 2;

                    enum Code {
                        NULL = 0;
                        UNKNOWN_ERROR = 1;
                        BAD_INPUT = 2;
                        UNMARSHALLING_ERROR = 3;
                        DOWNLOAD_ERROR = 4;
                    }
                }

                message Category {
                    string id = 1;
                    repeated string experiences = 2;
                    string icon = 3;
                }
            }
        }
    }

    // Block commands
    message Block {
        message Replace {
            message Request {
                string contextId = 1;
                string blockId = 2;
                anytype.model.Block block = 3;
            }

            message Response {
                Error error = 1;
                string blockId = 2;
                ResponseEvent event = 3;

                message Error {
                    Code code = 1;
                    string description = 2;

                    enum Code {
                        NULL = 0;
                        UNKNOWN_ERROR = 1;
                        BAD_INPUT = 2;
                        // ...
                    }
                }
            }
        }

        message Split {
            message Request {
                string contextId = 1;
                string blockId = 2;
                anytype.model.Range range = 3;
                anytype.model.Block.Content.Text.Style style = 4;
                Mode mode = 5;

                enum Mode {
                    // new block will be created under existing
                    BOTTOM = 0;
                    // new block will be created above existing
                    TOP = 1;
                    // new block will be created as the first children of existing
                    INNER = 2;
                    // new block will be created after header (not required for set at client side, will auto set for title block)
                    TITLE = 3;
                }
            }

            message Response {
                Error error = 1;
                string blockId = 2;
                ResponseEvent event = 3;

                message Error {
                    Code code = 1;
                    string description = 2;

                    enum Code {
                        NULL = 0;
                        UNKNOWN_ERROR = 1;
                        BAD_INPUT = 2;
                        // ...
                    }
                }
            }
        }

        message Merge {
            message Request {
                string contextId = 1;
                string firstBlockId = 2;
                string secondBlockId = 3;
            }

            message Response {
                Error error = 1;
                ResponseEvent event = 2;

                message Error {
                    Code code = 1;
                    string description = 2;

                    enum Code {
                        NULL = 0;
                        UNKNOWN_ERROR = 1;
                        BAD_INPUT = 2;
                        // ...
                    }
                }
            }
        }

        message Copy {
            message Request {
                string contextId = 1;
                repeated anytype.model.Block blocks = 2;
                anytype.model.Range selectedTextRange = 3;
            }

            message Response {
                Error error = 1;
                string textSlot = 2;
                string htmlSlot = 3;
                repeated anytype.model.Block anySlot = 4;

                message Error {
                    Code code = 1;
                    string description = 2;

                    enum Code {
                        NULL = 0;
                        UNKNOWN_ERROR = 1;
                        BAD_INPUT = 2;
                        // ...
                    }
                }
            }
        }

        message Paste {
            message Request {
                string contextId = 1;
                string focusedBlockId = 2;
                anytype.model.Range selectedTextRange = 3;
                repeated string selectedBlockIds = 4;
                bool isPartOfBlock = 5;

                string textSlot = 6;
                string htmlSlot = 7;
                repeated anytype.model.Block anySlot = 8;
                repeated File fileSlot = 9;
                string url = 10;

                message File {
                    string name = 1;
                    bytes data = 2;
                    string localPath = 3;
                }
            }

            message Response {
                Error error = 1;
                repeated string blockIds = 2;
                int32 caretPosition = 3;
                bool isSameBlockCaret = 4;
                ResponseEvent event = 5;

                message Error {
                    Code code = 1;
                    string description = 2;

                    enum Code {
                        NULL = 0;
                        UNKNOWN_ERROR = 1;
                        BAD_INPUT = 2;
                        // ...
                    }
                }
            }
        }

        message Cut {
            message Request {
                string contextId = 1;
                repeated anytype.model.Block blocks = 2;
                anytype.model.Range selectedTextRange = 3;
            }

            message Response {
                Error error = 1;
                string textSlot = 2;
                string htmlSlot = 3;
                repeated anytype.model.Block anySlot = 4;
                ResponseEvent event = 5;

                message Error {
                    Code code = 1;
                    string description = 2;

                    enum Code {
                        NULL = 0;
                        UNKNOWN_ERROR = 1;
                        BAD_INPUT = 2;
                        // ...
                    }
                }
            }
        }

        message Upload {
            message Request {
                string contextId = 1;
                string blockId = 2;
                string filePath = 3;
                string url = 4;
                bytes bytes = 5;
            }

            message Response {
                Error error = 1;
                ResponseEvent event = 2;

                message Error {
                    Code code = 1;
                    string description = 2;

                    enum Code {
                        NULL = 0;
                        UNKNOWN_ERROR = 1;
                        BAD_INPUT = 2;
                        // ...
                    }
                }
            }
        }

        message Download {
            message Request {
                string contextId = 1;
                string blockId = 2;
            }

            message Response {
                Error error = 1;
                ResponseEvent event = 2;

                message Error {
                    Code code = 1;
                    string description = 2;

                    enum Code {
                        NULL = 0;
                        UNKNOWN_ERROR = 1;
                        BAD_INPUT = 2;
                        // ...
                    }
                }
            }
        }

        /*
         * Create a Smart/Internal block. Request can contain a block with a content, or it can be an empty block with a specific block.content.
         * **Example scenario**
         * 1A. Create Page on a dashboard
         *     1. Front -> MW: Rpc.Block.Create.Request(blockId:dashboard.id, position:bottom, block: emtpy block with page content and id = "")
         *     2. Front -> MW: Rpc.Block.Close.Request(block: dashboard.id)
         *     3. Front <- MW: Rpc.Block.Close.Response(err)
         *     4. Front <- MW: Rpc.Block.Create.Response(page.id)
         *     5. Front <- MW: Rpc.Block.Open.Response(err)
         *     6. Front <- MW: Event.Block.Show(page)
         * 1B. Create Page on a Page
         *     1. Front -> MW: Rpc.Block.Create.Request(blockId:dashboard.id, position:bottom, block: emtpy block with page content and id = "")
         *     2. Front <- MW: Rpc.Block.Create.Response(newPage.id)
         *     3. Front <- MW: Event.Block.Show(newPage)
        */
        message Create {
            // common simple block command
            message Request {
                string contextId = 1; // id of the context object
                string targetId = 2; // id of the closest block
                anytype.model.Block block = 3;
                anytype.model.Block.Position position = 4;
            }

            message Response {
                Error error = 1;
                string blockId = 2;
                ResponseEvent event = 3;

                message Error {
                    Code code = 1;
                    string description = 2;

                    enum Code {
                        NULL = 0;
                        UNKNOWN_ERROR = 1;
                        BAD_INPUT = 2;
                        // ...
                    }
                }
            }
        }

        message CreateWidget {
            message Request {
                string contextId = 1; // id of the context object
                string targetId = 2; // id of the closest block
                anytype.model.Block block = 3;
                anytype.model.Block.Position position = 4;
                anytype.model.Block.Content.Widget.Layout widgetLayout = 5;
                int32 objectLimit = 6;
                string viewId = 7;
            }

            message Response {
                Error error = 1;
                string blockId = 2;
                ResponseEvent event = 3;

                message Error {
                    Code code = 1;
                    string description = 2;

                    enum Code {
                        NULL = 0;
                        UNKNOWN_ERROR = 1;
                        BAD_INPUT = 2;
                        // ...
                    }
                }
            }
        }

        /*
         * Remove blocks from the childrenIds of its parents
        */
        message ListDelete {
            message Request {
                string contextId = 1; // id of the context object
                repeated string blockIds = 2; // targets to remove

            }

            message Response {
                Error error = 1;
                ResponseEvent event = 2;

                message Error {
                    Code code = 1;
                    string description = 2;

                    enum Code {
                        NULL = 0;
                        UNKNOWN_ERROR = 1;
                        BAD_INPUT = 2;
                        // ...
                    }
                }
            }
        }

        message SetFields {
            message Request {
                string contextId = 1;
                string blockId = 2;
                google.protobuf.Struct fields = 3;
            }

            message Response {
                Error error = 1;
                ResponseEvent event = 2;

                message Error {
                    Code code = 1;
                    string description = 2;

                    enum Code {
                        NULL = 0;
                        UNKNOWN_ERROR = 1;
                        BAD_INPUT = 2;
                        // ...
                    }
                }
            }
        }

        message ListSetAlign {
            message Request {
                string contextId = 1;
                repeated string blockIds = 2; // when empty - align will be applied as layoutAlign
                anytype.model.Block.Align align = 3;
            }

            message Response {
                Error error = 1;
                ResponseEvent event = 2;

                message Error {
                    Code code = 1;
                    string description = 2;

                    enum Code {
                        NULL = 0;
                        UNKNOWN_ERROR = 1;
                        BAD_INPUT = 2;
                        // ...
                    }
                }
            }
        }

        message ListSetVerticalAlign {
            message Request {
                string contextId = 1; // id of the context object
                repeated string blockIds = 2;
                anytype.model.Block.VerticalAlign verticalAlign = 3;
            }

            message Response {
                Error error = 1;
                ResponseEvent event = 2;

                message Error {
                    Code code = 1;
                    string description = 2;

                    enum Code {
                        NULL = 0;
                        UNKNOWN_ERROR = 1;
                        BAD_INPUT = 2;
                        // ...
                    }
                }
            }
        }

        message ListSetFields {
            message Request {
                string contextId = 1;
                repeated BlockField blockFields = 2;

                message BlockField {
                    string blockId = 1;
                    google.protobuf.Struct fields = 2;
                }
            }
            message Response {
                Error error = 1;
                ResponseEvent event = 2;

                message Error {
                    Code code = 1;
                    string description = 2;

                    enum Code {
                        NULL = 0;
                        UNKNOWN_ERROR = 1;
                        BAD_INPUT = 2;
                        // ...
                    }
                }
            }
        }

        /*
       * Makes blocks copy by given ids and paste it to shown place
      */
        message ListDuplicate {
            message Request {
                string contextId = 1; // id of the context object
                string targetId = 2; // id of the closest block
                repeated string blockIds = 3; // id of block for duplicate
                anytype.model.Block.Position position = 4;
                string targetContextId = 5;
            }

            message Response {
                Error error = 1;
                repeated string blockIds = 2;
                ResponseEvent event = 3;

                message Error {
                    Code code = 1;
                    string description = 2;

                    enum Code {
                        NULL = 0;
                        UNKNOWN_ERROR = 1;
                        BAD_INPUT = 2;
                        // ...
                    }
                }
            }
        }

        message ListUpdate {
            message Request {
                string contextId = 1;
                repeated string blockIds = 2;
                oneof field {
                    Text text = 3;
                    string backgroundColor = 4;
                    anytype.model.Block.Align align = 5;
                    google.protobuf.Struct fields = 6;
                    anytype.model.Block.Content.Div.Style divStyle = 7;
                    model.Block.Content.File.Style fileStyle = 8;
                }
                message Text {
                    oneof field {
                        anytype.model.Block.Content.Text.Style style = 1;
                        string color = 2;
                        anytype.model.Block.Content.Text.Mark mark = 3;
                    }
                }
            }
        }

        message ListConvertToObjects {
            message Request {
                string contextId = 1;
                repeated string blockIds = 2;
                string objectTypeUniqueKey = 3;
                string templateId = 4;
                anytype.model.Block block = 5;
            }

            message Response {
                Error error = 1;
                repeated string linkIds = 2;
                ResponseEvent event = 3;

                message Error {
                    Code code = 1;
                    string description = 2;

                    enum Code {
                        NULL = 0;
                        UNKNOWN_ERROR = 1;
                        BAD_INPUT = 2;
                        // ...
                    }
                }
            }
        }

        message ListMoveToExistingObject {
            message Request {
                string contextId = 1;
                repeated string blockIds = 2;
                string targetContextId = 3;
                string dropTargetId = 4; // id of the simple block to insert considering position
                anytype.model.Block.Position position = 5; // position relatively to the dropTargetId simple block
            }

            message Response {
                Error error = 1;
                ResponseEvent event = 2;

                message Error {
                    Code code = 1;
                    string description = 2;

                    enum Code {
                        NULL = 0;
                        UNKNOWN_ERROR = 1;
                        BAD_INPUT = 2;
                        // ...
                    }
                }
            }
        }

        message ListMoveToNewObject {
            message Request {
                string contextId = 1;
                repeated string blockIds = 2;
                google.protobuf.Struct details = 3; // new object details
                string dropTargetId = 4; // id of the simple block to insert considering position
                anytype.model.Block.Position position = 5; // position relatively to the dropTargetId simple block
            }

            message Response {
                Error error = 1;
                string linkId = 2;
                ResponseEvent event = 3;

                message Error {
                    Code code = 1;
                    string description = 2;

                    enum Code {
                        NULL = 0;
                        UNKNOWN_ERROR = 1;
                        BAD_INPUT = 2;
                        // ...
                    }
                }
            }
        }

        message ListTurnInto {
            message Request {
                string contextId = 1;
                repeated string blockIds = 2;
                anytype.model.Block.Content.Text.Style style = 3;
            }
            message Response {
                Error error = 1;
                ResponseEvent event = 2;

                message Error {
                    Code code = 1;
                    string description = 2;

                    enum Code {
                        NULL = 0;
                        UNKNOWN_ERROR = 1;
                        BAD_INPUT = 2;
                        // ...
                    }
                }
            }
        }

        message ListSetBackgroundColor {
            message Request {
                string contextId = 1;
                repeated string blockIds = 2;
                string color = 3;
            }

            message Response {
                Error error = 1;
                ResponseEvent event = 2;

                message Error {
                    Code code = 1;
                    string description = 2;

                    enum Code {
                        NULL = 0;
                        UNKNOWN_ERROR = 1;
                        BAD_INPUT = 2;
                        // ...
                    }
                }
            }
        }

        message Export {
            message Request {
                string contextId = 1;
                repeated anytype.model.Block blocks = 2;
            }

            message Response {
                Error error = 1;
                string path = 2;
                ResponseEvent event = 3;

                message Error {
                    Code code = 1;
                    string description = 2;

                    enum Code {
                        NULL = 0;
                        UNKNOWN_ERROR = 1;
                        BAD_INPUT = 2;
                        // ...
                    }
                }
            }
        }

        message SetCarriage {
            message Request {
                string contextId = 1;
                string blockId = 2;
                anytype.model.Range range = 3;
            }

            message Response {
                Error error = 1;

                message Error {
                    Code code = 1;
                    string description = 2;

                    enum Code {
                        NULL = 0;
                        UNKNOWN_ERROR = 1;
                        BAD_INPUT = 2;
                    }
                }
            }
        }
        message Preview {
            message Request {
                string html = 1;
                string url = 2;
            }

            message Response {
                Error error = 1;
                repeated anytype.model.Block blocks = 2;

                message Error {
                    Code code = 1;
                    string description = 2;

                    enum Code {
                        NULL = 0;
                        UNKNOWN_ERROR = 1;
                        BAD_INPUT = 2;
                    }
                }
            }
        }
    }

    message BlockLatex {
        message SetText {
            message Request {
                string contextId = 1;
                string blockId = 2;
                string text = 3;
                model.Block.Content.Latex.Processor processor = 4;
            }

            message Response {
                Error error = 1;
                ResponseEvent event = 2;

                message Error {
                    Code code = 1;
                    string description = 2;

                    enum Code {
                        NULL = 0;
                        UNKNOWN_ERROR = 1;
                        BAD_INPUT = 2;
                        // ...
                    }
                }
            }
        }
        message SetProcessor {
            message Request {
                string contextId = 1;
                string blockId = 2;
                model.Block.Content.Latex.Processor processor = 3;
            }

            message Response {
                Error error = 1;
                ResponseEvent event = 2;

                message Error {
                    Code code = 1;
                    string description = 2;

                    enum Code {
                        NULL = 0;
                        UNKNOWN_ERROR = 1;
                        BAD_INPUT = 2;
                        // ...
                    }
                }
            }
        }

    }

    message BlockText {
        message SetText {
            message Request {
                string contextId = 1;
                string blockId = 2;
                string text = 3;
                anytype.model.Block.Content.Text.Marks marks = 4;
                anytype.model.Range selectedTextRange = 5;
            }

            message Response {
                Error error = 1;
                ResponseEvent event = 2;

                message Error {
                    Code code = 1;
                    string description = 2;

                    enum Code {
                        NULL = 0;
                        UNKNOWN_ERROR = 1;
                        BAD_INPUT = 2;
                        // ...
                    }
                }
            }
        }

        message SetColor {
            message Request {
                string contextId = 1;
                string blockId = 2;
                string color = 3;
            }

            message Response {
                Error error = 1;
                ResponseEvent event = 2;

                message Error {
                    Code code = 1;
                    string description = 2;

                    enum Code {
                        NULL = 0;
                        UNKNOWN_ERROR = 1;
                        BAD_INPUT = 2;
                        // ...
                    }
                }
            }
        }

        message SetMarks {
            /*
            * Get marks list in the selected range in text block.
           */
            message Get {
                message Request {
                    string contextId = 1;
                    string blockId = 2;
                    anytype.model.Range range = 3;
                }

                message Response {
                    Error error = 1;
                    ResponseEvent event = 2;

                    message Error {
                        Code code = 1;
                        string description = 2;

                        enum Code {
                            NULL = 0;
                            UNKNOWN_ERROR = 1;
                            BAD_INPUT = 2;
                            // ...
                        }
                    }
                }
            }
        }

        message SetStyle {
            message Request {
                string contextId = 1;
                string blockId = 2;
                anytype.model.Block.Content.Text.Style style = 3;
            }

            message Response {
                Error error = 1;
                ResponseEvent event = 2;

                message Error {
                    Code code = 1;
                    string description = 2;

                    enum Code {
                        NULL = 0;
                        UNKNOWN_ERROR = 1;
                        BAD_INPUT = 2;
                        // ...
                    }
                }
            }
        }

        message SetChecked {
            message Request {
                string contextId = 1;
                string blockId = 2;
                bool checked = 3;
            }

            message Response {
                Error error = 1;
                ResponseEvent event = 2;

                message Error {
                    Code code = 1;
                    string description = 2;

                    enum Code {
                        NULL = 0;
                        UNKNOWN_ERROR = 1;
                        BAD_INPUT = 2;
                        // ...
                    }
                }
            }
        }

        message SetIcon {
            message Request {
                string contextId = 1;
                string blockId = 2;
                string iconImage = 3; // in case both image and emoji are set, image has a priority to show
                string iconEmoji = 5;
            }

            message Response {
                Error error = 1;
                ResponseEvent event = 2;

                message Error {
                    Code code = 1;
                    string description = 2;

                    enum Code {
                        NULL = 0;
                        UNKNOWN_ERROR = 1;
                        BAD_INPUT = 2;
                        // ...
                    }
                }
            }
        }

        message ListSetStyle {
            message Request {
                string contextId = 1;
                repeated string blockIds = 2;
                anytype.model.Block.Content.Text.Style style = 3;
            }

            message Response {
                Error error = 1;
                ResponseEvent event = 2;

                message Error {
                    Code code = 1;
                    string description = 2;

                    enum Code {
                        NULL = 0;
                        UNKNOWN_ERROR = 1;
                        BAD_INPUT = 2;
                        // ...
                    }
                }
            }
        }

        message ListSetColor {
            message Request {
                string contextId = 1;
                repeated string blockIds = 2;
                string color = 3;
            }

            message Response {
                Error error = 1;
                ResponseEvent event = 2;

                message Error {
                    Code code = 1;
                    string description = 2;

                    enum Code {
                        NULL = 0;
                        UNKNOWN_ERROR = 1;
                        BAD_INPUT = 2;
                        // ...
                    }
                }
            }
        }

        message ListSetMark {
            message Request {
                string contextId = 1;
                repeated string blockIds = 2;
                anytype.model.Block.Content.Text.Mark mark = 3;
            }

            message Response {
                Error error = 1;
                ResponseEvent event = 2;

                message Error {
                    Code code = 1;
                    string description = 2;

                    enum Code {
                        NULL = 0;
                        UNKNOWN_ERROR = 1;
                        BAD_INPUT = 2;
                        // ...
                    }
                }
            }
        }

        message ListClearStyle {
            message Request {
                string contextId = 1;
                repeated string blockIds = 2;
            }

            message Response {
                Error error = 1;
                ResponseEvent event = 2;

                message Error {
                    Code code = 1;
                    string description = 2;

                    enum Code {
                        NULL = 0;
                        UNKNOWN_ERROR = 1;
                        BAD_INPUT = 2;
                        // ...
                    }
                }
            }
        }

        message ListClearContent {
            message Request {
                string contextId = 1;
                repeated string blockIds = 2;
            }

            message Response {
                Error error = 1;
                ResponseEvent event = 2;

                message Error {
                    Code code = 1;
                    string description = 2;

                    enum Code {
                        NULL = 0;
                        UNKNOWN_ERROR = 1;
                        BAD_INPUT = 2;
                        // ...
                    }
                }
            }
        }
    }

    message BlockTable {
        message Create {
            message Request {
                string contextId = 1; // id of the context object
                string targetId = 2; // id of the closest block
                anytype.model.Block.Position position = 3;
                uint32 rows = 4;
                uint32 columns = 5;
                bool withHeaderRow = 6;
            }

            message Response {
                Error error = 1;
                string blockId = 2;
                ResponseEvent event = 3;

                message Error {
                    Code code = 1;
                    string description = 2;

                    enum Code {
                        NULL = 0;
                        UNKNOWN_ERROR = 1;
                        BAD_INPUT = 2;
                        // ...
                    }
                }
            }
        }
        message RowCreate {
            message Request {
                string contextId = 1; // id of the context object
                string targetId = 2; // id of the closest row
                anytype.model.Block.Position position = 3;
            }

            message Response {
                Error error = 1;
                ResponseEvent event = 2;

                message Error {
                    Code code = 1;
                    string description = 2;

                    enum Code {
                        NULL = 0;
                        UNKNOWN_ERROR = 1;
                        BAD_INPUT = 2;
                        // ...
                    }
                }
            }
        }
        message RowSetHeader {
            message Request {
                string contextId = 1; // id of the context object
                string targetId = 2;
                bool isHeader = 3;
            }

            message Response {
                Error error = 1;
                ResponseEvent event = 2;

                message Error {
                    Code code = 1;
                    string description = 2;

                    enum Code {
                        NULL = 0;
                        UNKNOWN_ERROR = 1;
                        BAD_INPUT = 2;
                        // ...
                    }
                }
            }
        }

        message RowListFill {
            message Request {
                string contextId = 1; // id of the context object
                repeated string blockIds = 2;
            }

            message Response {
                Error error = 1;
                ResponseEvent event = 2;

                message Error {
                    Code code = 1;
                    string description = 2;

                    enum Code {
                        NULL = 0;
                        UNKNOWN_ERROR = 1;
                        BAD_INPUT = 2;
                        // ...
                    }
                }
            }
        }
        message RowListClean {
            message Request {
                string contextId = 1; // id of the context object
                repeated string blockIds = 2;
            }

            message Response {
                Error error = 1;
                ResponseEvent event = 2;

                message Error {
                    Code code = 1;
                    string description = 2;

                    enum Code {
                        NULL = 0;
                        UNKNOWN_ERROR = 1;
                        BAD_INPUT = 2;
                        // ...
                    }
                }
            }
        }

        message ColumnListFill {
            message Request {
                string contextId = 1; // id of the context object
                repeated string blockIds = 2;
            }

            message Response {
                Error error = 1;
                ResponseEvent event = 2;

                message Error {
                    Code code = 1;
                    string description = 2;

                    enum Code {
                        NULL = 0;
                        UNKNOWN_ERROR = 1;
                        BAD_INPUT = 2;
                        // ...
                    }
                }
            }
        }

        message ColumnCreate {
            message Request {
                string contextId = 1; // id of the context object
                string targetId = 2; // id of the closest column
                anytype.model.Block.Position position = 3;
            }

            message Response {
                Error error = 1;
                ResponseEvent event = 2;

                message Error {
                    Code code = 1;
                    string description = 2;

                    enum Code {
                        NULL = 0;
                        UNKNOWN_ERROR = 1;
                        BAD_INPUT = 2;
                        // ...
                    }
                }
            }
        }
        message RowDelete {
            message Request {
                string contextId = 1; // id of the context object
                string targetId = 2; // id of the closest row
            }

            message Response {
                Error error = 1;
                ResponseEvent event = 2;

                message Error {
                    Code code = 1;
                    string description = 2;

                    enum Code {
                        NULL = 0;
                        UNKNOWN_ERROR = 1;
                        BAD_INPUT = 2;
                        // ...
                    }
                }
            }
        }
        message ColumnDelete {
            message Request {
                string contextId = 1; // id of the context object
                string targetId = 2; // id of the closest column
            }

            message Response {
                Error error = 1;
                ResponseEvent event = 2;

                message Error {
                    Code code = 1;
                    string description = 2;

                    enum Code {
                        NULL = 0;
                        UNKNOWN_ERROR = 1;
                        BAD_INPUT = 2;
                        // ...
                    }
                }
            }
        }

        message ColumnMove {
            message Request {
                string contextId = 1;
                string targetId = 2;
                string dropTargetId = 3;
                anytype.model.Block.Position position = 4;
            }

            message Response {
                Error error = 1;
                ResponseEvent event = 2;

                message Error {
                    Code code = 1;
                    string description = 2;

                    enum Code {
                        NULL = 0;
                        UNKNOWN_ERROR = 1;
                        BAD_INPUT = 2;
                        // ...
                    }
                }
            }
        }

        message RowDuplicate {
            message Request {
                string contextId = 1; // id of the context object
                string targetId = 2;
                string blockId = 3; // block to duplicate
                anytype.model.Block.Position position = 4;
            }

            message Response {
                Error error = 1;
                ResponseEvent event = 2;

                message Error {
                    Code code = 1;
                    string description = 2;

                    enum Code {
                        NULL = 0;
                        UNKNOWN_ERROR = 1;
                        BAD_INPUT = 2;
                        // ...
                    }
                }
            }
        }

        message ColumnDuplicate {
            message Request {
                string contextId = 1; // id of the context object
                string targetId = 2;
                string blockId = 3; // block to duplicate
                anytype.model.Block.Position position = 4;
            }

            message Response {
                Error error = 1;
                string blockId = 2;
                ResponseEvent event = 3;

                message Error {
                    Code code = 1;
                    string description = 2;

                    enum Code {
                        NULL = 0;
                        UNKNOWN_ERROR = 1;
                        BAD_INPUT = 2;
                        // ...
                    }
                }
            }
        }

        message Expand {
            message Request {
                string contextId = 1; // id of the context object
                string targetId = 2;
                uint32 columns = 3; // number of columns to append
                uint32 rows = 4; // number of rows to append
            }

            message Response {
                Error error = 1;
                ResponseEvent event = 2;

                message Error {
                    Code code = 1;
                    string description = 2;

                    enum Code {
                        NULL = 0;
                        UNKNOWN_ERROR = 1;
                        BAD_INPUT = 2;
                        // ...
                    }
                }
            }
        }

        message Sort {
            message Request {
                string contextId = 1; // id of the context object
                string columnId = 2;
                anytype.model.Block.Content.Dataview.Sort.Type type = 3;
            }

            message Response {
                Error error = 1;
                ResponseEvent event = 2;

                message Error {
                    Code code = 1;
                    string description = 2;

                    enum Code {
                        NULL = 0;
                        UNKNOWN_ERROR = 1;
                        BAD_INPUT = 2;
                        // ...
                    }
                }
            }
        }
    }

    message BlockFile {
        message SetName {
            message Request {
                string contextId = 1;
                string blockId = 2;
                string name = 3;
            }

            message Response {
                Error error = 1;
                ResponseEvent event = 2;

                message Error {
                    Code code = 1;
                    string description = 2;

                    enum Code {
                        NULL = 0;
                        UNKNOWN_ERROR = 1;
                        BAD_INPUT = 2;
                        // ...
                    }
                }
            }
        }

        message SetTargetObjectId {
            message Request {
                string contextId = 1;
                string blockId = 2;
                string objectId = 3;
            }

            message Response {
                Error error = 1;
                ResponseEvent event = 2;

                message Error {
                    Code code = 1;
                    string description = 2;

                    enum Code {
                        NULL = 0;
                        UNKNOWN_ERROR = 1;
                        BAD_INPUT = 2;
                        // ...
                    }
                }
            }
        }
        message CreateAndUpload {
            message Request {
                string contextId = 1;
                string targetId = 2;
                anytype.model.Block.Position position = 3;
                string url = 4;
                string localPath = 5;
                anytype.model.Block.Content.File.Type fileType = 6;
                anytype.model.ImageKind imageKind = 7;
            }

            message Response {
                Error error = 1;
                string blockId = 2;
                ResponseEvent event = 3;

                message Error {
                    Code code = 1;
                    string description = 2;

                    enum Code {
                        NULL = 0;
                        UNKNOWN_ERROR = 1;
                        BAD_INPUT = 2;
                    }
                }
            }
        }
        message ListSetStyle {
            message Request {
                string contextId = 1;
                repeated string blockIds = 2;
                model.Block.Content.File.Style style = 3;
            }

            message Response {
                Error error = 1;
                ResponseEvent event = 2;

                message Error {
                    Code code = 1;
                    string description = 2;

                    enum Code {
                        NULL = 0;
                        UNKNOWN_ERROR = 1;
                        BAD_INPUT = 2;
                        // ...
                    }
                }
            }
        }
    }

    message BlockImage {
        message SetName {
            message Request {
                string contextId = 1;
                string blockId = 2;
                string name = 3;
            }

            message Response {
                Error error = 1;

                message Error {
                    Code code = 1;
                    string description = 2;

                    enum Code {
                        NULL = 0;
                        UNKNOWN_ERROR = 1;
                        BAD_INPUT = 2;
                        // ...
                    }
                }
            }
        }

        message SetWidth {
            message Request {
                string contextId = 1;
                string blockId = 2;
                int32 width = 3;
            }

            message Response {
                Error error = 1;

                message Error {
                    Code code = 1;
                    string description = 2;

                    enum Code {
                        NULL = 0;
                        UNKNOWN_ERROR = 1;
                        BAD_INPUT = 2;
                        // ...
                    }
                }
            }
        }
    }

    message BlockVideo {
        message SetName {
            message Request {
                string contextId = 1;
                string blockId = 2;
                string name = 3;
            }

            message Response {
                Error error = 1;

                message Error {
                    Code code = 1;
                    string description = 2;

                    enum Code {
                        NULL = 0;
                        UNKNOWN_ERROR = 1;
                        BAD_INPUT = 2;
                        // ...
                    }
                }
            }
        }

        message SetWidth {
            message Request {
                string contextId = 1;
                string blockId = 2;
                int32 width = 3;
            }

            message Response {
                Error error = 1;

                message Error {
                    Code code = 1;
                    string description = 2;

                    enum Code {
                        NULL = 0;
                        UNKNOWN_ERROR = 1;
                        BAD_INPUT = 2;
                        // ...
                    }
                }
            }
        }
    }

    message BlockLink {
        message CreateWithObject {
            message Request {
                string contextId = 1; // id of the context object
                google.protobuf.Struct details = 3; // new object details
                string templateId = 5; // optional template id for creating from template
                repeated anytype.model.InternalFlag internalFlags = 7;
                string spaceId = 8;
                string objectTypeUniqueKey = 9;
                anytype.model.Block block = 10;

                // link block params
                string targetId = 2; // id of the closest simple block
                anytype.model.Block.Position position = 4;
                google.protobuf.Struct fields = 6; // deprecated link block fields

            }

            message Response {
                Error error = 1;
                string blockId = 2;
                string targetId = 3;
                ResponseEvent event = 4;
                google.protobuf.Struct details = 5;

                message Error {
                    Code code = 1;
                    string description = 2;

                    enum Code {
                        NULL = 0;
                        UNKNOWN_ERROR = 1;
                        BAD_INPUT = 2;
                        // ...
                    }
                }
            }
        }
        message ListSetAppearance {
            message Request {
                string contextId = 1;
                repeated string blockIds = 2;
                anytype.model.Block.Content.Link.IconSize iconSize = 4;
                anytype.model.Block.Content.Link.CardStyle cardStyle = 5;
                anytype.model.Block.Content.Link.Description description = 6;
                repeated string relations = 7;
            }

            message Response {
                Error error = 1;
                ResponseEvent event = 2;

                message Error {
                    Code code = 1;
                    string description = 2;

                    enum Code {
                        NULL = 0;
                        UNKNOWN_ERROR = 1;
                        BAD_INPUT = 2;
                        // ...
                    }
                }
            }
        }
    }

    message BlockRelation {
        message SetKey {
            message Request {
                string contextId = 1;
                string blockId = 2;
                string key = 3;
            }

            message Response {
                Error error = 1;
                ResponseEvent event = 2;

                message Error {
                    Code code = 1;
                    string description = 2;

                    enum Code {
                        NULL = 0;
                        UNKNOWN_ERROR = 1;
                        BAD_INPUT = 2;
                    }
                }
            }
        }
        message Add {
            message Request {
                string contextId = 1;
                string blockId = 2;
                string relationKey = 3;
            }

            message Response {
                Error error = 1;
                ResponseEvent event = 2;

                message Error {
                    Code code = 1;
                    string description = 2;

                    enum Code {
                        NULL = 0;
                        UNKNOWN_ERROR = 1;
                        BAD_INPUT = 2;
                    }
                }
            }
        }
    }

    message BlockBookmark {
        message Fetch {
            message Request {
                string contextId = 1;
                string blockId = 2;
                string url = 3;
                string templateId = 4;
            }

            message Response {
                Error error = 1;
                ResponseEvent event = 2;

                message Error {
                    Code code = 1;
                    string description = 2;

                    enum Code {
                        NULL = 0;
                        UNKNOWN_ERROR = 1;
                        BAD_INPUT = 2;
                    }
                }
            }
        }

        message CreateAndFetch {
            message Request {
                string contextId = 1;
                string targetId = 2;
                anytype.model.Block.Position position = 3;
                string url = 4;
                string templateId = 5;
            }

            message Response {
                Error error = 1;
                string blockId = 2;
                ResponseEvent event = 3;

                message Error {
                    Code code = 1;
                    string description = 2;

                    enum Code {
                        NULL = 0;
                        UNKNOWN_ERROR = 1;
                        BAD_INPUT = 2;
                    }
                }
            }
        }
    }

    message BlockDiv {
        message ListSetStyle {
            message Request {
                string contextId = 1;
                repeated string blockIds = 2;
                anytype.model.Block.Content.Div.Style style = 3;
            }

            message Response {
                Error error = 1;
                ResponseEvent event = 2;

                message Error {
                    Code code = 1;
                    string description = 2;

                    enum Code {
                        NULL = 0;
                        UNKNOWN_ERROR = 1;
                        BAD_INPUT = 2;
                        // ...
                    }
                }
            }
        }
    }

    message BlockDataview {
        message View {
            message Create {
                message Request {
                    string contextId = 1;
                    string blockId = 2; // id of dataview block to insert the new block
                    anytype.model.Block.Content.Dataview.View view = 4;
                    repeated string source = 5;
                }

                message Response {
                    Error error = 1;
                    ResponseEvent event = 2;
                    string viewId = 3;

                    message Error {
                        Code code = 1;
                        string description = 2;

                        enum Code {
                            NULL = 0;
                            UNKNOWN_ERROR = 1;
                            BAD_INPUT = 2;
                            // ...
                        }
                    }
                }
            }
            message Update {
                message Request {
                    string contextId = 1;
                    string blockId = 2; // id of dataview block to update
                    string viewId = 3; // id of view to update
                    anytype.model.Block.Content.Dataview.View view = 4;
                }

                message Response {
                    Error error = 1;
                    ResponseEvent event = 2;

                    message Error {
                        Code code = 1;
                        string description = 2;

                        enum Code {
                            NULL = 0;
                            UNKNOWN_ERROR = 1;
                            BAD_INPUT = 2;
                            // ...
                        }
                    }
                }
            }
            message Delete {
                message Request {
                    string contextId = 1; // id of the context object
                    string blockId = 2; // id of the dataview
                    string viewId = 4; // id of the view to remove
                }

                message Response {
                    Error error = 1;
                    ResponseEvent event = 2;

                    message Error {
                        Code code = 1;
                        string description = 2;

                        enum Code {
                            NULL = 0;
                            UNKNOWN_ERROR = 1;
                            BAD_INPUT = 2;
                            // ...
                        }
                    }
                }
            }
            message SetPosition {
                message Request {
                    string contextId = 1; // id of the context object
                    string blockId = 2; // id of the dataview
                    string viewId = 4; // id of the view to remove
                    uint32 position = 5; // index of view position (0 - means first)
                }
                message Response {
                    Error error = 1;
                    ResponseEvent event = 2;

                    message Error {
                        Code code = 1;
                        string description = 2;

                        enum Code {
                            NULL = 0;
                            UNKNOWN_ERROR = 1;
                            BAD_INPUT = 2;
                            // ...
                        }
                    }
                }
            }
            // set the current active view locally
            message SetActive {
                message Request {
                    string contextId = 1;
                    string blockId = 2; // id of dataview block
                    string viewId = 3; // id of active view
                }
                message Response {
                    Error error = 1;
                    ResponseEvent event = 2;

                    message Error {
                        Code code = 1;
                        string description = 2;

                        enum Code {
                            NULL = 0;
                            UNKNOWN_ERROR = 1;
                            BAD_INPUT = 2;
                        }
                    }
                }
            }
        }
        message Relation {
            message Set {
                message Request {
                    string contextId = 1;
                    string blockId = 2; // id of dataview block to set relation
                    repeated string relationKeys = 3;
                }

                message Response {
                    Error error = 1;
                    ResponseEvent event = 2;

                    message Error {
                        Code code = 1;
                        string description = 2;

                        enum Code {
                            NULL = 0;
                            UNKNOWN_ERROR = 1;
                            BAD_INPUT = 2;
                        }
                    }
                }
            }

            message Add {
                message Request {
                    string contextId = 1;
                    string blockId = 2; // id of dataview block to add relation
                    repeated string relationKeys = 3;
                }

                message Response {
                    Error error = 1;
                    ResponseEvent event = 2;

                    message Error {
                        Code code = 1;
                        string description = 2;

                        enum Code {
                            NULL = 0;
                            UNKNOWN_ERROR = 1;
                            BAD_INPUT = 2;
                        }
                    }
                }
            }

            message Delete {
                message Request {
                    string contextId = 1;
                    string blockId = 2; // id of dataview block to add relation
                    repeated string relationKeys = 3;
                }

                message Response {
                    Error error = 1;
                    ResponseEvent event = 3;

                    message Error {
                        Code code = 1;
                        string description = 2;

                        enum Code {
                            NULL = 0;
                            UNKNOWN_ERROR = 1;
                            BAD_INPUT = 2;
                        }
                    }
                }
            }
        }
        message SetSource {
            message Request {
                string contextId = 1;
                string blockId = 2;
                repeated string source = 3;
            }

            message Response {
                Error error = 1;
                ResponseEvent event = 4;

                message Error {
                    Code code = 1;
                    string description = 2;

                    enum Code {
                        NULL = 0;
                        UNKNOWN_ERROR = 1;
                        BAD_INPUT = 2;
                    }
                }
            }
        }
        message GroupOrder {
            message Update {
                message Request {
                    string contextId = 1;
                    string blockId = 2;
                    anytype.model.Block.Content.Dataview.GroupOrder groupOrder = 3;
                }

                message Response {
                    Error error = 1;
                    ResponseEvent event = 2;

                    message Error {
                        Code code = 1;
                        string description = 2;

                        enum Code {
                            NULL = 0;
                            UNKNOWN_ERROR = 1;
                            BAD_INPUT = 2;
                        }
                    }
                }
            }
        }
        message ObjectOrder {
            message Update {
                message Request {
                    string contextId = 1;
                    string blockId = 2;
                    repeated anytype.model.Block.Content.Dataview.ObjectOrder objectOrders = 3;
                }

                message Response {
                    Error error = 1;
                    ResponseEvent event = 2;

                    message Error {
                        Code code = 1;
                        string description = 2;

                        enum Code {
                            NULL = 0;
                            UNKNOWN_ERROR = 1;
                            BAD_INPUT = 2;
                        }
                    }
                }
            }

            message Move {
                message Request {
                    string contextId = 1;
                    string blockId = 2;
                    string viewId = 3;
                    string groupId = 4;
                    string afterId = 5;
                    repeated string objectIds = 6;
                }

                message Response {
                    Error error = 1;
                    ResponseEvent event = 2;

                    message Error {
                        Code code = 1;
                        string description = 2;

                        enum Code {
                            NULL = 0;
                            UNKNOWN_ERROR = 1;
                            BAD_INPUT = 2;
                        }
                    }
                }
            }
        }

        message CreateFromExistingObject {
            message Request {
                string contextId = 1;
                string blockId = 2;
                string targetObjectId = 3;
            }

            message Response {
                Error error = 1;
                string blockId = 2;
                string targetObjectId = 3;
                repeated anytype.model.Block.Content.Dataview.View view = 4;
                ResponseEvent event = 5;

                message Error {
                    Code code = 1;
                    string description = 2;

                    enum Code {
                        NULL = 0;
                        UNKNOWN_ERROR = 1;
                        BAD_INPUT = 2;
                        // ...
                    }
                }
            }
        }

        message Filter {
            message Add {
                message Request {
                    string contextId = 1;
                    string blockId = 2; // id of dataview block to update
                    string viewId = 3; // id of view to update
                    anytype.model.Block.Content.Dataview.Filter filter = 4;
                }

                message Response {
                    Error error = 1;
                    ResponseEvent event = 2;

                    message Error {
                        Code code = 1;
                        string description = 2;

                        enum Code {
                            NULL = 0;
                            UNKNOWN_ERROR = 1;
                            BAD_INPUT = 2;
                        }
                    }
                }
            }

            message Remove {
                message Request {
                    string contextId = 1;
                    string blockId = 2; // id of dataview block to update
                    string viewId = 3; // id of view to update
                    repeated string ids = 4;
                }

                message Response {
                    Error error = 1;
                    ResponseEvent event = 2;

                    message Error {
                        Code code = 1;
                        string description = 2;

                        enum Code {
                            NULL = 0;
                            UNKNOWN_ERROR = 1;
                            BAD_INPUT = 2;
                        }
                    }
                }
            }

            message Replace {
                message Request {
                    string contextId = 1;
                    string blockId = 2; // id of dataview block to update
                    string viewId = 3; // id of view to update
                    string id = 4;
                    anytype.model.Block.Content.Dataview.Filter filter = 5;
                }

                message Response {
                    Error error = 1;
                    ResponseEvent event = 2;

                    message Error {
                        Code code = 1;
                        string description = 2;

                        enum Code {
                            NULL = 0;
                            UNKNOWN_ERROR = 1;
                            BAD_INPUT = 2;
                        }
                    }
                }
            }

            message Sort {
                message Request {
                    string contextId = 1;
                    string blockId = 2; // id of dataview block to update
                    string viewId = 3; // id of view to update
                    repeated string ids = 4; // new order of filters
                }

                message Response {
                    Error error = 1;
                    ResponseEvent event = 2;

                    message Error {
                        Code code = 1;
                        string description = 2;

                        enum Code {
                            NULL = 0;
                            UNKNOWN_ERROR = 1;
                            BAD_INPUT = 2;
                        }
                    }
                }
            }
        }
        message Sort {
            message Add {
                message Request {
                    string contextId = 1;
                    string blockId = 2; // id of dataview block to update
                    string viewId = 3; // id of view to update
                    anytype.model.Block.Content.Dataview.Sort sort = 4;
                }

                message Response {
                    Error error = 1;
                    ResponseEvent event = 2;

                    message Error {
                        Code code = 1;
                        string description = 2;

                        enum Code {
                            NULL = 0;
                            UNKNOWN_ERROR = 1;
                            BAD_INPUT = 2;
                        }
                    }
                }
            }

            message Remove {
                message Request {
                    string contextId = 1;
                    string blockId = 2; // id of dataview block to update
                    string viewId = 3; // id of view to update
                    repeated string ids = 4;
                }

                message Response {
                    Error error = 1;
                    ResponseEvent event = 2;

                    message Error {
                        Code code = 1;
                        string description = 2;

                        enum Code {
                            NULL = 0;
                            UNKNOWN_ERROR = 1;
                            BAD_INPUT = 2;
                        }
                    }
                }
            }

            message Replace {
                message Request {
                    string contextId = 1;
                    string blockId = 2; // id of dataview block to update
                    string viewId = 3; // id of view to update
                    string id = 4;
                    anytype.model.Block.Content.Dataview.Sort sort = 5;
                }

                message Response {
                    Error error = 1;
                    ResponseEvent event = 2;

                    message Error {
                        Code code = 1;
                        string description = 2;

                        enum Code {
                            NULL = 0;
                            UNKNOWN_ERROR = 1;
                            BAD_INPUT = 2;
                        }
                    }
                }
            }

            message SSort {
                message Request {
                    string contextId = 1;
                    string blockId = 2; // id of dataview block to update
                    string viewId = 3; // id of view to update
                    repeated string ids = 4; // new order of sorts
                }

                message Response {
                    Error error = 1;
                    ResponseEvent event = 2;

                    message Error {
                        Code code = 1;
                        string description = 2;

                        enum Code {
                            NULL = 0;
                            UNKNOWN_ERROR = 1;
                            BAD_INPUT = 2;
                        }
                    }
                }
            }
        }
        message ViewRelation {
            message Add {
                message Request {
                    string contextId = 1;
                    string blockId = 2; // id of dataview block to update
                    string viewId = 3; // id of view to update
                    anytype.model.Block.Content.Dataview.Relation relation = 4;
                }

                message Response {
                    Error error = 1;
                    ResponseEvent event = 2;

                    message Error {
                        Code code = 1;
                        string description = 2;

                        enum Code {
                            NULL = 0;
                            UNKNOWN_ERROR = 1;
                            BAD_INPUT = 2;
                        }
                    }
                }
            }

            message Remove {
                message Request {
                    string contextId = 1;
                    string blockId = 2; // id of dataview block to update
                    string viewId = 3; // id of view to update
                    repeated string relationKeys = 4;
                }

                message Response {
                    Error error = 1;
                    ResponseEvent event = 2;

                    message Error {
                        Code code = 1;
                        string description = 2;

                        enum Code {
                            NULL = 0;
                            UNKNOWN_ERROR = 1;
                            BAD_INPUT = 2;
                        }
                    }
                }
            }

            message Replace {
                message Request {
                    string contextId = 1;
                    string blockId = 2; // id of dataview block to update
                    string viewId = 3; // id of view to update
                    string relationKey = 4;
                    anytype.model.Block.Content.Dataview.Relation relation = 5;
                }

                message Response {
                    Error error = 1;
                    ResponseEvent event = 2;

                    message Error {
                        Code code = 1;
                        string description = 2;

                        enum Code {
                            NULL = 0;
                            UNKNOWN_ERROR = 1;
                            BAD_INPUT = 2;
                        }
                    }
                }
            }

            message Sort {
                message Request {
                    string contextId = 1;
                    string blockId = 2; // id of dataview block to update
                    string viewId = 3; // id of view to update
                    repeated string relationKeys = 4; // new order of relations
                }

                message Response {
                    Error error = 1;
                    ResponseEvent event = 2;

                    message Error {
                        Code code = 1;
                        string description = 2;

                        enum Code {
                            NULL = 0;
                            UNKNOWN_ERROR = 1;
                            BAD_INPUT = 2;
                        }
                    }
                }
            }
        }
    }

    message BlockWidget {
        message SetTargetId {
            message Request {
                string contextId = 1;
                string blockId = 2;
                string targetId = 3;
            }

            message Response {
                Error error = 1;
                ResponseEvent event = 2;

                message Error {
                    Code code = 1;
                    string description = 2;

                    enum Code {
                        NULL = 0;
                        UNKNOWN_ERROR = 1;
                        BAD_INPUT = 2;
                    }
                }
            }
        }

        message SetLayout {
            message Request {
                string contextId = 1;
                string blockId = 2;
                anytype.model.Block.Content.Widget.Layout layout = 3;
            }

            message Response {
                Error error = 1;
                ResponseEvent event = 2;

                message Error {
                    Code code = 1;
                    string description = 2;

                    enum Code {
                        NULL = 0;
                        UNKNOWN_ERROR = 1;
                        BAD_INPUT = 2;
                    }
                }
            }
        }

        message SetLimit {
            message Request {
                string contextId = 1;
                string blockId = 2;
                int32 limit = 3;
            }

            message Response {
                Error error = 1;
                ResponseEvent event = 2;

                message Error {
                    Code code = 1;
                    string description = 2;

                    enum Code {
                        NULL = 0;
                        UNKNOWN_ERROR = 1;
                        BAD_INPUT = 2;
                    }
                }
            }
        }

        message SetViewId {
            message Request {
                string contextId = 1;
                string blockId = 2;
                string viewId = 3;
            }

            message Response {
                Error error = 1;
                ResponseEvent event = 2;

                message Error {
                    Code code = 1;
                    string description = 2;

                    enum Code {
                        NULL = 0;
                        UNKNOWN_ERROR = 1;
                        BAD_INPUT = 2;
                    }
                }
            }
        }

    }

    message Debug {

        message TreeInfo {
            string treeId = 1;
            repeated string headIds = 2;
        }

        message Stat {
            message Request {
            }

            message Response {
                Error error = 1;
                string jsonStat = 2;

                message Error {
                    Code code = 1;
                    string description = 2;

                    enum Code {
                        NULL = 0;
                        UNKNOWN_ERROR = 1;
                        BAD_INPUT = 2;
                        // ...
                    }
                }
            }
        }

        message TreeHeads {
            message Request {
                string treeId = 1;
            }

            message Response {
                Error error = 1;
                string spaceId = 2;
                TreeInfo info = 3;

                message Error {
                    Code code = 1;
                    string description = 2;

                    enum Code {
                        NULL = 0;
                        UNKNOWN_ERROR = 1;
                        BAD_INPUT = 2;
                        // ...
                    }
                }
            }
        }

        message Tree {
            message Request {
                string treeId = 1;
                string path = 2;
                bool unanonymized = 3; // set to true to disable mocking of the actual data inside changes
                bool generateSvg = 4; // set to true to write both ZIP and SVG files
            }

            message Response {
                Error error = 1;
                string filename = 2;

                message Error {
                    Code code = 1;
                    string description = 2;

                    enum Code {
                        NULL = 0;
                        UNKNOWN_ERROR = 1;
                        BAD_INPUT = 2;
                        // ...
                    }
                }
            }
        }

        message SpaceSummary {
            message Request {
                string spaceId = 1;
            }

            message Response {
                Error error = 1;
                string spaceId = 2;
                repeated TreeInfo infos = 3;

                message Error {
                    Code code = 1;
                    string description = 2;

                    enum Code {
                        NULL = 0;
                        UNKNOWN_ERROR = 1;
                        BAD_INPUT = 2;
                        // ...
                    }
                }
            }
        }

        message StackGoroutines {
            message Request {
                string path = 1;
            }

            message Response {
                Error error = 1;

                message Error {
                    Code code = 1;
                    string description = 2;

                    enum Code {
                        NULL = 0;
                        UNKNOWN_ERROR = 1;
                        BAD_INPUT = 2;
                        // ...
                    }
                }
            }
        }

        message ExportLocalstore {
            message Request {
                // the path where export files will place
                string path = 1;
                // ids of documents for export, when empty - will export all available docs
                repeated string docIds = 2;
                string spaceId = 3;
            }

            message Response {
                Error error = 1;
                string path = 2;
                ResponseEvent event = 3;

                message Error {
                    Code code = 1;
                    string description = 2;

                    enum Code {
                        NULL = 0;
                        UNKNOWN_ERROR = 1;
                        BAD_INPUT = 2;
                        // ...
                    }
                }
            }
        }

        message Subscriptions {
            message Request {}

            message Response {
                Error error = 1;
                repeated string subscriptions = 2;

                message Error {
                    Code code = 1;
                    string description = 2;

                    enum Code {
                        NULL = 0;
                        UNKNOWN_ERROR = 1;
                        BAD_INPUT = 2;
                    }
                }
            }
        }

        message OpenedObjects {
            message Request {}

            message Response {
                Error error = 1;
                repeated string objectIDs = 2;

                message Error {
                    Code code = 1;
                    string description = 2;

                    enum Code {
                        NULL = 0;
                        UNKNOWN_ERROR = 1;
                        BAD_INPUT = 2;
                    }
                }
            }
        }

        message RunProfiler {
            message Request {
                option (no_auth) = true;
                int32 durationInSeconds = 1;
            }

            message Response {
                Error error = 1;
                string path = 2;

                message Error {
                    Code code = 1;
                    string description = 2;

                    enum Code {
                        NULL = 0;
                        UNKNOWN_ERROR = 1;
                        BAD_INPUT = 2;
                    }
                }
            }
        }
        message AccountSelectTrace {
            message Request {
                option (no_auth) = true;
                string dir = 1; // empty means using OS-provided temp dir
            }

            message Response {
                Error error = 1;
                string path = 2;

                message Error {
                    Code code = 1;
                    string description = 2;

                    enum Code {
                        NULL = 0;
                        UNKNOWN_ERROR = 1;
                        BAD_INPUT = 2;
                    }
                }
            }
        }

        message ExportLog {
            message Request {
                option (no_auth) = true;
                string dir = 1; // empty means using OS-provided temp dir
            }

            message Response {
                Error error = 1;
                string path = 2;

                message Error {
                    Code code = 1;
                    string description = 2;

                    enum Code {
                        NULL = 0;
                        UNKNOWN_ERROR = 1;
                        BAD_INPUT = 2;
                        NO_FOLDER = 3;
                    }
                }
            }
        }

        message Ping {
            message Request {
                int32 index = 1;
                int32 numberOfEventsToSend = 2;
            }

            message Response {
                Error error = 1;
                int32 index = 2;

                message Error {
                    Code code = 1;
                    string description = 2;

                    enum Code {
                        NULL = 0;
                        UNKNOWN_ERROR = 1;
                        BAD_INPUT = 2;
                    }
                }
            }
        }

        message AnystoreObjectChanges {
            message Request {
                string objectId = 1;
                OrderBy orderBy = 2;

                enum OrderBy {
                    ORDER_ID = 0;
                    ITERATION_ORDER = 1;
                }
            }

            message Response {
                Error error = 1;
                repeated Change changes = 2;
                bool wrongOrder = 3;

                message Change {
                    string changeId = 1;
                    string orderId = 2;
                    string error = 3;
                    google.protobuf.Struct change = 4;
                }

                message Error {
                    Code code = 1;
                    string description = 2;

                    enum Code {
                        NULL = 0;
                        UNKNOWN_ERROR = 1;
                        BAD_INPUT = 2;
                    }
                }
            }
        }

        message NetCheck {
            message Request {
                string clientYml = 1;
            }

            message Response {
                Error error = 1;
                string result = 2;

                message Error {
                    Code code = 1;
                    string description = 2;

                    enum Code {
                        NULL = 0;
                        UNKNOWN_ERROR = 1;
                        BAD_INPUT = 2;
                    }
                }
            }
        }
    }

    message Initial {
        message SetParameters {
            message Request {
                option (no_auth) = true;
                string platform = 1;
                string version = 2;
                string workdir = 3;
                string logLevel = 4;
                bool doNotSendLogs = 5;
                bool doNotSaveLogs = 6;
                bool doNotSendTelemetry = 7;
            }

            message Response {
                Error error = 1;
                message Error {
                    Code code = 1;
                    string description = 2;

                    enum Code {
                        NULL = 0;
                        UNKNOWN_ERROR = 1;
                        BAD_INPUT = 2;
                        // ...
                    }
                }
            }
        }
    }

    message Log {
        message Send {
            message Request {
                string message = 1;
                Level level = 2;

                enum Level {
                    DEBUG = 0;
                    ERROR = 1;
                    FATAL = 2;
                    INFO = 3;
                    PANIC = 4;
                    WARNING = 5;
                }
            }

            message Response {
                Error error = 1;

                message Error {
                    Code code = 1;
                    string description = 2;

                    enum Code {
                        NULL = 0;
                        UNKNOWN_ERROR = 1;
                        BAD_INPUT = 2;
                    }
                }
            }
        }
    }

    message Process {
        message Cancel {
            message Request {
                string id = 1;
            }

            message Response {
                Error error = 1;

                message Error {
                    Code code = 1;
                    string description = 2;

                    enum Code {
                        NULL = 0;
                        UNKNOWN_ERROR = 1;
                        BAD_INPUT = 2;
                    }
                }
            }
        }
        message Subscribe {
            message Request {}

            message Response {
                Error error = 1;

                message Error {
                    Code code = 1;
                    string description = 2;

                    enum Code {
                        NULL = 0;
                        UNKNOWN_ERROR = 1;
                        BAD_INPUT = 2;
                    }
                }
            }
        }
        message Unsubscribe {
            message Request {}

            message Response {
                Error error = 1;

                message Error {
                    Code code = 1;
                    string description = 2;

                    enum Code {
                        NULL = 0;
                        UNKNOWN_ERROR = 1;
                        BAD_INPUT = 2;
                    }
                }
            }
        }
    }

    message GenericErrorResponse {
        Error error = 1;
        message Error {
            Code code = 1;
            string description = 2;

            enum Code {
                NULL = 0;
                UNKNOWN_ERROR = 1;
                BAD_INPUT = 2;
                // ...
            }
        }
    }

    message Notification {
        message List {
            message Request {
                bool includeRead = 1;
                int64 limit = 2;
            }
            message Response {
                Error error = 1;
                repeated anytype.model.Notification notifications = 2;

                message Error {
                    Code code = 1;
                    string description = 2;

                    enum Code {
                        NULL = 0;
                        UNKNOWN_ERROR = 1;
                        BAD_INPUT = 2;
                        INTERNAL_ERROR = 3;
                    }
                }
            }
        }

        message Reply {
            message Request {
                repeated string ids = 1;
                anytype.model.Notification.ActionType actionType = 2;
            }
            message Response {
                Error error = 1;

                message Error {
                    Code code = 1;
                    string description = 2;

                    enum Code {
                        NULL = 0;
                        UNKNOWN_ERROR = 1;
                        BAD_INPUT = 2;
                        INTERNAL_ERROR = 3;
                    }
                }
            }
        }

        message Test {
            message Request {}
            message Response {
                Error error = 1;
                anytype.model.Notification notification = 2;

                message Error {
                    Code code = 1;
                    string description = 2;

                    enum Code {
                        NULL = 0;
                        UNKNOWN_ERROR = 1;
                        BAD_INPUT = 2;
                        INTERNAL_ERROR = 3;
                    }
                }
            }
        }
    }

    /**
    * A Membership is a bundle of several "Features"
    * every user should have one and only one tier
    * users can not have N tiers (no combining)
    */
    message Membership {
        /**
        * Get the current status of the membership
        * including the tier, status, dates, etc
        * WARNING: this can be cached by Anytype heart
        */
        message GetStatus {
            message Request {
                // pass true to force the cache update
                // by default this is false
                bool noCache = 1;
            }

            message Response {
                Error error = 1;

                anytype.model.Membership data = 2;

                message Error {
                    Code code = 1;
                    string description = 2;

                    enum Code {
                        NULL = 0;
                        UNKNOWN_ERROR = 1;
                        BAD_INPUT = 2;

                        NOT_LOGGED_IN = 3;
                        PAYMENT_NODE_ERROR = 4;
                        CACHE_ERROR = 5;

                        MEMBERSHIP_NOT_FOUND = 6;
                        MEMBERSHIP_WRONG_STATE = 7;
                        CAN_NOT_CONNECT = 8;
                    }
                }
            }
        }

        /**
        * Check if the requested name is valid and vacant for the requested tier
        * before requesting a payment link and paying
        */
        message IsNameValid {
            message Request {
                uint32 requestedTier = 1;

                string nsName = 2;

                anytype.model.NameserviceNameType nsNameType = 3;
            }

            message Response {
                Error error = 1;

                message Error {
                    Code code = 1;
                    string description = 2;

                    enum Code {
                        NULL = 0;
                        UNKNOWN_ERROR = 1;
                        BAD_INPUT = 2;

                        TOO_SHORT = 3;
                        TOO_LONG = 4;
                        HAS_INVALID_CHARS = 5;
                        TIER_FEATURES_NO_NAME = 6;
                        // if everything is fine - "name is already taken" check should be done in the NS
                        // see IsNameAvailable()
                        TIER_NOT_FOUND = 7;

                        NOT_LOGGED_IN = 8;
                        PAYMENT_NODE_ERROR = 9;
                        CACHE_ERROR = 10;
                        // for some probable future use (if needed)
                        CAN_NOT_RESERVE = 11;
                        CAN_NOT_CONNECT = 12;
                        // Same as if NameService.ResolveName returned that name is already
                        // occupied by some user
                        NAME_IS_RESERVED = 13;
                    }
                }
            }
        }

        /**
        * Generate a unique id for payment request (for mobile clients)
        * Generate a link to Stripe/Crypto where user can pay for the membership (for desktop client)
        */
        message RegisterPaymentRequest {
            message Request {
                uint32 requestedTier = 1;

                anytype.model.Membership.PaymentMethod paymentMethod = 2;

                // if empty - then no name requested
                // if non-empty - PP node will register that name on behalf of the user
                string nsName = 3;

                anytype.model.NameserviceNameType nsNameType = 4;

                // for some tiers and payment methods (like crypto) we need an e-mail
                // please get if either from:
                // 1. Membership.GetStatus() -> anytype.model.Membership.userEmail field
                // 2. Ask user from the UI
                string userEmail = 5;
            }

            message Response {
                Error error = 1;

                // will feature current billing ID
                // stripe.com/?client_reference_id=1234
                string paymentUrl = 2;
                // billingID is only needed for mobile clients
                string billingId = 3;

                message Error {
                    Code code = 1;
                    string description = 2;

                    enum Code {
                        NULL = 0;
                        UNKNOWN_ERROR = 1;
                        BAD_INPUT = 2;

                        NOT_LOGGED_IN = 3;
                        PAYMENT_NODE_ERROR = 4;
                        CACHE_ERROR = 5;

                        TIER_NOT_FOUND = 6;
                        TIER_INVALID = 7;
                        PAYMENT_METHOD_INVALID = 8;
                        BAD_ANYNAME = 9;
                        MEMBERSHIP_ALREADY_EXISTS = 10;
                        CAN_NOT_CONNECT = 11;
                        // for tiers and payment methods that require that
                        EMAIL_WRONG_FORMAT = 12;
                    }
                }
            }
        }

        /**
        * Generate a link to the portal where user can:
        * a) change his billing details
        * b) see payment info, invoices, etc
        * c) cancel membership
        */
        message GetPortalLinkUrl {
            message Request {

            }

            message Response {
                Error error = 1;

                string portalUrl = 2;

                message Error {
                    Code code = 1;
                    string description = 2;

                    enum Code {
                        NULL = 0;
                        UNKNOWN_ERROR = 1;
                        BAD_INPUT = 2;

                        NOT_LOGGED_IN = 3;
                        PAYMENT_NODE_ERROR = 4;
                        CACHE_ERROR = 5;
                        CAN_NOT_CONNECT = 6;
                    }
                }
            }
        }

        message Finalize {
            message Request {
                // if empty - then no name requested
                // if non-empty - PP node will register that name on behalf of the user
                string nsName = 1;

                anytype.model.NameserviceNameType nsNameType = 2;
            }

            message Response {
                Error error = 1;

                message Error {
                    Code code = 1;
                    string description = 2;

                    enum Code {
                        NULL = 0;
                        UNKNOWN_ERROR = 1;
                        BAD_INPUT = 2;

                        NOT_LOGGED_IN = 3;
                        PAYMENT_NODE_ERROR = 4;
                        CACHE_ERROR = 5;

                        MEMBERSHIP_NOT_FOUND = 6;
                        MEMBERSHIP_WRONG_STATE = 7;

                        BAD_ANYNAME = 8;

                        CAN_NOT_CONNECT = 9;
                    }
                }
            }
        }

        /**
        * Get the current status of the e-mail verification.
        * Status can change if you call GetVerificationEmail or VerifyEmailCode
        */
        message GetVerificationEmailStatus {
            message Request {
            }

            message Response {
                Error error = 1;

                anytype.model.Membership.EmailVerificationStatus status = 2;

                message Error {
                    Code code = 1;
                    string description = 2;

                    enum Code {
                        NULL = 0;
                        UNKNOWN_ERROR = 1;
                        BAD_INPUT = 2;

                        NOT_LOGGED_IN = 3;
                        PAYMENT_NODE_ERROR = 4;
                        CAN_NOT_CONNECT = 12;
                    }
                }
            }
        }

        /**
        * Send an e-mail with verification code to the user
        * can be called multiple times but with some timeout (N seconds) between calls
        */
        message GetVerificationEmail {
            message Request {
                string email = 1;

                bool subscribeToNewsletter = 2;

                bool insiderTipsAndTutorials = 3;

                // if we are coming from the onboarding list
                bool isOnboardingList = 4;
            }

            message Response {
                Error error = 1;

                message Error {
                    Code code = 1;
                    string description = 2;

                    enum Code {
                        NULL = 0;
                        UNKNOWN_ERROR = 1;
                        BAD_INPUT = 2;

                        NOT_LOGGED_IN = 3;
                        PAYMENT_NODE_ERROR = 4;
                        CACHE_ERROR = 5;

                        EMAIL_WRONG_FORMAT = 6;
                        EMAIL_ALREADY_VERIFIED = 7;
                        EMAIL_ALREDY_SENT = 8;
                        EMAIL_FAILED_TO_SEND = 9;

                        MEMBERSHIP_ALREADY_EXISTS = 10;
                        CAN_NOT_CONNECT = 11;
                    }
                }
            }
        }

        /**
        * Verify the e-mail address of the user
        * need a correct code that was sent to the user when calling GetVerificationEmail
        */
        message VerifyEmailCode {
            message Request {
                string code = 1;
            }

            message Response {
                Error error = 1;

                message Error {
                    Code code = 1;
                    string description = 2;

                    enum Code {
                        NULL = 0;
                        UNKNOWN_ERROR = 1;
                        BAD_INPUT = 2;

                        NOT_LOGGED_IN = 3;
                        PAYMENT_NODE_ERROR = 4;
                        CACHE_ERROR = 5;

                        EMAIL_ALREADY_VERIFIED = 6;
                        CODE_EXPIRED = 7;
                        CODE_WRONG = 8;

                        MEMBERSHIP_NOT_FOUND = 9;
                        MEMBERSHIP_ALREADY_ACTIVE = 10;
                        CAN_NOT_CONNECT = 11;
                    }
                }
            }
        }

        /**
        * Tiers can change on the backend so if you want to show users the latest data
        * you can call this method to get the latest tiers
        */
        message GetTiers {
            message Request {
                // pass true to force the cache update
                // by default this is false
                bool noCache = 1;

                string locale = 2;
            }

            message Response {
                Error error = 1;
                repeated anytype.model.MembershipTierData tiers = 2;

                message Error {
                    Code code = 1;
                    string description = 2;

                    enum Code {
                        NULL = 0;
                        UNKNOWN_ERROR = 1;
                        BAD_INPUT = 2;

                        NOT_LOGGED_IN = 3;
                        PAYMENT_NODE_ERROR = 4;
                        CACHE_ERROR = 5;
                        CAN_NOT_CONNECT = 6;
                    }
                }
            }
        }

        message VerifyAppStoreReceipt {
            message Request {
                // receipt is a JWT-encoded string including info about subscription purchase
                string receipt = 1;
            }

            message Response {
                Error error = 1;

                message Error {
                    Code code = 1;
                    string description = 2;

                    enum Code {
                        NULL = 0;
                        UNKNOWN_ERROR = 1;
                        BAD_INPUT = 2;

                        NOT_LOGGED_IN = 3;
                        PAYMENT_NODE_ERROR = 4;
                        CACHE_ERROR = 5;
                        INVALID_RECEIPT = 6;
                        PURCHASE_REGISTRATION_ERROR = 7;
                        SUBSCRIPTION_RENEW_ERROR = 8;
                    }
                }
            }
        }
    }

    message NameService {
        message ResolveName {
            message Request {
                string nsName = 1;

                anytype.model.NameserviceNameType nsNameType = 2;
            }

            message Response {
                Error error = 1;

                bool available = 2;

                // EOA -> SCW -> name
                // This field is non-empty only if name is "already registered"
                string ownerScwEthAddress = 3;

                // This field is non-empty only if name is "already registered"
                string ownerEthAddress = 4;

                // A content hash attached to this name
                // This field is non-empty only if name is "already registered"
                string ownerAnyAddress = 5;

                // A SpaceId attached to this name
                // This field is non-empty only if name is "already registered"
                string spaceId = 6;

                // A timestamp when this name expires
                int64 nameExpires = 7;

                message Error {
                    Code code = 1;
                    string description = 2;

                    enum Code {
                        NULL = 0;
                        UNKNOWN_ERROR = 1;
                        BAD_INPUT = 2;
                        CAN_NOT_CONNECT = 3;
                    }
                }
            }
        }

        message ResolveAnyId {
            message Request {
                string anyId = 1;
            }

            message Response {
                Error error = 1;

                bool found = 2;

                // not including suffix
                string nsName = 3;

                anytype.model.NameserviceNameType nsNameType = 4;

                message Error {
                    Code code = 1;
                    string description = 2;

                    enum Code {
                        NULL = 0;
                        UNKNOWN_ERROR = 1;
                        BAD_INPUT = 2;
                        CAN_NOT_CONNECT = 3;
                    }
                }
            }
        }

        message ResolveSpaceId {
            message Request {
                string spaceId = 1;
            }

            message Response {
                Error error = 1;

                bool found = 2;

                // not including suffix
                string nsName = 3;

                anytype.model.NameserviceNameType nsNameType = 4;

                message Error {
                    Code code = 1;
                    string description = 2;

                    enum Code {
                        NULL = 0;
                        UNKNOWN_ERROR = 1;
                        BAD_INPUT = 2;
                        CAN_NOT_CONNECT = 3;
                    }
                }
            }
        }

        message UserAccount {
            message Get {
                message Request {

                }

                message Response {
                    Error error = 1;

                    // this will use ReverseResolve to get current name
                    // user can buy many names, but
                    // only 1 name can be set as "current": ETH address <-> name
                    string nsNameAttached = 2;

                    anytype.model.NameserviceNameType nsNameType = 3;

                    // Number of names that the user can reserve
                    uint64 namesCountLeft = 4;

                    // Number of operations: update name, add new data, etc
                    uint64 operationsCountLeft = 5;

                    // TODO: all operations list

                    message Error {
                        Code code = 1;
                        string description = 2;

                        enum Code {
                            NULL = 0;
                            UNKNOWN_ERROR = 1;
                            BAD_INPUT = 2;
                            NOT_LOGGED_IN = 3;
                            BAD_NAME_RESOLVE = 4;
                            CAN_NOT_CONNECT = 5;
                        }
                    }
                }
            }
        }
    }

    message Broadcast {
        message PayloadEvent {
            message Request {
                string payload = 1;
            }
            message Response {
                ResponseEvent event = 1;
                Error error = 2;

                message Error {
                    Code code = 1;
                    string description = 2;

                    enum Code {
                        NULL = 0;
                        UNKNOWN_ERROR = 1;
                        BAD_INPUT = 2;
                        INTERNAL_ERROR = 3;
                    }
                }
            }
        }
    }

    message Device {
        message SetName {
            message Request {
                string deviceId = 1;
                string name = 2;
            }
            message Response {
                Error error = 1;
                message Error {
                    Code code = 1;
                    string description = 2;

                    enum Code {
                        NULL = 0;
                        UNKNOWN_ERROR = 1;
                        BAD_INPUT = 2;
                    }
                }
            }
        }

        message List {
            message Request {}
            message Response {
                Error error = 1;
                repeated anytype.model.DeviceInfo devices = 2;

                message Error {
                    Code code = 1;
                    string description = 2;

                    enum Code {
                        NULL = 0;
                        UNKNOWN_ERROR = 1;
                        BAD_INPUT = 2;
                    }
                }
            }
        }
        message NetworkState {
            message Set {
                message Request {
                    anytype.model.DeviceNetworkType deviceNetworkType = 1;
                }
                message Response {
                    Error error = 2;

                    message Error {
                        Code code = 1;
                        string description = 2;

                        enum Code {
                            NULL = 0;
                            UNKNOWN_ERROR = 1;
                            BAD_INPUT = 2;
                            INTERNAL_ERROR = 3;
                        }
                    }
                }
            }
        }
    }

    message Chat {
        message AddMessage {
            message Request {
                string chatObjectId = 1;
                model.ChatMessage message = 2;
            }

            message Response {
                Error error = 1;
                string messageId = 2;
                ResponseEvent event = 3;

                message Error {
                    Code code = 1;
                    string description = 2;

                    enum Code {
                        NULL = 0;
                        UNKNOWN_ERROR = 1;
                        BAD_INPUT = 2;
                        // ...
                    }
                }
            }
        }
        message EditMessageContent {
            message Request {
                string chatObjectId = 1;
                string messageId = 2;
                model.ChatMessage editedMessage = 3;
            }

            message Response {
                Error error = 1;

                message Error {
                    Code code = 1;
                    string description = 2;

                    enum Code {
                        NULL = 0;
                        UNKNOWN_ERROR = 1;
                        BAD_INPUT = 2;
                        // ...
                    }
                }
            }
        }

        message ToggleMessageReaction {
            message Request {
                string chatObjectId = 1;
                string messageId = 2;
                string emoji = 3;
            }

            message Response {
                Error error = 1;

                message Error {
                    Code code = 1;
                    string description = 2;

                    enum Code {
                        NULL = 0;
                        UNKNOWN_ERROR = 1;
                        BAD_INPUT = 2;
                        // ...
                    }
                }
            }
        }

        message DeleteMessage {
            message Request {
                string chatObjectId = 1;
                string messageId = 2;
            }

            message Response {
                Error error = 1;

                message Error {
                    Code code = 1;
                    string description = 2;

                    enum Code {
                        NULL = 0;
                        UNKNOWN_ERROR = 1;
                        BAD_INPUT = 2;
                        // ...
                    }
                }
            }
        }

        message GetMessages {
            message Request {
                string chatObjectId = 1;
                string afterOrderId = 4; // OrderId of the message after which to get messages
                string beforeOrderId = 2; // OrderId of the message before which to get messages
                int32 limit = 3;
                bool includeBoundary = 5; // If true, include a message at the boundary (afterOrderId or beforeOrderId)
            }

            message Response {
                Error error = 1;
                repeated model.ChatMessage messages = 2;
                model.ChatState chatState = 3;
                message Error {
                    Code code = 1;
                    string description = 2;

                    enum Code {
                        NULL = 0;
                        UNKNOWN_ERROR = 1;
                        BAD_INPUT = 2;
                        // ...
                    }
                }
            }
        }

        message GetMessagesByIds {
            message Request {
                string chatObjectId = 1;
                repeated string messageIds = 2;
            }

            message Response {
                Error error = 1;
                repeated model.ChatMessage messages = 2;

                message Error {
                    Code code = 1;
                    string description = 2;

                    enum Code {
                        NULL = 0;
                        UNKNOWN_ERROR = 1;
                        BAD_INPUT = 2;
                        // ...
                    }
                }
            }
        }

        message SubscribeLastMessages {
            message Request {
                string chatObjectId = 1;  // Identifier for the chat
                int32 limit = 2;  // Number of max last messages to return and subscribe
                string subId = 3;
            }

            message Response {
                Error error = 1;
                repeated model.ChatMessage messages = 2;  // List of messages
                int32 numMessagesBefore = 3;  // Number of messages before the returned messages
                model.ChatState chatState = 4;  // Chat state
                message Error {
                    Code code = 1;
                    string description = 2;

                    enum Code {
                        NULL = 0;
                        UNKNOWN_ERROR = 1;
                        BAD_INPUT = 2;
                        // ...
                    }
                }
            }
        }

        message Unsubscribe {
            message Request {
                string chatObjectId = 1;  // Identifier for the chat
                string subId = 2;
            }
            message Response {
                Error error = 1;

                message Error {
                    Code code = 1;
                    string description = 2;

                    enum Code {
                        NULL = 0;
                        UNKNOWN_ERROR = 1;
                        BAD_INPUT = 2;
                        // ...
                    }
                }
            }
        }

        message SubscribeToMessagePreviews {
            message Request {}

            message Response {
                Error error = 1;
                string subId = 2;

                message Error {
                    Code code = 1;
                    string description = 2;

                    enum Code {
                        NULL = 0;
                        UNKNOWN_ERROR = 1;
                        BAD_INPUT = 2;
                        // ...
                    }
                }
            }
        }

        message UnsubscribeFromMessagePreviews {
            message Request {}

            message Response {
                Error error = 1;

                message Error {
                    Code code = 1;
                    string description = 2;

                    enum Code {
                        NULL = 0;
                        UNKNOWN_ERROR = 1;
                        BAD_INPUT = 2;
                        // ...
                    }
                }
            }
        }

        message ReadMessages {
            enum ReadType {
                messages = 0;
                replies = 1;
            }
            message Request {
                ReadType type = 1;
                string chatObjectId = 2; // id of the chat object
                string afterOrderId = 3; // read from this orderId; if empty - read from the beginning of the chat
                string beforeOrderId = 4; // read til this orderId
                int64 lastDbTimestamp = 5; // dbTimestamp from the last processed ChatState event(or GetMessages). Used to prevent race conditions
            }

            message Response {
                Error error = 1;
                ResponseEvent event = 2;
                message Error {
                    Code code = 1;
                    string description = 2;

                    enum Code {
                        NULL = 0;
                        UNKNOWN_ERROR = 1;
                        BAD_INPUT = 2;

                        MESSAGES_NOT_FOUND = 100; // chat is empty or invalid beforeOrderId/lastDbState
                        // ...
                    }
                }
            }
        }

        message Unread {
            message Request {
                string chatObjectId = 2; // id of the chat object
                string afterOrderId = 3;
            }

            message Response {
                Error error = 1;
                ResponseEvent event = 2;
                message Error {
                    Code code = 1;
                    string description = 2;

                    enum Code {
                        NULL = 0;
                        UNKNOWN_ERROR = 1;
                        BAD_INPUT = 2;
                    }
                }
            }
        }
    }
}

message Empty {

}

message StreamRequest {
    string token = 1;
}<|MERGE_RESOLUTION|>--- conflicted
+++ resolved
@@ -4243,8 +4243,6 @@
             }
         }
 
-<<<<<<< HEAD
-=======
         message ListSummary {
             message Request {
                 ProviderConfig config = 1;
@@ -4308,7 +4306,6 @@
             }
         }
 
->>>>>>> db596eee
         message ProviderConfig {
             Provider provider = 1;
             string endpoint = 2;

syntax = "proto3";
package anytype;
option go_package = "pb";

import "vendor/github.com/anytypeio/go-anytype-library/pb/model/protos/models.proto";
import "vendor/github.com/anytypeio/go-anytype-library/pb/model/protos/localstore.proto";

import "pb/protos/events.proto";
import "google/protobuf/struct.proto";

/*
 * Rpc is a namespace, that agregates all of the service commands between client and middleware.
 * Structure: Topic > Subtopic > Subsub... > Action > (Request, Response).
 * Request – message from a client.
 * Response – message from a middleware.
*/
message Rpc {

    message ExternalDrop {
        message Files {
            message Request {
                string contextId = 1;
                string dropTargetId = 2;
                anytype.model.Block.Position position = 3;
                repeated string localFilePaths = 4;
            }

            message Response {
                Error error = 1;
                ResponseEvent event = 2;
                message Error {
                    Code code = 1;
                    string description = 2;

                    enum Code {
                        NULL = 0;
                        UNKNOWN_ERROR = 1;
                        BAD_INPUT = 2;
                        // ...
                    }
                }
            }
        }

        message Content {
            message Request {
                string contextId = 1;
                string focusedBlockId = 2; // can be null
                bytes content = 3; // TODO
            }

            message Response {
                Error error = 1;

                message Error {
                    Code code = 1;
                    string description = 2;

                    enum Code {
                        NULL = 0;
                        UNKNOWN_ERROR = 1;
                        BAD_INPUT = 2;
                        // ...
                    }
                }
            }
        }
    }

    message BlockList {

        message ConvertChildrenToPages {
            message Request {
                string contextId = 1;
                repeated string blockIds = 2;
            }

            message Response {
                Error error = 1;
                repeated string linkIds = 2;

                message Error {
                    Code code = 1;
                    string description = 2;

                    enum Code {
                        NULL = 0;
                        UNKNOWN_ERROR = 1;
                        BAD_INPUT = 2;
                        // ...
                    }
                }
            }
        }

        message Move {
            message Request {
                string contextId = 1;
                repeated string blockIds = 2;
                string targetContextId = 3;
                string dropTargetId = 4;
                anytype.model.Block.Position position = 5;
            }

            message Response {
                Error error = 1;
                ResponseEvent event = 2;

                message Error {
                    Code code = 1;
                    string description = 2;

                    enum Code {
                        NULL = 0;
                        UNKNOWN_ERROR = 1;
                        BAD_INPUT = 2;
                        // ...
                    }
                }
            }
        }

        message MoveToNewPage {
            message Request {
                string contextId = 1;
                repeated string blockIds = 2;
                google.protobuf.Struct details = 3; // page details
                string dropTargetId = 4;
                anytype.model.Block.Position position = 5;
            }

            message Response {
                Error error = 1;
                string linkId = 2;
                ResponseEvent event = 3;

                message Error {
                    Code code = 1;
                    string description = 2;

                    enum Code {
                        NULL = 0;
                        UNKNOWN_ERROR = 1;
                        BAD_INPUT = 2;
                        // ...
                    }
                }
            }
        }

        /*
         * Makes blocks copy by given ids and paste it to shown place
        */
        message Duplicate {
            message Request {
                string contextId = 1; // id of the context block
                string targetId = 2; // id of the closest block
                repeated string blockIds = 3; // id of block for duplicate
                anytype.model.Block.Position position = 4;
            }

            message Response {
                Error error = 1;
                repeated string blockIds = 2;
                ResponseEvent event = 3;

                message Error {
                    Code code = 1;
                    string description = 2;

                    enum Code {
                        NULL = 0;
                        UNKNOWN_ERROR = 1;
                        BAD_INPUT = 2;
                        // ...
                    }
                }
            }
        }

        message Set {
            message Page {
                message IsArchived {
                    message Request {
                        string contextId = 1;
                        repeated string blockIds = 2;
                        bool isArchived = 3;
                    }

                    message Response {
                        Error error = 1;

                        message Error {
                            Code code = 1;
                            string description = 2;

                            enum Code {
                                NULL = 0;
                                UNKNOWN_ERROR = 1;
                                BAD_INPUT = 2;
                                // ...
                            }
                        }
                    }
                }
            }

            // commands acceptable only for text blocks, others will be ignored
            message Text {
                message Style {
                    message Request {
                        string contextId = 1;
                        repeated string blockIds = 2;
                        anytype.model.Block.Content.Text.Style style = 3;
                    }

                    message Response {
                        Error error = 1;
                        ResponseEvent event = 2;

                        message Error {
                            Code code = 1;
                            string description = 2;

                            enum Code {
                                NULL = 0;
                                UNKNOWN_ERROR = 1;
                                BAD_INPUT = 2;
                                // ...
                            }
                        }
                    }
                }
                message Color {
                    message Request {
                        string contextId = 1;
                        repeated string blockIds = 2;
                        string color = 3;
                    }

                    message Response {
                        Error error = 1;
                        ResponseEvent event = 2;

                        message Error {
                            Code code = 1;
                            string description = 2;

                            enum Code {
                                NULL = 0;
                                UNKNOWN_ERROR = 1;
                                BAD_INPUT = 2;
                                // ...
                            }
                        }
                    }
                }
                message Mark {
                    message Request {
                        string contextId = 1;
                        repeated string blockIds = 2;
                        anytype.model.Block.Content.Text.Mark mark = 3;
                    }

                    message Response {
                        Error error = 1;
                        ResponseEvent event = 2;

                        message Error {
                            Code code = 1;
                            string description = 2;

                            enum Code {
                                NULL = 0;
                                UNKNOWN_ERROR = 1;
                                BAD_INPUT = 2;
                                // ...
                            }
                        }
                    }
                }
            }

            message BackgroundColor {
                message Request {
                    string contextId = 1;
                    repeated string blockIds = 2;
                    string color = 3;
                }

                message Response {
                    Error error = 1;
                    ResponseEvent event = 2;

                    message Error {
                        Code code = 1;
                        string description = 2;

                        enum Code {
                            NULL = 0;
                            UNKNOWN_ERROR = 1;
                            BAD_INPUT = 2;
                            // ...
                        }
                    }
                }
            }
            message Align {
                message Request {
                    string contextId = 1;
                    repeated string blockIds = 2;
                    anytype.model.Block.Align align = 3;
                }

                message Response {
                    Error error = 1;
                    ResponseEvent event = 2;

                    message Error {
                        Code code = 1;
                        string description = 2;

                        enum Code {
                            NULL = 0;
                            UNKNOWN_ERROR = 1;
                            BAD_INPUT = 2;
                            // ...
                        }
                    }
                }
            }
            message Fields {
                message Request {
                    string contextId = 1;
                    repeated BlockField blockFields = 2;

                    message BlockField {
                        string blockId = 1;
                        google.protobuf.Struct fields = 2;
                    }
                }
                message Response {
                    Error error = 1;
                    ResponseEvent event = 2;

                    message Error {
                        Code code = 1;
                        string description = 2;

                        enum Code {
                            NULL = 0;
                            UNKNOWN_ERROR = 1;
                            BAD_INPUT = 2;
                            // ...
                        }
                    }
                }
            }
            message Div {
                message Style {
                    message Request {
                        string contextId = 1;
                        repeated string blockIds = 2;
                        anytype.model.Block.Content.Div.Style style = 3;
                    }

                    message Response {
                        Error error = 1;
                        ResponseEvent event = 2;

                        message Error {
                            Code code = 1;
                            string description = 2;

                            enum Code {
                                NULL = 0;
                                UNKNOWN_ERROR = 1;
                                BAD_INPUT = 2;
                                // ...
                            }
                        }
                    }
                }
            }

        }

        message Delete {
            // Deletes the page, keys and all records from the local store and unsubscribe from remote changes
            message Page {
                message Request {
                    repeated string blockIds = 1; // pages to remove
                }

                message Response {
                    Error error = 1;
                    ResponseEvent event = 2;

                    message Error {
                        Code code = 1;
                        string description = 2;

                        enum Code {
                            NULL = 0;
                            UNKNOWN_ERROR = 1;
                            BAD_INPUT = 2;
                            // ...
                        }
                    }
                }
            }
        }
    }

    /*
     * Namespace, that agregates subtopics and actions, that relates to blocks.
    */
    message Block {
        message Replace {
            message Request {
                string contextId = 1;
                string blockId = 2;
                anytype.model.Block block = 3;
            }

            message Response {
                Error error = 1;
                string blockId = 2;
                ResponseEvent event = 3;

                message Error {
                    Code code = 1;
                    string description = 2;

                    enum Code {
                        NULL = 0;
                        UNKNOWN_ERROR = 1;
                        BAD_INPUT = 2;
                        // ...
                    }
                }
            }
        }

        message Split {
            message Request {
                string contextId = 1;
                string blockId = 2;
                anytype.model.Range range = 3;
                anytype.model.Block.Content.Text.Style style = 4;
            }

            message Response {
                Error error = 1;
                string blockId = 2;
                ResponseEvent event = 3;

                message Error {
                    Code code = 1;
                    string description = 2;

                    enum Code {
                        NULL = 0;
                        UNKNOWN_ERROR = 1;
                        BAD_INPUT = 2;
                        // ...
                    }
                }
            }
        }

        message Merge {
            message Request {
                string contextId = 1;
                string firstBlockId = 2;
                string secondBlockId = 3;
            }

            message Response {
                Error error = 1;
                ResponseEvent event = 2;

                message Error {
                    Code code = 1;
                    string description = 2;

                    enum Code {
                        NULL = 0;
                        UNKNOWN_ERROR = 1;
                        BAD_INPUT = 2;
                        // ...
                    }
                }
            }
        }

        message Copy {
            message Request {
                string contextId = 1;
                repeated anytype.model.Block blocks = 2;
                anytype.model.Range selectedTextRange = 3;
            }

            message Response {
                Error error = 1;
                string textSlot = 2;
                string htmlSlot = 3;
                repeated anytype.model.Block anySlot = 4;

                message Error {
                    Code code = 1;
                    string description = 2;

                    enum Code {
                        NULL = 0;
                        UNKNOWN_ERROR = 1;
                        BAD_INPUT = 2;
                        // ...
                    }
                }
            }
        }

        message Paste {
            message Request {
                string contextId = 1;
                string focusedBlockId = 2;
                anytype.model.Range selectedTextRange = 3;
                repeated string selectedBlockIds = 4;
                bool isPartOfBlock = 5;

                string textSlot = 6;
                string htmlSlot = 7;
                repeated anytype.model.Block anySlot = 8;
                repeated File fileSlot = 9;

                message File {
                    string name = 1;
                    bytes data = 2;
                }
            }

            message Response {
                Error error = 1;
                repeated string blockIds = 2;
                int32 caretPosition = 3;
                bool isSameBlockCaret = 4;
                ResponseEvent event = 5;

                message Error {
                    Code code = 1;
                    string description = 2;

                    enum Code {
                        NULL = 0;
                        UNKNOWN_ERROR = 1;
                        BAD_INPUT = 2;
                        // ...
                    }
                }
            }
        }

        message Cut {
            message Request {
                string contextId = 1;
                repeated anytype.model.Block blocks = 2;
                anytype.model.Range selectedTextRange = 3;
            }

            message Response {
                Error error = 1;
                string textSlot = 2;
                string htmlSlot = 3;
                repeated anytype.model.Block anySlot = 4;
                ResponseEvent event = 5;

                message Error {
                    Code code = 1;
                    string description = 2;

                    enum Code {
                        NULL = 0;
                        UNKNOWN_ERROR = 1;
                        BAD_INPUT = 2;
                        // ...
                    }
                }
            }
        }

        message ImportMarkdown {
            message Request {
                string contextId = 1;
                string importPath = 2;
            }

            message Response {
                Error error = 1;
                repeated string rootLinkIds = 2;
                ResponseEvent event = 3;

                message Error {
                    Code code = 1;
                    string description = 2;

                    enum Code {
                        NULL = 0;
                        UNKNOWN_ERROR = 1;
                        BAD_INPUT = 2;
                        // ...
                    }
                }
            }
        }

        message Export {
            message Request {
                string contextId = 1;
                repeated anytype.model.Block blocks = 2;
            }

            message Response {
                Error error = 1;
                string path = 2;
                ResponseEvent event = 3;

                message Error {
                    Code code = 1;
                    string description = 2;

                    enum Code {
                        NULL = 0;
                        UNKNOWN_ERROR = 1;
                        BAD_INPUT = 2;
                        // ...
                    }
                }
            }
        }

        message Upload {
            message Request {
                string contextId = 1;
                string blockId = 2;
                string filePath = 3;
                string url = 4;
            }

            message Response {
                Error error = 1;
                ResponseEvent event = 2;

                message Error {
                    Code code = 1;
                    string description = 2;

                    enum Code {
                        NULL = 0;
                        UNKNOWN_ERROR = 1;
                        BAD_INPUT = 2;
                        // ...
                    }
                }
            }
        }

        message Download {
            message Request {
                string contextId = 1;
                string blockId = 2;
            }

            message Response {
                Error error = 1;
                ResponseEvent event = 2;

                message Error {
                    Code code = 1;
                    string description = 2;

                    enum Code {
                        NULL = 0;
                        UNKNOWN_ERROR = 1;
                        BAD_INPUT = 2;
                        // ...
                    }
                }
            }
        }

        message Set {
            message Fields {
                message Request {
                    string contextId = 1;
                    string blockId = 2;
                    google.protobuf.Struct fields = 3;
                }

                message Response {
                    Error error = 1;
                    ResponseEvent event = 2;

                    message Error {
                        Code code = 1;
                        string description = 2;

                        enum Code {
                            NULL = 0;
                            UNKNOWN_ERROR = 1;
                            BAD_INPUT = 2;
                            // ...
                        }
                    }
                }
            }
            message Details {
                message Detail {
                    string key = 1;
                    google.protobuf.Value value = 2; // NUll - removes key
                }
                message Request {
                    string contextId = 1;
                    repeated Detail details = 2;
                }
                message Response {
                    Error error = 1;

                    message Error {
                        Code code = 1;
                        string description = 2;

                        enum Code {
                            NULL = 0;
                            UNKNOWN_ERROR = 1;
                            BAD_INPUT = 2;
                            // ...
                        }
                    }
                }
            }
            message Restrictions {
                message Request {
                    string contextId = 1;
                    string blockId = 2;
                    anytype.model.Block.Restrictions restrictions = 3;
                }

                message Response {
                    Error error = 1;
                    ResponseEvent event = 2;

                    message Error {
                        Code code = 1;
                        string description = 2;

                        enum Code {
                            NULL = 0;
                            UNKNOWN_ERROR = 1;
                            BAD_INPUT = 2;
                            // ...
                        }
                    }
                }
            }

            message Page {
                message IsArchived {
                    message Request {
                        string contextId = 1;
                        string blockId = 2;
                        bool isArchived = 3;
                    }

                    message Response {
                        Error error = 1;

                        message Error {
                            Code code = 1;
                            string description = 2;

                            enum Code {
                                NULL = 0;
                                UNKNOWN_ERROR = 1;
                                BAD_INPUT = 2;
                                // ...
                            }
                        }
                    }
                }
            }

            message Text {
                message Text {
                    message Request {
                        string contextId = 1;
                        string blockId = 2;
                        string text = 3;
                        anytype.model.Block.Content.Text.Marks marks = 4;
                    }

                    message Response {
                        Error error = 1;

                        message Error {
                            Code code = 1;
                            string description = 2;

                            enum Code {
                                NULL = 0;
                                UNKNOWN_ERROR = 1;
                                BAD_INPUT = 2;
                                // ...
                            }
                        }
                    }
                }

                message Color {
                    message Request {
                        string contextId = 1;
                        string blockId = 2;
                        string color = 3;
                    }

                    message Response {
                        Error error = 1;
                        ResponseEvent event = 2;

                        message Error {
                            Code code = 1;
                            string description = 2;

                            enum Code {
                                NULL = 0;
                                UNKNOWN_ERROR = 1;
                                BAD_INPUT = 2;
                                // ...
                            }
                        }
                    }
                }


                message Style {
                    message Request {
                        string contextId = 1;
                        string blockId = 2;
                        anytype.model.Block.Content.Text.Style style = 3;
                    }

                    message Response {
                        Error error = 1;
                        ResponseEvent event = 2;

                        message Error {
                            Code code = 1;
                            string description = 2;

                            enum Code {
                                NULL = 0;
                                UNKNOWN_ERROR = 1;
                                BAD_INPUT = 2;
                                // ...
                            }
                        }
                    }
                }

                message Checked {
                    message Request {
                        string contextId = 1;
                        string blockId = 2;
                        bool checked = 3;
                    }

                    message Response {
                        Error error = 1;
                        ResponseEvent event = 2;

                        message Error {
                            Code code = 1;
                            string description = 2;

                            enum Code {
                                NULL = 0;
                                UNKNOWN_ERROR = 1;
                                BAD_INPUT = 2;
                                // ...
                            }
                        }
                    }
                }
            }

            message File {
                message Name {
                    message Request {
                        string contextId = 1;
                        string blockId = 2;
                        string name = 3;
                    }

                    message Response {
                        Error error = 1;
                        ResponseEvent event = 2;

                        message Error {
                            Code code = 1;
                            string description = 2;

                            enum Code {
                                NULL = 0;
                                UNKNOWN_ERROR = 1;
                                BAD_INPUT = 2;
                                // ...
                            }
                        }
                    }
                }
            }

            message Image {
                message Name {
                    message Request {
                        string contextId = 1;
                        string blockId = 2;
                        string name = 3;
                    }

                    message Response {
                        Error error = 1;

                        message Error {
                            Code code = 1;
                            string description = 2;

                            enum Code {
                                NULL = 0;
                                UNKNOWN_ERROR = 1;
                                BAD_INPUT = 2;
                                // ...
                            }
                        }
                    }
                }

                message Width {
                    message Request {
                        string contextId = 1;
                        string blockId = 2;
                        int32 width = 3;
                    }

                    message Response {
                        Error error = 1;

                        message Error {
                            Code code = 1;
                            string description = 2;

                            enum Code {
                                NULL = 0;
                                UNKNOWN_ERROR = 1;
                                BAD_INPUT = 2;
                                // ...
                            }
                        }
                    }
                }
            }

            message Video {
                message Name {
                    message Request {
                        string contextId = 1;
                        string blockId = 2;
                        string name = 3;
                    }

                    message Response {
                        Error error = 1;

                        message Error {
                            Code code = 1;
                            string description = 2;

                            enum Code {
                                NULL = 0;
                                UNKNOWN_ERROR = 1;
                                BAD_INPUT = 2;
                                // ...
                            }
                        }
                    }
                }

                message Width {
                    message Request {
                        string contextId = 1;
                        string blockId = 2;
                        int32 width = 3;
                    }

                    message Response {
                        Error error = 1;

                        message Error {
                            Code code = 1;
                            string description = 2;

                            enum Code {
                                NULL = 0;
                                UNKNOWN_ERROR = 1;
                                BAD_INPUT = 2;
                                // ...
                            }
                        }
                    }
                }
            }

            message Link {
                message TargetBlockId {
                    message Request {
                        string contextId = 1;
                        string blockId = 2;
                        string targetBlockId = 3;
                    }

                    message Response {
                        Error error = 1;
                        ResponseEvent event = 2;

                        message Error {
                            Code code = 1;
                            string description = 2;

                            enum Code {
                                NULL = 0;
                                UNKNOWN_ERROR = 1;
                                BAD_INPUT = 2;
                                // ...
                            }
                        }
                    }
                }
            }

            message Dataview {
                message View {
                    message Request {
                        string contextId = 1;
                        string blockId = 2; // id of dataview block to update
                        string viewId = 3; // id of view to update
                        anytype.model.Block.Content.Dataview.View view = 4;
                    }

                    message Response {
                        Error error = 1;
                        ResponseEvent event = 2;

                        message Error {
                            Code code = 1;
                            string description = 2;

                            enum Code {
                                NULL = 0;
                                UNKNOWN_ERROR = 1;
                                BAD_INPUT = 2;
                                // ...
                            }
                        }
                    }
                }

                // set the current active view (persisted only within a session)
                message ActiveView {
                    message Request {
                        string contextId = 1;
                        string blockId = 2; // id of dataview block
                        string viewId = 3; // id of active view
                        uint32 offset = 4;
                        uint32 limit = 5;
                    }

                    message Response {
                        Error error = 1;
                        ResponseEvent event = 2;

                        message Error {
                            Code code = 1;
                            string description = 2;

                            enum Code {
                                NULL = 0;
                                UNKNOWN_ERROR = 1;
                                BAD_INPUT = 2;
                                // ...
                            }
                        }
                    }
                }

            }

        }

        message Bookmark {
            message Fetch {
                message Request {
                    string contextId = 1;
                    string blockId = 2;
                    string url = 3;
                }

                message Response {
                    Error error = 1;
                    ResponseEvent event = 2;

                    message Error {
                        Code code = 1;
                        string description = 2;

                        enum Code {
                            NULL = 0;
                            UNKNOWN_ERROR = 1;
                            BAD_INPUT = 2;
                        }
                    }
                }
            }

            message CreateAndFetch {
                message Request {
                    string contextId = 1;
                    string targetId = 2;
                    anytype.model.Block.Position position = 3;
                    string url = 4;
                }

                message Response {
                    Error error = 1;
                    string blockId = 2;
                    ResponseEvent event = 3;

                    message Error {
                        Code code = 1;
                        string description = 2;

                        enum Code {
                            NULL = 0;
                            UNKNOWN_ERROR = 1;
                            BAD_INPUT = 2;
                        }
                    }
                }
            }
        }

        message File {
            message CreateAndUpload {
                message Request {
                    string contextId = 1;
                    string targetId = 2;
                    anytype.model.Block.Position position = 3;
                    string url = 4;
                    string localPath = 5;
                    anytype.model.Block.Content.File.Type fileType = 6;
                }

                message Response {
                    Error error = 1;
                    string blockId = 2;
                    ResponseEvent event = 3;

                    message Error {
                        Code code = 1;
                        string description = 2;

                        enum Code {
                            NULL = 0;
                            UNKNOWN_ERROR = 1;
                            BAD_INPUT = 2;
                        }
                    }
                }
            }
        }

        message Get {
            /*
             * Get marks list in the selected range in text block.
            */
            message Marks {
                message Request {
                    string contextId = 1;
                    string blockId = 2;
                    anytype.model.Range range = 3;
                }

                message Response {
                    Error error = 1;
                    ResponseEvent event = 2;

                    message Error {
                        Code code = 1;
                        string description = 2;

                        enum Code {
                            NULL = 0;
                            UNKNOWN_ERROR = 1;
                            BAD_INPUT = 2;
                            // ...
                        }
                    }
                }
            }
        }

        message Undo {
            message Request {
                string contextId = 1; // id of the context block
            }

            message Response {
                Error error = 1;
                ResponseEvent event = 2;

                message Error {
                    Code code = 1;
                    string description = 2;

                    enum Code {
                        NULL = 0;
                        UNKNOWN_ERROR = 1;
                        BAD_INPUT = 2;
                        CAN_NOT_MOVE = 3;
                        // ...
                    }
                }
            }
        }

        message Redo {
            message Request {
                string contextId = 1; // id of the context block
            }

            message Response {
                Error error = 1;
                ResponseEvent event = 2;

                message Error {
                    Code code = 1;
                    string description = 2;

                    enum Code {
                        NULL = 0;
                        UNKNOWN_ERROR = 1;
                        BAD_INPUT = 2;
                        CAN_NOT_MOVE = 3;
                        // ...
                    }
                }
            }
        }

        /*
         * Works with a smart blocks (block-organizers, like page, dashboard etc)
         * **Example scenario**
         * 1A. On front-end start.
         *     1. Front -> MW: Rpc.Block.Open.Request(dashboard.id)
         *     2. MW -> Front: BlockShow(dashboard)
         *     3. MW -> Front: Rpc.Block.Open.Response(err)
         * 1B. User clicks on a page icon on the dashboard.
         *     1. Front -> MW: Rpc.Block.Close.Request(dashboard.id)
         * Get close response first, then open request:
         *     2. MW -> Front: Rpc.Block.Close.Response(err)
         *     3. Front -> MW: Rpc.Block.Open.Request(page.id)
         *     4. MW -> Front: BlockShow(<page, blocks>)
         *     5. MW -> Front: Rpc.Block.Open.Response(err)
         * Image/Video/File blocks then:
         *     6. MW -> Front: BlockShow(<blocks>)
        */
        message Open {
            message Request {
                string contextId = 1; // id of the context blo1k
                string blockId = 2;
            }

            message Response {
                Error error = 1;
                ResponseEvent event = 2;

                message Error {
                    Code code = 1;
                    string description = 2;

                    enum Code {
                        NULL = 0;
                        UNKNOWN_ERROR = 1;
                        BAD_INPUT = 2;
                        ANYTYPE_NEEDS_UPGRADE = 10; // failed to read unknown data format – need to upgrade anytype
                        // ...
                    }
                }
            }
        }

        message GetPublicWebURL {
            message Request {
                string blockId = 1;
            }

            message Response {
                Error error = 1;

                string url = 2;
                message Error {
                    Code code = 1;
                    string description = 2;

                    enum Code {
                        NULL = 0;
                        UNKNOWN_ERROR = 1;
                        BAD_INPUT = 2;
                        // ...
                    }
                }
            }
        }

        message OpenBreadcrumbs {
            message Request {
                string contextId = 1; // id of the context blo1k
            }

            message Response {
                Error error = 1;
                string blockId = 2;
                ResponseEvent event = 3;

                message Error {
                    Code code = 1;
                    string description = 2;

                    enum Code {
                        NULL = 0;
                        UNKNOWN_ERROR = 1;
                        BAD_INPUT = 2;
                        // ...
                    }
                }
            }
        }

        message SetBreadcrumbs {
            message Request {
                string breadcrumbsId = 1;
                repeated string ids = 2; // page ids
            }

            message Response {
                Error error = 1;
                ResponseEvent event = 2;

                message Error {
                    Code code = 1;
                    string description = 2;

                    enum Code {
                        NULL = 0;
                        UNKNOWN_ERROR = 1;
                        BAD_INPUT = 2;
                        // ...
                    }
                }
            }
        }

        /*
         * Create a Smart/Internal block. Request can contain a block with a content, or it can be an empty block with a specific block.content.
         * **Example scenario**
         * 1A. Create Page on a dashboard
         *     1. Front -> MW: Rpc.Block.Create.Request(blockId:dashboard.id, position:bottom, block: emtpy block with page content and id = "")
         *     2. Front -> MW: Rpc.Block.Close.Request(block: dashboard.id)
         *     3. Front <- MW: Rpc.Block.Close.Response(err)
         *     4. Front <- MW: Rpc.Block.Create.Response(page.id)
         *     5. Front <- MW: Rpc.Block.Open.Response(err)
         *     6. Front <- MW: Event.Block.Show(page)
         * 1B. Create Page on a Page
         *     1. Front -> MW: Rpc.Block.Create.Request(blockId:dashboard.id, position:bottom, block: emtpy block with page content and id = "")
         *     2. Front <- MW: Rpc.Block.Create.Response(newPage.id)
         *     3. Front <- MW: Event.Block.Show(newPage)
        */
        message Create {
            message Dataview {
                message View {
                    message Request {
                        string contextId = 1;
                        string blockId = 2; // id of dataview block to insert the new block
                        anytype.model.Block.Content.Dataview.View view = 4;
                    }

                    message Response {
                        Error error = 1;
                        ResponseEvent event = 2;
                        string viewId = 3;

                        message Error {
                            Code code = 1;
                            string description = 2;

                            enum Code {
                                NULL = 0;
                                UNKNOWN_ERROR = 1;
                                BAD_INPUT = 2;
                                // ...
                            }
                        }
                    }
                }

                message Record {
                    message Request {
                        string contextId = 1;
                        string blockId = 2;
                        google.protobuf.Struct record = 3;
                    }

                    message Response {
                        Error error = 1;
                        google.protobuf.Struct record = 2;

                        message Error {
                            Code code = 1;
                            string description = 2;

                            enum Code {
                                NULL = 0;
                                UNKNOWN_ERROR = 1;
                                BAD_INPUT = 2;
                                // ...
                            }
                        }
                    }
                }
            }

            // common simple block command
            message Request {
                string contextId = 1; // id of the context block
                string targetId = 2; // id of the closest block
                anytype.model.Block block = 3;
                anytype.model.Block.Position position = 4;
            }

            message Response {
                Error error = 1;
                string blockId = 2;
                ResponseEvent event = 3;

                message Error {
                    Code code = 1;
                    string description = 2;

                    enum Code {
                        NULL = 0;
                        UNKNOWN_ERROR = 1;
                        BAD_INPUT = 2;
                        // ...
                    }
                }
            }
        }

        message CreatePage {
            message Request {
                string contextId = 1; // id of the context block
                string targetId = 2; // id of the closest block
                google.protobuf.Struct details = 3; // page details
                anytype.model.Block.Position position = 4;
            }

            message Response {
                Error error = 1;
                string blockId = 2;
                string targetId = 3;
                ResponseEvent event = 4;

                message Error {
                    Code code = 1;
                    string description = 2;

                    enum Code {
                        NULL = 0;
                        UNKNOWN_ERROR = 1;
                        BAD_INPUT = 2;
                        // ...
                    }
                }
            }
        }

        /*
         * Remove blocks from the childrenIds of its parents
        */
        message Unlink {
            message Request {
                string contextId = 1; // id of the context block
                repeated string blockIds = 2; // targets to remove

            }

            message Response {
                Error error = 1;
                ResponseEvent event = 2;

                message Error {
                    Code code = 1;
                    string description = 2;

                    enum Code {
                        NULL = 0;
                        UNKNOWN_ERROR = 1;
                        BAD_INPUT = 2;
                        // ...
                    }
                }
            }
        }

<<<<<<< HEAD
=======
        message Update {
            message Dataview{
                message Record {
                    message Request {
                        string contextId = 1;
                        string blockId = 2;
                        string recordId = 3;
                        google.protobuf.Struct record = 4;
                    }

                    message Response {
                        Error error = 1;

                        message Error {
                            Code code = 1;
                            string description = 2;

                            enum Code {
                                NULL = 0;
                                UNKNOWN_ERROR = 1;
                                BAD_INPUT = 2;
                                // ...
                            }
                        }
                    }
                }
            }
        }

>>>>>>> e4508354
        message Delete {
            message Dataview {
                message View {
                    message Request {
                        string contextId = 1; // id of the context block
                        string blockId = 2; // id of the dataview
                        string viewId = 4; // id of the view to remove
                    }

                    message Response {
                        Error error = 1;
                        ResponseEvent event = 2;

                        message Error {
                            Code code = 1;
                            string description = 2;

                            enum Code {
                                NULL = 0;
                                UNKNOWN_ERROR = 1;
                                BAD_INPUT = 2;
                                // ...
                            }
                        }
                    }
                }

                message Record {
                    message Request {
                        string contextId = 1;
                        string blockId = 2;
                        string recordId = 3;
                    }

                    message Response {
                        Error error = 1;
                        ResponseEvent event = 2;

                        message Error {
                            Code code = 1;
                            string description = 2;

                            enum Code {
                                NULL = 0;
                                UNKNOWN_ERROR = 1;
                                BAD_INPUT = 2;
                                // ...
                            }
                        }
                    }
                }
            }
        }

        /*
         * Block.Close – it means unsubscribe from a block.
         * Precondition: block should be opened.
        */
        message Close {
            message Request {
                string contextId = 1; // id of the context blo1k
                string blockId = 2;
            }

            message Response {
                Error error = 1;

                message Error {
                    Code code = 1;
                    string description = 2;

                    enum Code {
                        NULL = 0;
                        UNKNOWN_ERROR = 1;
                        BAD_INPUT = 2;
                        // ...
                    }
                }
            }
        }
    }

    /*
     * Namespace, that agregates subtopics and actions, that relates to wallet.
    */
    message Wallet {
        message Create {
            /**
            * Front-end-to-middleware request to create a new wallet
            */
            message Request {
                string rootPath = 1; // Path to a wallet directory
            }

            /**
            * Middleware-to-front-end response, that can contain mnemonic of a created account and a NULL error or an empty mnemonic and a non-NULL error
            */
            message Response {
                Error error = 1;
                string mnemonic = 2; // Mnemonic of a new account (sequence of words, divided by spaces)

                message Error {
                    Code code = 1;
                    string description = 2;

                    enum Code {
                        NULL = 0; // No error; mnemonic should be non-empty
                        UNKNOWN_ERROR = 1; // Any other errors
                        BAD_INPUT = 2; // Root path is wrong

                        FAILED_TO_CREATE_LOCAL_REPO = 101;
                        // ...
                    }
                }
            }
        }

        message Recover {
            /**
            * Front end to middleware request-to-recover-a wallet with this mnemonic and a rootPath
            */
            message Request {
                string rootPath = 1; // Path to a wallet directory
                string mnemonic = 2; // Mnemonic of a wallet to recover
            }

            /**
            * Middleware-to-front-end response, that can contain a NULL error or a non-NULL error
            */
            message Response {
                Error error = 1; // Error while trying to recover a wallet
                message Error {
                    Code code = 1;
                    string description = 2;

                    enum Code {
                        NULL = 0; // No error; wallet successfully recovered
                        UNKNOWN_ERROR = 1; // Any other errors
                        BAD_INPUT = 2; // Root path or mnemonic is wrong

                        FAILED_TO_CREATE_LOCAL_REPO = 101;
                    }
                }
            }
        }
    }

    /*
     * Namespace, that agregates subtopics and actions, that relates to account.
    */
    message Account {
        message Create {
            /**
            * Front end to middleware request-to-create-an account
            */
            message Request {
                string name = 1; // Account name
                oneof avatar {
                    string avatarLocalPath = 2; // Path to an image, that will be used as an avatar of this account
                    string avatarColor = 3; // Avatar color as an alternative for avatar image
                }


                string alphaInviteCode = 20;
            }

            /**
            * Middleware-to-front-end response for an account creation request, that can contain a NULL error and created account or a non-NULL error and an empty account
            */
            message Response {
                Error error = 1; // Error while trying to create an account
                anytype.model.Account account = 2; // A newly created account; In case of a failure, i.e. error is non-NULL, the account model should contain empty/default-value fields

                message Error {
                    Code code = 1;
                    string description = 2;

                    enum Code {
                        NULL = 0; // No error; Account should be non-empty
                        UNKNOWN_ERROR = 1; // Any other errors
                        BAD_INPUT = 2; // Avatar or name is not correct

                        ACCOUNT_CREATED_BUT_FAILED_TO_START_NODE = 101;
                        ACCOUNT_CREATED_BUT_FAILED_TO_SET_NAME = 102;
                        ACCOUNT_CREATED_BUT_FAILED_TO_SET_AVATAR = 103;
                        FAILED_TO_STOP_RUNNING_NODE = 104;

                        BAD_INVITE_CODE = 900;
                    }
                }
            }
        }

        message Recover {
            /**
            * Front end to middleware request-to-start-search of an accounts for a recovered mnemonic.
            * Each of an account that would be found will come with an AccountAdd event
            */
            message Request {
            }

            /**
            * Middleware-to-front-end response to an account recover request, that can contain a NULL error and created account or a non-NULL error and an empty account
            */
            message Response {
                Error error = 1; // Error while trying to recover an account
                message Error {
                    Code code = 1;
                    string description = 2;

                    enum Code {
                        NULL = 0; // No error;
                        UNKNOWN_ERROR = 1; // Any other errors
                        BAD_INPUT = 2;

                        NO_ACCOUNTS_FOUND = 101;
                        NEED_TO_RECOVER_WALLET_FIRST = 102;
                        FAILED_TO_CREATE_LOCAL_REPO = 103;
                        LOCAL_REPO_EXISTS_BUT_CORRUPTED = 104;
                        FAILED_TO_RUN_NODE = 105;
                        WALLET_RECOVER_NOT_PERFORMED = 106;
                        FAILED_TO_STOP_RUNNING_NODE = 107;
                        ANOTHER_ANYTYPE_PROCESS_IS_RUNNING = 108;
                    }
                }
            }
        }

        message Select {
            /**
            * Front end to middleware request-to-launch-a specific account using account id and a root path
            * User can select an account from those, that came with an AccountAdd events
            */
            message Request {
                string id = 1; // Id of a selected account
                string rootPath = 2; // Root path is optional, set if this is a first request
            }

            /**
            * Middleware-to-front-end response for an account select request, that can contain a NULL error and selected account or a non-NULL error and an empty account
            */
            message Response {
                Error error = 1; // Error while trying to launch/select an account
                anytype.model.Account account = 2; // Selected account

                message Error {
                    Code code = 1;
                    string description = 2;

                    enum Code {
                        NULL = 0; // No error
                        UNKNOWN_ERROR = 1; // Any other errors
                        BAD_INPUT = 2; // Id or root path is wrong

                        FAILED_TO_CREATE_LOCAL_REPO = 101;
                        LOCAL_REPO_EXISTS_BUT_CORRUPTED = 102;
                        FAILED_TO_RUN_NODE = 103;
                        FAILED_TO_FIND_ACCOUNT_INFO = 104;
                        LOCAL_REPO_NOT_EXISTS_AND_MNEMONIC_NOT_SET = 105;
                        FAILED_TO_STOP_SEARCHER_NODE = 106;
                        FAILED_TO_RECOVER_PREDEFINED_BLOCKS = 107;
                        ANOTHER_ANYTYPE_PROCESS_IS_RUNNING = 108;

                    }
                }
            }
        }

        message Stop {
            /**
            * Front end to middleware request to stop currently running account node and optionally remove the locally stored data
            */
            message Request {
                bool removeData = 1;
            }

            /**
            * Middleware-to-front-end response for an account stop request
            */
            message Response {
                Error error = 1; // Error while trying to launch/select an account
                message Error {
                    Code code = 1;
                    string description = 2;

                    enum Code {
                        NULL = 0; // No error
                        UNKNOWN_ERROR = 1; // Any other errors
                        BAD_INPUT = 2; // Id or root path is wrong

                        ACCOUNT_IS_NOT_RUNNING = 101;
                        FAILED_TO_STOP_NODE = 102;
                        FAILED_TO_REMOVE_ACCOUNT_DATA = 103;
                    }
                }
            }
        }
    }

    /*
     * Namespace, that agregates log subtopics and actions.
     * Usage: send request with topic (Level) and description (message) from client to middleware to log.
    */
    message Log {
        message Send {
            message Request {
                string message = 1;
                Level level = 2;

                enum Level {
                    DEBUG = 0;
                    ERROR = 1;
                    FATAL = 2;
                    INFO = 3;
                    PANIC = 4;
                    WARNING = 5;
                }
            }

            message Response {
                Error error = 1;

                message Error {
                    Code code = 1;
                    string description = 2;

                    enum Code {
                        NULL = 0;
                        UNKNOWN_ERROR = 1;
                        BAD_INPUT = 2;

                        NOT_FOUND = 101;
                        TIMEOUT = 102;
                    }
                }
            }
        }
    }

    /*
     * Get info about a version of a middleware.
     * Info is a string, that contains: BuildDate, GitCommit, GitBranch, GitState
    */
    message Version {
        message Get {
            message Request {
            }

            message Response {
                Error error = 1;
                string version = 2;
                string details = 3; // build date, branch and commit

                message Error {
                    Code code = 1;
                    string description = 2;

                    enum Code {
                        NULL = 0;
                        UNKNOWN_ERROR = 1;
                        BAD_INPUT = 2;
                        VERSION_IS_EMPTY = 3;

                        NOT_FOUND = 101;
                        TIMEOUT = 102;
                    }
                }
            }
        }
    }

    /*
     * Namespace, that agregates subtopics and actions to work with IPFS directly (get files, blobs, images, etc)
    */
    message Ipfs {
        message File {
            message Get {
                message Request {
                    string id = 1;
                }

                message Response {
                    Error error = 1;
                    bytes data = 2;
                    string media = 3;
                    string name = 4;
                    message Error {
                        Code code = 1;
                        string description = 2;

                        enum Code {
                            NULL = 0;
                            UNKNOWN_ERROR = 1;
                            BAD_INPUT = 2;
                            // ...

                            NOT_FOUND = 101;
                            TIMEOUT = 102;
                        }
                    }
                }
            }
        }

        message Image {
            message Get {
                message Blob {
                    message Request {
                        string hash = 1;
                        int32 wantWidth = 2;
                    }

                    message Response {
                        Error error = 1;
                        bytes blob = 2;

                        message Error {
                            Code code = 1;
                            string description = 2;

                            enum Code {
                                NULL = 0;
                                UNKNOWN_ERROR = 1;
                                BAD_INPUT = 2;
                                // ...

                                NOT_FOUND = 101;
                                TIMEOUT = 102;
                                NODE_NOT_STARTED = 103;
                            }
                        }
                    }
                }

                message File {
                    message Request {
                        string hash = 1;
                        int32 wantWidth = 2;
                    }

                    message Response {
                        Error error = 1;
                        string localPath = 2;

                        message Error {
                            Code code = 1;
                            string description = 2;

                            enum Code {
                                NULL = 0;
                                UNKNOWN_ERROR = 1;
                                BAD_INPUT = 2;
                                // ...

                                NOT_FOUND = 101;
                                TIMEOUT = 102;
                                NODE_NOT_STARTED = 103;
                            }
                        }
                    }
                }
            }
        }
    }

    message Shutdown {
        message Request {
        }
        message Response {
            Error error = 1;

            message Error {
                Code code = 1;
                string description = 2;
                enum Code {
                    NULL = 0;
                    UNKNOWN_ERROR = 1;
                    BAD_INPUT = 2;

                    NODE_NOT_STARTED = 101;
                }
            }

        }
    }

    message Config {
        message Get {
            message Request {
            }
            message Response {
                Error error = 1;
                string homeBlockId = 2; // home dashboard block id
                string archiveBlockId = 3; // archive block id
                string profileBlockId = 4; // profile block id
                string gatewayUrl = 101; // gateway url for fetching static files
                message Error {
                    Code code = 1;
                    string description = 2;
                    enum Code {
                        NULL = 0;
                        UNKNOWN_ERROR = 1;
                        BAD_INPUT = 2;

                        NODE_NOT_STARTED = 101;
                    }
                }
            }
        }
    }

    message Ping {
        message Request {
            int32 index = 1;
            int32 numberOfEventsToSend = 2;
        }

        message Response {
            Error error = 1;
            int32 index = 2;

            message Error {
                Code code = 1;
                string description = 2;

                enum Code {
                    NULL = 0;
                    UNKNOWN_ERROR = 1;
                    BAD_INPUT = 2;
                }
            }
        }
    }

    message Process {
        message Cancel {
            message Request {
                string id = 1;
            }

            message Response {
                Error error = 1;

                message Error {
                    Code code = 1;
                    string description = 2;

                    enum Code {
                        NULL = 0;
                        UNKNOWN_ERROR = 1;
                        BAD_INPUT = 2;
                    }
                }
            }
        }
    }


    message LinkPreview {
        message Request {
            string url = 1;
        }

        message Response {
            Error error = 1;
            anytype.model.LinkPreview linkPreview = 2;

            message Error {
                Code code = 1;
                string description = 2;

                enum Code {
                    NULL = 0;
                    UNKNOWN_ERROR = 1;
                    BAD_INPUT = 2;
                }
            }
        }
    }

    message UploadFile {
        message Request {
            string url = 1;
            string localPath = 2;
            anytype.model.Block.Content.File.Type type = 3;
            bool disableEncryption = 4;
        }

        message Response {
            Error error = 1;
            string hash = 2;

            message Error {
                Code code = 1;
                string description = 2;

                enum Code {
                    NULL = 0;
                    UNKNOWN_ERROR = 1;
                    BAD_INPUT = 2;
                }
            }
        }
    }

    message Navigation {
        message ListPages {
            message Request {
            }

            message Response {
                Error error = 1;
                repeated anytype.model.PageInfo pages = 2;

                message Error {
                    Code code = 1;
                    string description = 2;

                    enum Code {
                        NULL = 0;
                        UNKNOWN_ERROR = 1;
                        BAD_INPUT = 2;
                        // ...
                    }
                }
            }
        }

        /*
          * Get the info for page alongside with info for all inbound and outbound links from/to this page
        */
        message GetPageInfoWithLinks {
            message Request {
                string pageId = 1;
            }

            message Response {
                Error error = 1;
                anytype.model.PageInfoWithLinks page = 2;

                message Error {
                    Code code = 1;
                    string description = 2;

                    enum Code {
                        NULL = 0;
                        UNKNOWN_ERROR = 1;
                        BAD_INPUT = 2;
                        // ...
                    }
                }
            }
        }
    }

    message History {
        // returns list of versions (changes)
        message Versions {
            message Version {
                string id = 1;
                repeated string previousIds = 2;
                string authorId = 3;
                string authorName = 4;
                int64 time = 5;
            }

            message Request {
                string pageId = 1;
                // when indicated, results will include versions before given id
                string lastVersionId = 2;
                // desired count of versions
                int32 limit = 3;
            }

            message Response {
                Error error = 1;
                repeated Version versions = 2;

                message Error {
                    Code code = 1;
                    string description = 2;

                    enum Code {
                        NULL = 0;
                        UNKNOWN_ERROR = 1;
                        BAD_INPUT = 2;
                        // ...
                    }
                }
            }
        }

        // returns blockShow event for given version
        message Show {
            message Request {
                string pageId = 1;
                string versionId = 2;
            }

            message Response {
                Error error = 1;
                Event.Block.Show blockShow = 2;

                message Error {
                    Code code = 1;
                    string description = 2;

                    enum Code {
                        NULL = 0;
                        UNKNOWN_ERROR = 1;
                        BAD_INPUT = 2;
                        // ...
                    }
                }
            }
        }

        message SetVersion {
            message Request {
                string pageId = 1;
                string versionId = 2;
            }

            message Response {
                Error error = 1;

                message Error {
                    Code code = 1;
                    string description = 2;

                    enum Code {
                        NULL = 0;
                        UNKNOWN_ERROR = 1;
                        BAD_INPUT = 2;
                        // ...
                    }
                }
            }
        }
    }
}

message Empty {

}<|MERGE_RESOLUTION|>--- conflicted
+++ resolved
@@ -1531,8 +1531,6 @@
             }
         }
 
-<<<<<<< HEAD
-=======
         message Update {
             message Dataview{
                 message Record {
@@ -1562,7 +1560,6 @@
             }
         }
 
->>>>>>> e4508354
         message Delete {
             message Dataview {
                 message View {

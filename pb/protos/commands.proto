syntax = "proto3";
package anytype;
option go_package = "pb";

import "pkg/lib/pb/model/protos/models.proto";
import "pkg/lib/pb/model/protos/localstore.proto";

import "pb/protos/events.proto";
import "google/protobuf/struct.proto";


import "google/protobuf/descriptor.proto";

// To disable authorization in specific method use no_auth option inside Request of that method
extend google.protobuf.MessageOptions {
    bool no_auth = 7777;
}

/*
 * Rpc is a namespace, that agregates all of the service commands between client and middleware.
 * Structure: Topic > Subtopic > Subsub... > Action > (Request, Response).
 * Request – message from a client.
 * Response – message from a middleware.
*/
message Rpc {
    message App {
        message GetVersion {
            message Request {
            }
            message Response {
                Error error = 1;
                string version = 2;
                string details = 3; // build date, branch and commit

                message Error {
                    Code code = 1;
                    string description = 2;

                    enum Code {
                        NULL = 0;
                        UNKNOWN_ERROR = 1;
                        BAD_INPUT = 2;
                        VERSION_IS_EMPTY = 3;

                        NOT_FOUND = 101;
                        TIMEOUT = 102;
                    }
                }
            }
        }
        message SetDeviceState {
            message Request {
                DeviceState deviceState = 1;

                enum DeviceState {
                    BACKGROUND = 0;
                    FOREGROUND = 1;
                }
            }

            message Response {
                Error error = 1;

                message Error {
                    Code code = 1;
                    string description = 2;
                    enum Code {
                        NULL = 0;
                        UNKNOWN_ERROR = 1;
                        BAD_INPUT = 2;

                        NODE_NOT_STARTED = 101;
                    }
                }

            }
        }


        message Shutdown {
            message Request {
            }
            message Response {
                Error error = 1;

                message Error {
                    Code code = 1;
                    string description = 2;
                    enum Code {
                        NULL = 0;
                        UNKNOWN_ERROR = 1;
                        BAD_INPUT = 2;

                        NODE_NOT_STARTED = 101;
                    }
                }

            }
        }
    }

    message Wallet {
        message Create {
            /**
            * Front-end-to-middleware request to create a new wallet
            */
            message Request {
                option (no_auth) = true;
                string rootPath = 1; // Path to a wallet directory
            }

            /**
            * Middleware-to-front-end response, that can contain mnemonic of a created account and a NULL error or an empty mnemonic and a non-NULL error
            */
            message Response {
                Error error = 1;
                string mnemonic = 2; // Mnemonic of a new account (sequence of words, divided by spaces)

                message Error {
                    Code code = 1;
                    string description = 2;

                    enum Code {
                        NULL = 0; // No error; mnemonic should be non-empty
                        UNKNOWN_ERROR = 1; // Any other errors
                        BAD_INPUT = 2; // Root path is wrong

                        FAILED_TO_CREATE_LOCAL_REPO = 101;
                        // ...
                    }
                }
            }
        }

        message Recover {
            /**
            * Front end to middleware request-to-recover-a wallet with this mnemonic and a rootPath
            */
            message Request {
                option (no_auth) = true;

                string rootPath = 1; // Path to a wallet directory
                string mnemonic = 2; // Mnemonic of a wallet to recover
            }

            /**
            * Middleware-to-front-end response, that can contain a NULL error or a non-NULL error
            */
            message Response {
                Error error = 1; // Error while trying to recover a wallet
                message Error {
                    Code code = 1;
                    string description = 2;

                    enum Code {
                        NULL = 0; // No error; wallet successfully recovered
                        UNKNOWN_ERROR = 1; // Any other errors
                        BAD_INPUT = 2; // Root path or mnemonic is wrong

                        FAILED_TO_CREATE_LOCAL_REPO = 101;
                    }
                }
            }
        }

        message Convert {
            message Request {
                string mnemonic = 1; // Mnemonic of a wallet to convert
                string entropy = 2; // entropy of a wallet to convert

            }

            message Response {
                Error error = 1; // Error while trying to recover a wallet
                message Error {
                    Code code = 1;
                    string description = 2;

                    enum Code {
                        NULL = 0; // No error; wallet successfully recovered
                        UNKNOWN_ERROR = 1; // Any other errors
                        BAD_INPUT = 2; // mnemonic is wrong
                    }
                }

                string entropy = 2;
                string mnemonic = 3;
            }
        }

        message CreateSession {
            message Request {
                option (no_auth) = true;
                string mnemonic = 1;
            }

            message Response {
                Error error = 1;
                string token = 2;
                message Error {
                    Code code = 1;
                    string description = 2;

                    enum Code {
                        NULL = 0;
                        UNKNOWN_ERROR = 1;
                        BAD_INPUT = 2;

                    }
                }
            }
        }

        message CloseSession {
            message Request {
                string token = 1;
            }

            message Response {
                Error error = 1;
                message Error {
                    Code code = 1;
                    string description = 2;

                    enum Code {
                        NULL = 0;
                        UNKNOWN_ERROR = 1;
                        BAD_INPUT = 2;
                    }
                }
            }
        }


    }

    message Account {
        message Config {
            bool enableDataview = 1;
            bool enableDebug = 2;
            bool enablePrereleaseChannel = 3;
            bool enableSpaces = 4;

            google.protobuf.Struct extra = 100;
        }

        message Create {
            /**
            * Front end to middleware request-to-create-an account
            */
            message Request {
                option (no_auth) = true;

                string name = 1; // Account name
                oneof avatar {
                    string avatarLocalPath = 2; // Path to an image, that will be used as an avatar of this account
                }
                string storePath = 3; // Path to local storage


                string alphaInviteCode = 20;
            }

            /**
            * Middleware-to-front-end response for an account creation request, that can contain a NULL error and created account or a non-NULL error and an empty account
            */
            message Response {
                Error error = 1; // Error while trying to create an account
                anytype.model.Account account = 2; // A newly created account; In case of a failure, i.e. error is non-NULL, the account model should contain empty/default-value fields
                Config config = 3; // deprecated, use account
                message Error {
                    Code code = 1;
                    string description = 2;

                    enum Code {
                        NULL = 0; // No error; Account should be non-empty
                        UNKNOWN_ERROR = 1; // Any other errors
                        BAD_INPUT = 2; // Avatar or name is not correct

                        ACCOUNT_CREATED_BUT_FAILED_TO_START_NODE = 101;
                        ACCOUNT_CREATED_BUT_FAILED_TO_SET_NAME = 102;
                        ACCOUNT_CREATED_BUT_FAILED_TO_SET_AVATAR = 103;
                        FAILED_TO_STOP_RUNNING_NODE = 104;
                        FAILED_TO_WRITE_CONFIG = 105;
                        FAILED_TO_CREATE_LOCAL_REPO = 106;

                        BAD_INVITE_CODE = 900;

                        NET_ERROR = 901; // means general network error
                        NET_CONNECTION_REFUSED = 902; // means we wasn't able to connect to the cafe server
                        NET_OFFLINE = 903; // client can additionally support this error code to notify user that device is offline
                    }
                }
            }
        }

        message Recover {
            /**
            * Front end to middleware request-to-start-search of an accounts for a recovered mnemonic.
            * Each of an account that would be found will come with an AccountAdd event
            */
            message Request {
            }

            /**
            * Middleware-to-front-end response to an account recover request, that can contain a NULL error and created account or a non-NULL error and an empty account
            */
            message Response {
                Error error = 1; // Error while trying to recover an account
                message Error {
                    Code code = 1;
                    string description = 2;

                    enum Code {
                        NULL = 0; // No error;
                        UNKNOWN_ERROR = 1; // Any other errors
                        BAD_INPUT = 2;

                        NO_ACCOUNTS_FOUND = 101;
                        NEED_TO_RECOVER_WALLET_FIRST = 102;
                        FAILED_TO_CREATE_LOCAL_REPO = 103;
                        LOCAL_REPO_EXISTS_BUT_CORRUPTED = 104;
                        FAILED_TO_RUN_NODE = 105;
                        WALLET_RECOVER_NOT_PERFORMED = 106;
                        FAILED_TO_STOP_RUNNING_NODE = 107;
                        ANOTHER_ANYTYPE_PROCESS_IS_RUNNING = 108;
                        ACCOUNT_IS_DELETED = 109;
                    }
                }
            }
        }

        message Delete {
            message Request {
                bool revert = 1;
            }

            message Response {
                Error error = 1; // Error while trying to recover an account
                anytype.model.Account.Status status = 2;

                message Error {
                    Code code = 1;
                    string description = 2;

                    enum Code {
                        NULL = 0; // No error;
                        UNKNOWN_ERROR = 1; // Any other errors
                        BAD_INPUT = 2;

                        ACCOUNT_IS_ALREADY_DELETED = 101;
                        ACCOUNT_IS_ACTIVE = 102;
                    }
                }
            }
        }

        message Select {
            /**
            * Front end to middleware request-to-launch-a specific account using account id and a root path
            * User can select an account from those, that came with an AccountAdd events
            */
            message Request {
                option (no_auth) = true;
                string id = 1; // Id of a selected account
                string rootPath = 2; // Root path is optional, set if this is a first request
            }

            /**
            * Middleware-to-front-end response for an account select request, that can contain a NULL error and selected account or a non-NULL error and an empty account
            */
            message Response {
                Error error = 1; // Error while trying to launch/select an account
                anytype.model.Account account = 2; // Selected account
                Config config = 3; // deprecated, use account
                message Error {
                    Code code = 1;
                    string description = 2;

                    enum Code {
                        NULL = 0; // No error
                        UNKNOWN_ERROR = 1; // Any other errors
                        BAD_INPUT = 2; // Id or root path is wrong

                        FAILED_TO_CREATE_LOCAL_REPO = 101;
                        LOCAL_REPO_EXISTS_BUT_CORRUPTED = 102;
                        FAILED_TO_RUN_NODE = 103;
                        FAILED_TO_FIND_ACCOUNT_INFO = 104;
                        LOCAL_REPO_NOT_EXISTS_AND_MNEMONIC_NOT_SET = 105;
                        FAILED_TO_STOP_SEARCHER_NODE = 106;
                        FAILED_TO_RECOVER_PREDEFINED_BLOCKS = 107;
                        ANOTHER_ANYTYPE_PROCESS_IS_RUNNING = 108;

                    }
                }
            }
        }

        message Stop {
            /**
            * Front end to middleware request to stop currently running account node and optionally remove the locally stored data
            */
            message Request {
                bool removeData = 1;
            }

            /**
            * Middleware-to-front-end response for an account stop request
            */
            message Response {
                Error error = 1; // Error while trying to launch/select an account
                message Error {
                    Code code = 1;
                    string description = 2;

                    enum Code {
                        NULL = 0; // No error
                        UNKNOWN_ERROR = 1; // Any other errors
                        BAD_INPUT = 2; // Id or root path is wrong

                        ACCOUNT_IS_NOT_RUNNING = 101;
                        FAILED_TO_STOP_NODE = 102;
                        FAILED_TO_REMOVE_ACCOUNT_DATA = 103;
                    }
                }
            }
        }

        message Move {
            /**
            * Front-end-to-middleware request to move a account to a new disk location
            */
            message Request {
                string newPath = 1;
            }

            message Response {
                Error error = 1;

                message Error {
                    Code code = 1;
                    string description = 2;

                    enum Code {
                        NULL = 0;
                        UNKNOWN_ERROR = 1;
                        BAD_INPUT = 2;

                        FAILED_TO_STOP_NODE = 101;
                        FAILED_TO_IDENTIFY_ACCOUNT_DIR = 102;
                        FAILED_TO_REMOVE_ACCOUNT_DATA = 103;
                        FAILED_TO_CREATE_LOCAL_REPO = 104;
                        FAILED_TO_WRITE_CONFIG = 105;
                        FAILED_TO_GET_CONFIG = 106;
                    }
                }
            }
        }

        message ConfigUpdate {
            message Request {
                string timeZone = 1;
                string IPFSStorageAddr = 2;
            }

            message Response {
                Error error = 1;

                message Error {
                    Code code = 1;
                    string description = 2;

                    enum Code {
                        NULL = 0;
                        UNKNOWN_ERROR = 1;
                        BAD_INPUT = 2;

                        ACCOUNT_IS_NOT_RUNNING = 101;
                        FAILED_TO_WRITE_CONFIG = 102;
                        FAILED_TO_GET_CONFIG = 103;
                    }
                }
            }

            enum Timezones {
                GMT = 0;
                ECT = 1;
                EET = 2;
                EAT = 3;
                MET = 4;
                NET = 5;
                PLT = 6;
                IST = 7;
                BST = 8;
                VST = 9;
                CTT = 10;
                JST = 11;
                ACT = 12;
                AET = 13;
                SST = 14;
                NST = 15;
                MIT = 16;
                HST = 17;
                AST = 18;
                PST = 19;
                MST = 20;
                CST = 21;
                IET = 22;
                PRT = 23;
                CNT = 24;
                BET = 25;
                BRT = 26;
                CAT = 27;
            }
        }

        message GetConfig {
            message Get {
                message Request {
                }

            }
        }
    }

    message Workspace {
        message GetCurrent {
            message Request {
            }
            message Response {
                Error error = 1;
                string workspaceId = 2;

                message Error {
                    Code code = 1;
                    string description = 2;

                    enum Code {
                        NULL = 0;
                        UNKNOWN_ERROR = 1;
                        BAD_INPUT = 2;
                        // ...
                    }
                }
            }
        }

        message GetAll {
            message Request {
            }

            message Response {
                Error error = 1;
                repeated string workspaceIds = 2;

                message Error {
                    Code code = 1;
                    string description = 2;

                    enum Code {
                        NULL = 0;
                        UNKNOWN_ERROR = 1;
                        BAD_INPUT = 2;
                        // ...
                    }
                }
            }
        }

        message Create {
            message Request {
                string name = 1;
            }

            message Response {
                Error error = 1;
                string workspaceId = 2;

                message Error {
                    Code code = 1;
                    string description = 2;

                    enum Code {
                        NULL = 0;
                        UNKNOWN_ERROR = 1;
                        BAD_INPUT = 2;
                        // ...
                    }
                }
            }
        }

        message Object {
            message Add {
                message Request {
                    string objectId = 1;
                }

                message Response {
                    Error error = 1;
                    string objectId = 2;
                    google.protobuf.Struct details = 3;

                    message Error {
                        Code code = 1;
                        string description = 2;

                        enum Code {
                            NULL = 0;
                            UNKNOWN_ERROR = 1;
                            BAD_INPUT = 2;
                            // ...
                        }
                    }
                }
            }
            message ListAdd {
                message Request {
                    repeated string objectIds = 1;
                }

                message Response {
                    Error error = 1;
                    repeated string objectIds = 2;

                    message Error {
                        Code code = 1;
                        string description = 2;

                        enum Code {
                            NULL = 0;
                            UNKNOWN_ERROR = 1;
                            BAD_INPUT = 2;
                            // ...
                        }
                    }
                }
            }
            message ListRemove {
                message Request {
                    repeated string objectIds = 1;
                }

                message Response {
                    Error error = 1;
                    repeated string ids = 2;

                    message Error {
                        Code code = 1;
                        string description = 2;

                        enum Code {
                            NULL = 0;
                            UNKNOWN_ERROR = 1;
                            BAD_INPUT = 2;
                            // ...
                        }
                    }
                }
            }
        }

        message SetIsHighlighted {
            message Request {
                string objectId = 1;
                bool isHighlighted = 2;
            }

            message Response {
                Error error = 1;

                message Error {
                    Code code = 1;
                    string description = 2;

                    enum Code {
                        NULL = 0;
                        UNKNOWN_ERROR = 1;
                        BAD_INPUT = 2;
                        // ...
                    }
                }
            }
        }

        message Select {
            message Request {
                string workspaceId = 1;
            }

            message Response {
                Error error = 1;

                message Error {
                    Code code = 1;
                    string description = 2;

                    enum Code {
                        NULL = 0;
                        UNKNOWN_ERROR = 1;
                        BAD_INPUT = 2;
                        // ...
                    }
                }
            }
        }

        message Export {
            message Request {
                // the path where export files will place
                string path = 1;
                string workspaceId = 2;
            }
            message Response {
                Error error = 1;
                string path = 2;
                ResponseEvent event = 3;

                message Error {
                    Code code = 1;
                    string description = 2;

                    enum Code {
                        NULL = 0;
                        UNKNOWN_ERROR = 1;
                        BAD_INPUT = 2;
                        // ...
                    }
                }
            }
        }

    }

    message Object {
        message Open {
            message Request {
                string contextId = 1; // id of the context blo1k
                string objectId = 2;
                string traceId = 3;

                bool includeRelationsAsDependentObjects = 4; // some clients may set this option instead if having the single subscription to all relations
            }

            message Response {
                Error error = 1;
                model.ObjectView objectView = 2;

                message Error {
                    Code code = 1;
                    string description = 2;

                    enum Code {
                        NULL = 0;
                        UNKNOWN_ERROR = 1;
                        BAD_INPUT = 2;

                        NOT_FOUND = 3;
                        ANYTYPE_NEEDS_UPGRADE = 10; // failed to read unknown data format – need to upgrade anytype
                        // ...
                    }
                }
            }
        }

        message Close {
            message Request {
                string contextId = 1; // deprecated
                string objectId = 2;
            }

            message Response {
                Error error = 1;

                message Error {
                    Code code = 1;
                    string description = 2;

                    enum Code {
                        NULL = 0;
                        UNKNOWN_ERROR = 1;
                        BAD_INPUT = 2;
                        // ...
                    }
                }
            }
        }

        message Show {
            message Request {
                string contextId = 1; // deprecated
                string objectId = 2;
                string traceId = 3;

                bool includeRelationsAsDependentObjects = 4; // some clients may set this option instead if having the single subscription to all relations
            }

            message Response {
                Error error = 1;
                model.ObjectView objectView = 2;

                message Error {
                    Code code = 1;
                    string description = 2;

                    enum Code {
                        NULL = 0;
                        UNKNOWN_ERROR = 1;
                        BAD_INPUT = 2;
                        NOT_FOUND = 3;
                        ANYTYPE_NEEDS_UPGRADE = 10; // failed to read unknown data format – need to upgrade anytype
                        // ...
                    }
                }
            }
        }

        message Create {
            message Request {
                google.protobuf.Struct details = 1; // object details
                repeated anytype.model.InternalFlag internalFlags = 2;
                string templateId = 3;
            }

            message Response {
                Error error = 1;
                string objectId = 3;
                ResponseEvent event = 4;
                google.protobuf.Struct details = 5;

                message Error {
                    Code code = 1;
                    string description = 2;

                    enum Code {
                        NULL = 0;
                        UNKNOWN_ERROR = 1;
                        BAD_INPUT = 2;
                        // ...
                    }
                }
            }
        }

        message CreateBookmark {
            message Request {
                google.protobuf.Struct details = 1;
            }

            message Response {
                Error error = 1;
                string objectId = 2;
                google.protobuf.Struct details = 3;

                message Error {
                    Code code = 1;
                    string description = 2;

                    enum Code {
                        NULL = 0;
                        UNKNOWN_ERROR = 1;
                        BAD_INPUT = 2;
                        // ...
                    }
                }
            }
        }

        message CreateRelation {
            message Request {
                google.protobuf.Struct details = 1;
            }

            message Response {
                Error error = 1;
                string objectId = 2;
                string key = 3;
                google.protobuf.Struct details = 4;

                message Error {
                    Code code = 1;
                    string description = 2;

                    enum Code {
                        NULL = 0;
                        UNKNOWN_ERROR = 1;
                        BAD_INPUT = 2;
                    }
                }
            }
        }

        message CreateRelationOption {
            message Request {
                google.protobuf.Struct details = 1;
            }

            message Response {
                Error error = 1;
                string objectId = 2;
                google.protobuf.Struct details = 3;

                message Error {
                    Code code = 1;
                    string description = 2;

                    enum Code {
                        NULL = 0;
                        UNKNOWN_ERROR = 1;
                        BAD_INPUT = 2;
                    }
                }
            }
        }

        message CreateSet {
            message Request {
                repeated string source = 1;
                google.protobuf.Struct details = 2; // if omitted the name of page will be the same with object type
                string templateId = 3; // optional template id for creating from template
                repeated anytype.model.InternalFlag internalFlags = 4;
            }

            message Response {
                Error error = 1;
                string objectId = 3;
                ResponseEvent event = 4;
                google.protobuf.Struct details = 5;

                message Error {
                    Code code = 1;
                    string description = 2;

                    enum Code {
                        NULL = 0;
                        UNKNOWN_ERROR = 1;
                        BAD_INPUT = 2;
                        UNKNOWN_OBJECT_TYPE_URL = 3;
                    }
                }
            }
        }

        message CreateObjectType {
            message Request {
                google.protobuf.Struct details = 1;
                repeated anytype.model.InternalFlag internalFlags = 2;
            }

            message Response {
                Error error = 1;
                google.protobuf.Struct details = 2;
                string objectId = 3;

                message Error {
                    Code code = 1;
                    string description = 2;

                    enum Code {
                        NULL = 0;
                        UNKNOWN_ERROR = 1;
                        BAD_INPUT = 2;
                        UNKNOWN_OBJECT_TYPE_URL = 3;
                        // ...
                    }
                }
            }
        }

        message BookmarkFetch {
            message Request {
                string contextId = 1;
                string url = 2;
            }

            message Response {
                Error error = 1;

                message Error {
                    Code code = 1;
                    string description = 2;

                    enum Code {
                        NULL = 0;
                        UNKNOWN_ERROR = 1;
                        BAD_INPUT = 2;
                        // ...
                    }
                }
            }
        }

        message ToBookmark {
            message Request {
                string contextId = 1;
                string url = 2;
            }

            message Response {
                Error error = 1;
                string objectId = 2;

                message Error {
                    Code code = 1;
                    string description = 2;

                    enum Code {
                        NULL = 0;
                        UNKNOWN_ERROR = 1;
                        BAD_INPUT = 2;
                        // ...
                    }
                }
            }
        }

        message Duplicate {
            message Request {
                string contextId = 1;
            }

            message Response {
                Error error = 1;
                // created template id
                string id = 2;

                message Error {
                    Code code = 1;
                    string description = 2;

                    enum Code {
                        NULL = 0;
                        UNKNOWN_ERROR = 1;
                        BAD_INPUT = 2;
                        // ...
                    }
                }
            }
        }

        message OpenBreadcrumbs {
            message Request {
                string contextId = 1; // deprecated
                string traceId = 2;
            }

            message Response {
                Error error = 1;
                string objectId = 2;
                ResponseEvent event = 3;
                model.ObjectView objectView = 4;

                message Error {
                    Code code = 1;
                    string description = 2;

                    enum Code {
                        NULL = 0;
                        UNKNOWN_ERROR = 1;
                        BAD_INPUT = 2;
                        // ...
                    }
                }
            }
        }

        message SetBreadcrumbs {
            message Request {
                string breadcrumbsId = 1;
                repeated string ids = 2; // page ids
            }

            message Response {
                Error error = 1;
                ResponseEvent event = 2;

                message Error {
                    Code code = 1;
                    string description = 2;

                    enum Code {
                        NULL = 0;
                        UNKNOWN_ERROR = 1;
                        BAD_INPUT = 2;
                        // ...
                    }
                }
            }
        }

        message ImportMarkdown {
            message Request {
                string contextId = 1;
                string importPath = 2;
            }

            message Response {
                Error error = 1;
                repeated string rootLinkIds = 2;
                ResponseEvent event = 3;

                message Error {
                    Code code = 1;
                    string description = 2;

                    enum Code {
                        NULL = 0;
                        UNKNOWN_ERROR = 1;
                        BAD_INPUT = 2;
                        // ...
                    }
                }
            }
        }

        message ShareByLink {
            message Request {
                string objectId = 1;
            }

            message Response {
                string link = 1;
                Error error = 2;

                message Error {
                    Code code = 1;
                    string description = 2;

                    enum Code {
                        NULL = 0;
                        UNKNOWN_ERROR = 1;
                        BAD_INPUT = 2;
                        // ...
                    }
                }
            }
        }

        message AddWithObjectId {
            message Request {
                string objectId = 1;
                string payload = 2;
            }

            message Response {
                Error error = 1;

                message Error {
                    Code code = 1;
                    string description = 2;

                    enum Code {
                        NULL = 0;
                        UNKNOWN_ERROR = 1;
                        BAD_INPUT = 2;
                        // ...
                    }
                }
            }
        }

        message Search {
            message Request {
                repeated anytype.model.Block.Content.Dataview.Filter filters = 1;
                repeated anytype.model.Block.Content.Dataview.Sort sorts = 2;
                string fullText = 3;
                int32 offset = 4;
                int32 limit = 5;
                // additional filter by objectTypes
                repeated string objectTypeFilter = 6; // deprecated, to be removed
                // needed keys in details for return, when empty - will return all
                repeated string keys = 7;
            }

            message Response {
                Error error = 1;
                repeated google.protobuf.Struct records = 2;

                message Error {
                    Code code = 1;
                    string description = 2;

                    enum Code {
                        NULL = 0;
                        UNKNOWN_ERROR = 1;
                        BAD_INPUT = 2;
                        // ...
                    }
                }
            }
        }

        message Graph {
            message Request {
                repeated anytype.model.Block.Content.Dataview.Filter filters = 1;
                int32 limit = 2;
                // additional filter by objectTypes
                repeated string objectTypeFilter = 3;
                repeated string keys = 4;
            }

            message Edge {
                enum Type {
                    Link = 0;
                    Relation = 1;
                }
                string source = 1;
                string target = 2;
                string name = 3;
                Type type = 4;
                string description = 5;
                string iconImage = 6;
                string iconEmoji = 7;
                bool hidden = 8;
            }

            message Response {
                Error error = 1;
                repeated google.protobuf.Struct nodes = 2;
                repeated Edge edges = 3;

                message Error {
                    Code code = 1;
                    string description = 2;

                    enum Code {
                        NULL = 0;
                        UNKNOWN_ERROR = 1;
                        BAD_INPUT = 2;
                        // ...
                    }
                }
            }
        }

        message SearchSubscribe {
            message Request {
                // (optional) subscription identifier
                // client can provide some string or middleware will generate it automatically
                // if subId is already registered on middleware, the new query will replace previous subscription
                string subId = 1;
                // filters
                repeated anytype.model.Block.Content.Dataview.Filter filters = 2;
                // sorts
                repeated anytype.model.Block.Content.Dataview.Sort sorts = 3;
                // results limit
                int64 limit = 5;
                // initial offset; middleware will find afterId
                int64 offset = 6;
                // (required)  needed keys in details for return, for object fields mw will return (and subscribe) objects as dependent
                repeated string keys = 7;

                // (optional) pagination: middleware will return results after given id
                string afterId = 8;
                // (optional) pagination: middleware will return results before given id
                string beforeId = 9;

                repeated string source = 10;

                string ignoreWorkspace = 12;
                // disable dependent subscription
                bool noDepSubscription = 13;
            }

            message Response {
                Error error = 1;

                repeated google.protobuf.Struct records = 2;
                repeated google.protobuf.Struct dependencies = 3;

                string subId = 4;

                Event.Object.Subscription.Counters counters = 5;

                message Error {
                    Code code = 1;
                    string description = 2;

                    enum Code {
                        NULL = 0;
                        UNKNOWN_ERROR = 1;
                        BAD_INPUT = 2;
                        // ...
                    }
                }
            }
        }

        message GroupsSubscribe {
            message Request {
                string subId = 1;
                string relationKey = 2;
                repeated anytype.model.Block.Content.Dataview.Filter filters = 3;
                repeated string source = 4;
            }

            message Response {
                Error error = 1;

                repeated anytype.model.Block.Content.Dataview.Group groups = 2;

                string subId = 3;

                message Error {
                    Code code = 1;
                    string description = 2;

                    enum Code {
                        NULL = 0;
                        UNKNOWN_ERROR = 1;
                        BAD_INPUT = 2;
                    }
                }
            }
        }

        message SubscribeIds {
            message Request {
                // (optional) subscription identifier
                // client can provide some string or middleware will generate it automatically
                // if subId is already registered on middleware, the new query will replace previous subscription
                string subId = 1;
                // ids for subscribe
                repeated string ids = 2;
                // sorts
                // (required)  needed keys in details for return, for object fields mw will return (and subscribe) objects as dependent
                repeated string keys = 3;

                string ignoreWorkspace = 11;
            }

            message Response {
                Error error = 1;

                repeated google.protobuf.Struct records = 2;
                repeated google.protobuf.Struct dependencies = 3;

                string subId = 4;

                message Error {
                    Code code = 1;
                    string description = 2;

                    enum Code {
                        NULL = 0;
                        UNKNOWN_ERROR = 1;
                        BAD_INPUT = 2;
                        // ...
                    }
                }
            }
        }

        message SearchUnsubscribe {
            message Request {
                repeated string subIds = 1;
            }

            message Response {
                Error error = 1;

                message Error {
                    Code code = 1;
                    string description = 2;

                    enum Code {
                        NULL = 0;
                        UNKNOWN_ERROR = 1;
                        BAD_INPUT = 2;
                    }
                }
            }
        }

        message SetLayout {
            message Request {
                string contextId = 1;
                anytype.model.ObjectType.Layout layout = 3;
            }

            message Response {
                Error error = 1;
                ResponseEvent event = 2;

                message Error {
                    Code code = 1;
                    string description = 2;

                    enum Code {
                        NULL = 0;
                        UNKNOWN_ERROR = 1;
                        BAD_INPUT = 2;
                        // ...
                    }
                }
            }
        }

        message SetIsFavorite {
            message Request {
                string contextId = 1;
                bool isFavorite = 2;
            }

            message Response {
                Error error = 1;
                ResponseEvent event = 2;

                message Error {
                    Code code = 1;
                    string description = 2;

                    enum Code {
                        NULL = 0;
                        UNKNOWN_ERROR = 1;
                        BAD_INPUT = 2;
                        // ...
                    }
                }
            }
        }

        message SetIsArchived {
            message Request {
                string contextId = 1;
                bool isArchived = 2;
            }

            message Response {
                Error error = 1;
                ResponseEvent event = 2;

                message Error {
                    Code code = 1;
                    string description = 2;

                    enum Code {
                        NULL = 0;
                        UNKNOWN_ERROR = 1;
                        BAD_INPUT = 2;
                        // ...
                    }
                }
            }
        }

        message SetObjectType {
            message Request {
                string contextId = 1;
                string objectTypeUrl = 3;
            }
            message Response {
                Error error = 1;
                ResponseEvent event = 2;

                message Error {
                    Code code = 1;
                    string description = 2;

                    enum Code {
                        NULL = 0;
                        UNKNOWN_ERROR = 1;
                        BAD_INPUT = 2;
                        UNKNOWN_OBJECT_TYPE_URL = 3;
                    }
                }
            }
        }
        message SetInternalFlags {
            message Request {
                string contextId = 1;
                repeated anytype.model.InternalFlag internalFlags = 7;

            }
            message Response {
                Error error = 1;
                ResponseEvent event = 2;

                message Error {
                    Code code = 1;
                    string description = 2;

                    enum Code {
                        NULL = 0;
                        UNKNOWN_ERROR = 1;
                        BAD_INPUT = 2;
                        UNKNOWN_OBJECT_TYPE_URL = 3;
                    }
                }
            }
        }

        message SetDetails {
            message Detail {
                string key = 1;
                google.protobuf.Value value = 2; // NUll - removes key
            }
            message Request {
                string contextId = 1;
                repeated Detail details = 2;
            }
            message Response {
                Error error = 1;
                ResponseEvent event = 2;

                message Error {
                    Code code = 1;
                    string description = 2;

                    enum Code {
                        NULL = 0;
                        UNKNOWN_ERROR = 1;
                        BAD_INPUT = 2;
                        // ...
                    }
                }
            }
        }

        message ToSet {
            message Request {
                string contextId = 1;
                repeated string source = 2;
            }

            message Response {
                Error error = 1;
                string setId = 2;

                message Error {
                    Code code = 1;
                    string description = 2;

                    enum Code {
                        NULL = 0;
                        UNKNOWN_ERROR = 1;
                        BAD_INPUT = 2;
                        // ...
                    }
                }
            }
        }

        // Available undo/redo operations
        message UndoRedoCounter {
            int32 undo = 1;
            int32 redo = 2;
        }

        message Undo {
            message Request {
                string contextId = 1; // id of the context object
            }
            message Response {
                Error error = 1;
                ResponseEvent event = 2;
                UndoRedoCounter counters = 3;

                message Error {
                    Code code = 1;
                    string description = 2;

                    enum Code {
                        NULL = 0;
                        UNKNOWN_ERROR = 1;
                        BAD_INPUT = 2;
                        CAN_NOT_MOVE = 3;
                        // ...
                    }
                }
            }
        }

        message Redo {
            message Request {
                string contextId = 1; // id of the context object
            }

            message Response {
                Error error = 1;
                ResponseEvent event = 2;
                UndoRedoCounter counters = 3;

                message Error {
                    Code code = 1;
                    string description = 2;

                    enum Code {
                        NULL = 0;
                        UNKNOWN_ERROR = 1;
                        BAD_INPUT = 2;
                        CAN_NOT_MOVE = 3;
                        // ...
                    }
                }
            }
        }

        message ListDuplicate {
            message Request {
                repeated string objectIds = 1;
            }

            message Response {
                Error error = 1;
                repeated string ids = 2;

                message Error {
                    Code code = 1;
                    string description = 2;

                    enum Code {
                        NULL = 0;
                        UNKNOWN_ERROR = 1;
                        BAD_INPUT = 2;
                        // ...
                    }
                }
            }
        }

        message ListDelete {
            // Deletes the object, keys from the local store and unsubscribe from remote changes. Also offloads all orphan files
            message Request {
                repeated string objectIds = 1; // objects to remove
            }
            message Response {
                Error error = 1;
                ResponseEvent event = 2;

                message Error {
                    Code code = 1;
                    string description = 2;

                    enum Code {
                        NULL = 0;
                        UNKNOWN_ERROR = 1;
                        BAD_INPUT = 2;
                        // ...
                    }
                }
            }
        }

        message ListSetIsArchived {
            message Request {
                repeated string objectIds = 1;
                bool isArchived = 2;
            }
            message Response {
                Error error = 1;

                message Error {
                    Code code = 1;
                    string description = 2;

                    enum Code {
                        NULL = 0;
                        UNKNOWN_ERROR = 1;
                        BAD_INPUT = 2;
                        // ...
                    }
                }
            }
        }

        message ListSetIsFavorite {
            message Request {
                repeated string objectIds = 1;
                bool isFavorite = 2;
            }
            message Response {
                Error error = 1;

                message Error {
                    Code code = 1;
                    string description = 2;

                    enum Code {
                        NULL = 0;
                        UNKNOWN_ERROR = 1;
                        BAD_INPUT = 2;
                        // ...
                    }
                }
            }
        }

        message ApplyTemplate {
            message Request {
                string contextId = 1;
                // id of template
                string templateId = 2;
            }

            message Response {
                Error error = 1;

                message Error {
                    Code code = 1;
                    string description = 2;

                    enum Code {
                        NULL = 0;
                        UNKNOWN_ERROR = 1;
                        BAD_INPUT = 2;
                        // ...
                    }
                }
            }
        }

        message ListExport {
            message Request {
                // the path where export files will place
                string path = 1;
                // ids of documents for export, when empty - will export all available docs
                repeated string objectIds = 2;
                // export format
                Format format = 3;
                // save as zip file
                bool zip = 4;
                // include all nested
                bool includeNested = 5;
                // include all files
                bool includeFiles = 6;
            }

            message Response {
                Error error = 1;
                string path = 2;
                int32 succeed = 4;
                ResponseEvent event = 3;

                message Error {
                    Code code = 1;
                    string description = 2;

                    enum Code {
                        NULL = 0;
                        UNKNOWN_ERROR = 1;
                        BAD_INPUT = 2;
                        // ...
                    }
                }
            }

            enum Format {
                Markdown = 0;
                Protobuf = 1;
                JSON = 2;
                DOT = 3;
                SVG = 4;
                GRAPH_JSON = 5;
            }
        }

        message Import {
            message Request {
                oneof params {
                    MarkdownParams markdownParams = 1;
                    BookmarksParams bookmarksParams = 2; //for internal use
                    MarkdownParams markdownParams = 3;
                }
                repeated Snapshot snapshots = 4; // optional, for external developers usage
                bool updateExistingObjects = 5;
                Type type = 6;
                Mode mode = 7;

<<<<<<< HEAD
=======
                message NotionParams {
                    string apiKey = 1;
                }

>>>>>>> 81615a95
                message MarkdownParams {
                    string path = 1;
                }

                message BookmarksParams {
                    string url = 1;
                }

                enum Mode {
                    ALL_OR_NOTHING = 0;
                    IGNORE_ERRORS = 1;
                };

                message Snapshot {
                    string id = 1; 
                    anytype.model.SmartBlockSnapshotBase snapshot = 2;
                };
                enum Type {
<<<<<<< HEAD
                    Markdown = 0;
                    External = 1; // external developers use it
=======
                    Notion = 0;
                    Markdown = 1; 
                    External = 2; // external developers use it
>>>>>>> 81615a95
                };

            }

            message Response {
                Error error = 1;

                message Error {
                    Code code = 1;
                    string description = 2;
                    
                    enum Code {
                        NULL = 0;
                        INTERNAL_ERROR = 1;
                        UNKNOWN_ERROR = 2;
                        BAD_INPUT = 3;
                    }
                }
            }
        }
        message ImportList {
            message Request {}

            message Response {
                Error error = 1;
                repeated ImportResponse response = 2;

                message Error {
                    Code code = 1;
                    string description = 2;
                    
                    enum Code {
                        NULL = 0;
                        INTERNAL_ERROR = 1;
                        UNKNOWN_ERROR = 2;
                        BAD_INPUT = 3;
                    }
                }
                
            }
            message ImportResponse {
                Type type = 1; 
                enum Type {
<<<<<<< HEAD
                    Markdown = 0;
=======
                    Notion = 0;
                    Markdown = 1;
>>>>>>> 81615a95
                };
            }
        }
    }

    message ObjectRelation {
        message Add {
            message Request {
                string contextId = 1;
                repeated string relationKeys = 2;
            }

            message Response {
                Error error = 1;
                ResponseEvent event = 2;

                message Error {
                    Code code = 1;
                    string description = 2;

                    enum Code {
                        NULL = 0;
                        UNKNOWN_ERROR = 1;
                        BAD_INPUT = 2;
                    }
                }
            }
        }

        message Delete {
            message Request {
                string contextId = 1;
                repeated string relationKeys = 2;
            }

            message Response {
                Error error = 1;
                ResponseEvent event = 3;

                message Error {
                    Code code = 1;
                    string description = 2;

                    enum Code {
                        NULL = 0;
                        UNKNOWN_ERROR = 1;
                        BAD_INPUT = 2;
                    }
                }
            }
        }
        message ListAvailable {
            message Request {
                string contextId = 1;
            }
            message Response {
                Error error = 1;
                repeated anytype.model.Relation relations = 2;

                message Error {
                    Code code = 1;
                    string description = 2;

                    enum Code {
                        NULL = 0;
                        UNKNOWN_ERROR = 1;
                        BAD_INPUT = 2;
                        // ...
                    }
                }
            }
        }
        message AddFeatured {
            message Request {
                string contextId = 1;
                repeated string relations = 2;
            }

            message Response {
                Error error = 1;
                ResponseEvent event = 2;

                message Error {
                    Code code = 1;
                    string description = 2;

                    enum Code {
                        NULL = 0;
                        UNKNOWN_ERROR = 1;
                        BAD_INPUT = 2;
                        // ...
                    }
                }
            }
        }
        message RemoveFeatured {
            message Request {
                string contextId = 1;
                repeated string relations = 2;
            }

            message Response {
                Error error = 1;
                ResponseEvent event = 2;

                message Error {
                    Code code = 1;
                    string description = 2;

                    enum Code {
                        NULL = 0;
                        UNKNOWN_ERROR = 1;
                        BAD_INPUT = 2;
                        // ...
                    }
                }
            }
        }
    }

    message ObjectType {
        message Relation {
            message Add {
                message Request {
                    string objectTypeUrl = 1;
                    repeated string relationKeys = 2;
                }

                message Response {
                    Error error = 1;
                    repeated anytype.model.Relation relations = 2;

                    message Error {
                        Code code = 1;
                        string description = 2;

                        enum Code {
                            NULL = 0;
                            UNKNOWN_ERROR = 1;
                            BAD_INPUT = 2;
                            UNKNOWN_OBJECT_TYPE_URL = 3;
                            READONLY_OBJECT_TYPE = 4;
                            // ...
                        }
                    }
                }
            }
            message Remove {
                message Request {
                    string objectTypeUrl = 1;
                    repeated string relationKeys = 2;
                }

                message Response {
                    Error error = 1;

                    message Error {
                        Code code = 1;
                        string description = 2;

                        enum Code {
                            NULL = 0;
                            UNKNOWN_ERROR = 1;
                            BAD_INPUT = 2;
                            UNKNOWN_OBJECT_TYPE_URL = 3;
                            READONLY_OBJECT_TYPE = 4;
                            // ...
                        }
                    }
                }
            }

            message List {
                message Request {
                    string objectTypeUrl = 1;
                    bool appendRelationsFromOtherTypes = 2; // add relations from other object types in the end
                }

                message Response {
                    Error error = 1;
                    repeated anytype.model.RelationLink relations = 2;

                    message Error {
                        Code code = 1;
                        string description = 2;

                        enum Code {
                            NULL = 0;
                            UNKNOWN_ERROR = 1;
                            BAD_INPUT = 2;
                            UNKNOWN_OBJECT_TYPE_URL = 3;
                            // ...
                        }
                    }
                }
            }
        }
    }

    message Relation {
         message ListRemoveOption {
            message Request {
                repeated string optionIds = 1;
                bool checkInObjects = 2;
            }

            message Response {
                Error error = 1;

                message Error {
                    Code code = 1;
                    string description = 2;

                    enum Code {
                        NULL = 0;
                        UNKNOWN_ERROR = 1;
                        BAD_INPUT = 2;
                        OPTION_USED_BY_OBJECTS = 3;
                    }
                }
            }
        }

        message Options {
            message Request {
                string relationKey = 1;
            }

            message Response {
                Error error = 1;
                model.RelationOptions options = 2;

                message Error {
                    Code code = 1;
                    string description = 2;

                    enum Code {
                        NULL = 0;
                        UNKNOWN_ERROR = 1;
                        BAD_INPUT = 2;
                    }
                }
            }
        }
    }

    message History {
        message Version {
            string id = 1;
            repeated string previousIds = 2;
            string authorId = 3;
            string authorName = 4;
            int64 time = 5;
            int64 groupId = 6;
        }

        // returns list of versions (changes)
        message GetVersions {
            message Request {
                string objectId = 1;
                // when indicated, results will include versions before given id
                string lastVersionId = 2;
                // desired count of versions
                int32 limit = 3;
            }

            message Response {
                Error error = 1;
                repeated Version versions = 2;

                message Error {
                    Code code = 1;
                    string description = 2;

                    enum Code {
                        NULL = 0;
                        UNKNOWN_ERROR = 1;
                        BAD_INPUT = 2;
                        // ...
                    }
                }
            }
        }

        // returns blockShow event for given version
        message ShowVersion {
            message Request {
                string objectId = 1;
                string versionId = 2;
                string traceId = 3;
            }

            message Response {
                Error error = 1;
                model.ObjectView objectView = 2;
                History.Version version = 3;
                string traceId = 4;

                message Error {
                    Code code = 1;
                    string description = 2;

                    enum Code {
                        NULL = 0;
                        UNKNOWN_ERROR = 1;
                        BAD_INPUT = 2;
                        // ...
                    }
                }
            }
        }

        message SetVersion {
            message Request {
                string objectId = 1;
                string versionId = 2;
            }

            message Response {
                Error error = 1;

                message Error {
                    Code code = 1;
                    string description = 2;

                    enum Code {
                        NULL = 0;
                        UNKNOWN_ERROR = 1;
                        BAD_INPUT = 2;
                        // ...
                    }
                }
            }
        }
    }

    message File {
        message Offload {
            message Request {
                string id = 1;
                bool includeNotPinned = 2;
            }
            message Response {
                Error error = 1;
                uint64 bytesOffloaded = 2;

                message Error {
                    Code code = 1;
                    string description = 2;

                    enum Code {
                        NULL = 0;
                        UNKNOWN_ERROR = 1;
                        BAD_INPUT = 2;
                        // ...
                        NODE_NOT_STARTED = 103;
                        FILE_NOT_YET_PINNED = 104;

                    }
                }
            }
        }
        message ListOffload {
            message Request {
                repeated string onlyIds = 1; // empty means all
                bool includeNotPinned = 2; // false mean not-yet-pinned files will be not
            }

            message Response {
                Error error = 1;
                int32 filesOffloaded = 2;
                uint64 bytesOffloaded = 3;
                message Error {
                    Code code = 1;
                    string description = 2;

                    enum Code {
                        NULL = 0;
                        UNKNOWN_ERROR = 1;
                        BAD_INPUT = 2;
                        // ...
                        NODE_NOT_STARTED = 103;

                    }
                }
            }
        }
        message Upload {
            message Request {
                string url = 1;
                string localPath = 2;
                anytype.model.Block.Content.File.Type type = 3;
                bool disableEncryption = 4; // deprecated, has no affect
                anytype.model.Block.Content.File.Style style = 5;

            }

            message Response {
                Error error = 1;
                string hash = 2;

                message Error {
                    Code code = 1;
                    string description = 2;

                    enum Code {
                        NULL = 0;
                        UNKNOWN_ERROR = 1;
                        BAD_INPUT = 2;
                    }
                }
            }
        }
        message Download {
            message Request {
                string hash = 1;
                string path = 2; // path to save file. Temp directory is used if empty
            }

            message Response {
                Error error = 1;
                string localPath = 2;

                message Error {
                    Code code = 1;
                    string description = 2;

                    enum Code {
                        NULL = 0;
                        UNKNOWN_ERROR = 1;
                        BAD_INPUT = 2;
                        NOT_FOUND = 3;
                    }
                }
            }
        }
        message Drop {
            message Request {
                string contextId = 1;
                string dropTargetId = 2; // id of the simple block to insert considering position
                anytype.model.Block.Position position = 3;  // position relatively to the dropTargetId simple block
                repeated string localFilePaths = 4;
            }
            message Response {
                Error error = 1;
                ResponseEvent event = 2;
                message Error {
                    Code code = 1;
                    string description = 2;

                    enum Code {
                        NULL = 0;
                        UNKNOWN_ERROR = 1;
                        BAD_INPUT = 2;
                        // ...
                    }
                }
            }
        }
    }

    message Navigation {
        enum Context {
            Navigation = 0;
            MoveTo = 1; // do not show sets/archive
            LinkTo = 2; // same for mention, do not show sets/archive
        }

        message ListObjects {
            message Request {
                Context context = 1;
                string fullText = 2;
                int32 limit = 3;
                int32 offset = 4;
            }

            message Response {
                Error error = 1;
                repeated anytype.model.ObjectInfo objects = 2;

                message Error {
                    Code code = 1;
                    string description = 2;

                    enum Code {
                        NULL = 0;
                        UNKNOWN_ERROR = 1;
                        BAD_INPUT = 2;
                        // ...
                    }
                }
            }
        }

        /*
          * Get the info for page alongside with info for all inbound and outbound links from/to this page
        */
        message GetObjectInfoWithLinks {
            message Request {
                string objectId = 1;
                Context context = 2;
            }

            message Response {
                Error error = 1;
                anytype.model.ObjectInfoWithLinks object = 2;

                message Error {
                    Code code = 1;
                    string description = 2;

                    enum Code {
                        NULL = 0;
                        UNKNOWN_ERROR = 1;
                        BAD_INPUT = 2;
                        // ...
                    }
                }
            }
        }
    }

    message Template {
        message CreateFromObject {
            message Request {
                // id of block for making them template
                string contextId = 1;
            }

            message Response {
                Error error = 1;
                // created template id
                string id = 2;

                message Error {
                    Code code = 1;
                    string description = 2;

                    enum Code {
                        NULL = 0;
                        UNKNOWN_ERROR = 1;
                        BAD_INPUT = 2;
                        // ...
                    }
                }
            }
        }
        message CreateFromObjectType {
            message Request {
                // id of desired object type
                string objectType = 1;
            }

            message Response {
                Error error = 1;
                // created template id
                string id = 2;

                message Error {
                    Code code = 1;
                    string description = 2;

                    enum Code {
                        NULL = 0;
                        UNKNOWN_ERROR = 1;
                        BAD_INPUT = 2;
                        // ...
                    }
                }
            }
        }
        message Clone {
            message Request {
                // id of template block for cloning
                string contextId = 1;
            }

            message Response {
                Error error = 1;
                // created template id
                string id = 2;

                message Error {
                    Code code = 1;
                    string description = 2;

                    enum Code {
                        NULL = 0;
                        UNKNOWN_ERROR = 1;
                        BAD_INPUT = 2;
                        // ...
                    }
                }
            }
        }
        message ExportAll {
            message Request {
                // the path where export files will place
                string path = 1;
            }

            message Response {
                Error error = 1;
                string path = 2;
                ResponseEvent event = 3;

                message Error {
                    Code code = 1;
                    string description = 2;

                    enum Code {
                        NULL = 0;
                        UNKNOWN_ERROR = 1;
                        BAD_INPUT = 2;
                        // ...
                    }
                }
            }
        }
    }

    message LinkPreview {
        message Request {
            string url = 1;
        }

        message Response {
            Error error = 1;
            anytype.model.LinkPreview linkPreview = 2;

            message Error {
                Code code = 1;
                string description = 2;

                enum Code {
                    NULL = 0;
                    UNKNOWN_ERROR = 1;
                    BAD_INPUT = 2;
                }
            }
        }
    }

    message Unsplash {
        message Search {
            message Request {
                string query = 1; // empty means random images
                int32 limit = 2; // may be omitted if the request was cached previously with another limit
            }

            message Response {
                Error error = 1;
                repeated Picture pictures = 2;

                message Picture {
                    string id = 1;
                    string url = 2;
                    string artist = 3;
                    string artistUrl = 4;
                }

                message Error {
                    Code code = 1;
                    string description = 2;

                    enum Code {
                        NULL = 0;
                        UNKNOWN_ERROR = 1;
                        BAD_INPUT = 2;

                        RATE_LIMIT_EXCEEDED = 100;
                        // ...
                    }
                }
            }
        }

        message Download {
            message Request {
                string pictureId = 1;
            }

            message Response {
                Error error = 1;
                string hash = 2;

                message Error {
                    Code code = 1;
                    string description = 2;

                    enum Code {
                        NULL = 0;
                        UNKNOWN_ERROR = 1;
                        BAD_INPUT = 2;

                        RATE_LIMIT_EXCEEDED = 100;
                        // ...
                    }
                }
            }
        }
    }

    // Block commands
    message Block {
        message Replace {
            message Request {
                string contextId = 1;
                string blockId = 2;
                anytype.model.Block block = 3;
            }

            message Response {
                Error error = 1;
                string blockId = 2;
                ResponseEvent event = 3;

                message Error {
                    Code code = 1;
                    string description = 2;

                    enum Code {
                        NULL = 0;
                        UNKNOWN_ERROR = 1;
                        BAD_INPUT = 2;
                        // ...
                    }
                }
            }
        }

        message Split {
            message Request {
                string contextId = 1;
                string blockId = 2;
                anytype.model.Range range = 3;
                anytype.model.Block.Content.Text.Style style = 4;
                Mode mode = 5;

                enum Mode {
                    // new block will be created under existing
                    BOTTOM = 0;
                    // new block will be created above existing
                    TOP = 1;
                    // new block will be created as the first children of existing
                    INNER = 2;
                    // new block will be created after header (not required for set at client side, will auto set for title block)
                    TITLE = 3;
                }
            }

            message Response {
                Error error = 1;
                string blockId = 2;
                ResponseEvent event = 3;

                message Error {
                    Code code = 1;
                    string description = 2;

                    enum Code {
                        NULL = 0;
                        UNKNOWN_ERROR = 1;
                        BAD_INPUT = 2;
                        // ...
                    }
                }
            }
        }

        message Merge {
            message Request {
                string contextId = 1;
                string firstBlockId = 2;
                string secondBlockId = 3;
            }

            message Response {
                Error error = 1;
                ResponseEvent event = 2;

                message Error {
                    Code code = 1;
                    string description = 2;

                    enum Code {
                        NULL = 0;
                        UNKNOWN_ERROR = 1;
                        BAD_INPUT = 2;
                        // ...
                    }
                }
            }
        }

        message Copy {
            message Request {
                string contextId = 1;
                repeated anytype.model.Block blocks = 2;
                anytype.model.Range selectedTextRange = 3;
            }

            message Response {
                Error error = 1;
                string textSlot = 2;
                string htmlSlot = 3;
                repeated anytype.model.Block anySlot = 4;

                message Error {
                    Code code = 1;
                    string description = 2;

                    enum Code {
                        NULL = 0;
                        UNKNOWN_ERROR = 1;
                        BAD_INPUT = 2;
                        // ...
                    }
                }
            }
        }

        message Paste {
            message Request {
                string contextId = 1;
                string focusedBlockId = 2;
                anytype.model.Range selectedTextRange = 3;
                repeated string selectedBlockIds = 4;
                bool isPartOfBlock = 5;

                string textSlot = 6;
                string htmlSlot = 7;
                repeated anytype.model.Block anySlot = 8;
                repeated File fileSlot = 9;

                message File {
                    string name = 1;
                    bytes data = 2;
                    string localPath = 3;
                }
            }

            message Response {
                Error error = 1;
                repeated string blockIds = 2;
                int32 caretPosition = 3;
                bool isSameBlockCaret = 4;
                ResponseEvent event = 5;

                message Error {
                    Code code = 1;
                    string description = 2;

                    enum Code {
                        NULL = 0;
                        UNKNOWN_ERROR = 1;
                        BAD_INPUT = 2;
                        // ...
                    }
                }
            }
        }

        message Cut {
            message Request {
                string contextId = 1;
                repeated anytype.model.Block blocks = 2;
                anytype.model.Range selectedTextRange = 3;
            }

            message Response {
                Error error = 1;
                string textSlot = 2;
                string htmlSlot = 3;
                repeated anytype.model.Block anySlot = 4;
                ResponseEvent event = 5;

                message Error {
                    Code code = 1;
                    string description = 2;

                    enum Code {
                        NULL = 0;
                        UNKNOWN_ERROR = 1;
                        BAD_INPUT = 2;
                        // ...
                    }
                }
            }
        }

        message Upload {
            message Request {
                string contextId = 1;
                string blockId = 2;
                string filePath = 3;
                string url = 4;
            }

            message Response {
                Error error = 1;
                ResponseEvent event = 2;

                message Error {
                    Code code = 1;
                    string description = 2;

                    enum Code {
                        NULL = 0;
                        UNKNOWN_ERROR = 1;
                        BAD_INPUT = 2;
                        // ...
                    }
                }
            }
        }

        message Download {
            message Request {
                string contextId = 1;
                string blockId = 2;
            }

            message Response {
                Error error = 1;
                ResponseEvent event = 2;

                message Error {
                    Code code = 1;
                    string description = 2;

                    enum Code {
                        NULL = 0;
                        UNKNOWN_ERROR = 1;
                        BAD_INPUT = 2;
                        // ...
                    }
                }
            }
        }

        /*
         * Create a Smart/Internal block. Request can contain a block with a content, or it can be an empty block with a specific block.content.
         * **Example scenario**
         * 1A. Create Page on a dashboard
         *     1. Front -> MW: Rpc.Block.Create.Request(blockId:dashboard.id, position:bottom, block: emtpy block with page content and id = "")
         *     2. Front -> MW: Rpc.Block.Close.Request(block: dashboard.id)
         *     3. Front <- MW: Rpc.Block.Close.Response(err)
         *     4. Front <- MW: Rpc.Block.Create.Response(page.id)
         *     5. Front <- MW: Rpc.Block.Open.Response(err)
         *     6. Front <- MW: Event.Block.Show(page)
         * 1B. Create Page on a Page
         *     1. Front -> MW: Rpc.Block.Create.Request(blockId:dashboard.id, position:bottom, block: emtpy block with page content and id = "")
         *     2. Front <- MW: Rpc.Block.Create.Response(newPage.id)
         *     3. Front <- MW: Event.Block.Show(newPage)
        */
        message Create {
            // common simple block command
            message Request {
                string contextId = 1; // id of the context object
                string targetId = 2; // id of the closest block
                anytype.model.Block block = 3;
                anytype.model.Block.Position position = 4;
            }

            message Response {
                Error error = 1;
                string blockId = 2;
                ResponseEvent event = 3;

                message Error {
                    Code code = 1;
                    string description = 2;

                    enum Code {
                        NULL = 0;
                        UNKNOWN_ERROR = 1;
                        BAD_INPUT = 2;
                        // ...
                    }
                }
            }
        }

        message CreateWidget {
            message Request {
                string contextId = 1; // id of the context object
                string targetId = 2; // id of the closest block
                anytype.model.Block block = 3;
                anytype.model.Block.Position position = 4;
                anytype.model.Block.Content.Widget.Layout widgetLayout = 5;
            }

            message Response {
                Error error = 1;
                string blockId = 2;
                ResponseEvent event = 3;

                message Error {
                    Code code = 1;
                    string description = 2;

                    enum Code {
                        NULL = 0;
                        UNKNOWN_ERROR = 1;
                        BAD_INPUT = 2;
                        // ...
                    }
                }
            }
        }

        /*
         * Remove blocks from the childrenIds of its parents
        */
        message ListDelete {
            message Request {
                string contextId = 1; // id of the context object
                repeated string blockIds = 2; // targets to remove

            }

            message Response {
                Error error = 1;
                ResponseEvent event = 2;

                message Error {
                    Code code = 1;
                    string description = 2;

                    enum Code {
                        NULL = 0;
                        UNKNOWN_ERROR = 1;
                        BAD_INPUT = 2;
                        // ...
                    }
                }
            }
        }

        message SetFields {
            message Request {
                string contextId = 1;
                string blockId = 2;
                google.protobuf.Struct fields = 3;
            }

            message Response {
                Error error = 1;
                ResponseEvent event = 2;

                message Error {
                    Code code = 1;
                    string description = 2;

                    enum Code {
                        NULL = 0;
                        UNKNOWN_ERROR = 1;
                        BAD_INPUT = 2;
                        // ...
                    }
                }
            }
        }

        message ListSetAlign {
            message Request {
                string contextId = 1;
                repeated string blockIds = 2; // when empty - align will be applied as layoutAlign
                anytype.model.Block.Align align = 3;
            }

            message Response {
                Error error = 1;
                ResponseEvent event = 2;

                message Error {
                    Code code = 1;
                    string description = 2;

                    enum Code {
                        NULL = 0;
                        UNKNOWN_ERROR = 1;
                        BAD_INPUT = 2;
                        // ...
                    }
                }
            }
        }

        message ListSetVerticalAlign {
            message Request {
                string contextId = 1; // id of the context object
                repeated string blockIds = 2;
                anytype.model.Block.VerticalAlign verticalAlign = 3;
            }

            message Response {
                Error error = 1;
                ResponseEvent event = 2;

                message Error {
                    Code code = 1;
                    string description = 2;

                    enum Code {
                        NULL = 0;
                        UNKNOWN_ERROR = 1;
                        BAD_INPUT = 2;
                        // ...
                    }
                }
            }
        }

        message ListSetFields {
            message Request {
                string contextId = 1;
                repeated BlockField blockFields = 2;

                message BlockField {
                    string blockId = 1;
                    google.protobuf.Struct fields = 2;
                }
            }
            message Response {
                Error error = 1;
                ResponseEvent event = 2;

                message Error {
                    Code code = 1;
                    string description = 2;

                    enum Code {
                        NULL = 0;
                        UNKNOWN_ERROR = 1;
                        BAD_INPUT = 2;
                        // ...
                    }
                }
            }
        }

        /*
       * Makes blocks copy by given ids and paste it to shown place
      */
        message ListDuplicate {
            message Request {
                string contextId = 1; // id of the context object
                string targetId = 2; // id of the closest block
                repeated string blockIds = 3; // id of block for duplicate
                anytype.model.Block.Position position = 4;
                string targetContextId = 5;
            }

            message Response {
                Error error = 1;
                repeated string blockIds = 2;
                ResponseEvent event = 3;

                message Error {
                    Code code = 1;
                    string description = 2;

                    enum Code {
                        NULL = 0;
                        UNKNOWN_ERROR = 1;
                        BAD_INPUT = 2;
                        // ...
                    }
                }
            }
        }

        message ListUpdate {
            message Request {
                string contextId = 1;
                repeated string blockIds = 2;
                oneof field {
                    Text text = 3;
                    string backgroundColor = 4;
                    anytype.model.Block.Align align = 5;
                    google.protobuf.Struct fields = 6;
                    anytype.model.Block.Content.Div.Style divStyle = 7;
                    model.Block.Content.File.Style fileStyle = 8;
                }
                message Text {
                    oneof field {
                        anytype.model.Block.Content.Text.Style style = 1;
                        string color = 2;
                        anytype.model.Block.Content.Text.Mark mark = 3;
                    }
                }
            }
        }

        message ListConvertToObjects {
            message Request {
                string contextId = 1;
                repeated string blockIds = 2;
                string objectType = 3;
            }

            message Response {
                Error error = 1;
                repeated string linkIds = 2;
                ResponseEvent event = 3;

                message Error {
                    Code code = 1;
                    string description = 2;

                    enum Code {
                        NULL = 0;
                        UNKNOWN_ERROR = 1;
                        BAD_INPUT = 2;
                        // ...
                    }
                }
            }
        }

        message ListMoveToExistingObject {
            message Request {
                string contextId = 1;
                repeated string blockIds = 2;
                string targetContextId = 3;
                string dropTargetId = 4; // id of the simple block to insert considering position
                anytype.model.Block.Position position = 5; // position relatively to the dropTargetId simple block
            }

            message Response {
                Error error = 1;
                ResponseEvent event = 2;

                message Error {
                    Code code = 1;
                    string description = 2;

                    enum Code {
                        NULL = 0;
                        UNKNOWN_ERROR = 1;
                        BAD_INPUT = 2;
                        // ...
                    }
                }
            }
        }

        message ListMoveToNewObject {
            message Request {
                string contextId = 1;
                repeated string blockIds = 2;
                google.protobuf.Struct details = 3; // new object details
                string dropTargetId = 4; // id of the simple block to insert considering position
                anytype.model.Block.Position position = 5; // position relatively to the dropTargetId simple block
            }

            message Response {
                Error error = 1;
                string linkId = 2;
                ResponseEvent event = 3;

                message Error {
                    Code code = 1;
                    string description = 2;

                    enum Code {
                        NULL = 0;
                        UNKNOWN_ERROR = 1;
                        BAD_INPUT = 2;
                        // ...
                    }
                }
            }
        }

        message ListTurnInto {
            message Request {
                string contextId = 1;
                repeated string blockIds = 2;
                anytype.model.Block.Content.Text.Style style = 3;
            }
            message Response {
                Error error = 1;
                ResponseEvent event = 2;

                message Error {
                    Code code = 1;
                    string description = 2;

                    enum Code {
                        NULL = 0;
                        UNKNOWN_ERROR = 1;
                        BAD_INPUT = 2;
                        // ...
                    }
                }
            }
        }

        message ListSetBackgroundColor {
            message Request {
                string contextId = 1;
                repeated string blockIds = 2;
                string color = 3;
            }

            message Response {
                Error error = 1;
                ResponseEvent event = 2;

                message Error {
                    Code code = 1;
                    string description = 2;

                    enum Code {
                        NULL = 0;
                        UNKNOWN_ERROR = 1;
                        BAD_INPUT = 2;
                        // ...
                    }
                }
            }
        }

        message Export {
            message Request {
                string contextId = 1;
                repeated anytype.model.Block blocks = 2;
            }

            message Response {
                Error error = 1;
                string path = 2;
                ResponseEvent event = 3;

                message Error {
                    Code code = 1;
                    string description = 2;

                    enum Code {
                        NULL = 0;
                        UNKNOWN_ERROR = 1;
                        BAD_INPUT = 2;
                        // ...
                    }
                }
            }
        }
    }

    message BlockLatex {
        message SetText {
            message Request {
                string contextId = 1;
                string blockId = 2;
                string text = 3;
            }

            message Response {
                Error error = 1;
                ResponseEvent event = 2;

                message Error {
                    Code code = 1;
                    string description = 2;

                    enum Code {
                        NULL = 0;
                        UNKNOWN_ERROR = 1;
                        BAD_INPUT = 2;
                        // ...
                    }
                }
            }
        }
    }

    message BlockText {
        message SetText {
            message Request {
                string contextId = 1;
                string blockId = 2;
                string text = 3;
                anytype.model.Block.Content.Text.Marks marks = 4;
            }

            message Response {
                Error error = 1;
                ResponseEvent event = 2;

                message Error {
                    Code code = 1;
                    string description = 2;

                    enum Code {
                        NULL = 0;
                        UNKNOWN_ERROR = 1;
                        BAD_INPUT = 2;
                        // ...
                    }
                }
            }
        }

        message SetColor {
            message Request {
                string contextId = 1;
                string blockId = 2;
                string color = 3;
            }

            message Response {
                Error error = 1;
                ResponseEvent event = 2;

                message Error {
                    Code code = 1;
                    string description = 2;

                    enum Code {
                        NULL = 0;
                        UNKNOWN_ERROR = 1;
                        BAD_INPUT = 2;
                        // ...
                    }
                }
            }
        }

        message SetMarks {
            /*
            * Get marks list in the selected range in text block.
           */
            message Get {
                message Request {
                    string contextId = 1;
                    string blockId = 2;
                    anytype.model.Range range = 3;
                }

                message Response {
                    Error error = 1;
                    ResponseEvent event = 2;

                    message Error {
                        Code code = 1;
                        string description = 2;

                        enum Code {
                            NULL = 0;
                            UNKNOWN_ERROR = 1;
                            BAD_INPUT = 2;
                            // ...
                        }
                    }
                }
            }
        }

        message SetStyle {
            message Request {
                string contextId = 1;
                string blockId = 2;
                anytype.model.Block.Content.Text.Style style = 3;
            }

            message Response {
                Error error = 1;
                ResponseEvent event = 2;

                message Error {
                    Code code = 1;
                    string description = 2;

                    enum Code {
                        NULL = 0;
                        UNKNOWN_ERROR = 1;
                        BAD_INPUT = 2;
                        // ...
                    }
                }
            }
        }

        message SetChecked {
            message Request {
                string contextId = 1;
                string blockId = 2;
                bool checked = 3;
            }

            message Response {
                Error error = 1;
                ResponseEvent event = 2;

                message Error {
                    Code code = 1;
                    string description = 2;

                    enum Code {
                        NULL = 0;
                        UNKNOWN_ERROR = 1;
                        BAD_INPUT = 2;
                        // ...
                    }
                }
            }
        }

        message SetIcon {
            message Request {
                string contextId = 1;
                string blockId = 2;
                string iconImage = 3; // in case both image and emoji are set, image has a priority to show
                string iconEmoji = 5;
            }

            message Response {
                Error error = 1;
                ResponseEvent event = 2;

                message Error {
                    Code code = 1;
                    string description = 2;

                    enum Code {
                        NULL = 0;
                        UNKNOWN_ERROR = 1;
                        BAD_INPUT = 2;
                        // ...
                    }
                }
            }
        }

        message ListSetStyle {
            message Request {
                string contextId = 1;
                repeated string blockIds = 2;
                anytype.model.Block.Content.Text.Style style = 3;
            }

            message Response {
                Error error = 1;
                ResponseEvent event = 2;

                message Error {
                    Code code = 1;
                    string description = 2;

                    enum Code {
                        NULL = 0;
                        UNKNOWN_ERROR = 1;
                        BAD_INPUT = 2;
                        // ...
                    }
                }
            }
        }

        message ListSetColor {
            message Request {
                string contextId = 1;
                repeated string blockIds = 2;
                string color = 3;
            }

            message Response {
                Error error = 1;
                ResponseEvent event = 2;

                message Error {
                    Code code = 1;
                    string description = 2;

                    enum Code {
                        NULL = 0;
                        UNKNOWN_ERROR = 1;
                        BAD_INPUT = 2;
                        // ...
                    }
                }
            }
        }

        message ListSetMark {
            message Request {
                string contextId = 1;
                repeated string blockIds = 2;
                anytype.model.Block.Content.Text.Mark mark = 3;
            }

            message Response {
                Error error = 1;
                ResponseEvent event = 2;

                message Error {
                    Code code = 1;
                    string description = 2;

                    enum Code {
                        NULL = 0;
                        UNKNOWN_ERROR = 1;
                        BAD_INPUT = 2;
                        // ...
                    }
                }
            }
        }

        message ListClearStyle {
            message Request {
                string contextId = 1;
                repeated string blockIds = 2;
            }

            message Response {
                Error error = 1;
                ResponseEvent event = 2;

                message Error {
                    Code code = 1;
                    string description = 2;

                    enum Code {
                        NULL = 0;
                        UNKNOWN_ERROR = 1;
                        BAD_INPUT = 2;
                        // ...
                    }
                }
            }
        }

        message ListClearContent {
            message Request {
                string contextId = 1;
                repeated string blockIds = 2;
            }

            message Response {
                Error error = 1;
                ResponseEvent event = 2;

                message Error {
                    Code code = 1;
                    string description = 2;

                    enum Code {
                        NULL = 0;
                        UNKNOWN_ERROR = 1;
                        BAD_INPUT = 2;
                        // ...
                    }
                }
            }
        }
    }

    message BlockTable {
        message Create {
            message Request {
                string contextId = 1; // id of the context object
                string targetId = 2; // id of the closest block
                anytype.model.Block.Position position = 3;
                uint32 rows = 4;
                uint32 columns = 5;
                bool withHeaderRow = 6;
            }

            message Response {
                Error error = 1;
                string blockId = 2;
                ResponseEvent event = 3;

                message Error {
                    Code code = 1;
                    string description = 2;

                    enum Code {
                        NULL = 0;
                        UNKNOWN_ERROR = 1;
                        BAD_INPUT = 2;
                        // ...
                    }
                }
            }
        }
        message RowCreate {
            message Request {
                string contextId = 1; // id of the context object
                string targetId = 2; // id of the closest row
                anytype.model.Block.Position position = 3;
            }

            message Response {
                Error error = 1;
                ResponseEvent event = 2;

                message Error {
                    Code code = 1;
                    string description = 2;

                    enum Code {
                        NULL = 0;
                        UNKNOWN_ERROR = 1;
                        BAD_INPUT = 2;
                        // ...
                    }
                }
            }
        }
        message RowSetHeader {
            message Request {
                string contextId = 1; // id of the context object
                string targetId = 2;
                bool isHeader = 3;
            }

            message Response {
                Error error = 1;
                ResponseEvent event = 2;

                message Error {
                    Code code = 1;
                    string description = 2;

                    enum Code {
                        NULL = 0;
                        UNKNOWN_ERROR = 1;
                        BAD_INPUT = 2;
                        // ...
                    }
                }
            }
        }

        message RowListFill {
            message Request {
                string contextId = 1; // id of the context object
                repeated string blockIds = 2;
            }

            message Response {
                Error error = 1;
                ResponseEvent event = 2;

                message Error {
                    Code code = 1;
                    string description = 2;

                    enum Code {
                        NULL = 0;
                        UNKNOWN_ERROR = 1;
                        BAD_INPUT = 2;
                        // ...
                    }
                }
            }
        }
        message RowListClean {
            message Request {
                string contextId = 1; // id of the context object
                repeated string blockIds = 2;
            }

            message Response {
                Error error = 1;
                ResponseEvent event = 2;

                message Error {
                    Code code = 1;
                    string description = 2;

                    enum Code {
                        NULL = 0;
                        UNKNOWN_ERROR = 1;
                        BAD_INPUT = 2;
                        // ...
                    }
                }
            }
        }

        message ColumnListFill {
            message Request {
                string contextId = 1; // id of the context object
                repeated string blockIds = 2;
            }

            message Response {
                Error error = 1;
                ResponseEvent event = 2;

                message Error {
                    Code code = 1;
                    string description = 2;

                    enum Code {
                        NULL = 0;
                        UNKNOWN_ERROR = 1;
                        BAD_INPUT = 2;
                        // ...
                    }
                }
            }
        }

        message ColumnCreate {
            message Request {
                string contextId = 1; // id of the context object
                string targetId = 2; // id of the closest column
                anytype.model.Block.Position position = 3;
            }

            message Response {
                Error error = 1;
                ResponseEvent event = 2;

                message Error {
                    Code code = 1;
                    string description = 2;

                    enum Code {
                        NULL = 0;
                        UNKNOWN_ERROR = 1;
                        BAD_INPUT = 2;
                        // ...
                    }
                }
            }
        }
        message RowDelete {
            message Request {
                string contextId = 1; // id of the context object
                string targetId = 2; // id of the closest row
            }

            message Response {
                Error error = 1;
                ResponseEvent event = 2;

                message Error {
                    Code code = 1;
                    string description = 2;

                    enum Code {
                        NULL = 0;
                        UNKNOWN_ERROR = 1;
                        BAD_INPUT = 2;
                        // ...
                    }
                }
            }
        }
        message ColumnDelete {
            message Request {
                string contextId = 1; // id of the context object
                string targetId = 2; // id of the closest column
            }

            message Response {
                Error error = 1;
                ResponseEvent event = 2;

                message Error {
                    Code code = 1;
                    string description = 2;

                    enum Code {
                        NULL = 0;
                        UNKNOWN_ERROR = 1;
                        BAD_INPUT = 2;
                        // ...
                    }
                }
            }
        }

        message ColumnMove {
            message Request {
                string contextId = 1;
                string targetId = 2;
                string dropTargetId = 3;
                anytype.model.Block.Position position = 4;
            }

            message Response {
                Error error = 1;
                ResponseEvent event = 2;

                message Error {
                    Code code = 1;
                    string description = 2;

                    enum Code {
                        NULL = 0;
                        UNKNOWN_ERROR = 1;
                        BAD_INPUT = 2;
                        // ...
                    }
                }
            }
        }

        message RowDuplicate {
            message Request {
                string contextId = 1; // id of the context object
                string targetId = 2;
                string blockId = 3; // block to duplicate
                anytype.model.Block.Position position = 4;
            }

            message Response {
                Error error = 1;
                ResponseEvent event = 2;

                message Error {
                    Code code = 1;
                    string description = 2;

                    enum Code {
                        NULL = 0;
                        UNKNOWN_ERROR = 1;
                        BAD_INPUT = 2;
                        // ...
                    }
                }
            }
        }

        message ColumnDuplicate {
            message Request {
                string contextId = 1; // id of the context object
                string targetId = 2;
                string blockId = 3; // block to duplicate
                anytype.model.Block.Position position = 4;
            }

            message Response {
                Error error = 1;
                string blockId = 2;
                ResponseEvent event = 3;

                message Error {
                    Code code = 1;
                    string description = 2;

                    enum Code {
                        NULL = 0;
                        UNKNOWN_ERROR = 1;
                        BAD_INPUT = 2;
                        // ...
                    }
                }
            }
        }

        message Expand {
            message Request {
                string contextId = 1; // id of the context object
                string targetId = 2;
                uint32 columns = 3; // number of columns to append
                uint32 rows = 4; // number of rows to append
            }

            message Response {
                Error error = 1;
                ResponseEvent event = 2;

                message Error {
                    Code code = 1;
                    string description = 2;

                    enum Code {
                        NULL = 0;
                        UNKNOWN_ERROR = 1;
                        BAD_INPUT = 2;
                        // ...
                    }
                }
            }
        }

        message Sort {
            message Request {
                string contextId = 1; // id of the context object
                string columnId = 2;
                anytype.model.Block.Content.Dataview.Sort.Type type = 3;
            }

            message Response {
                Error error = 1;
                ResponseEvent event = 2;

                message Error {
                    Code code = 1;
                    string description = 2;

                    enum Code {
                        NULL = 0;
                        UNKNOWN_ERROR = 1;
                        BAD_INPUT = 2;
                        // ...
                    }
                }
            }
        }
    }

    message BlockFile {
        message SetName {
            message Request {
                string contextId = 1;
                string blockId = 2;
                string name = 3;
            }

            message Response {
                Error error = 1;
                ResponseEvent event = 2;

                message Error {
                    Code code = 1;
                    string description = 2;

                    enum Code {
                        NULL = 0;
                        UNKNOWN_ERROR = 1;
                        BAD_INPUT = 2;
                        // ...
                    }
                }
            }
        }
        message CreateAndUpload {
            message Request {
                string contextId = 1;
                string targetId = 2;
                anytype.model.Block.Position position = 3;
                string url = 4;
                string localPath = 5;
                anytype.model.Block.Content.File.Type fileType = 6;
            }

            message Response {
                Error error = 1;
                string blockId = 2;
                ResponseEvent event = 3;

                message Error {
                    Code code = 1;
                    string description = 2;

                    enum Code {
                        NULL = 0;
                        UNKNOWN_ERROR = 1;
                        BAD_INPUT = 2;
                    }
                }
            }
        }
        message ListSetStyle {
            message Request {
                string contextId = 1;
                repeated string blockIds = 2;
                model.Block.Content.File.Style style = 3;
            }

            message Response {
                Error error = 1;
                ResponseEvent event = 2;

                message Error {
                    Code code = 1;
                    string description = 2;

                    enum Code {
                        NULL = 0;
                        UNKNOWN_ERROR = 1;
                        BAD_INPUT = 2;
                        // ...
                    }
                }
            }
        }
    }

    message BlockImage {
        message SetName {
            message Request {
                string contextId = 1;
                string blockId = 2;
                string name = 3;
            }

            message Response {
                Error error = 1;

                message Error {
                    Code code = 1;
                    string description = 2;

                    enum Code {
                        NULL = 0;
                        UNKNOWN_ERROR = 1;
                        BAD_INPUT = 2;
                        // ...
                    }
                }
            }
        }

        message SetWidth {
            message Request {
                string contextId = 1;
                string blockId = 2;
                int32 width = 3;
            }

            message Response {
                Error error = 1;

                message Error {
                    Code code = 1;
                    string description = 2;

                    enum Code {
                        NULL = 0;
                        UNKNOWN_ERROR = 1;
                        BAD_INPUT = 2;
                        // ...
                    }
                }
            }
        }
    }

    message BlockVideo {
        message SetName {
            message Request {
                string contextId = 1;
                string blockId = 2;
                string name = 3;
            }

            message Response {
                Error error = 1;

                message Error {
                    Code code = 1;
                    string description = 2;

                    enum Code {
                        NULL = 0;
                        UNKNOWN_ERROR = 1;
                        BAD_INPUT = 2;
                        // ...
                    }
                }
            }
        }

        message SetWidth {
            message Request {
                string contextId = 1;
                string blockId = 2;
                int32 width = 3;
            }

            message Response {
                Error error = 1;

                message Error {
                    Code code = 1;
                    string description = 2;

                    enum Code {
                        NULL = 0;
                        UNKNOWN_ERROR = 1;
                        BAD_INPUT = 2;
                        // ...
                    }
                }
            }
        }
    }

    message BlockLink {
        message CreateWithObject {
            message Request {
                string contextId = 1; // id of the context object
                google.protobuf.Struct details = 3; // new object details
                string templateId = 5; // optional template id for creating from template
                repeated anytype.model.InternalFlag internalFlags = 7;

                // link block params
                string targetId = 2; // id of the closest simple block
                anytype.model.Block.Position position = 4;
                google.protobuf.Struct fields = 6; // link block fields
            }

            message Response {
                Error error = 1;
                string blockId = 2;
                string targetId = 3;
                ResponseEvent event = 4;

                message Error {
                    Code code = 1;
                    string description = 2;

                    enum Code {
                        NULL = 0;
                        UNKNOWN_ERROR = 1;
                        BAD_INPUT = 2;
                        // ...
                    }
                }
            }
        }
        message ListSetAppearance {
            message Request {
                string contextId = 1;
                repeated string blockIds = 2;
                anytype.model.Block.Content.Link.IconSize iconSize = 4;
                anytype.model.Block.Content.Link.CardStyle cardStyle = 5;
                anytype.model.Block.Content.Link.Description description = 6;
                repeated string relations = 7;
            }

            message Response {
                Error error = 1;
                ResponseEvent event = 2;

                message Error {
                    Code code = 1;
                    string description = 2;

                    enum Code {
                        NULL = 0;
                        UNKNOWN_ERROR = 1;
                        BAD_INPUT = 2;
                        // ...
                    }
                }
            }
        }
    }

    message BlockRelation {
        message SetKey {
            message Request {
                string contextId = 1;
                string blockId = 2;
                string key = 3;
            }

            message Response {
                Error error = 1;
                ResponseEvent event = 2;

                message Error {
                    Code code = 1;
                    string description = 2;

                    enum Code {
                        NULL = 0;
                        UNKNOWN_ERROR = 1;
                        BAD_INPUT = 2;
                    }
                }
            }
        }
        message Add {
            message Request {
                string contextId = 1;
                string blockId = 2;
                string relationKey = 3;
            }

            message Response {
                Error error = 1;
                ResponseEvent event = 2;

                message Error {
                    Code code = 1;
                    string description = 2;

                    enum Code {
                        NULL = 0;
                        UNKNOWN_ERROR = 1;
                        BAD_INPUT = 2;
                    }
                }
            }
        }
    }

    message BlockBookmark {
        message Fetch {
            message Request {
                string contextId = 1;
                string blockId = 2;
                string url = 3;
            }

            message Response {
                Error error = 1;
                ResponseEvent event = 2;

                message Error {
                    Code code = 1;
                    string description = 2;

                    enum Code {
                        NULL = 0;
                        UNKNOWN_ERROR = 1;
                        BAD_INPUT = 2;
                    }
                }
            }
        }

        message CreateAndFetch {
            message Request {
                string contextId = 1;
                string targetId = 2;
                anytype.model.Block.Position position = 3;
                string url = 4;
            }

            message Response {
                Error error = 1;
                string blockId = 2;
                ResponseEvent event = 3;

                message Error {
                    Code code = 1;
                    string description = 2;

                    enum Code {
                        NULL = 0;
                        UNKNOWN_ERROR = 1;
                        BAD_INPUT = 2;
                    }
                }
            }
        }
    }

    message BlockDiv {
        message ListSetStyle {
            message Request {
                string contextId = 1;
                repeated string blockIds = 2;
                anytype.model.Block.Content.Div.Style style = 3;
            }

            message Response {
                Error error = 1;
                ResponseEvent event = 2;

                message Error {
                    Code code = 1;
                    string description = 2;

                    enum Code {
                        NULL = 0;
                        UNKNOWN_ERROR = 1;
                        BAD_INPUT = 2;
                        // ...
                    }
                }
            }
        }
    }

    message BlockDataview {
        message View {
            message Create {
                message Request {
                    string contextId = 1;
                    string blockId = 2; // id of dataview block to insert the new block
                    anytype.model.Block.Content.Dataview.View view = 4;
                }

                message Response {
                    Error error = 1;
                    ResponseEvent event = 2;
                    string viewId = 3;

                    message Error {
                        Code code = 1;
                        string description = 2;

                        enum Code {
                            NULL = 0;
                            UNKNOWN_ERROR = 1;
                            BAD_INPUT = 2;
                            // ...
                        }
                    }
                }
            }
            message Update {
                message Request {
                    string contextId = 1;
                    string blockId = 2; // id of dataview block to update
                    string viewId = 3; // id of view to update
                    anytype.model.Block.Content.Dataview.View view = 4;
                }

                message Response {
                    Error error = 1;
                    ResponseEvent event = 2;

                    message Error {
                        Code code = 1;
                        string description = 2;

                        enum Code {
                            NULL = 0;
                            UNKNOWN_ERROR = 1;
                            BAD_INPUT = 2;
                            // ...
                        }
                    }
                }
            }
            message Delete {
                message Request {
                    string contextId = 1; // id of the context object
                    string blockId = 2; // id of the dataview
                    string viewId = 4; // id of the view to remove
                }

                message Response {
                    Error error = 1;
                    ResponseEvent event = 2;

                    message Error {
                        Code code = 1;
                        string description = 2;

                        enum Code {
                            NULL = 0;
                            UNKNOWN_ERROR = 1;
                            BAD_INPUT = 2;
                            // ...
                        }
                    }
                }
            }
            message SetPosition {
                message Request {
                    string contextId = 1; // id of the context object
                    string blockId = 2; // id of the dataview
                    string viewId = 4; // id of the view to remove
                    uint32 position = 5; // index of view position (0 - means first)
                }
                message Response {
                    Error error = 1;
                    ResponseEvent event = 2;

                    message Error {
                        Code code = 1;
                        string description = 2;

                        enum Code {
                            NULL = 0;
                            UNKNOWN_ERROR = 1;
                            BAD_INPUT = 2;
                            // ...
                        }
                    }
                }
            }
            // set the current active view (persisted only within a session)
            message SetActive {
                message Request {
                    string contextId = 1;
                    string blockId = 2; // id of dataview block
                    string viewId = 3; // id of active view
                    uint32 offset = 4;
                    uint32 limit = 5;
                }
                message Response {
                    Error error = 1;
                    ResponseEvent event = 2;

                    message Error {
                        Code code = 1;
                        string description = 2;

                        enum Code {
                            NULL = 0;
                            UNKNOWN_ERROR = 1;
                            BAD_INPUT = 2;
                            // ...
                        }
                    }
                }
            }
        }
        message Relation {
            message Add {
                message Request {
                    string contextId = 1;
                    string blockId = 2; // id of dataview block to add relation
                    repeated string relationKeys = 3;
                }

                message Response {
                    Error error = 1;
                    ResponseEvent event = 2;

                    message Error {
                        Code code = 1;
                        string description = 2;

                        enum Code {
                            NULL = 0;
                            UNKNOWN_ERROR = 1;
                            BAD_INPUT = 2;
                        }
                    }
                }
            }

            message Delete {
                message Request {
                    string contextId = 1;
                    string blockId = 2; // id of dataview block to add relation
                    repeated string relationKeys = 3;
                }

                message Response {
                    Error error = 1;
                    ResponseEvent event = 3;

                    message Error {
                        Code code = 1;
                        string description = 2;

                        enum Code {
                            NULL = 0;
                            UNKNOWN_ERROR = 1;
                            BAD_INPUT = 2;
                        }
                    }
                }
            }
            message ListAvailable {
                message Request {
                    string contextId = 1;
                    string blockId = 2;
                }

                message Response {
                    Error error = 1;
                    repeated anytype.model.Relation relations = 2;

                    message Error {
                        Code code = 1;
                        string description = 2;

                        enum Code {
                            NULL = 0;
                            UNKNOWN_ERROR = 1;
                            BAD_INPUT = 2;
                            NOT_A_DATAVIEW_BLOCK = 3;
                            // ...
                        }
                    }
                }
            }
        }
        message SetSource {
            message Request {
                string contextId = 1;
                string blockId = 2;
                repeated string source = 3;
            }

            message Response {
                Error error = 1;
                ResponseEvent event = 4;

                message Error {
                    Code code = 1;
                    string description = 2;

                    enum Code {
                        NULL = 0;
                        UNKNOWN_ERROR = 1;
                        BAD_INPUT = 2;
                    }
                }
            }
        }
        message GroupOrder {
            message Update {
                message Request {
                    string contextId = 1;
                    string blockId = 2;
                    anytype.model.Block.Content.Dataview.GroupOrder groupOrder = 3;
                }

                message Response {
                    Error error = 1;
                    ResponseEvent event = 2;

                    message Error {
                        Code code = 1;
                        string description = 2;

                        enum Code {
                            NULL = 0;
                            UNKNOWN_ERROR = 1;
                            BAD_INPUT = 2;
                        }
                    }
                }
            }
        }
        message ObjectOrder {
            message Update {
                message Request {
                    string contextId = 1;
                    string blockId = 2;
                    repeated anytype.model.Block.Content.Dataview.ObjectOrder objectOrders = 3;
                }

                message Response {
                    Error error = 1;
                    ResponseEvent event = 2;

                    message Error {
                        Code code = 1;
                        string description = 2;

                        enum Code {
                            NULL = 0;
                            UNKNOWN_ERROR = 1;
                            BAD_INPUT = 2;
                        }
                    }
                }
            }
        }

        message CreateBookmark {
            message Request {
                string contextId = 1;
                string blockId = 2;
                string url = 3;
            }
            message Response {
                Error error = 1;
                string id = 2;

                message Error {
                    Code code = 1;
                    string description = 2;

                    enum Code {
                        NULL = 0;
                        UNKNOWN_ERROR = 1;
                        BAD_INPUT = 2;
                        // ...
                    }
                }
            }
        }
    }

    message Debug {
        message logInfo {
            string id = 1;
            string head = 2;
            bool headDownloaded = 3;
            int32 totalRecords = 4;
            int32 totalSize = 5;
            int32 firstRecordTs = 6;
            int32 firstRecordVer = 7;
            int32 lastRecordTs = 8;
            int32 lastRecordVer = 9;
            int32 lastPullSecAgo = 10;
            string upStatus = 11;
            string downStatus = 12;
            string error = 13;
        }

        message threadInfo {
            string id = 1;
            int32 logsWithDownloadedHead = 2;
            int32 logsWithWholeTreeDownloaded = 3;

            repeated logInfo logs = 4;
            bool ownLogHasCafeReplicator = 5;
            int32 cafeLastPullSecAgo = 6;
            string cafeUpStatus = 7;
            string cafeDownStatus = 8;
            int32 totalRecords = 9;
            int32 totalSize = 10;
            string error = 11;

        }

        message Sync {
            message Request {
                int32 recordsTraverseLimit = 1; // 0 means no limit
                bool skipEmptyLogs = 2; // do not set if you want the whole picture
                bool tryToDownloadRemoteRecords = 3; // if try we will try to download remote records in case missing
            }

            message Response {
                Error error = 1;
                repeated threadInfo threads = 2;
                string deviceId = 3;
                int32 totalThreads = 4;
                int32 threadsWithoutReplInOwnLog = 5;
                int32 threadsWithoutHeadDownloaded = 6;
                int32 totalRecords = 7;
                int32 totalSize = 8;

                message Error {
                    Code code = 1;
                    string description = 2;

                    enum Code {
                        NULL = 0;
                        UNKNOWN_ERROR = 1;
                        BAD_INPUT = 2;
                        // ...
                    }
                }
            }
        }

        message Thread {
            message Request {
                string threadId = 1;
                bool skipEmptyLogs = 2; // do not set if you want the whole picture
                bool tryToDownloadRemoteRecords = 3; // if try we will try to download remote records in case missing
            }

            message Response {
                Error error = 1;
                threadInfo info = 2;

                message Error {
                    Code code = 1;
                    string description = 2;

                    enum Code {
                        NULL = 0;
                        UNKNOWN_ERROR = 1;
                        BAD_INPUT = 2;
                        // ...
                    }
                }
            }
        }

        message Tree {
            message Request {
                string objectId = 1;
                string path = 2;
                bool unanonymized = 3; // set to true to disable mocking of the actual data inside changes
                bool generateSvg = 4; // set to true to write both ZIP and SVG files
            }

            message Response {
                Error error = 1;
                string filename = 2;

                message Error {
                    Code code = 1;
                    string description = 2;

                    enum Code {
                        NULL = 0;
                        UNKNOWN_ERROR = 1;
                        BAD_INPUT = 2;
                        // ...
                    }
                }
            }
        }

        message ExportLocalstore {
            message Request {
                // the path where export files will place
                string path = 1;
                // ids of documents for export, when empty - will export all available docs
                repeated string docIds = 2;
            }

            message Response {
                Error error = 1;
                string path = 2;
                ResponseEvent event = 3;

                message Error {
                    Code code = 1;
                    string description = 2;

                    enum Code {
                        NULL = 0;
                        UNKNOWN_ERROR = 1;
                        BAD_INPUT = 2;
                        // ...
                    }
                }
            }
        }

        message Ping {
            message Request {
                int32 index = 1;
                int32 numberOfEventsToSend = 2;
            }

            message Response {
                Error error = 1;
                int32 index = 2;

                message Error {
                    Code code = 1;
                    string description = 2;

                    enum Code {
                        NULL = 0;
                        UNKNOWN_ERROR = 1;
                        BAD_INPUT = 2;
                    }
                }
            }
        }
    }

    message Metrics {
        message SetParameters {
            message Request {
                option (no_auth) = true;
                string platform = 1;
            }

            message Response {
                Error error = 1;
                message Error {
                    Code code = 1;
                    string description = 2;

                    enum Code {
                        NULL = 0;
                        UNKNOWN_ERROR = 1;
                        BAD_INPUT = 2;
                        // ...
                    }
                }
            }
        }
    }

    message Log {
        message Send {
            message Request {
                string message = 1;
                Level level = 2;

                enum Level {
                    DEBUG = 0;
                    ERROR = 1;
                    FATAL = 2;
                    INFO = 3;
                    PANIC = 4;
                    WARNING = 5;
                }
            }

            message Response {
                Error error = 1;

                message Error {
                    Code code = 1;
                    string description = 2;

                    enum Code {
                        NULL = 0;
                        UNKNOWN_ERROR = 1;
                        BAD_INPUT = 2;

                        NOT_FOUND = 101;
                        TIMEOUT = 102;
                    }
                }
            }
        }
    }

    message Process {
        message Cancel {
            message Request {
                string id = 1;
            }

            message Response {
                Error error = 1;

                message Error {
                    Code code = 1;
                    string description = 2;

                    enum Code {
                        NULL = 0;
                        UNKNOWN_ERROR = 1;
                        BAD_INPUT = 2;
                    }
                }
            }
        }
    }

    message GenericErrorResponse {
        Error error = 1;
        message Error {
            Code code = 1;
            string description = 2;

            enum Code {
                NULL = 0;
                UNKNOWN_ERROR = 1;
                BAD_INPUT = 2;
                // ...
            }
        }
    }
}

message Empty {

}

message StreamRequest {
    string token = 1;
}<|MERGE_RESOLUTION|>--- conflicted
+++ resolved
@@ -1758,7 +1758,7 @@
         message Import {
             message Request {
                 oneof params {
-                    MarkdownParams markdownParams = 1;
+                    NotionParams notionParams = 1;
                     BookmarksParams bookmarksParams = 2; //for internal use
                     MarkdownParams markdownParams = 3;
                 }
@@ -1767,13 +1767,10 @@
                 Type type = 6;
                 Mode mode = 7;
 
-<<<<<<< HEAD
-=======
                 message NotionParams {
                     string apiKey = 1;
                 }
 
->>>>>>> 81615a95
                 message MarkdownParams {
                     string path = 1;
                 }
@@ -1792,14 +1789,9 @@
                     anytype.model.SmartBlockSnapshotBase snapshot = 2;
                 };
                 enum Type {
-<<<<<<< HEAD
-                    Markdown = 0;
-                    External = 1; // external developers use it
-=======
                     Notion = 0;
                     Markdown = 1; 
                     External = 2; // external developers use it
->>>>>>> 81615a95
                 };
 
             }
@@ -1843,12 +1835,8 @@
             message ImportResponse {
                 Type type = 1; 
                 enum Type {
-<<<<<<< HEAD
-                    Markdown = 0;
-=======
                     Notion = 0;
                     Markdown = 1;
->>>>>>> 81615a95
                 };
             }
         }

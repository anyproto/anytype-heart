--- conflicted
+++ resolved
@@ -301,15 +301,6 @@
                         BAD_INPUT = 2;
 
                         NEED_TO_RECOVER_WALLET_FIRST = 102;
-<<<<<<< HEAD
-                        FAILED_TO_CREATE_LOCAL_REPO = 103;
-                        LOCAL_REPO_EXISTS_BUT_CORRUPTED = 104; // Unused
-                        FAILED_TO_RUN_NODE = 105;
-                        WALLET_RECOVER_NOT_PERFORMED = 106;
-                        FAILED_TO_STOP_RUNNING_NODE = 107;
-                        ANOTHER_ANYTYPE_PROCESS_IS_RUNNING = 108;
-=======
->>>>>>> 426f169e
                     }
                 }
             }

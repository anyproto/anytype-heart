--- conflicted
+++ resolved
@@ -1131,11 +1131,8 @@
             message Request {
                 google.protobuf.Struct details = 1; // object details
                 anytype.Rpc.Object.ImportUseCase.Request.UseCase useCase = 2; // use case
-<<<<<<< HEAD
-                string artifactPath = 3;
-=======
                 bool withChat = 3; // create space-level chat; temporary solution, should be removed after chats released for all users
->>>>>>> 01ab91c7
+                string artifactPath = 4;
             }
 
             message Response {

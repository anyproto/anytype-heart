syntax = "proto3";
package anytype;
option go_package = "pb";

import "pkg/lib/pb/model/protos/models.proto";
import "pkg/lib/pb/model/protos/localstore.proto";

import "pb/protos/events.proto";
import "google/protobuf/struct.proto";


import "google/protobuf/descriptor.proto";

// To disable authorization in specific method use no_auth option inside Request of that method
extend google.protobuf.MessageOptions {
    bool no_auth = 7777;
}

/*
 * Rpc is a namespace, that agregates all of the service commands between client and middleware.
 * Structure: Topic > Subtopic > Subsub... > Action > (Request, Response).
 * Request – message from a client.
 * Response – message from a middleware.
*/
message Rpc {
    message App {
        message GetVersion {
            message Request {
                option (no_auth) = true;
            }
            message Response {
                Error error = 1;
                string version = 2;
                string details = 3; // build date, branch and commit

                message Error {
                    Code code = 1;
                    string description = 2;

                    enum Code {
                        NULL = 0;
                        UNKNOWN_ERROR = 1;
                        BAD_INPUT = 2;
                    }
                }
            }
        }
        message SetDeviceState {
            message Request {
                DeviceState deviceState = 1;

                enum DeviceState {
                    BACKGROUND = 0;
                    FOREGROUND = 1;
                }
            }

            message Response {
                Error error = 1;

                message Error {
                    Code code = 1;
                    string description = 2;
                    enum Code {
                        NULL = 0;
                        UNKNOWN_ERROR = 1;
                        BAD_INPUT = 2;
                    }
                }

            }
        }


        message Shutdown {
            message Request {
            }
            message Response {
                Error error = 1;

                message Error {
                    Code code = 1;
                    string description = 2;
                    enum Code {
                        NULL = 0;
                        UNKNOWN_ERROR = 1;
                        BAD_INPUT = 2;
                    }
                }

            }
        }
    }

    message Space {
        message LeaveApprove {
            message Request {
                string spaceId = 1;
                repeated string identities = 2;
            }

            message Response {
                Error error = 1;

                message Error {
                    Code code = 1;
                    string description = 2;

                    enum Code {
                        NULL = 0;
                        UNKNOWN_ERROR = 1;
                        BAD_INPUT = 2;

                        NO_SUCH_SPACE = 101;
                        SPACE_IS_DELETED = 102;
                        REQUEST_FAILED = 103;
                        LIMIT_REACHED = 104;
                        NO_APPROVE_REQUESTS = 105;
                        NOT_SHAREABLE = 106;
                    }
                }
            }
        }

        message MakeShareable {
            message Request {
                string spaceId = 1;
            }

            message Response {
                Error error = 1;

                message Error {
                    Code code = 1;
                    string description = 2;

                    enum Code {
                        NULL = 0;
                        UNKNOWN_ERROR = 1;
                        BAD_INPUT = 2;

                        NO_SUCH_SPACE = 101;
                        SPACE_IS_DELETED = 102;
                        REQUEST_FAILED = 103;
                        LIMIT_REACHED = 104;
                    }
                }
            }
        }

        message InviteGenerate {
            message Request {
                string spaceId = 1;
                InviteType inviteType = 2;
                enum InviteType {
                    Member = 0;
                    Guest = 1;
                }
            }

            message Response {
                Error error = 1;
                string inviteCid = 2;
                string inviteFileKey = 3;

                message Error {
                    Code code = 1;
                    string description = 2;

                    enum Code {
                        NULL = 0;
                        UNKNOWN_ERROR = 1;
                        BAD_INPUT = 2;

                        NO_SUCH_SPACE = 101;
                        SPACE_IS_DELETED = 102;
                        REQUEST_FAILED = 103;
                        LIMIT_REACHED = 104;
                        NOT_SHAREABLE = 105;
                    }
                }
            }
        }

        message StopSharing {
            message Request {
                string spaceId = 1;
            }

            message Response {
                Error error = 1;

                message Error {
                    Code code = 1;
                    string description = 2;

                    enum Code {
                        NULL = 0;
                        UNKNOWN_ERROR = 1;
                        BAD_INPUT = 2;

                        NO_SUCH_SPACE = 101;
                        SPACE_IS_DELETED = 102;
                        REQUEST_FAILED = 103;
                        LIMIT_REACHED = 104;
                    }
                }
            }
        }

        message InviteGetCurrent {
            message Request {
                string spaceId = 1;
            }

            message Response {
                Error error = 1;
                string inviteCid = 2;
                string inviteFileKey = 3;

                message Error {
                    Code code = 1;
                    string description = 2;

                    enum Code {
                        NULL = 0;
                        UNKNOWN_ERROR = 1;
                        BAD_INPUT = 2;

                        NO_ACTIVE_INVITE = 101;
                    }
                }
            }
        }

        message InviteGetGuest {
            message Request {
                string spaceId = 1;
            }

            message Response {
                Error error = 1;
                string inviteCid = 2;
                string inviteFileKey = 3;

                message Error {
                    Code code = 1;
                    string description = 2;

                    enum Code {
                        NULL = 0;
                        UNKNOWN_ERROR = 1;
                        BAD_INPUT = 2;

                        INVALID_SPACE_TYPE = 101;
                    }
                }
            }
        }


        message InviteRevoke {
            message Request {
                string spaceId = 1;
            }

            message Response {
                Error error = 1;

                message Error {
                    Code code = 1;
                    string description = 2;

                    enum Code {
                        NULL = 0;
                        UNKNOWN_ERROR = 1;
                        BAD_INPUT = 2;

                        NO_SUCH_SPACE = 101;
                        SPACE_IS_DELETED = 102;
                        LIMIT_REACHED = 103;
                        REQUEST_FAILED = 104;
                        NOT_SHAREABLE = 105;
                    }
                }
            }
        }

        message InviteView {
            message Request {
                string inviteCid = 1;
                string inviteFileKey = 2;
            }

            message Response {
                Error error = 1;
                string spaceId = 2;
                string spaceName = 3;
                string spaceIconCid = 4;
                string creatorName = 5;
                bool   isGuestUserInvite = 6;

                message Error {
                    Code code = 1;
                    string description = 2;

                    enum Code {
                        NULL = 0;
                        UNKNOWN_ERROR = 1;
                        BAD_INPUT = 2;

                        INVITE_NOT_FOUND = 101;
                        INVITE_BAD_CONTENT = 102;
                        SPACE_IS_DELETED = 103;
                    }
                }
            }
        }

        message Join {
            message Request {
                string networkId = 1; // not-empty only for self-hosting
                string spaceId = 2;
                string inviteCid = 3;
                string inviteFileKey = 4;
            }

            message Response {
                Error error = 1;

                message Error {
                    Code code = 1;
                    string description = 2;

                    enum Code {
                        NULL = 0;
                        UNKNOWN_ERROR = 1;
                        BAD_INPUT = 2;

                        NO_SUCH_SPACE = 101;
                        SPACE_IS_DELETED = 102;
                        INVITE_NOT_FOUND = 103;
                        INVITE_BAD_CONTENT = 104;
                        REQUEST_FAILED = 105;
                        LIMIT_REACHED = 106;
                        NOT_SHAREABLE = 107;
                        DIFFERENT_NETWORK = 108;
                    }
                }
            }
        }

        message JoinCancel {
            message Request {
                string spaceId = 1;
            }

            message Response {
                Error error = 1;

                message Error {
                    Code code = 1;
                    string description = 2;

                    enum Code {
                        NULL = 0;
                        UNKNOWN_ERROR = 1;
                        BAD_INPUT = 2;

                        NO_SUCH_SPACE = 101;
                        SPACE_IS_DELETED = 102;
                        REQUEST_FAILED = 103;
                        LIMIT_REACHED = 104;
                        NO_SUCH_REQUEST = 105;
                        NOT_SHAREABLE = 106;
                    }
                }
            }
        }

        message RequestApprove {
            message Request {
                string spaceId = 1;
                string identity = 2;
                model.ParticipantPermissions permissions = 3;
            }

            message Response {
                Error error = 1;

                message Error {
                    Code code = 1;
                    string description = 2;

                    enum Code {
                        NULL = 0;
                        UNKNOWN_ERROR = 1;
                        BAD_INPUT = 2;

                        NO_SUCH_SPACE = 101;
                        SPACE_IS_DELETED = 102;
                        NO_SUCH_REQUEST = 103;
                        INCORRECT_PERMISSIONS = 104;
                        REQUEST_FAILED = 105;
                        LIMIT_REACHED = 106;
                        NOT_SHAREABLE = 107;
                    }
                }
            }
        }

        message RequestDecline {
            message Request {
                string spaceId = 1;
                string identity = 2;
            }

            message Response {
                Error error = 1;

                message Error {
                    Code code = 1;
                    string description = 2;

                    enum Code {
                        NULL = 0;
                        UNKNOWN_ERROR = 1;
                        BAD_INPUT = 2;

                        NO_SUCH_SPACE = 101;
                        SPACE_IS_DELETED = 102;
                        REQUEST_FAILED = 103;
                        LIMIT_REACHED = 104;
                        NO_SUCH_REQUEST = 105;
                        NOT_SHAREABLE = 106;
                    }
                }
            }
        }

        message ParticipantRemove {
            message Request {
                string spaceId = 1;
                repeated string identities = 2;
            }

            message Response {
                Error error = 1;

                message Error {
                    Code code = 1;
                    string description = 2;

                    enum Code {
                        NULL = 0;
                        UNKNOWN_ERROR = 1;
                        BAD_INPUT = 2;

                        NO_SUCH_SPACE = 101;
                        SPACE_IS_DELETED = 102;
                        PARTICIPANT_NOT_FOUND = 103;
                        REQUEST_FAILED = 104;
                        LIMIT_REACHED = 105;
                        NOT_SHAREABLE = 106;
                    }
                }
            }
        }

        message ParticipantPermissionsChange {
            message Request {
                string spaceId = 1;
                repeated model.ParticipantPermissionChange changes = 2;
            }

            message Response {
                Error error = 1;

                message Error {
                    Code code = 1;
                    string description = 2;

                    enum Code {
                        NULL = 0;
                        UNKNOWN_ERROR = 1;
                        BAD_INPUT = 2;

                        NO_SUCH_SPACE = 101;
                        SPACE_IS_DELETED = 102;
                        REQUEST_FAILED = 103;
                        LIMIT_REACHED = 104;
                        PARTICIPANT_NOT_FOUND = 105;
                        INCORRECT_PERMISSIONS = 106;
                        NOT_SHAREABLE = 107;
                    }
                }
            }
        }

        message Delete {
            message Request {
                string spaceId = 1;
            }

            message Response {
                Error error = 1;
                int64 timestamp = 2;

                message Error {
                    Code code = 1;
                    string description = 2;

                    enum Code {
                        NULL = 0;
                        UNKNOWN_ERROR = 1;
                        BAD_INPUT = 2;

                        NO_SUCH_SPACE = 101;
                        SPACE_IS_DELETED = 102;
                        REQUEST_FAILED = 103;
                        LIMIT_REACHED = 104;
                        NOT_SHAREABLE = 105;
                    }
                }
            }
        }
        message SetOrder {
            message Request {
                string spaceViewId = 1;
                repeated string spaceViewOrder = 2; // result order of space view ids
            }

            message Response {
                Error error = 1;

                message Error {
                    Code code = 1;
                    string description = 2;

                    enum Code {
                        NULL = 0;
                        UNKNOWN_ERROR = 1;
                        BAD_INPUT = 2;
                    }
                }
            }
        }
        message UnsetOrder {
            message Request {
                string spaceViewId = 1;
            }

            message Response {
                Error error = 1;

                message Error {
                    Code code = 1;
                    string description = 2;

                    enum Code {
                        NULL = 0;
                        UNKNOWN_ERROR = 1;
                        BAD_INPUT = 2;
                    }
                }
            }
        }
    }

    message Wallet {
        message Create {
            /**
            * Front-end-to-middleware request to create a new wallet
            */
            message Request {
                option (no_auth) = true;
                string rootPath = 1; // Path to a wallet directory
                string fulltextPrimaryLanguage = 2; // optional, default fts language
            }

            /**
            * Middleware-to-front-end response, that can contain mnemonic of a created account and a NULL error or an empty mnemonic and a non-NULL error
            */
            message Response {
                Error error = 1;
                string mnemonic = 2; // Mnemonic of a new account (sequence of words, divided by spaces)

                message Error {
                    Code code = 1;
                    string description = 2;

                    enum Code {
                        NULL = 0; // No error; mnemonic should be non-empty
                        UNKNOWN_ERROR = 1; // Any other errors
                        BAD_INPUT = 2; // Root path is wrong

                        FAILED_TO_CREATE_LOCAL_REPO = 101;
                        // ...
                    }
                }
            }
        }

        message Recover {
            /**
            * Front end to middleware request-to-recover-a wallet with this mnemonic and a rootPath
            */
            message Request {
                option (no_auth) = true;

                string rootPath = 1; // Path to a wallet directory
                string mnemonic = 2; // Mnemonic of a wallet to recover
                string fulltextPrimaryLanguage = 3; // optional, default fts language
            }

            /**
            * Middleware-to-front-end response, that can contain a NULL error or a non-NULL error
            */
            message Response {
                Error error = 1; // Error while trying to recover a wallet
                message Error {
                    Code code = 1;
                    string description = 2;

                    enum Code {
                        NULL = 0; // No error; wallet successfully recovered
                        UNKNOWN_ERROR = 1; // Any other errors
                        BAD_INPUT = 2; // Root path or mnemonic is wrong

                        FAILED_TO_CREATE_LOCAL_REPO = 101;
                    }
                }
            }
        }

        message Convert {
            message Request {
                string mnemonic = 1; // Mnemonic of a wallet to convert
                string entropy = 2; // entropy of a wallet to convert

            }

            message Response {
                Error error = 1; // Error while trying to recover a wallet
                message Error {
                    Code code = 1;
                    string description = 2;

                    enum Code {
                        NULL = 0; // No error; wallet successfully recovered
                        UNKNOWN_ERROR = 1; // Any other errors
                        BAD_INPUT = 2; // mnemonic is wrong
                    }
                }

                string entropy = 2;
                string mnemonic = 3;
            }
        }

        message CreateSession {
            message Request {
                option (no_auth) = true;
                oneof auth {
                    string mnemonic = 1; // cold auth
                    string appKey = 2; // persistent app key, that can be used to restore session
                }
            }

            message Response {
                Error error = 1;
                string token = 2;
                string appToken = 3; // in case of mnemonic auth, need to be persisted by client
                string accountId = 4; // temp, should be replaced with AccountInfo message

                message Error {
                    Code code = 1;
                    string description = 2;

                    enum Code {
                        NULL = 0;
                        UNKNOWN_ERROR = 1;
                        BAD_INPUT = 2;

                        APP_TOKEN_NOT_FOUND_IN_THE_CURRENT_ACCOUNT = 101; // means the client logged into another account or the account directory has been cleaned
                    }
                }
            }
        }

        message CloseSession {
            message Request {
                string token = 1;
            }

            message Response {
                Error error = 1;
                message Error {
                    Code code = 1;
                    string description = 2;

                    enum Code {
                        NULL = 0;
                        UNKNOWN_ERROR = 1;
                        BAD_INPUT = 2;
                    }
                }
            }
        }

    }

    message Account {
        message Config {
            bool enableDataview = 1;
            bool enableDebug = 2;
            bool enablePrereleaseChannel = 3;
            bool enableSpaces = 4;

            google.protobuf.Struct extra = 100;
        }

        message Create {
            /**
            * Front end to middleware request-to-create-an account
            */
            message Request {
                option (no_auth) = true;

                string name = 1; // Account name
                oneof avatar {//TODO: Remove if not needed, GO-1926
                    string avatarLocalPath = 2; // Path to an image, that will be used as an avatar of this account
                }
                string storePath = 3; // Path to local storage
                int64 icon = 4; // Option of pre-installed icon
                bool disableLocalNetworkSync = 5; // Disable local network discovery
                NetworkMode networkMode = 6; // optional, default is DefaultConfig
                string networkCustomConfigFilePath = 7; // config path for the custom network mode            }
                bool preferYamuxTransport = 8; // optional, default is false, recommended in case of problems with QUIC transport
                string jsonApiListenAddr = 9; // optional, if empty json api will not be started; 127.0.0.1:31009 should be the default one
                string joinStreamUrl = 10; // anytype:// schema URL to join an embed stream
            }
            /**
            * Middleware-to-front-end response for an account creation request, that can contain a NULL error and created account or a non-NULL error and an empty account
            */
            message Response {
                Error error = 1; // Error while trying to create an account
                anytype.model.Account account = 2; // A newly created account; In case of a failure, i.e. error is non-NULL, the account model should contain empty/default-value fields
                Config config = 3; // deprecated, use account, GO-1926
                message Error {
                    Code code = 1;
                    string description = 2;

                    enum Code {
                        NULL = 0; // No error; Account should be non-empty
                        UNKNOWN_ERROR = 1; // Any other errors
                        BAD_INPUT = 2; // Avatar or name is not correct

                        ACCOUNT_CREATED_BUT_FAILED_TO_START_NODE = 101;
                        ACCOUNT_CREATED_BUT_FAILED_TO_SET_NAME = 102;
                        FAILED_TO_STOP_RUNNING_NODE = 104;
                        FAILED_TO_WRITE_CONFIG = 105;
                        FAILED_TO_CREATE_LOCAL_REPO = 106;
                        ACCOUNT_CREATION_IS_CANCELED = 107;

                        CONFIG_FILE_NOT_FOUND = 200;
                        CONFIG_FILE_INVALID = 201;
                        CONFIG_FILE_NETWORK_ID_MISMATCH = 202;
                    }
                }
            }
        }

        message Recover {
            /**
            * Front end to middleware request-to-start-search of an accounts for a recovered mnemonic.
            * Each of an account that would be found will come with an AccountAdd event
            */
            message Request {
            }

            /**
            * Middleware-to-front-end response to an account recover request, that can contain a NULL error and created account or a non-NULL error and an empty account
            */
            message Response {
                Error error = 1; // Error while trying to recover an account
                message Error {
                    Code code = 1;
                    string description = 2;

                    enum Code {
                        NULL = 0; // No error;
                        UNKNOWN_ERROR = 1; // Any other errors
                        BAD_INPUT = 2;

                        NEED_TO_RECOVER_WALLET_FIRST = 102;
                    }
                }
            }
        }

        message Delete {
            message Request {
            }

            message Response {
                Error error = 1; // Error while trying to recover an account
                anytype.model.Account.Status status = 2;

                message Error {
                    Code code = 1;
                    string description = 2;

                    enum Code {
                        NULL = 0; // No error;
                        UNKNOWN_ERROR = 1; // Any other errors
                        BAD_INPUT = 2;

                        ACCOUNT_IS_ALREADY_DELETED = 101;
                        UNABLE_TO_CONNECT = 102;
                    }
                }
            }
        }

        message RevertDeletion {
            message Request {
            }

            message Response {
                Error error = 1; // Error while trying to recover an account
                anytype.model.Account.Status status = 2;

                message Error {
                    Code code = 1;
                    string description = 2;

                    enum Code {
                        NULL = 0; // No error;
                        UNKNOWN_ERROR = 1; // Any other errors
                        BAD_INPUT = 2;

                        ACCOUNT_IS_ACTIVE = 101;
                        UNABLE_TO_CONNECT = 102;
                    }
                }
            }
        }

        message Migrate {
            message Request {
                option (no_auth) = true;
                string id = 1; // Id of a selected account
                string rootPath = 2;
                string fulltextPrimaryLanguage = 3; // optional, default fts language
            }

            message Response {
                Error error = 1;
                message Error {
                    Code code = 1;
                    string description = 2;

                    enum Code {
                        NULL = 0; // No error
                        UNKNOWN_ERROR = 1; // Any other errors
                        BAD_INPUT = 2; // Id or root path is wrong

                        ACCOUNT_NOT_FOUND = 101;
                        CANCELED = 102;
                        NOT_ENOUGH_FREE_SPACE = 103;
                        // TODO: [storage] Add specific error codes for migration problems
                    }
                }
            }
        }

        message MigrateCancel {
            message Request {
                option (no_auth) = true;
                string id = 1; // Id of a selected account
            }

            message Response {
                Error error = 1;
                message Error {
                    Code code = 1;
                    string description = 2;

                    enum Code {
                        NULL = 0; // No error
                        UNKNOWN_ERROR = 1; // Any other errors
                        BAD_INPUT = 2; // Id or root path is wrong
                    }
                }
            }
        }

        message Select {
            /**
            * Front end to middleware request-to-launch-a specific account using account id and a root path
            * User can select an account from those, that came with an AccountAdd events
            */
            message Request {
                option (no_auth) = true;
                string id = 1; // Id of a selected account
                string rootPath = 2; // Root path is optional, set if this is a first request
                bool disableLocalNetworkSync = 3; // Disable local network discovery
                NetworkMode networkMode = 4; // optional, default is DefaultConfig
                string networkCustomConfigFilePath = 5; // config path for the custom network mode
                bool preferYamuxTransport = 6; // optional, default is false, recommended in case of problems with QUIC transport
                string jsonApiListenAddr = 7; // optional, if empty json api will not be started; 127.0.0.1:31009 should be the default one
                string fulltextPrimaryLanguage = 8; // optional, default fts language
                string joinStreamURL = 9; // anytype:// schema URL to join an embed stream
            }

            /**
            * Middleware-to-front-end response for an account select request, that can contain a NULL error and selected account or a non-NULL error and an empty account
            */
            message Response {
                Error error = 1; // Error while trying to launch/select an account
                anytype.model.Account account = 2; // Selected account
                Config config = 3; // deprecated, use account, GO-1926
                message Error {
                    Code code = 1;
                    string description = 2;

                    enum Code {
                        NULL = 0; // No error
                        UNKNOWN_ERROR = 1; // Any other errors
                        BAD_INPUT = 2; // Id or root path is wrong

                        FAILED_TO_CREATE_LOCAL_REPO = 101;
                        LOCAL_REPO_EXISTS_BUT_CORRUPTED = 102;
                        FAILED_TO_RUN_NODE = 103;
                        FAILED_TO_FIND_ACCOUNT_INFO = 104;
                        LOCAL_REPO_NOT_EXISTS_AND_MNEMONIC_NOT_SET = 105;
                        FAILED_TO_STOP_SEARCHER_NODE = 106;
                        ANOTHER_ANYTYPE_PROCESS_IS_RUNNING = 108;
                        FAILED_TO_FETCH_REMOTE_NODE_HAS_INCOMPATIBLE_PROTO_VERSION = 110;
                        ACCOUNT_IS_DELETED = 111;
                        ACCOUNT_LOAD_IS_CANCELED = 112;
                        ACCOUNT_STORE_NOT_MIGRATED = 113;

                        CONFIG_FILE_NOT_FOUND = 200;
                        CONFIG_FILE_INVALID = 201;
                        CONFIG_FILE_NETWORK_ID_MISMATCH = 202;
                    }
                }
            }
        }

        message Stop {
            /**
            * Front end to middleware request to stop currently running account node and optionally remove the locally stored data
            */
            message Request {
                bool removeData = 1;
            }

            /**
            * Middleware-to-front-end response for an account stop request
            */
            message Response {
                Error error = 1; // Error while trying to launch/select an account
                message Error {
                    Code code = 1;
                    string description = 2;

                    enum Code {
                        NULL = 0; // No error
                        UNKNOWN_ERROR = 1; // Any other errors
                        BAD_INPUT = 2; // Id or root path is wrong

                        ACCOUNT_IS_NOT_RUNNING = 101;
                        FAILED_TO_STOP_NODE = 102;
                        FAILED_TO_REMOVE_ACCOUNT_DATA = 103;
                    }
                }
            }
        }

        message Move {
            /**
            * Front-end-to-middleware request to move a account to a new disk location
            */
            message Request {
                string newPath = 1;
            }

            message Response {
                Error error = 1;

                message Error {
                    Code code = 1;
                    string description = 2;

                    enum Code {
                        NULL = 0;
                        UNKNOWN_ERROR = 1;
                        BAD_INPUT = 2;

                        FAILED_TO_STOP_NODE = 101;
                        FAILED_TO_IDENTIFY_ACCOUNT_DIR = 102;
                        FAILED_TO_REMOVE_ACCOUNT_DATA = 103;
                        FAILED_TO_CREATE_LOCAL_REPO = 104;
                        FAILED_TO_WRITE_CONFIG = 105;
                        FAILED_TO_GET_CONFIG = 106;
                    }
                }
            }
        }

        message ConfigUpdate {
            message Request {
                string IPFSStorageAddr = 2;
            }

            message Response {
                Error error = 1;

                message Error {
                    Code code = 1;
                    string description = 2;

                    enum Code {
                        NULL = 0;
                        UNKNOWN_ERROR = 1;
                        BAD_INPUT = 2;

                        ACCOUNT_IS_NOT_RUNNING = 101;
                        FAILED_TO_WRITE_CONFIG = 102;
                    }
                }
            }

            enum Timezones {
                GMT = 0;
                ECT = 1;
                EET = 2;
                EAT = 3;
                MET = 4;
                NET = 5;
                PLT = 6;
                IST = 7;
                BST = 8;
                VST = 9;
                CTT = 10;
                JST = 11;
                ACT = 12;
                AET = 13;
                SST = 14;
                NST = 15;
                MIT = 16;
                HST = 17;
                AST = 18;
                PST = 19;
                MST = 20;
                CST = 21;
                IET = 22;
                PRT = 23;
                CNT = 24;
                BET = 25;
                BRT = 26;
                CAT = 27;
            }
        }

        message GetConfig {//TODO: Remove this request if we do not need it, GO-1926
            message Get {
                message Request {
                }

            }
        }

        message RecoverFromLegacyExport {
            message Request {
                option (no_auth) = true;
                string path = 1;
                string rootPath = 2;
                int64 icon = 3;
                string fulltextPrimaryLanguage = 4; // optional, default fts language
            }

            message Response {
                string accountId = 1;
                string personalSpaceId = 3;
                Error error = 2;

                message Error {
                    Code code = 1;
                    string description = 2;

                    enum Code {
                        NULL = 0;
                        UNKNOWN_ERROR = 1;
                        BAD_INPUT = 2;
                        DIFFERENT_ACCOUNT = 3;
                    }
                }
            }
        }

        message EnableLocalNetworkSync {
            message Request {
            }
            message Response {
                Error error = 2;

                message Error {
                    Code code = 1;
                    string description = 2;

                    enum Code {
                        NULL = 0;
                        UNKNOWN_ERROR = 1;
                        BAD_INPUT = 2;
                        ACCOUNT_IS_NOT_RUNNING = 4;
                    }
                }
            }

        }

        message ChangeJsonApiAddr {
            message Request {
                string listenAddr = 1; // make sure to use 127.0.0.1:x to not listen on all interfaces; recommended value is 127.0.0.1:31009
            }
            message Response {
                Error error = 2;

                message Error {
                    Code code = 1;
                    string description = 2;

                    enum Code {
                        NULL = 0;
                        UNKNOWN_ERROR = 1;
                        BAD_INPUT = 2;
                        ACCOUNT_IS_NOT_RUNNING = 4;
                    }
                }
            }

        }

        message ChangeNetworkConfigAndRestart {
            message Request {
                NetworkMode networkMode = 1;
                string networkCustomConfigFilePath = 2;
            }
            message Response {
                Error error = 2;

                message Error {
                    Code code = 1;
                    string description = 2;

                    enum Code {
                        NULL = 0;
                        UNKNOWN_ERROR = 1;
                        BAD_INPUT = 2;
                        ACCOUNT_IS_NOT_RUNNING = 4;

                        ACCOUNT_FAILED_TO_STOP = 100;
                        CONFIG_FILE_NOT_FOUND = 200;
                        CONFIG_FILE_INVALID = 201;
                        CONFIG_FILE_NETWORK_ID_MISMATCH = 202;

                    }
                }
            }

        }

        enum NetworkMode {
            DefaultConfig = 0; // use network config that embedded in binary
            LocalOnly = 1;  // disable any-sync network and use only local p2p nodes
            CustomConfig = 2; // use config provided in networkConfigFilePath
        }

        message LocalLink {
            message NewChallenge {
                message Request {
                    option (no_auth) = true;
                    string appName = 1; // just for info, not secure to rely on
                    model.Account.Auth.LocalApiScope scope = 2;
                }

                message Response {
                    Error error = 1;
                    string challengeId = 2;
                    message Error {
                        Code code = 1;
                        string description = 2;

                        enum Code {
                            NULL = 0;
                            UNKNOWN_ERROR = 1;
                            BAD_INPUT = 2;

                            ACCOUNT_IS_NOT_RUNNING = 101;
                            TOO_MANY_REQUESTS = 102; // protection from overuse
                        }
                    }
                }
            }
            message SolveChallenge {
                message Request {
                    option (no_auth) = true;
                    string challengeId = 1;
                    string answer = 2;
                }

                message Response {
                    Error error = 1;
                    string sessionToken = 2; // ephemeral token for the session
                    string appKey = 3;  // persistent key, that can be used to restore session via CreateSession

                    message Error {
                        Code code = 1;
                        string description = 2;

                        enum Code {
                            NULL = 0;
                            UNKNOWN_ERROR = 1;
                            BAD_INPUT = 2;

                            ACCOUNT_IS_NOT_RUNNING = 101;
                            INVALID_CHALLENGE_ID = 102;
                            CHALLENGE_ATTEMPTS_EXCEEDED = 103;
                            INCORRECT_ANSWER = 104;
                        }
                    }
                }
            }
        }
    }
    message Workspace {
        message GetCurrent {
            message Request {
            }
            message Response {
                Error error = 1;
                string workspaceId = 2;

                message Error {
                    Code code = 1;
                    string description = 2;

                    enum Code {
                        NULL = 0;
                        UNKNOWN_ERROR = 1;
                        BAD_INPUT = 2;
                        // ...
                    }
                }
            }
        }

        message GetAll {
            message Request {
            }

            message Response {
                Error error = 1;
                repeated string workspaceIds = 2;

                message Error {
                    Code code = 1;
                    string description = 2;

                    enum Code {
                        NULL = 0;
                        UNKNOWN_ERROR = 1;
                        BAD_INPUT = 2;
                        // ...
                    }
                }
            }
        }

        message Create {
            message Request {
                google.protobuf.Struct details = 1; // object details
                anytype.Rpc.Object.ImportUseCase.Request.UseCase useCase = 2; // use case
                bool withChat = 3; // create space-level chat; temporary solution, should be removed after chats released for all users
            }

            message Response {
                Error error = 1;
                string spaceId = 2;

                message Error {
                    Code code = 1;
                    string description = 2;

                    enum Code {
                        NULL = 0;
                        UNKNOWN_ERROR = 1;
                        BAD_INPUT = 2;
                        // ...
                    }
                }
            }
        }

        message Open {
            message Request {
                string spaceId = 1;
                bool withChat = 2; // create space-level chat if not exists; temporary solution, should be removed after chats released for all users
            }

            message Response {
                Error error = 1;
                model.Account.Info info = 2;
                message Error {
                    Code code = 1;
                    string description = 2;

                    enum Code {
                        NULL = 0;
                        UNKNOWN_ERROR = 1;
                        BAD_INPUT = 2;

                    }
                }
            }
        }

        message Object {
            message Add {
                message Request {
                    string spaceId = 2;
                    string objectId = 1;
                }

                message Response {
                    Error error = 1;
                    string objectId = 2;
                    google.protobuf.Struct details = 3;

                    message Error {
                        Code code = 1;
                        string description = 2;

                        enum Code {
                            NULL = 0;
                            UNKNOWN_ERROR = 1;
                            BAD_INPUT = 2;
                            // ...
                        }
                    }
                }
            }
            message ListAdd {
                message Request {
                    string spaceId = 2;
                    repeated string objectIds = 1;
                }

                message Response {
                    Error error = 1;
                    repeated string objectIds = 2;

                    message Error {
                        Code code = 1;
                        string description = 2;

                        enum Code {
                            NULL = 0;
                            UNKNOWN_ERROR = 1;
                            BAD_INPUT = 2;
                            // ...
                        }
                    }
                }
            }
            message ListRemove {
                message Request {
                    repeated string objectIds = 1;
                }

                message Response {
                    Error error = 1;
                    repeated string ids = 2;

                    message Error {
                        Code code = 1;
                        string description = 2;

                        enum Code {
                            NULL = 0;
                            UNKNOWN_ERROR = 1;
                            BAD_INPUT = 2;
                            // ...
                        }
                    }
                }
            }
        }

        message SetInfo {
            message Request {
                string spaceId = 1;
                google.protobuf.Struct details = 2;
            }

            message Response {
                Error error = 1;

                message Error {
                    Code code = 1;
                    string description = 2;

                    enum Code {
                        NULL = 0;
                        UNKNOWN_ERROR = 1;
                        BAD_INPUT = 2;
                        // ...
                    }
                }
            }
        }

        message Select {
            message Request {
                string workspaceId = 1;
            }

            message Response {
                Error error = 1;

                message Error {
                    Code code = 1;
                    string description = 2;

                    enum Code {
                        NULL = 0;
                        UNKNOWN_ERROR = 1;
                        BAD_INPUT = 2;
                        // ...
                    }
                }
            }
        }

        message Export {
            message Request {
                // the path where export files will place
                string path = 1;
                string workspaceId = 2;
            }
            message Response {
                Error error = 1;
                string path = 2;
                ResponseEvent event = 3;

                message Error {
                    Code code = 1;
                    string description = 2;

                    enum Code {
                        NULL = 0;
                        UNKNOWN_ERROR = 1;
                        BAD_INPUT = 2;
                        // ...
                    }
                }
            }
        }

    }
    message Publishing {
        enum PublishStatus {
            // PublishStatusCreated means publish is created but not uploaded yet
            PublishStatusCreated = 0;
            // PublishStatusCreated means publish is active
            PublishStatusPublished = 1;
        }
        message PublishState {
            string spaceId = 1;
            string objectId = 2;
            string uri = 3;
            PublishStatus status = 4;
            string version = 5;
            int64 timestamp = 6;
            int64 size = 7;
            bool joinSpace = 8;
            google.protobuf.Struct details = 9;
        }

        message Create {
            message Request {
                string spaceId = 1;
                string objectId = 2;
                string uri = 3;
                bool joinSpace = 4;
            }
            message Response {
                Error error = 1;
                string uri = 2;

                message Error {
                    Code code = 1;
                    string description = 2;
                    enum Code {
                        NULL = 0;
                        UNKNOWN_ERROR = 1;
                        BAD_INPUT = 2;
                        NO_SUCH_OBJECT = 101;
                        NO_SUCH_SPACE = 102;
                        LIMIT_EXCEEDED = 103;
                    }
                }
            }
        }
        message Remove {
            message Request {
                string spaceId = 1;
                string objectId = 2;
            }
            message Response {
                Error error = 1;

                message Error {
                    Code code = 1;
                    string description = 2;
                    enum Code {
                        NULL = 0;
                        UNKNOWN_ERROR = 1;
                        BAD_INPUT = 2;
                        NO_SUCH_OBJECT = 101;
                        NO_SUCH_SPACE = 102;
                    }
                }
            }
        }
        message List {
            message Request {
                string spaceId = 1;
            }
            message Response {
                Error error = 1;
                repeated PublishState publishes = 2;

                message Error {
                    Code code = 1;
                    string description = 2;
                    enum Code {
                        NULL = 0;
                        UNKNOWN_ERROR = 1;
                        BAD_INPUT = 2;
                        NO_SUCH_SPACE = 102;
                    }
                }
            }
        }
        message ResolveUri {
            message Request {
                string uri = 1;
            }
            message Response {
                Error error = 1;
                PublishState publish = 2;

                message Error {
                    Code code = 1;
                    string description = 2;
                    enum Code {
                        NULL = 0;
                        UNKNOWN_ERROR = 1;
                        BAD_INPUT = 2;
                        NO_SUCH_URI = 101;
                    }
                }
            }
        }
        message GetStatus {
            message Request {
                string spaceId = 1;
                string objectId = 2;
            }
            message Response {
                Error error = 1;
                PublishState publish = 2;

                message Error {
                    Code code = 1;
                    string description = 2;
                    enum Code {
                        NULL = 0;
                        UNKNOWN_ERROR = 1;
                        BAD_INPUT = 2;
                        NO_SUCH_OBJECT = 101;
                        NO_SUCH_SPACE = 102;
                    }
                }
            }
        }
    }

    message Object {
        message Open {
            message Request {
                string contextId = 1; // id of the context blo1k
                string objectId = 2;
                string traceId = 3;
                string spaceId = 5; // Required only for date objects

                bool includeRelationsAsDependentObjects = 4; // some clients may set this option instead if having the single subscription to all relations
            }

            message Response {
                Error error = 1;
                model.ObjectView objectView = 2;

                message Error {
                    Code code = 1;
                    string description = 2;

                    enum Code {
                        NULL = 0;
                        UNKNOWN_ERROR = 1;
                        BAD_INPUT = 2;

                        NOT_FOUND = 3;
                        ANYTYPE_NEEDS_UPGRADE = 10; // failed to read unknown data format – need to upgrade anytype
                        OBJECT_DELETED = 4;
                        // ...
                    }
                }
            }
        }

        message Close {
            message Request {
                string contextId = 1; // deprecated, GO-1926
                string objectId = 2;
                string spaceId = 3; // Required only for date objects
            }

            message Response {
                Error error = 1;

                message Error {
                    Code code = 1;
                    string description = 2;

                    enum Code {
                        NULL = 0;
                        UNKNOWN_ERROR = 1;
                        BAD_INPUT = 2;
                        // ...
                    }
                }
            }
        }

        message Show {
            message Request {
                string contextId = 1; // deprecated, GO-1926
                string objectId = 2;
                string traceId = 3;
                string spaceId = 5; // Required only for date objects

                bool includeRelationsAsDependentObjects = 4; // some clients may set this option instead if having the single subscription to all relations
            }

            message Response {
                Error error = 1;
                model.ObjectView objectView = 2;

                message Error {
                    Code code = 1;
                    string description = 2;

                    enum Code {
                        NULL = 0;
                        UNKNOWN_ERROR = 1;
                        BAD_INPUT = 2;
                        NOT_FOUND = 3;
                        OBJECT_DELETED = 4;
                        ANYTYPE_NEEDS_UPGRADE = 10; // failed to read unknown data format – need to upgrade anytype

                        // ...
                    }
                }
            }
        }

        message Create {
            message Request {
                google.protobuf.Struct details = 1; // object details
                repeated anytype.model.InternalFlag internalFlags = 2;
                string templateId = 3;
                string spaceId = 4;
                string objectTypeUniqueKey = 5;
                bool withChat = 6;
                bool createTypeWidgetIfMissing = 7; // experimental flag to auto-create type widget if missing
            }

            message Response {
                Error error = 1;
                string objectId = 3;
                ResponseEvent event = 4;
                google.protobuf.Struct details = 5;

                message Error {
                    Code code = 1;
                    string description = 2;

                    enum Code {
                        NULL = 0;
                        UNKNOWN_ERROR = 1;
                        BAD_INPUT = 2;
                        // ...
                    }
                }
            }
        }

        message CreateBookmark {
            message Request {
                google.protobuf.Struct details = 1;
                string spaceId = 2;
                bool withChat = 3;
                string templateId = 4;
            }

            message Response {
                Error error = 1;
                string objectId = 2;
                google.protobuf.Struct details = 3;

                message Error {
                    Code code = 1;
                    string description = 2;

                    enum Code {
                        NULL = 0;
                        UNKNOWN_ERROR = 1;
                        BAD_INPUT = 2;
                        // ...
                    }
                }
            }
        }

        message CreateRelation {
            message Request {
                google.protobuf.Struct details = 1;
                string spaceId = 2;
            }

            message Response {
                Error error = 1;
                string objectId = 2;
                string key = 3;
                google.protobuf.Struct details = 4;

                message Error {
                    Code code = 1;
                    string description = 2;

                    enum Code {
                        NULL = 0;
                        UNKNOWN_ERROR = 1;
                        BAD_INPUT = 2;
                    }
                }
            }
        }

        message CreateRelationOption {
            message Request {
                google.protobuf.Struct details = 1;
                string spaceId = 2;
            }

            message Response {
                Error error = 1;
                string objectId = 2;
                google.protobuf.Struct details = 3;

                message Error {
                    Code code = 1;
                    string description = 2;

                    enum Code {
                        NULL = 0;
                        UNKNOWN_ERROR = 1;
                        BAD_INPUT = 2;
                    }
                }
            }
        }

        message CreateSet {
            message Request {
                repeated string source = 1;
                google.protobuf.Struct details = 2; // if omitted the name of page will be the same with object type
                string templateId = 3; // optional template id for creating from template
                repeated anytype.model.InternalFlag internalFlags = 4;
                string spaceId = 5;
                bool withChat = 6;
            }

            message Response {
                Error error = 1;
                string objectId = 3;
                ResponseEvent event = 4;
                google.protobuf.Struct details = 5;

                message Error {
                    Code code = 1;
                    string description = 2;

                    enum Code {
                        NULL = 0;
                        UNKNOWN_ERROR = 1;
                        BAD_INPUT = 2;
                        UNKNOWN_OBJECT_TYPE_URL = 3;
                    }
                }
            }
        }

        message CreateObjectType {
            message Request {
                google.protobuf.Struct details = 1;
                repeated anytype.model.InternalFlag internalFlags = 2;
                string spaceId = 3;
            }

            message Response {
                Error error = 1;
                google.protobuf.Struct details = 2;
                string objectId = 3;

                message Error {
                    Code code = 1;
                    string description = 2;

                    enum Code {
                        NULL = 0;
                        UNKNOWN_ERROR = 1;
                        BAD_INPUT = 2;
                        // ...
                    }
                }
            }
        }

        message CreateFromUrl {
            message Request {
                string spaceId = 1;
                string objectTypeUniqueKey = 2;
                string url = 3;
                google.protobuf.Struct details = 4;
                bool addPageContent = 5;
                bool withChat = 6;
                string templateId = 7;
            }

            message Response {
                Error error = 1;
                string objectId = 2;
                google.protobuf.Struct details = 3;
                string chatId = 4;

                message Error {
                    Code code = 1;
                    string description = 2;

                    enum Code {
                        NULL = 0;
                        UNKNOWN_ERROR = 1;
                        BAD_INPUT = 2;
                        // ...
                    }
                }
            }
        }

        message ChatAdd {
            message Request {
                string objectId = 1;
            }

            message Response {
                Error error = 1;
                string chatId = 2;

                message Error {
                    Code code = 1;
                    string description = 2;

                    enum Code {
                        NULL = 0;
                        UNKNOWN_ERROR = 1;
                        BAD_INPUT = 2;
                        // ...
                    }
                }
            }
        }

        message BookmarkFetch {
            message Request {
                string contextId = 1;
                string url = 2;
            }

            message Response {
                Error error = 1;

                message Error {
                    Code code = 1;
                    string description = 2;

                    enum Code {
                        NULL = 0;
                        UNKNOWN_ERROR = 1;
                        BAD_INPUT = 2;
                        // ...
                    }
                }
            }
        }

        message ToBookmark {
            message Request {
                string contextId = 1;
                string url = 2;
            }

            message Response {
                Error error = 1;
                string objectId = 2;

                message Error {
                    Code code = 1;
                    string description = 2;

                    enum Code {
                        NULL = 0;
                        UNKNOWN_ERROR = 1;
                        BAD_INPUT = 2;
                        // ...
                    }
                }
            }
        }

        message Duplicate {
            message Request {
                string contextId = 1;
            }

            message Response {
                Error error = 1;
                // created template id
                string id = 2;

                message Error {
                    Code code = 1;
                    string description = 2;

                    enum Code {
                        NULL = 0;
                        UNKNOWN_ERROR = 1;
                        BAD_INPUT = 2;
                        // ...
                    }
                }
            }
        }

        message OpenBreadcrumbs {
            message Request {
                string contextId = 1; // deprecated, GO-1926
                string traceId = 2;
            }

            message Response {
                Error error = 1;
                string objectId = 2;
                ResponseEvent event = 3;
                model.ObjectView objectView = 4;

                message Error {
                    Code code = 1;
                    string description = 2;

                    enum Code {
                        NULL = 0;
                        UNKNOWN_ERROR = 1;
                        BAD_INPUT = 2;
                        // ...
                    }
                }
            }
        }

        message SetBreadcrumbs {
            message Request {
                string breadcrumbsId = 1;
                repeated string ids = 2; // page ids
            }

            message Response {
                Error error = 1;
                ResponseEvent event = 2;

                message Error {
                    Code code = 1;
                    string description = 2;

                    enum Code {
                        NULL = 0;
                        UNKNOWN_ERROR = 1;
                        BAD_INPUT = 2;
                        // ...
                    }
                }
            }
        }

        message ShareByLink {
            message Request {
                string objectId = 1;
            }

            message Response {
                string link = 1;
                Error error = 2;

                message Error {
                    Code code = 1;
                    string description = 2;

                    enum Code {
                        NULL = 0;
                        UNKNOWN_ERROR = 1;
                        BAD_INPUT = 2;
                        // ...
                    }
                }
            }
        }


        // deprecated in favor of SearchWithMeta
        message Search {
            message Request {
                string spaceId = 8;
                repeated anytype.model.Block.Content.Dataview.Filter filters = 1;
                repeated anytype.model.Block.Content.Dataview.Sort sorts = 2;
                string fullText = 3;
                int32 offset = 4;
                int32 limit = 5;
                // additional filter by objectTypes
                repeated string objectTypeFilter = 6; // DEPRECATED, GO-1926
                // needed keys in details for return, when empty - will return all
                repeated string keys = 7;
            }

            message Response {
                Error error = 1;
                repeated google.protobuf.Struct records = 2;
                message Error {
                    Code code = 1;
                    string description = 2;
                    enum Code {
                        NULL = 0;
                        UNKNOWN_ERROR = 1;
                        BAD_INPUT = 2;
                        // ...
                    }
                }
            }
        }
        message SearchWithMeta {
            message Request {
                string spaceId = 11;
                repeated anytype.model.Block.Content.Dataview.Filter filters = 1;
                repeated anytype.model.Block.Content.Dataview.Sort sorts = 2;
                string fullText = 3;
                int32 offset = 4;
                int32 limit = 5;
                // additional filter by objectTypes
                repeated string objectTypeFilter = 6; // DEPRECATED, GO-1926
                // needed keys in details for return, when empty - will return all
                repeated string keys = 7;
                bool returnMeta = 8; // add ResultMeta to each result
                bool returnMetaRelationDetails = 9; // add relation option details to meta
                bool returnHTMLHighlightsInsteadOfRanges = 10; //DEPRECATED
            }

            message Response {
                Error error = 1;
                repeated model.Search.Result results = 2;
                message Error {
                    Code code = 1;
                    string description = 2;
                    enum Code {
                        NULL = 0;
                        UNKNOWN_ERROR = 1;
                        BAD_INPUT = 2;
                        // ...
                    }
                }
            }
        }

        message Graph {
            message Request {
                repeated anytype.model.Block.Content.Dataview.Filter filters = 1;
                int32 limit = 2;
                // additional filter by objectTypes
                repeated string objectTypeFilter = 3; // DEPRECATED, GO-1926
                repeated string keys = 4;
                string spaceId = 5;
                string collectionId = 6;
                repeated string setSource = 7;
            }

            message Edge {
                enum Type {
                    Link = 0;
                    Relation = 1;
                }
                string source = 1;
                string target = 2;
                string name = 3;
                Type type = 4;
                string description = 5;
                string iconImage = 6;
                string iconEmoji = 7;
                bool hidden = 8;
            }

            message Response {
                Error error = 1;
                repeated google.protobuf.Struct nodes = 2;
                repeated Edge edges = 3;

                message Error {
                    Code code = 1;
                    string description = 2;

                    enum Code {
                        NULL = 0;
                        UNKNOWN_ERROR = 1;
                        BAD_INPUT = 2;
                        // ...
                    }
                }
            }
        }

        message SearchSubscribe {
            message Request {
                string spaceId = 15;
                // (optional) subscription identifier
                // client can provide some string or middleware will generate it automatically
                // if subId is already registered on middleware, the new query will replace previous subscription
                string subId = 1;
                // filters
                repeated anytype.model.Block.Content.Dataview.Filter filters = 2;
                // sorts
                repeated anytype.model.Block.Content.Dataview.Sort sorts = 3;
                // results limit
                int64 limit = 5;
                // initial offset; middleware will find afterId
                int64 offset = 6;
                // (required)  needed keys in details for return, for object fields mw will return (and subscribe) objects as dependent
                repeated string keys = 7;

                // (optional) pagination: middleware will return results after given id
                string afterId = 8;
                // (optional) pagination: middleware will return results before given id
                string beforeId = 9;

                repeated string source = 10;

                // disable dependent subscription
                bool noDepSubscription = 13;
                string collectionId = 14;
            }

            message Response {
                Error error = 1;

                repeated google.protobuf.Struct records = 2;
                repeated google.protobuf.Struct dependencies = 3;

                string subId = 4;

                Event.Object.Subscription.Counters counters = 5;

                message Error {
                    Code code = 1;
                    string description = 2;

                    enum Code {
                        NULL = 0;
                        UNKNOWN_ERROR = 1;
                        BAD_INPUT = 2;
                        // ...
                    }
                }
            }
        }

        message CrossSpaceSearchSubscribe {
            message Request {
                // (optional) subscription identifier
                // client can provide some string or middleware will generate it automatically
                // if subId is already registered on middleware, the new query will replace previous subscription
                string subId = 1;
                // filters
                repeated anytype.model.Block.Content.Dataview.Filter filters = 2;
                // sorts
                repeated anytype.model.Block.Content.Dataview.Sort sorts = 3;
                // (required)  needed keys in details for return, for object fields mw will return (and subscribe) objects as dependent
                repeated string keys = 7;

                repeated string source = 10;

                // disable dependent subscription
                bool noDepSubscription = 13;
                string collectionId = 14;
            }

            message Response {
                Error error = 1;

                repeated google.protobuf.Struct records = 2;
                repeated google.protobuf.Struct dependencies = 3;

                string subId = 4;

                Event.Object.Subscription.Counters counters = 5;

                message Error {
                    Code code = 1;
                    string description = 2;

                    enum Code {
                        NULL = 0;
                        UNKNOWN_ERROR = 1;
                        BAD_INPUT = 2;
                        // ...
                    }
                }
            }
        }

        message CrossSpaceSearchUnsubscribe {
            message Request {
                   string subId = 1;
            }

            message Response {
                Error error = 1;

                message Error {
                    Code code = 1;
                    string description = 2;

                    enum Code {
                        NULL = 0;
                        UNKNOWN_ERROR = 1;
                        BAD_INPUT = 2;
                        // ...
                    }
                }
            }
        }

        message GroupsSubscribe {
            message Request {
                string spaceId = 6;
                string subId = 1;
                string relationKey = 2;
                repeated anytype.model.Block.Content.Dataview.Filter filters = 3;
                repeated string source = 4;
                string collectionId = 5;
            }

            message Response {
                Error error = 1;

                repeated anytype.model.Block.Content.Dataview.Group groups = 2;

                string subId = 3;

                message Error {
                    Code code = 1;
                    string description = 2;

                    enum Code {
                        NULL = 0;
                        UNKNOWN_ERROR = 1;
                        BAD_INPUT = 2;
                    }
                }
            }
        }

        message SubscribeIds {
            message Request {
                string spaceId = 13;
                // (optional) subscription identifier
                // client can provide some string or middleware will generate it automatically
                // if subId is already registered on middleware, the new query will replace previous subscription
                string subId = 1;
                // ids for subscribe
                repeated string ids = 2;
                // sorts
                // (required)  needed keys in details for return, for object fields mw will return (and subscribe) objects as dependent
                repeated string keys = 3;

                // disable dependent subscription
                bool noDepSubscription = 12;
            }

            message Response {
                Error error = 1;

                repeated google.protobuf.Struct records = 2;
                repeated google.protobuf.Struct dependencies = 3;

                string subId = 4;

                message Error {
                    Code code = 1;
                    string description = 2;

                    enum Code {
                        NULL = 0;
                        UNKNOWN_ERROR = 1;
                        BAD_INPUT = 2;
                        // ...
                    }
                }
            }
        }

        message SearchUnsubscribe {
            message Request {
                repeated string subIds = 1;
            }

            message Response {
                Error error = 1;

                message Error {
                    Code code = 1;
                    string description = 2;

                    enum Code {
                        NULL = 0;
                        UNKNOWN_ERROR = 1;
                        BAD_INPUT = 2;
                    }
                }
            }
        }

        message SetLayout {
            message Request {
                string contextId = 1;
                anytype.model.ObjectType.Layout layout = 3;
            }

            message Response {
                Error error = 1;
                ResponseEvent event = 2;

                message Error {
                    Code code = 1;
                    string description = 2;

                    enum Code {
                        NULL = 0;
                        UNKNOWN_ERROR = 1;
                        BAD_INPUT = 2;
                        // ...
                    }
                }
            }
        }

        message SetIsFavorite {
            message Request {
                string contextId = 1;
                bool isFavorite = 2;
            }

            message Response {
                Error error = 1;
                ResponseEvent event = 2;

                message Error {
                    Code code = 1;
                    string description = 2;

                    enum Code {
                        NULL = 0;
                        UNKNOWN_ERROR = 1;
                        BAD_INPUT = 2;
                        // ...
                    }
                }
            }
        }

        message SetIsArchived {
            message Request {
                string contextId = 1;
                bool isArchived = 2;
            }

            message Response {
                Error error = 1;

                message Error {
                    Code code = 1;
                    string description = 2;

                    enum Code {
                        NULL = 0;
                        UNKNOWN_ERROR = 1;
                        BAD_INPUT = 2;
                        // ...
                    }
                }
            }
        }

        message SetSource {

            message Request {
                string contextId = 1;
                repeated string source = 2;
            }

            message Response {
                Error error = 1;
                ResponseEvent event = 4;

                message Error {
                    Code code = 1;
                    string description = 2;

                    enum Code {
                        NULL = 0;
                        UNKNOWN_ERROR = 1;
                        BAD_INPUT = 2;
                    }
                }
            }
        }

        message WorkspaceSetDashboard {

            message Request {
                string contextId = 1;
                string objectId = 2;
            }

            message Response {
                Error error = 1;
                ResponseEvent event = 2;
                string objectId = 3;

                message Error {
                    Code code = 1;
                    string description = 2;

                    enum Code {
                        NULL = 0;
                        UNKNOWN_ERROR = 1;
                        BAD_INPUT = 2;
                    }
                }
            }
        }

        message SetObjectType {
            message Request {
                string contextId = 1;
                string objectTypeUniqueKey = 3;
            }
            message Response {
                Error error = 1;
                ResponseEvent event = 2;

                message Error {
                    Code code = 1;
                    string description = 2;

                    enum Code {
                        NULL = 0;
                        UNKNOWN_ERROR = 1;
                        BAD_INPUT = 2;
                    }
                }
            }
        }

        message SetInternalFlags {
            message Request {
                string contextId = 1;
                repeated anytype.model.InternalFlag internalFlags = 7;

            }
            message Response {
                Error error = 1;
                ResponseEvent event = 2;

                message Error {
                    Code code = 1;
                    string description = 2;

                    enum Code {
                        NULL = 0;
                        UNKNOWN_ERROR = 1;
                        BAD_INPUT = 2;
                    }
                }
            }
        }

        message SetDetails {
            message Request {
                string contextId = 1;
                repeated anytype.model.Detail details = 2;
            }
            message Response {
                Error error = 1;
                ResponseEvent event = 2;

                message Error {
                    Code code = 1;
                    string description = 2;

                    enum Code {
                        NULL = 0;
                        UNKNOWN_ERROR = 1;
                        BAD_INPUT = 2;
                        // ...
                    }
                }
            }
        }

        message ToSet {
            message Request {
                string contextId = 1;
                repeated string source = 2;
            }

            message Response {
                Error error = 1;

                message Error {
                    Code code = 1;
                    string description = 2;

                    enum Code {
                        NULL = 0;
                        UNKNOWN_ERROR = 1;
                        BAD_INPUT = 2;
                        // ...
                    }
                }
            }
        }

        message ToCollection {
            message Request {
                string contextId = 1;
            }

            message Response {
                Error error = 1;

                message Error {
                    Code code = 1;
                    string description = 2;

                    enum Code {
                        NULL = 0;
                        UNKNOWN_ERROR = 1;
                        BAD_INPUT = 2;
                        // ...
                    }
                }
            }
        }

        // Available undo/redo operations
        message UndoRedoCounter {
            int32 undo = 1;
            int32 redo = 2;
        }

        message Undo {
            message Request {
                string contextId = 1; // id of the context object
            }
            message Response {
                Error error = 1;
                ResponseEvent event = 2;
                UndoRedoCounter counters = 3;
                string blockId = 4;
                anytype.model.Range range = 5;

                message Error {
                    Code code = 1;
                    string description = 2;

                    enum Code {
                        NULL = 0;
                        UNKNOWN_ERROR = 1;
                        BAD_INPUT = 2;
                        CAN_NOT_MOVE = 3;
                        // ...
                    }
                }
            }
        }

        message Redo {
            message Request {
                string contextId = 1; // id of the context object
            }

            message Response {
                Error error = 1;
                ResponseEvent event = 2;
                UndoRedoCounter counters = 3;
                string blockId = 4;
                anytype.model.Range range = 5;

                message Error {
                    Code code = 1;
                    string description = 2;

                    enum Code {
                        NULL = 0;
                        UNKNOWN_ERROR = 1;
                        BAD_INPUT = 2;
                        CAN_NOT_MOVE = 3;
                        // ...
                    }
                }
            }
        }

        message ListDuplicate {
            message Request {
                repeated string objectIds = 1;
            }

            message Response {
                Error error = 1;
                repeated string ids = 2;

                message Error {
                    Code code = 1;
                    string description = 2;

                    enum Code {
                        NULL = 0;
                        UNKNOWN_ERROR = 1;
                        BAD_INPUT = 2;
                        // ...
                    }
                }
            }
        }

        message ListDelete {
            // Deletes the object, keys from the local store and unsubscribe from remote changes. Also offloads all orphan files
            message Request {
                repeated string objectIds = 1; // objects to remove
            }
            message Response {
                Error error = 1;
                ResponseEvent event = 2;

                message Error {
                    Code code = 1;
                    string description = 2;

                    enum Code {
                        NULL = 0;
                        UNKNOWN_ERROR = 1;
                        BAD_INPUT = 2;
                        // ...
                    }
                }
            }
        }

        message ListSetIsArchived {
            message Request {
                repeated string objectIds = 1;
                bool isArchived = 2;
            }
            message Response {
                Error error = 1;

                message Error {
                    Code code = 1;
                    string description = 2;

                    enum Code {
                        NULL = 0;
                        UNKNOWN_ERROR = 1;
                        BAD_INPUT = 2;
                        // ...
                    }
                }
            }
        }

        message ListSetIsFavorite {
            message Request {
                repeated string objectIds = 1;
                bool isFavorite = 2;
            }
            message Response {
                Error error = 1;

                message Error {
                    Code code = 1;
                    string description = 2;

                    enum Code {
                        NULL = 0;
                        UNKNOWN_ERROR = 1;
                        BAD_INPUT = 2;
                        // ...
                    }
                }
            }
        }

        message ListSetObjectType {
            message Request {
                repeated string objectIds = 1;
                string objectTypeUniqueKey = 2;
            }
            message Response {
                Error error = 1;
                ResponseEvent event = 2;

                message Error {
                    Code code = 1;
                    string description = 2;

                    enum Code {
                        NULL = 0;
                        UNKNOWN_ERROR = 1;
                        BAD_INPUT = 2;
                    }
                }
            }
        }

        message ListSetDetails {

            message Request {
                repeated string objectIds = 1;
                repeated anytype.model.Detail details = 2;
            }

            message Response {
                Error error = 1;
                ResponseEvent event = 2;

                message Error {
                    Code code = 1;
                    string description = 2;

                    enum Code {
                        NULL = 0;
                        UNKNOWN_ERROR = 1;
                        BAD_INPUT = 2;
                        // ...
                    }
                }
            }
        }

        message ListModifyDetailValues {
            message Request {
                repeated string objectIds = 1;
                repeated Operation operations = 2;

                message Operation {
                    string relationKey = 1;
                    google.protobuf.Value add = 2;
                    google.protobuf.Value set = 3;
                    google.protobuf.Value remove = 4;
                }
            }

            message Response {
                Error error = 1;

                message Error {
                    Code code = 1;
                    string description = 2;

                    enum Code {
                        NULL = 0;
                        UNKNOWN_ERROR = 1;
                        BAD_INPUT = 2;
                    }
                }
            }
        }

        message ApplyTemplate {
            message Request {
                string contextId = 1;
                // id of template
                string templateId = 2;
            }

            message Response {
                Error error = 1;

                message Error {
                    Code code = 1;
                    string description = 2;

                    enum Code {
                        NULL = 0;
                        UNKNOWN_ERROR = 1;
                        BAD_INPUT = 2;
                        // ...
                    }
                }
            }
        }

        message ListExport {
            message Request {
                string spaceId = 10;
                // the path where export files will place
                string path = 1;
                // ids of documents for export, when empty - will export all available docs
                repeated string objectIds = 2;
                // export format
                anytype.model.Export.Format format = 3;
                // save as zip file
                bool zip = 4;
                // include all nested
                bool includeNested = 5;
                // include all files
                bool includeFiles = 6;
                // for protobuf export
                bool isJson = 7;
                // for migration
                bool includeArchived = 9;
                // for integrations like raycast and web publishing
                bool noProgress = 11;
                StateFilters linksStateFilters = 12;
                bool includeBacklinks = 13;
<<<<<<< HEAD
                bool includeRelationsHeaderInMarkdown = 14;
=======
                bool includeSpace = 14;
>>>>>>> 51d2d636
            }
            message StateFilters {
                repeated RelationsWhiteList relationsWhiteList = 1;
                bool removeBlocks = 2;
            }
            message RelationsWhiteList {
                anytype.model.ObjectType.Layout layout = 1;
                repeated string allowedRelations = 2;
            }
            message Response {
                Error error = 1;
                string path = 2;
                int32 succeed = 4;
                ResponseEvent event = 3;

                message Error {
                    Code code = 1;
                    string description = 2;

                    enum Code {
                        NULL = 0;
                        UNKNOWN_ERROR = 1;
                        BAD_INPUT = 2;
                        // ...
                    }
                }
            }

        }

        message Import {
            message Request {
                option (no_auth) = true;
                string spaceId = 14;
                oneof params {
                    NotionParams notionParams = 1;
                    BookmarksParams bookmarksParams = 2; //for internal use
                    MarkdownParams markdownParams = 3;
                    HtmlParams htmlParams = 4;
                    TxtParams txtParams = 5;
                    PbParams pbParams = 6;
                    CsvParams csvParams = 7;
                }
                repeated Snapshot snapshots = 8; // optional, for external developers usage
                bool updateExistingObjects = 9;
                anytype.model.Import.Type type = 10;
                Mode mode = 11;
                bool noProgress = 12;
                bool isMigration = 13;
                bool isNewSpace = 15;

                message NotionParams {
                    string apiKey = 1;
                }

                message MarkdownParams {
                    repeated string path = 1;
                }

                message BookmarksParams {
                    string url = 1;
                }

                message HtmlParams {
                    repeated string path = 1;
                }

                message TxtParams {
                    repeated string path = 1;
                }

                message PbParams {
                    repeated string path = 1;
                    bool noCollection = 2;
                    string collectionTitle = 3;
                    Type importType = 4;
                    enum Type {
                        SPACE = 0;
                        EXPERIENCE = 1;
                    };
                }

                message CsvParams {
                    repeated string path = 1;
                    Mode mode = 2;
                    bool useFirstRowForRelations = 3;
                    string delimiter = 4;
                    bool transposeRowsAndColumns = 5;
                    enum Mode {
                        COLLECTION = 0;
                        TABLE = 1;
                    };
                }

                enum Mode {
                    ALL_OR_NOTHING = 0;
                    IGNORE_ERRORS = 1;
                };

                message Snapshot {
                    string id = 1;
                    anytype.model.SmartBlockSnapshotBase snapshot = 2;
                };
            }

            message Response {
                Error error = 1; // deprecated
                string collectionId = 2; // deprecated
                int64 objectsCount = 3; // deprecated

                message Error {
                    Code code = 1;
                    string description = 2;

                    enum Code {
                        NULL = 0;
                        UNKNOWN_ERROR = 1;
                        BAD_INPUT = 2;
                        INTERNAL_ERROR = 3;
                        NO_OBJECTS_TO_IMPORT = 5;
                        IMPORT_IS_CANCELED = 6;
                        LIMIT_OF_ROWS_OR_RELATIONS_EXCEEDED = 7;
                        FILE_LOAD_ERROR = 8;
                        INSUFFICIENT_PERMISSIONS = 9;
                    }
                }
            }

            message Notion {
                message ValidateToken {
                    message Request {
                        string token = 1;
                    }

                    message Response {
                        Error error = 1;

                        message Error {
                            Code code = 1;
                            string description = 2;

                            enum Code {
                                NULL = 0;
                                UNKNOWN_ERROR = 1;
                                BAD_INPUT = 2;
                                INTERNAL_ERROR = 3;
                                UNAUTHORIZED = 4;
                                FORBIDDEN = 5;
                                SERVICE_UNAVAILABLE = 6;
                                ACCOUNT_IS_NOT_RUNNING = 7;
                            }
                        }
                    }
                }
            }

        }
        message ImportList {
            message Request {}

            message Response {
                Error error = 1;
                repeated ImportResponse response = 2;

                message Error {
                    Code code = 1;
                    string description = 2;

                    enum Code {
                        NULL = 0;
                        UNKNOWN_ERROR = 1;
                        BAD_INPUT = 2;
                        INTERNAL_ERROR = 3;
                    }
                }

            }
            message ImportResponse {
                Type type = 1;
                enum Type {
                    Notion = 0;
                    Markdown = 1;
                    Html = 2;
                    Txt = 3;
                };
            }
        }

        message ImportUseCase {
            message Request {
                string spaceId = 2;
                UseCase useCase = 1;

                enum UseCase {
                    NONE = 0;
                    GET_STARTED = 1;
                    EMPTY = 2;
                }
            }

            message Response {
                Error error = 1;
                ResponseEvent event = 2;

                message Error {
                    Code code = 1;
                    string description = 2;

                    enum Code {
                        NULL = 0;
                        UNKNOWN_ERROR = 1;
                        BAD_INPUT = 2;
                    }
                }
            }
        }

        message ImportExperience {
            message Request {
                string spaceId = 1;
                string url = 2;
                string title = 3;
                bool isNewSpace = 4;
            }

            message Response {
                Error error = 1;
                ResponseEvent event = 2;

                message Error {
                    Code code = 1;
                    string description = 2;

                    enum Code {
                        NULL = 0;
                        UNKNOWN_ERROR = 1;
                        BAD_INPUT = 2;
                        INSUFFICIENT_PERMISSION = 3;
                    }
                }
            }
        }

        message DateByTimestamp {
            message Request {
                string spaceId = 1;
                int64 timestamp = 2;
            }

            message Response {
                Error error = 1;
                google.protobuf.Struct details = 2;

                message Error {
                    Code code = 1;
                    string description = 2;

                    enum Code {
                        NULL = 0;
                        UNKNOWN_ERROR = 1;
                        BAD_INPUT = 2;
                    }
                }
            }
        }
    }

    message ObjectCollection {
        message Add {
            message Request {
                string contextId = 1;
                string afterId = 2;
                repeated string objectIds = 3;
            }

            message Response {
                Error error = 1;
                ResponseEvent event = 2;

                message Error {
                    Code code = 1;
                    string description = 2;

                    enum Code {
                        NULL = 0;
                        UNKNOWN_ERROR = 1;
                        BAD_INPUT = 2;
                    }
                }
            }
        }
        message Remove {
            message Request {
                string contextId = 1;
                repeated string objectIds = 2;
            }

            message Response {
                Error error = 1;
                ResponseEvent event = 2;

                message Error {
                    Code code = 1;
                    string description = 2;

                    enum Code {
                        NULL = 0;
                        UNKNOWN_ERROR = 1;
                        BAD_INPUT = 2;
                    }
                }
            }
        }
        message Sort {
            message Request {
                string contextId = 1;
                repeated string objectIds = 2;
            }

            message Response {
                Error error = 1;
                ResponseEvent event = 2;

                message Error {
                    Code code = 1;
                    string description = 2;

                    enum Code {
                        NULL = 0;
                        UNKNOWN_ERROR = 1;
                        BAD_INPUT = 2;
                    }
                }
            }
        }
    }

    message ObjectRelation {
        message Add {
            message Request {
                string contextId = 1;
                repeated string relationKeys = 2;
            }

            message Response {
                Error error = 1;
                ResponseEvent event = 2;

                message Error {
                    Code code = 1;
                    string description = 2;

                    enum Code {
                        NULL = 0;
                        UNKNOWN_ERROR = 1;
                        BAD_INPUT = 2;
                    }
                }
            }
        }

        message Delete {
            message Request {
                string contextId = 1;
                repeated string relationKeys = 2;
            }

            message Response {
                Error error = 1;
                ResponseEvent event = 3;

                message Error {
                    Code code = 1;
                    string description = 2;

                    enum Code {
                        NULL = 0;
                        UNKNOWN_ERROR = 1;
                        BAD_INPUT = 2;
                    }
                }
            }
        }
        message ListAvailable {
            message Request {
                string contextId = 1;
            }
            message Response {
                Error error = 1;
                repeated anytype.model.Relation relations = 2;

                message Error {
                    Code code = 1;
                    string description = 2;

                    enum Code {
                        NULL = 0;
                        UNKNOWN_ERROR = 1;
                        BAD_INPUT = 2;
                        // ...
                    }
                }
            }
        }
        message AddFeatured {
            message Request {
                string contextId = 1;
                repeated string relations = 2;
            }

            message Response {
                Error error = 1;
                ResponseEvent event = 2;

                message Error {
                    Code code = 1;
                    string description = 2;

                    enum Code {
                        NULL = 0;
                        UNKNOWN_ERROR = 1;
                        BAD_INPUT = 2;
                        // ...
                    }
                }
            }
        }
        message RemoveFeatured {
            message Request {
                string contextId = 1;
                repeated string relations = 2;
            }

            message Response {
                Error error = 1;
                ResponseEvent event = 2;

                message Error {
                    Code code = 1;
                    string description = 2;

                    enum Code {
                        NULL = 0;
                        UNKNOWN_ERROR = 1;
                        BAD_INPUT = 2;
                        // ...
                    }
                }
            }
        }
    }

    message ObjectType {
        message Relation {
            message Add {
                message Request {
                    string objectTypeUrl = 1;
                    repeated string relationKeys = 2;
                }

                message Response {
                    Error error = 1;
                    repeated anytype.model.Relation relations = 2;

                    message Error {
                        Code code = 1;
                        string description = 2;

                        enum Code {
                            NULL = 0;
                            UNKNOWN_ERROR = 1;
                            BAD_INPUT = 2;
                            READONLY_OBJECT_TYPE = 3;
                            // ...
                        }
                    }
                }
            }
            message Remove {
                message Request {
                    string objectTypeUrl = 1;
                    repeated string relationKeys = 2;
                }

                message Response {
                    Error error = 1;

                    message Error {
                        Code code = 1;
                        string description = 2;

                        enum Code {
                            NULL = 0;
                            UNKNOWN_ERROR = 1;
                            BAD_INPUT = 2;
                            READONLY_OBJECT_TYPE = 3;
                            // ...
                        }
                    }
                }
            }
        }

        message Recommended {
            message RelationsSet {
                message Request {
                    string typeObjectId = 1;
                    repeated string relationObjectIds = 2;
                }

                message Response {
                    Error error = 1;

                    message Error {
                        Code code = 1;
                        string description = 2;

                        enum Code {
                            NULL = 0;
                            UNKNOWN_ERROR = 1;
                            BAD_INPUT = 2;
                            READONLY_OBJECT_TYPE = 3;
                            // ...
                        }
                    }
                }
            }

            message FeaturedRelationsSet {
                message Request {
                    string typeObjectId = 1;
                    repeated string relationObjectIds = 2;
                }

                message Response {
                    Error error = 1;

                    message Error {
                        Code code = 1;
                        string description = 2;

                        enum Code {
                            NULL = 0;
                            UNKNOWN_ERROR = 1;
                            BAD_INPUT = 2;
                            READONLY_OBJECT_TYPE = 3;
                            // ...
                        }
                    }
                }
            }
        }

        message ListConflictingRelations {
            message Request {
                string spaceId = 1;
                string typeObjectId = 2;
            }

            message Response {
                Error error = 1;
                repeated string relationIds = 2;

                message Error {
                    Code code = 1;
                    string description = 2;

                    enum Code {
                        NULL = 0;
                        UNKNOWN_ERROR = 1;
                        BAD_INPUT = 2;
                        READONLY_OBJECT_TYPE = 3;
                    }
                }
            }
        }
    }

    message Relation {
        message ListRemoveOption {
            message Request {
                repeated string optionIds = 1;
                bool checkInObjects = 2;
            }

            message Response {
                Error error = 1;

                message Error {
                    Code code = 1;
                    string description = 2;

                    enum Code {
                        NULL = 0;
                        UNKNOWN_ERROR = 1;
                        BAD_INPUT = 2;
                        OPTION_USED_BY_OBJECTS = 3;
                    }
                }
            }
        }

        message Options {
            message Request {
                string relationKey = 1;
            }

            message Response {
                Error error = 1;
                model.RelationOptions options = 2;

                message Error {
                    Code code = 1;
                    string description = 2;

                    enum Code {
                        NULL = 0;
                        UNKNOWN_ERROR = 1;
                        BAD_INPUT = 2;
                    }
                }
            }
        }

        message ListWithValue {
            message Request {
                string spaceId = 1;
                google.protobuf.Value value = 2;
            }

            message Response {
                Error error = 1;
                repeated ResponseItem list = 2;

                message ResponseItem {
                    string relationKey = 1;
                    int64 counter = 2;
                }

                message Error {
                    Code code = 1;
                    string description = 2;

                    enum Code {
                        NULL = 0;
                        UNKNOWN_ERROR = 1;
                        BAD_INPUT = 2;
                    }
                }
            }
        }
    }

    message History {
        message Version {
            string id = 1;
            repeated string previousIds = 2;
            string authorId = 3;
            string authorName = 4;
            int64 time = 5;
            int64 groupId = 6;
        }

        // returns list of versions (changes)
        message GetVersions {
            message Request {
                string objectId = 1;
                // when indicated, results will include versions before given id
                string lastVersionId = 2;
                // desired count of versions
                int32 limit = 3;
                bool notIncludeVersion = 4;
            }

            message Response {
                Error error = 1;
                repeated Version versions = 2;

                message Error {
                    Code code = 1;
                    string description = 2;

                    enum Code {
                        NULL = 0;
                        UNKNOWN_ERROR = 1;
                        BAD_INPUT = 2;
                        // ...
                    }
                }
            }
        }

        // returns blockShow event for given version
        message ShowVersion {
            message Request {
                string objectId = 1;
                string versionId = 2;
                string traceId = 3;
            }

            message Response {
                Error error = 1;
                model.ObjectView objectView = 2;
                History.Version version = 3;
                string traceId = 4;

                message Error {
                    Code code = 1;
                    string description = 2;

                    enum Code {
                        NULL = 0;
                        UNKNOWN_ERROR = 1;
                        BAD_INPUT = 2;
                        // ...
                    }
                }
            }
        }

        message SetVersion {
            message Request {
                string objectId = 1;
                string versionId = 2;
            }

            message Response {
                Error error = 1;

                message Error {
                    Code code = 1;
                    string description = 2;

                    enum Code {
                        NULL = 0;
                        UNKNOWN_ERROR = 1;
                        BAD_INPUT = 2;
                        // ...
                    }
                }
            }
        }

        message DiffVersions {
            message Request {
                string objectId = 1;
                string spaceId = 2;
                string currentVersion = 3;
                string previousVersion = 4;
            }

            message Response {
                Error error = 1;
                repeated Event.Message historyEvents = 2;
                anytype.model.ObjectView objectView = 3;

                message Error {
                    Code code = 1;
                    string description = 2;

                    enum Code {
                        NULL = 0;
                        UNKNOWN_ERROR = 1;
                        BAD_INPUT = 2;
                        // ...
                    }
                }
            }
        }
    }

    message File {
        message Reconcile {
            message Request {}

            message Response {
                Error error = 1;
                message Error {
                    Code code = 1;
                    string description = 2;

                    enum Code {
                        NULL = 0;
                        UNKNOWN_ERROR = 1;
                        BAD_INPUT = 2;
                    }
                }
            }
        }
        message Offload {
            message Request {
                string id = 1;
                bool includeNotPinned = 2;
            }
            message Response {
                Error error = 1;
                uint64 bytesOffloaded = 2;

                message Error {
                    Code code = 1;
                    string description = 2;

                    enum Code {
                        NULL = 0;
                        UNKNOWN_ERROR = 1;
                        BAD_INPUT = 2;
                        // ...
                        NODE_NOT_STARTED = 103;

                    }
                }
            }
        }

        message SpaceOffload {
            message Request {
                string spaceId = 1;
            }
            message Response {
                Error error = 1;
                int32 filesOffloaded = 2;
                uint64 bytesOffloaded = 3;

                message Error {
                    Code code = 1;
                    string description = 2;

                    enum Code {
                        NULL = 0;
                        UNKNOWN_ERROR = 1;
                        BAD_INPUT = 2;
                        // ...
                        NODE_NOT_STARTED = 103;

                    }
                }
            }
        }

        message ListOffload {
            message Request {
                repeated string onlyIds = 1; // empty means all
                bool includeNotPinned = 2; // false mean not-yet-pinned files will be not
            }

            message Response {
                Error error = 1;
                int32 filesOffloaded = 2;
                uint64 bytesOffloaded = 3;
                message Error {
                    Code code = 1;
                    string description = 2;

                    enum Code {
                        NULL = 0;
                        UNKNOWN_ERROR = 1;
                        BAD_INPUT = 2;
                        // ...
                        NODE_NOT_STARTED = 103;

                    }
                }
            }
        }
        message Upload {
            message Request {
                string spaceId = 6;
                string url = 1;
                string localPath = 2;
                anytype.model.Block.Content.File.Type type = 3;
                bool disableEncryption = 4; // deprecated, has no affect, GO-1926
                anytype.model.Block.Content.File.Style style = 5;
                google.protobuf.Struct details = 7; // additional details for file object
                anytype.model.ObjectOrigin origin = 8;
                anytype.model.ImageKind imageKind = 9;
                bool createTypeWidgetIfMissing = 10; // experimental flag to auto-create type widget if missing
            }

            message Response {
                Error error = 1;
                string objectId = 2;
                google.protobuf.Struct details = 3;

                message Error {
                    Code code = 1;
                    string description = 2;

                    enum Code {
                        NULL = 0;
                        UNKNOWN_ERROR = 1;
                        BAD_INPUT = 2;
                    }
                }
            }
        }
        message Download {
            message Request {
                string objectId = 1;
                string path = 2; // path to save file. Temp directory is used if empty
            }

            message Response {
                Error error = 1;
                string localPath = 2;

                message Error {
                    Code code = 1;
                    string description = 2;

                    enum Code {
                        NULL = 0;
                        UNKNOWN_ERROR = 1;
                        BAD_INPUT = 2;
                    }
                }
            }
        }
        message Drop {
            message Request {
                string contextId = 1;
                string dropTargetId = 2; // id of the simple block to insert considering position
                anytype.model.Block.Position position = 3;  // position relatively to the dropTargetId simple block
                repeated string localFilePaths = 4;
            }
            message Response {
                Error error = 1;
                ResponseEvent event = 2;
                message Error {
                    Code code = 1;
                    string description = 2;

                    enum Code {
                        NULL = 0;
                        UNKNOWN_ERROR = 1;
                        BAD_INPUT = 2;
                        // ...
                    }
                }
            }
        }

        message SpaceUsage {
            message Request {
                string spaceId = 1;
            }

            message Response {
                Error error = 1;
                Usage usage = 2;

                message Usage {
                    uint64 filesCount = 1;
                    uint64 cidsCount = 2;
                    uint64 bytesUsage = 3;
                    uint64 bytesLeft = 4;
                    uint64 bytesLimit = 5;
                    uint64 localBytesUsage = 6;
                }

                message Error {
                    Code code = 1;
                    string description = 2;

                    enum Code {
                        NULL = 0;
                        UNKNOWN_ERROR = 1;
                        BAD_INPUT = 2;
                        // ...
                    }
                }
            }
        }

        message NodeUsage {
            message Request {}

            message Response {
                Error error = 1;
                Usage usage = 2;
                repeated Space spaces = 3;

                message Usage {
                    uint64 filesCount = 1;
                    uint64 cidsCount = 2;
                    uint64 bytesUsage = 3;
                    uint64 bytesLeft = 4;
                    uint64 bytesLimit = 5;
                    uint64 localBytesUsage = 6;
                }

                message Space {
                    string spaceId = 1;
                    uint64 filesCount = 2;
                    uint64 cidsCount = 3;
                    uint64 bytesUsage = 4;
                }

                message Error {
                    Code code = 1;
                    string description = 2;

                    enum Code {
                        NULL = 0;
                        UNKNOWN_ERROR = 1;
                        BAD_INPUT = 2;
                        // ...
                    }
                }
            }
        }
    }

    message Navigation {
        enum Context {
            Navigation = 0;
            MoveTo = 1; // do not show sets/archive
            LinkTo = 2; // same for mention, do not show sets/archive
        }

        message ListObjects {
            message Request {
                Context context = 1;
                string fullText = 2;
                int32 limit = 3;
                int32 offset = 4;
            }

            message Response {
                Error error = 1;
                repeated anytype.model.ObjectInfo objects = 2;

                message Error {
                    Code code = 1;
                    string description = 2;

                    enum Code {
                        NULL = 0;
                        UNKNOWN_ERROR = 1;
                        BAD_INPUT = 2;
                        // ...
                    }
                }
            }
        }

        /*
          * Get the info for page alongside with info for all inbound and outbound links from/to this page
        */
        message GetObjectInfoWithLinks {
            message Request {
                string objectId = 1;
                Context context = 2;
            }

            message Response {
                Error error = 1;
                anytype.model.ObjectInfoWithLinks object = 2;

                message Error {
                    Code code = 1;
                    string description = 2;

                    enum Code {
                        NULL = 0;
                        UNKNOWN_ERROR = 1;
                        BAD_INPUT = 2;
                        // ...
                    }
                }
            }
        }
    }

    message Template {
        message CreateFromObject {
            message Request {
                // id of block for making them template
                string contextId = 1;
            }

            message Response {
                Error error = 1;
                // created template id
                string id = 2;

                message Error {
                    Code code = 1;
                    string description = 2;

                    enum Code {
                        NULL = 0;
                        UNKNOWN_ERROR = 1;
                        BAD_INPUT = 2;
                        // ...
                    }
                }
            }
        }
        message Clone {
            message Request {
                // id of template block for cloning
                string contextId = 1;
                string spaceId = 2;
            }

            message Response {
                Error error = 1;
                // created template id
                string id = 2;

                message Error {
                    Code code = 1;
                    string description = 2;

                    enum Code {
                        NULL = 0;
                        UNKNOWN_ERROR = 1;
                        BAD_INPUT = 2;
                        // ...
                    }
                }
            }
        }
        message ExportAll {
            message Request {
                // the path where export files will place
                string path = 1;
            }

            message Response {
                Error error = 1;
                string path = 2;
                ResponseEvent event = 3;

                message Error {
                    Code code = 1;
                    string description = 2;

                    enum Code {
                        NULL = 0;
                        UNKNOWN_ERROR = 1;
                        BAD_INPUT = 2;
                        // ...
                    }
                }
            }
        }
    }

    message LinkPreview {
        message Request {
            string url = 1;
        }

        message Response {
            Error error = 1;
            anytype.model.LinkPreview linkPreview = 2;

            message Error {
                Code code = 1;
                string description = 2;

                enum Code {
                    NULL = 0;
                    UNKNOWN_ERROR = 1;
                    BAD_INPUT = 2;
                }
            }
        }
    }

    message Unsplash {
        message Search {
            message Request {
                string query = 1; // empty means random images
                int32 limit = 2; // may be omitted if the request was cached previously with another limit
            }

            message Response {
                Error error = 1;
                repeated Picture pictures = 2;

                message Picture {
                    string id = 1;
                    string url = 2;
                    string artist = 3;
                    string artistUrl = 4;
                }

                message Error {
                    Code code = 1;
                    string description = 2;

                    enum Code {
                        NULL = 0;
                        UNKNOWN_ERROR = 1;
                        BAD_INPUT = 2;

                        RATE_LIMIT_EXCEEDED = 100;
                        // ...
                    }
                }
            }
        }

        message Download {
            message Request {
                string pictureId = 1;
                string spaceId = 2;
                anytype.model.ImageKind imageKind = 3;
            }

            message Response {
                Error error = 1;
                string objectId = 2;

                message Error {
                    Code code = 1;
                    string description = 2;

                    enum Code {
                        NULL = 0;
                        UNKNOWN_ERROR = 1;
                        BAD_INPUT = 2;

                        RATE_LIMIT_EXCEEDED = 100;
                        // ...
                    }
                }
            }
        }
    }

    message AI {
        message WritingTools {
            message Request {
                ProviderConfig config = 1;
                WritingMode mode = 2;
                Language language = 3;
                string text = 4;

                enum WritingMode {
                    DEFAULT = 0;
                    SUMMARIZE = 1;
                    GRAMMAR = 2;
                    SHORTEN = 3;
                    EXPAND = 4;
                    BULLET = 5;
                    TABLE = 6;
                    CASUAL = 7;
                    FUNNY = 8;
                    CONFIDENT = 9;
                    STRAIGHTFORWARD = 10;
                    PROFESSIONAL = 11;
                    TRANSLATE = 12;
                    // ...
                }

                enum Language {
                    EN = 0;
                    ES = 1;
                    FR = 2;
                    DE = 3;
                    IT = 4;
                    PT = 5;
                    HI = 6;
                    TH = 7;
                    // ...
                }
            }

            message Response {
                Error error = 1;
                string text = 2;

                message Error {
                    Code code = 1;
                    string description = 2;

                    enum Code {
                        NULL = 0;
                        UNKNOWN_ERROR = 1;
                        BAD_INPUT = 2;

                        RATE_LIMIT_EXCEEDED = 100;
                        ENDPOINT_NOT_REACHABLE = 101;
                        MODEL_NOT_FOUND = 102;
                        AUTH_REQUIRED = 103;
                        LANGUAGE_NOT_SUPPORTED = 104;
                        // ...
                    }
                }
            }
        }

        message Autofill {
            message Request {
                ProviderConfig config = 1;
                AutofillMode mode = 2;
                repeated string options = 3;
                repeated string context = 4;

                enum AutofillMode {
                    TAG = 0;
                    RELATION = 1;
                    TYPE = 2;
                    TITLE = 3;
                    DESCRIPTION = 4;
                    // ...
                }
            }

            message Response {
                Error error = 1;
                string text = 2;

                message Error {
                    Code code = 1;
                    string description = 2;

                    enum Code {
                        NULL = 0;
                        UNKNOWN_ERROR = 1;
                        BAD_INPUT = 2;

                        RATE_LIMIT_EXCEEDED = 100;
                        ENDPOINT_NOT_REACHABLE = 101;
                        MODEL_NOT_FOUND = 102;
                        AUTH_REQUIRED = 103;
                        // ...
                    }
                }
            }
        }

        message ListSummary {
            message Request {
                ProviderConfig config = 1;
                string spaceId = 2;
                repeated string objectIds = 3;
                string prompt = 4;
            }

            message Response {
                Error error = 1;
                string objectId = 2;

                message Error {
                    Code code = 1;
                    string description = 2;

                    enum Code {
                        NULL = 0;
                        UNKNOWN_ERROR = 1;
                        BAD_INPUT = 2;

                        RATE_LIMIT_EXCEEDED = 100;
                        ENDPOINT_NOT_REACHABLE = 101;
                        MODEL_NOT_FOUND = 102;
                        AUTH_REQUIRED = 103;
                        // ...
                    }
                }
            }
        }

        message ObjectCreateFromUrl {
            message Request {
                ProviderConfig config = 1;
                string spaceId = 2;
                string url = 3;
                google.protobuf.Struct details = 4;
            }

            message Response {
                Error error = 1;
                string objectId = 2;
                google.protobuf.Struct details = 3;

                message Error {
                    Code code = 1;
                    string description = 2;

                    enum Code {
                        NULL = 0;
                        UNKNOWN_ERROR = 1;
                        BAD_INPUT = 2;

                        RATE_LIMIT_EXCEEDED = 100;
                        ENDPOINT_NOT_REACHABLE = 101;
                        MODEL_NOT_FOUND = 102;
                        AUTH_REQUIRED = 103;
                        // ...
                    }
                }
            }
        }

        message ProviderConfig {
            Provider provider = 1;
            string endpoint = 2;
            string model = 3;
            string token = 4;
            float temperature = 5;
        }

        enum Provider {
            OLLAMA = 0;
            OPENAI = 1;
            LMSTUDIO = 2;
            LLAMACPP = 3;
            // ...
        }
    }

    message Gallery {
        message DownloadManifest {
            message Request {
                string url = 1;
            }

            message Response {
                Error error = 1;
                anytype.model.ManifestInfo info = 2;

                message Error {
                    Code code = 1;
                    string description = 2;

                    enum Code {
                        NULL = 0;
                        UNKNOWN_ERROR = 1;
                        BAD_INPUT = 2;
                    }
                }
            }
        }

        message DownloadIndex {
            message Request {
            }

            message Response {
                Error error = 1;
                repeated Category categories = 2;
                repeated anytype.model.ManifestInfo experiences = 3;

                message Error {
                    Code code = 1;
                    string description = 2;

                    enum Code {
                        NULL = 0;
                        UNKNOWN_ERROR = 1;
                        BAD_INPUT = 2;
                        UNMARSHALLING_ERROR = 3;
                        DOWNLOAD_ERROR = 4;
                    }
                }

                message Category {
                    string id = 1;
                    repeated string experiences = 2;
                    string icon = 3;
                }
            }
        }
    }

    // Block commands
    message Block {
        message Replace {
            message Request {
                string contextId = 1;
                string blockId = 2;
                anytype.model.Block block = 3;
            }

            message Response {
                Error error = 1;
                string blockId = 2;
                ResponseEvent event = 3;

                message Error {
                    Code code = 1;
                    string description = 2;

                    enum Code {
                        NULL = 0;
                        UNKNOWN_ERROR = 1;
                        BAD_INPUT = 2;
                        // ...
                    }
                }
            }
        }

        message Split {
            message Request {
                string contextId = 1;
                string blockId = 2;
                anytype.model.Range range = 3;
                anytype.model.Block.Content.Text.Style style = 4;
                Mode mode = 5;

                enum Mode {
                    // new block will be created under existing
                    BOTTOM = 0;
                    // new block will be created above existing
                    TOP = 1;
                    // new block will be created as the first children of existing
                    INNER = 2;
                    // new block will be created after header (not required for set at client side, will auto set for title block)
                    TITLE = 3;
                }
            }

            message Response {
                Error error = 1;
                string blockId = 2;
                ResponseEvent event = 3;

                message Error {
                    Code code = 1;
                    string description = 2;

                    enum Code {
                        NULL = 0;
                        UNKNOWN_ERROR = 1;
                        BAD_INPUT = 2;
                        // ...
                    }
                }
            }
        }

        message Merge {
            message Request {
                string contextId = 1;
                string firstBlockId = 2;
                string secondBlockId = 3;
            }

            message Response {
                Error error = 1;
                ResponseEvent event = 2;

                message Error {
                    Code code = 1;
                    string description = 2;

                    enum Code {
                        NULL = 0;
                        UNKNOWN_ERROR = 1;
                        BAD_INPUT = 2;
                        // ...
                    }
                }
            }
        }

        message Copy {
            message Request {
                string contextId = 1;
                repeated anytype.model.Block blocks = 2;
                anytype.model.Range selectedTextRange = 3;
            }

            message Response {
                Error error = 1;
                string textSlot = 2;
                string htmlSlot = 3;
                repeated anytype.model.Block anySlot = 4;

                message Error {
                    Code code = 1;
                    string description = 2;

                    enum Code {
                        NULL = 0;
                        UNKNOWN_ERROR = 1;
                        BAD_INPUT = 2;
                        // ...
                    }
                }
            }
        }

        message Paste {
            message Request {
                string contextId = 1;
                string focusedBlockId = 2;
                anytype.model.Range selectedTextRange = 3;
                repeated string selectedBlockIds = 4;
                bool isPartOfBlock = 5;

                string textSlot = 6;
                string htmlSlot = 7;
                repeated anytype.model.Block anySlot = 8;
                repeated File fileSlot = 9;
                string url = 10;

                message File {
                    string name = 1;
                    bytes data = 2;
                    string localPath = 3;
                }
            }

            message Response {
                Error error = 1;
                repeated string blockIds = 2;
                int32 caretPosition = 3;
                bool isSameBlockCaret = 4;
                ResponseEvent event = 5;

                message Error {
                    Code code = 1;
                    string description = 2;

                    enum Code {
                        NULL = 0;
                        UNKNOWN_ERROR = 1;
                        BAD_INPUT = 2;
                        // ...
                    }
                }
            }
        }

        message Cut {
            message Request {
                string contextId = 1;
                repeated anytype.model.Block blocks = 2;
                anytype.model.Range selectedTextRange = 3;
            }

            message Response {
                Error error = 1;
                string textSlot = 2;
                string htmlSlot = 3;
                repeated anytype.model.Block anySlot = 4;
                ResponseEvent event = 5;

                message Error {
                    Code code = 1;
                    string description = 2;

                    enum Code {
                        NULL = 0;
                        UNKNOWN_ERROR = 1;
                        BAD_INPUT = 2;
                        // ...
                    }
                }
            }
        }

        message Upload {
            message Request {
                string contextId = 1;
                string blockId = 2;
                string filePath = 3;
                string url = 4;
                bytes bytes = 5;
            }

            message Response {
                Error error = 1;
                ResponseEvent event = 2;

                message Error {
                    Code code = 1;
                    string description = 2;

                    enum Code {
                        NULL = 0;
                        UNKNOWN_ERROR = 1;
                        BAD_INPUT = 2;
                        // ...
                    }
                }
            }
        }

        message Download {
            message Request {
                string contextId = 1;
                string blockId = 2;
            }

            message Response {
                Error error = 1;
                ResponseEvent event = 2;

                message Error {
                    Code code = 1;
                    string description = 2;

                    enum Code {
                        NULL = 0;
                        UNKNOWN_ERROR = 1;
                        BAD_INPUT = 2;
                        // ...
                    }
                }
            }
        }

        /*
         * Create a Smart/Internal block. Request can contain a block with a content, or it can be an empty block with a specific block.content.
         * **Example scenario**
         * 1A. Create Page on a dashboard
         *     1. Front -> MW: Rpc.Block.Create.Request(blockId:dashboard.id, position:bottom, block: emtpy block with page content and id = "")
         *     2. Front -> MW: Rpc.Block.Close.Request(block: dashboard.id)
         *     3. Front <- MW: Rpc.Block.Close.Response(err)
         *     4. Front <- MW: Rpc.Block.Create.Response(page.id)
         *     5. Front <- MW: Rpc.Block.Open.Response(err)
         *     6. Front <- MW: Event.Block.Show(page)
         * 1B. Create Page on a Page
         *     1. Front -> MW: Rpc.Block.Create.Request(blockId:dashboard.id, position:bottom, block: emtpy block with page content and id = "")
         *     2. Front <- MW: Rpc.Block.Create.Response(newPage.id)
         *     3. Front <- MW: Event.Block.Show(newPage)
        */
        message Create {
            // common simple block command
            message Request {
                string contextId = 1; // id of the context object
                string targetId = 2; // id of the closest block
                anytype.model.Block block = 3;
                anytype.model.Block.Position position = 4;
            }

            message Response {
                Error error = 1;
                string blockId = 2;
                ResponseEvent event = 3;

                message Error {
                    Code code = 1;
                    string description = 2;

                    enum Code {
                        NULL = 0;
                        UNKNOWN_ERROR = 1;
                        BAD_INPUT = 2;
                        // ...
                    }
                }
            }
        }

        message CreateWidget {
            message Request {
                string contextId = 1; // id of the context object
                string targetId = 2; // id of the closest block
                anytype.model.Block block = 3;
                anytype.model.Block.Position position = 4;
                anytype.model.Block.Content.Widget.Layout widgetLayout = 5;
                int32 objectLimit = 6;
                string viewId = 7;
            }

            message Response {
                Error error = 1;
                string blockId = 2;
                ResponseEvent event = 3;

                message Error {
                    Code code = 1;
                    string description = 2;

                    enum Code {
                        NULL = 0;
                        UNKNOWN_ERROR = 1;
                        BAD_INPUT = 2;
                        // ...
                    }
                }
            }
        }

        /*
         * Remove blocks from the childrenIds of its parents
        */
        message ListDelete {
            message Request {
                string contextId = 1; // id of the context object
                repeated string blockIds = 2; // targets to remove

            }

            message Response {
                Error error = 1;
                ResponseEvent event = 2;

                message Error {
                    Code code = 1;
                    string description = 2;

                    enum Code {
                        NULL = 0;
                        UNKNOWN_ERROR = 1;
                        BAD_INPUT = 2;
                        // ...
                    }
                }
            }
        }

        message SetFields {
            message Request {
                string contextId = 1;
                string blockId = 2;
                google.protobuf.Struct fields = 3;
            }

            message Response {
                Error error = 1;
                ResponseEvent event = 2;

                message Error {
                    Code code = 1;
                    string description = 2;

                    enum Code {
                        NULL = 0;
                        UNKNOWN_ERROR = 1;
                        BAD_INPUT = 2;
                        // ...
                    }
                }
            }
        }

        message ListSetAlign {
            message Request {
                string contextId = 1;
                repeated string blockIds = 2; // when empty - align will be applied as layoutAlign
                anytype.model.Block.Align align = 3;
            }

            message Response {
                Error error = 1;
                ResponseEvent event = 2;

                message Error {
                    Code code = 1;
                    string description = 2;

                    enum Code {
                        NULL = 0;
                        UNKNOWN_ERROR = 1;
                        BAD_INPUT = 2;
                        // ...
                    }
                }
            }
        }

        message ListSetVerticalAlign {
            message Request {
                string contextId = 1; // id of the context object
                repeated string blockIds = 2;
                anytype.model.Block.VerticalAlign verticalAlign = 3;
            }

            message Response {
                Error error = 1;
                ResponseEvent event = 2;

                message Error {
                    Code code = 1;
                    string description = 2;

                    enum Code {
                        NULL = 0;
                        UNKNOWN_ERROR = 1;
                        BAD_INPUT = 2;
                        // ...
                    }
                }
            }
        }

        message ListSetFields {
            message Request {
                string contextId = 1;
                repeated BlockField blockFields = 2;

                message BlockField {
                    string blockId = 1;
                    google.protobuf.Struct fields = 2;
                }
            }
            message Response {
                Error error = 1;
                ResponseEvent event = 2;

                message Error {
                    Code code = 1;
                    string description = 2;

                    enum Code {
                        NULL = 0;
                        UNKNOWN_ERROR = 1;
                        BAD_INPUT = 2;
                        // ...
                    }
                }
            }
        }

        /*
       * Makes blocks copy by given ids and paste it to shown place
      */
        message ListDuplicate {
            message Request {
                string contextId = 1; // id of the context object
                string targetId = 2; // id of the closest block
                repeated string blockIds = 3; // id of block for duplicate
                anytype.model.Block.Position position = 4;
                string targetContextId = 5;
            }

            message Response {
                Error error = 1;
                repeated string blockIds = 2;
                ResponseEvent event = 3;

                message Error {
                    Code code = 1;
                    string description = 2;

                    enum Code {
                        NULL = 0;
                        UNKNOWN_ERROR = 1;
                        BAD_INPUT = 2;
                        // ...
                    }
                }
            }
        }

        message ListUpdate {
            message Request {
                string contextId = 1;
                repeated string blockIds = 2;
                oneof field {
                    Text text = 3;
                    string backgroundColor = 4;
                    anytype.model.Block.Align align = 5;
                    google.protobuf.Struct fields = 6;
                    anytype.model.Block.Content.Div.Style divStyle = 7;
                    model.Block.Content.File.Style fileStyle = 8;
                }
                message Text {
                    oneof field {
                        anytype.model.Block.Content.Text.Style style = 1;
                        string color = 2;
                        anytype.model.Block.Content.Text.Mark mark = 3;
                    }
                }
            }
        }

        message ListConvertToObjects {
            message Request {
                string contextId = 1;
                repeated string blockIds = 2;
                string objectTypeUniqueKey = 3;
                string templateId = 4;
                anytype.model.Block block = 5;
            }

            message Response {
                Error error = 1;
                repeated string linkIds = 2;
                ResponseEvent event = 3;

                message Error {
                    Code code = 1;
                    string description = 2;

                    enum Code {
                        NULL = 0;
                        UNKNOWN_ERROR = 1;
                        BAD_INPUT = 2;
                        // ...
                    }
                }
            }
        }

        message ListMoveToExistingObject {
            message Request {
                string contextId = 1;
                repeated string blockIds = 2;
                string targetContextId = 3;
                string dropTargetId = 4; // id of the simple block to insert considering position
                anytype.model.Block.Position position = 5; // position relatively to the dropTargetId simple block
            }

            message Response {
                Error error = 1;
                ResponseEvent event = 2;

                message Error {
                    Code code = 1;
                    string description = 2;

                    enum Code {
                        NULL = 0;
                        UNKNOWN_ERROR = 1;
                        BAD_INPUT = 2;
                        // ...
                    }
                }
            }
        }

        message ListMoveToNewObject {
            message Request {
                string contextId = 1;
                repeated string blockIds = 2;
                google.protobuf.Struct details = 3; // new object details
                string dropTargetId = 4; // id of the simple block to insert considering position
                anytype.model.Block.Position position = 5; // position relatively to the dropTargetId simple block
            }

            message Response {
                Error error = 1;
                string linkId = 2;
                ResponseEvent event = 3;

                message Error {
                    Code code = 1;
                    string description = 2;

                    enum Code {
                        NULL = 0;
                        UNKNOWN_ERROR = 1;
                        BAD_INPUT = 2;
                        // ...
                    }
                }
            }
        }

        message ListTurnInto {
            message Request {
                string contextId = 1;
                repeated string blockIds = 2;
                anytype.model.Block.Content.Text.Style style = 3;
            }
            message Response {
                Error error = 1;
                ResponseEvent event = 2;

                message Error {
                    Code code = 1;
                    string description = 2;

                    enum Code {
                        NULL = 0;
                        UNKNOWN_ERROR = 1;
                        BAD_INPUT = 2;
                        // ...
                    }
                }
            }
        }

        message ListSetBackgroundColor {
            message Request {
                string contextId = 1;
                repeated string blockIds = 2;
                string color = 3;
            }

            message Response {
                Error error = 1;
                ResponseEvent event = 2;

                message Error {
                    Code code = 1;
                    string description = 2;

                    enum Code {
                        NULL = 0;
                        UNKNOWN_ERROR = 1;
                        BAD_INPUT = 2;
                        // ...
                    }
                }
            }
        }

        message Export {
            message Request {
                string contextId = 1;
                repeated anytype.model.Block blocks = 2;
            }

            message Response {
                Error error = 1;
                string path = 2;
                ResponseEvent event = 3;

                message Error {
                    Code code = 1;
                    string description = 2;

                    enum Code {
                        NULL = 0;
                        UNKNOWN_ERROR = 1;
                        BAD_INPUT = 2;
                        // ...
                    }
                }
            }
        }

        message SetCarriage {
            message Request {
                string contextId = 1;
                string blockId = 2;
                anytype.model.Range range = 3;
            }

            message Response {
                Error error = 1;

                message Error {
                    Code code = 1;
                    string description = 2;

                    enum Code {
                        NULL = 0;
                        UNKNOWN_ERROR = 1;
                        BAD_INPUT = 2;
                    }
                }
            }
        }
        message Preview {
            message Request {
                string html = 1;
                string url = 2;
            }

            message Response {
                Error error = 1;
                repeated anytype.model.Block blocks = 2;

                message Error {
                    Code code = 1;
                    string description = 2;

                    enum Code {
                        NULL = 0;
                        UNKNOWN_ERROR = 1;
                        BAD_INPUT = 2;
                    }
                }
            }
        }
    }

    message BlockLatex {
        message SetText {
            message Request {
                string contextId = 1;
                string blockId = 2;
                string text = 3;
                model.Block.Content.Latex.Processor processor = 4;
            }

            message Response {
                Error error = 1;
                ResponseEvent event = 2;

                message Error {
                    Code code = 1;
                    string description = 2;

                    enum Code {
                        NULL = 0;
                        UNKNOWN_ERROR = 1;
                        BAD_INPUT = 2;
                        // ...
                    }
                }
            }
        }
        message SetProcessor {
            message Request {
                string contextId = 1;
                string blockId = 2;
                model.Block.Content.Latex.Processor processor = 3;
            }

            message Response {
                Error error = 1;
                ResponseEvent event = 2;

                message Error {
                    Code code = 1;
                    string description = 2;

                    enum Code {
                        NULL = 0;
                        UNKNOWN_ERROR = 1;
                        BAD_INPUT = 2;
                        // ...
                    }
                }
            }
        }

    }

    message BlockText {
        message SetText {
            message Request {
                string contextId = 1;
                string blockId = 2;
                string text = 3;
                anytype.model.Block.Content.Text.Marks marks = 4;
                anytype.model.Range selectedTextRange = 5;
            }

            message Response {
                Error error = 1;
                ResponseEvent event = 2;

                message Error {
                    Code code = 1;
                    string description = 2;

                    enum Code {
                        NULL = 0;
                        UNKNOWN_ERROR = 1;
                        BAD_INPUT = 2;
                        // ...
                    }
                }
            }
        }

        message SetColor {
            message Request {
                string contextId = 1;
                string blockId = 2;
                string color = 3;
            }

            message Response {
                Error error = 1;
                ResponseEvent event = 2;

                message Error {
                    Code code = 1;
                    string description = 2;

                    enum Code {
                        NULL = 0;
                        UNKNOWN_ERROR = 1;
                        BAD_INPUT = 2;
                        // ...
                    }
                }
            }
        }

        message SetMarks {
            /*
            * Get marks list in the selected range in text block.
           */
            message Get {
                message Request {
                    string contextId = 1;
                    string blockId = 2;
                    anytype.model.Range range = 3;
                }

                message Response {
                    Error error = 1;
                    ResponseEvent event = 2;

                    message Error {
                        Code code = 1;
                        string description = 2;

                        enum Code {
                            NULL = 0;
                            UNKNOWN_ERROR = 1;
                            BAD_INPUT = 2;
                            // ...
                        }
                    }
                }
            }
        }

        message SetStyle {
            message Request {
                string contextId = 1;
                string blockId = 2;
                anytype.model.Block.Content.Text.Style style = 3;
            }

            message Response {
                Error error = 1;
                ResponseEvent event = 2;

                message Error {
                    Code code = 1;
                    string description = 2;

                    enum Code {
                        NULL = 0;
                        UNKNOWN_ERROR = 1;
                        BAD_INPUT = 2;
                        // ...
                    }
                }
            }
        }

        message SetChecked {
            message Request {
                string contextId = 1;
                string blockId = 2;
                bool checked = 3;
            }

            message Response {
                Error error = 1;
                ResponseEvent event = 2;

                message Error {
                    Code code = 1;
                    string description = 2;

                    enum Code {
                        NULL = 0;
                        UNKNOWN_ERROR = 1;
                        BAD_INPUT = 2;
                        // ...
                    }
                }
            }
        }

        message SetIcon {
            message Request {
                string contextId = 1;
                string blockId = 2;
                string iconImage = 3; // in case both image and emoji are set, image has a priority to show
                string iconEmoji = 5;
            }

            message Response {
                Error error = 1;
                ResponseEvent event = 2;

                message Error {
                    Code code = 1;
                    string description = 2;

                    enum Code {
                        NULL = 0;
                        UNKNOWN_ERROR = 1;
                        BAD_INPUT = 2;
                        // ...
                    }
                }
            }
        }

        message ListSetStyle {
            message Request {
                string contextId = 1;
                repeated string blockIds = 2;
                anytype.model.Block.Content.Text.Style style = 3;
            }

            message Response {
                Error error = 1;
                ResponseEvent event = 2;

                message Error {
                    Code code = 1;
                    string description = 2;

                    enum Code {
                        NULL = 0;
                        UNKNOWN_ERROR = 1;
                        BAD_INPUT = 2;
                        // ...
                    }
                }
            }
        }

        message ListSetColor {
            message Request {
                string contextId = 1;
                repeated string blockIds = 2;
                string color = 3;
            }

            message Response {
                Error error = 1;
                ResponseEvent event = 2;

                message Error {
                    Code code = 1;
                    string description = 2;

                    enum Code {
                        NULL = 0;
                        UNKNOWN_ERROR = 1;
                        BAD_INPUT = 2;
                        // ...
                    }
                }
            }
        }

        message ListSetMark {
            message Request {
                string contextId = 1;
                repeated string blockIds = 2;
                anytype.model.Block.Content.Text.Mark mark = 3;
            }

            message Response {
                Error error = 1;
                ResponseEvent event = 2;

                message Error {
                    Code code = 1;
                    string description = 2;

                    enum Code {
                        NULL = 0;
                        UNKNOWN_ERROR = 1;
                        BAD_INPUT = 2;
                        // ...
                    }
                }
            }
        }

        message ListClearStyle {
            message Request {
                string contextId = 1;
                repeated string blockIds = 2;
            }

            message Response {
                Error error = 1;
                ResponseEvent event = 2;

                message Error {
                    Code code = 1;
                    string description = 2;

                    enum Code {
                        NULL = 0;
                        UNKNOWN_ERROR = 1;
                        BAD_INPUT = 2;
                        // ...
                    }
                }
            }
        }

        message ListClearContent {
            message Request {
                string contextId = 1;
                repeated string blockIds = 2;
            }

            message Response {
                Error error = 1;
                ResponseEvent event = 2;

                message Error {
                    Code code = 1;
                    string description = 2;

                    enum Code {
                        NULL = 0;
                        UNKNOWN_ERROR = 1;
                        BAD_INPUT = 2;
                        // ...
                    }
                }
            }
        }
    }

    message BlockTable {
        message Create {
            message Request {
                string contextId = 1; // id of the context object
                string targetId = 2; // id of the closest block
                anytype.model.Block.Position position = 3;
                uint32 rows = 4;
                uint32 columns = 5;
                bool withHeaderRow = 6;
            }

            message Response {
                Error error = 1;
                string blockId = 2;
                ResponseEvent event = 3;

                message Error {
                    Code code = 1;
                    string description = 2;

                    enum Code {
                        NULL = 0;
                        UNKNOWN_ERROR = 1;
                        BAD_INPUT = 2;
                        // ...
                    }
                }
            }
        }
        message RowCreate {
            message Request {
                string contextId = 1; // id of the context object
                string targetId = 2; // id of the closest row
                anytype.model.Block.Position position = 3;
            }

            message Response {
                Error error = 1;
                ResponseEvent event = 2;

                message Error {
                    Code code = 1;
                    string description = 2;

                    enum Code {
                        NULL = 0;
                        UNKNOWN_ERROR = 1;
                        BAD_INPUT = 2;
                        // ...
                    }
                }
            }
        }
        message RowSetHeader {
            message Request {
                string contextId = 1; // id of the context object
                string targetId = 2;
                bool isHeader = 3;
            }

            message Response {
                Error error = 1;
                ResponseEvent event = 2;

                message Error {
                    Code code = 1;
                    string description = 2;

                    enum Code {
                        NULL = 0;
                        UNKNOWN_ERROR = 1;
                        BAD_INPUT = 2;
                        // ...
                    }
                }
            }
        }

        message RowListFill {
            message Request {
                string contextId = 1; // id of the context object
                repeated string blockIds = 2;
            }

            message Response {
                Error error = 1;
                ResponseEvent event = 2;

                message Error {
                    Code code = 1;
                    string description = 2;

                    enum Code {
                        NULL = 0;
                        UNKNOWN_ERROR = 1;
                        BAD_INPUT = 2;
                        // ...
                    }
                }
            }
        }
        message RowListClean {
            message Request {
                string contextId = 1; // id of the context object
                repeated string blockIds = 2;
            }

            message Response {
                Error error = 1;
                ResponseEvent event = 2;

                message Error {
                    Code code = 1;
                    string description = 2;

                    enum Code {
                        NULL = 0;
                        UNKNOWN_ERROR = 1;
                        BAD_INPUT = 2;
                        // ...
                    }
                }
            }
        }

        message ColumnListFill {
            message Request {
                string contextId = 1; // id of the context object
                repeated string blockIds = 2;
            }

            message Response {
                Error error = 1;
                ResponseEvent event = 2;

                message Error {
                    Code code = 1;
                    string description = 2;

                    enum Code {
                        NULL = 0;
                        UNKNOWN_ERROR = 1;
                        BAD_INPUT = 2;
                        // ...
                    }
                }
            }
        }

        message ColumnCreate {
            message Request {
                string contextId = 1; // id of the context object
                string targetId = 2; // id of the closest column
                anytype.model.Block.Position position = 3;
            }

            message Response {
                Error error = 1;
                ResponseEvent event = 2;

                message Error {
                    Code code = 1;
                    string description = 2;

                    enum Code {
                        NULL = 0;
                        UNKNOWN_ERROR = 1;
                        BAD_INPUT = 2;
                        // ...
                    }
                }
            }
        }
        message RowDelete {
            message Request {
                string contextId = 1; // id of the context object
                string targetId = 2; // id of the closest row
            }

            message Response {
                Error error = 1;
                ResponseEvent event = 2;

                message Error {
                    Code code = 1;
                    string description = 2;

                    enum Code {
                        NULL = 0;
                        UNKNOWN_ERROR = 1;
                        BAD_INPUT = 2;
                        // ...
                    }
                }
            }
        }
        message ColumnDelete {
            message Request {
                string contextId = 1; // id of the context object
                string targetId = 2; // id of the closest column
            }

            message Response {
                Error error = 1;
                ResponseEvent event = 2;

                message Error {
                    Code code = 1;
                    string description = 2;

                    enum Code {
                        NULL = 0;
                        UNKNOWN_ERROR = 1;
                        BAD_INPUT = 2;
                        // ...
                    }
                }
            }
        }

        message ColumnMove {
            message Request {
                string contextId = 1;
                string targetId = 2;
                string dropTargetId = 3;
                anytype.model.Block.Position position = 4;
            }

            message Response {
                Error error = 1;
                ResponseEvent event = 2;

                message Error {
                    Code code = 1;
                    string description = 2;

                    enum Code {
                        NULL = 0;
                        UNKNOWN_ERROR = 1;
                        BAD_INPUT = 2;
                        // ...
                    }
                }
            }
        }

        message RowDuplicate {
            message Request {
                string contextId = 1; // id of the context object
                string targetId = 2;
                string blockId = 3; // block to duplicate
                anytype.model.Block.Position position = 4;
            }

            message Response {
                Error error = 1;
                ResponseEvent event = 2;

                message Error {
                    Code code = 1;
                    string description = 2;

                    enum Code {
                        NULL = 0;
                        UNKNOWN_ERROR = 1;
                        BAD_INPUT = 2;
                        // ...
                    }
                }
            }
        }

        message ColumnDuplicate {
            message Request {
                string contextId = 1; // id of the context object
                string targetId = 2;
                string blockId = 3; // block to duplicate
                anytype.model.Block.Position position = 4;
            }

            message Response {
                Error error = 1;
                string blockId = 2;
                ResponseEvent event = 3;

                message Error {
                    Code code = 1;
                    string description = 2;

                    enum Code {
                        NULL = 0;
                        UNKNOWN_ERROR = 1;
                        BAD_INPUT = 2;
                        // ...
                    }
                }
            }
        }

        message Expand {
            message Request {
                string contextId = 1; // id of the context object
                string targetId = 2;
                uint32 columns = 3; // number of columns to append
                uint32 rows = 4; // number of rows to append
            }

            message Response {
                Error error = 1;
                ResponseEvent event = 2;

                message Error {
                    Code code = 1;
                    string description = 2;

                    enum Code {
                        NULL = 0;
                        UNKNOWN_ERROR = 1;
                        BAD_INPUT = 2;
                        // ...
                    }
                }
            }
        }

        message Sort {
            message Request {
                string contextId = 1; // id of the context object
                string columnId = 2;
                anytype.model.Block.Content.Dataview.Sort.Type type = 3;
            }

            message Response {
                Error error = 1;
                ResponseEvent event = 2;

                message Error {
                    Code code = 1;
                    string description = 2;

                    enum Code {
                        NULL = 0;
                        UNKNOWN_ERROR = 1;
                        BAD_INPUT = 2;
                        // ...
                    }
                }
            }
        }
    }

    message BlockFile {
        message SetName {
            message Request {
                string contextId = 1;
                string blockId = 2;
                string name = 3;
            }

            message Response {
                Error error = 1;
                ResponseEvent event = 2;

                message Error {
                    Code code = 1;
                    string description = 2;

                    enum Code {
                        NULL = 0;
                        UNKNOWN_ERROR = 1;
                        BAD_INPUT = 2;
                        // ...
                    }
                }
            }
        }

        message SetTargetObjectId {
            message Request {
                string contextId = 1;
                string blockId = 2;
                string objectId = 3;
            }

            message Response {
                Error error = 1;
                ResponseEvent event = 2;

                message Error {
                    Code code = 1;
                    string description = 2;

                    enum Code {
                        NULL = 0;
                        UNKNOWN_ERROR = 1;
                        BAD_INPUT = 2;
                        // ...
                    }
                }
            }
        }
        message CreateAndUpload {
            message Request {
                string contextId = 1;
                string targetId = 2;
                anytype.model.Block.Position position = 3;
                string url = 4;
                string localPath = 5;
                anytype.model.Block.Content.File.Type fileType = 6;
                anytype.model.ImageKind imageKind = 7;
            }

            message Response {
                Error error = 1;
                string blockId = 2;
                ResponseEvent event = 3;

                message Error {
                    Code code = 1;
                    string description = 2;

                    enum Code {
                        NULL = 0;
                        UNKNOWN_ERROR = 1;
                        BAD_INPUT = 2;
                    }
                }
            }
        }
        message ListSetStyle {
            message Request {
                string contextId = 1;
                repeated string blockIds = 2;
                model.Block.Content.File.Style style = 3;
            }

            message Response {
                Error error = 1;
                ResponseEvent event = 2;

                message Error {
                    Code code = 1;
                    string description = 2;

                    enum Code {
                        NULL = 0;
                        UNKNOWN_ERROR = 1;
                        BAD_INPUT = 2;
                        // ...
                    }
                }
            }
        }
    }

    message BlockImage {
        message SetName {
            message Request {
                string contextId = 1;
                string blockId = 2;
                string name = 3;
            }

            message Response {
                Error error = 1;

                message Error {
                    Code code = 1;
                    string description = 2;

                    enum Code {
                        NULL = 0;
                        UNKNOWN_ERROR = 1;
                        BAD_INPUT = 2;
                        // ...
                    }
                }
            }
        }

        message SetWidth {
            message Request {
                string contextId = 1;
                string blockId = 2;
                int32 width = 3;
            }

            message Response {
                Error error = 1;

                message Error {
                    Code code = 1;
                    string description = 2;

                    enum Code {
                        NULL = 0;
                        UNKNOWN_ERROR = 1;
                        BAD_INPUT = 2;
                        // ...
                    }
                }
            }
        }
    }

    message BlockVideo {
        message SetName {
            message Request {
                string contextId = 1;
                string blockId = 2;
                string name = 3;
            }

            message Response {
                Error error = 1;

                message Error {
                    Code code = 1;
                    string description = 2;

                    enum Code {
                        NULL = 0;
                        UNKNOWN_ERROR = 1;
                        BAD_INPUT = 2;
                        // ...
                    }
                }
            }
        }

        message SetWidth {
            message Request {
                string contextId = 1;
                string blockId = 2;
                int32 width = 3;
            }

            message Response {
                Error error = 1;

                message Error {
                    Code code = 1;
                    string description = 2;

                    enum Code {
                        NULL = 0;
                        UNKNOWN_ERROR = 1;
                        BAD_INPUT = 2;
                        // ...
                    }
                }
            }
        }
    }

    message BlockLink {
        message CreateWithObject {
            message Request {
                string contextId = 1; // id of the context object
                google.protobuf.Struct details = 3; // new object details
                string templateId = 5; // optional template id for creating from template
                repeated anytype.model.InternalFlag internalFlags = 7;
                string spaceId = 8;
                string objectTypeUniqueKey = 9;
                anytype.model.Block block = 10;

                // link block params
                string targetId = 2; // id of the closest simple block
                anytype.model.Block.Position position = 4;
                google.protobuf.Struct fields = 6; // deprecated link block fields

            }

            message Response {
                Error error = 1;
                string blockId = 2;
                string targetId = 3;
                ResponseEvent event = 4;
                google.protobuf.Struct details = 5;

                message Error {
                    Code code = 1;
                    string description = 2;

                    enum Code {
                        NULL = 0;
                        UNKNOWN_ERROR = 1;
                        BAD_INPUT = 2;
                        // ...
                    }
                }
            }
        }
        message ListSetAppearance {
            message Request {
                string contextId = 1;
                repeated string blockIds = 2;
                anytype.model.Block.Content.Link.IconSize iconSize = 4;
                anytype.model.Block.Content.Link.CardStyle cardStyle = 5;
                anytype.model.Block.Content.Link.Description description = 6;
                repeated string relations = 7;
            }

            message Response {
                Error error = 1;
                ResponseEvent event = 2;

                message Error {
                    Code code = 1;
                    string description = 2;

                    enum Code {
                        NULL = 0;
                        UNKNOWN_ERROR = 1;
                        BAD_INPUT = 2;
                        // ...
                    }
                }
            }
        }
    }

    message BlockRelation {
        message SetKey {
            message Request {
                string contextId = 1;
                string blockId = 2;
                string key = 3;
            }

            message Response {
                Error error = 1;
                ResponseEvent event = 2;

                message Error {
                    Code code = 1;
                    string description = 2;

                    enum Code {
                        NULL = 0;
                        UNKNOWN_ERROR = 1;
                        BAD_INPUT = 2;
                    }
                }
            }
        }
        message Add {
            message Request {
                string contextId = 1;
                string blockId = 2;
                string relationKey = 3;
            }

            message Response {
                Error error = 1;
                ResponseEvent event = 2;

                message Error {
                    Code code = 1;
                    string description = 2;

                    enum Code {
                        NULL = 0;
                        UNKNOWN_ERROR = 1;
                        BAD_INPUT = 2;
                    }
                }
            }
        }
    }

    message BlockBookmark {
        message Fetch {
            message Request {
                string contextId = 1;
                string blockId = 2;
                string url = 3;
                string templateId = 4;
            }

            message Response {
                Error error = 1;
                ResponseEvent event = 2;

                message Error {
                    Code code = 1;
                    string description = 2;

                    enum Code {
                        NULL = 0;
                        UNKNOWN_ERROR = 1;
                        BAD_INPUT = 2;
                    }
                }
            }
        }

        message CreateAndFetch {
            message Request {
                string contextId = 1;
                string targetId = 2;
                anytype.model.Block.Position position = 3;
                string url = 4;
                string templateId = 5;
            }

            message Response {
                Error error = 1;
                string blockId = 2;
                ResponseEvent event = 3;

                message Error {
                    Code code = 1;
                    string description = 2;

                    enum Code {
                        NULL = 0;
                        UNKNOWN_ERROR = 1;
                        BAD_INPUT = 2;
                    }
                }
            }
        }
    }

    message BlockDiv {
        message ListSetStyle {
            message Request {
                string contextId = 1;
                repeated string blockIds = 2;
                anytype.model.Block.Content.Div.Style style = 3;
            }

            message Response {
                Error error = 1;
                ResponseEvent event = 2;

                message Error {
                    Code code = 1;
                    string description = 2;

                    enum Code {
                        NULL = 0;
                        UNKNOWN_ERROR = 1;
                        BAD_INPUT = 2;
                        // ...
                    }
                }
            }
        }
    }

    message BlockDataview {
        message View {
            message Create {
                message Request {
                    string contextId = 1;
                    string blockId = 2; // id of dataview block to insert the new block
                    anytype.model.Block.Content.Dataview.View view = 4;
                    repeated string source = 5;
                }

                message Response {
                    Error error = 1;
                    ResponseEvent event = 2;
                    string viewId = 3;

                    message Error {
                        Code code = 1;
                        string description = 2;

                        enum Code {
                            NULL = 0;
                            UNKNOWN_ERROR = 1;
                            BAD_INPUT = 2;
                            // ...
                        }
                    }
                }
            }
            message Update {
                message Request {
                    string contextId = 1;
                    string blockId = 2; // id of dataview block to update
                    string viewId = 3; // id of view to update
                    anytype.model.Block.Content.Dataview.View view = 4;
                }

                message Response {
                    Error error = 1;
                    ResponseEvent event = 2;

                    message Error {
                        Code code = 1;
                        string description = 2;

                        enum Code {
                            NULL = 0;
                            UNKNOWN_ERROR = 1;
                            BAD_INPUT = 2;
                            // ...
                        }
                    }
                }
            }
            message Delete {
                message Request {
                    string contextId = 1; // id of the context object
                    string blockId = 2; // id of the dataview
                    string viewId = 4; // id of the view to remove
                }

                message Response {
                    Error error = 1;
                    ResponseEvent event = 2;

                    message Error {
                        Code code = 1;
                        string description = 2;

                        enum Code {
                            NULL = 0;
                            UNKNOWN_ERROR = 1;
                            BAD_INPUT = 2;
                            // ...
                        }
                    }
                }
            }
            message SetPosition {
                message Request {
                    string contextId = 1; // id of the context object
                    string blockId = 2; // id of the dataview
                    string viewId = 4; // id of the view to remove
                    uint32 position = 5; // index of view position (0 - means first)
                }
                message Response {
                    Error error = 1;
                    ResponseEvent event = 2;

                    message Error {
                        Code code = 1;
                        string description = 2;

                        enum Code {
                            NULL = 0;
                            UNKNOWN_ERROR = 1;
                            BAD_INPUT = 2;
                            // ...
                        }
                    }
                }
            }
            // set the current active view locally
            message SetActive {
                message Request {
                    string contextId = 1;
                    string blockId = 2; // id of dataview block
                    string viewId = 3; // id of active view
                }
                message Response {
                    Error error = 1;
                    ResponseEvent event = 2;

                    message Error {
                        Code code = 1;
                        string description = 2;

                        enum Code {
                            NULL = 0;
                            UNKNOWN_ERROR = 1;
                            BAD_INPUT = 2;
                        }
                    }
                }
            }
        }
        message Relation {
            message Add {
                message Request {
                    string contextId = 1;
                    string blockId = 2; // id of dataview block to add relation
                    repeated string relationKeys = 3;
                }

                message Response {
                    Error error = 1;
                    ResponseEvent event = 2;

                    message Error {
                        Code code = 1;
                        string description = 2;

                        enum Code {
                            NULL = 0;
                            UNKNOWN_ERROR = 1;
                            BAD_INPUT = 2;
                        }
                    }
                }
            }

            message Delete {
                message Request {
                    string contextId = 1;
                    string blockId = 2; // id of dataview block to add relation
                    repeated string relationKeys = 3;
                }

                message Response {
                    Error error = 1;
                    ResponseEvent event = 3;

                    message Error {
                        Code code = 1;
                        string description = 2;

                        enum Code {
                            NULL = 0;
                            UNKNOWN_ERROR = 1;
                            BAD_INPUT = 2;
                        }
                    }
                }
            }
        }
        message SetSource {
            message Request {
                string contextId = 1;
                string blockId = 2;
                repeated string source = 3;
            }

            message Response {
                Error error = 1;
                ResponseEvent event = 4;

                message Error {
                    Code code = 1;
                    string description = 2;

                    enum Code {
                        NULL = 0;
                        UNKNOWN_ERROR = 1;
                        BAD_INPUT = 2;
                    }
                }
            }
        }
        message GroupOrder {
            message Update {
                message Request {
                    string contextId = 1;
                    string blockId = 2;
                    anytype.model.Block.Content.Dataview.GroupOrder groupOrder = 3;
                }

                message Response {
                    Error error = 1;
                    ResponseEvent event = 2;

                    message Error {
                        Code code = 1;
                        string description = 2;

                        enum Code {
                            NULL = 0;
                            UNKNOWN_ERROR = 1;
                            BAD_INPUT = 2;
                        }
                    }
                }
            }
        }
        message ObjectOrder {
            message Update {
                message Request {
                    string contextId = 1;
                    string blockId = 2;
                    repeated anytype.model.Block.Content.Dataview.ObjectOrder objectOrders = 3;
                }

                message Response {
                    Error error = 1;
                    ResponseEvent event = 2;

                    message Error {
                        Code code = 1;
                        string description = 2;

                        enum Code {
                            NULL = 0;
                            UNKNOWN_ERROR = 1;
                            BAD_INPUT = 2;
                        }
                    }
                }
            }

            message Move {
                message Request {
                    string contextId = 1;
                    string blockId = 2;
                    string viewId = 3;
                    string groupId = 4;
                    string afterId = 5;
                    repeated string objectIds = 6;
                }

                message Response {
                    Error error = 1;
                    ResponseEvent event = 2;

                    message Error {
                        Code code = 1;
                        string description = 2;

                        enum Code {
                            NULL = 0;
                            UNKNOWN_ERROR = 1;
                            BAD_INPUT = 2;
                        }
                    }
                }
            }
        }

        message CreateFromExistingObject {
            message Request {
                string contextId = 1;
                string blockId = 2;
                string targetObjectId = 3;
            }

            message Response {
                Error error = 1;
                string blockId = 2;
                string targetObjectId = 3;
                repeated anytype.model.Block.Content.Dataview.View view = 4;
                ResponseEvent event = 5;

                message Error {
                    Code code = 1;
                    string description = 2;

                    enum Code {
                        NULL = 0;
                        UNKNOWN_ERROR = 1;
                        BAD_INPUT = 2;
                        // ...
                    }
                }
            }
        }

        message Filter {
            message Add {
                message Request {
                    string contextId = 1;
                    string blockId = 2; // id of dataview block to update
                    string viewId = 3; // id of view to update
                    anytype.model.Block.Content.Dataview.Filter filter = 4;
                }

                message Response {
                    Error error = 1;
                    ResponseEvent event = 2;

                    message Error {
                        Code code = 1;
                        string description = 2;

                        enum Code {
                            NULL = 0;
                            UNKNOWN_ERROR = 1;
                            BAD_INPUT = 2;
                        }
                    }
                }
            }

            message Remove {
                message Request {
                    string contextId = 1;
                    string blockId = 2; // id of dataview block to update
                    string viewId = 3; // id of view to update
                    repeated string ids = 4;
                }

                message Response {
                    Error error = 1;
                    ResponseEvent event = 2;

                    message Error {
                        Code code = 1;
                        string description = 2;

                        enum Code {
                            NULL = 0;
                            UNKNOWN_ERROR = 1;
                            BAD_INPUT = 2;
                        }
                    }
                }
            }

            message Replace {
                message Request {
                    string contextId = 1;
                    string blockId = 2; // id of dataview block to update
                    string viewId = 3; // id of view to update
                    string id = 4;
                    anytype.model.Block.Content.Dataview.Filter filter = 5;
                }

                message Response {
                    Error error = 1;
                    ResponseEvent event = 2;

                    message Error {
                        Code code = 1;
                        string description = 2;

                        enum Code {
                            NULL = 0;
                            UNKNOWN_ERROR = 1;
                            BAD_INPUT = 2;
                        }
                    }
                }
            }

            message Sort {
                message Request {
                    string contextId = 1;
                    string blockId = 2; // id of dataview block to update
                    string viewId = 3; // id of view to update
                    repeated string ids = 4; // new order of filters
                }

                message Response {
                    Error error = 1;
                    ResponseEvent event = 2;

                    message Error {
                        Code code = 1;
                        string description = 2;

                        enum Code {
                            NULL = 0;
                            UNKNOWN_ERROR = 1;
                            BAD_INPUT = 2;
                        }
                    }
                }
            }
        }
        message Sort {
            message Add {
                message Request {
                    string contextId = 1;
                    string blockId = 2; // id of dataview block to update
                    string viewId = 3; // id of view to update
                    anytype.model.Block.Content.Dataview.Sort sort = 4;
                }

                message Response {
                    Error error = 1;
                    ResponseEvent event = 2;

                    message Error {
                        Code code = 1;
                        string description = 2;

                        enum Code {
                            NULL = 0;
                            UNKNOWN_ERROR = 1;
                            BAD_INPUT = 2;
                        }
                    }
                }
            }

            message Remove {
                message Request {
                    string contextId = 1;
                    string blockId = 2; // id of dataview block to update
                    string viewId = 3; // id of view to update
                    repeated string ids = 4;
                }

                message Response {
                    Error error = 1;
                    ResponseEvent event = 2;

                    message Error {
                        Code code = 1;
                        string description = 2;

                        enum Code {
                            NULL = 0;
                            UNKNOWN_ERROR = 1;
                            BAD_INPUT = 2;
                        }
                    }
                }
            }

            message Replace {
                message Request {
                    string contextId = 1;
                    string blockId = 2; // id of dataview block to update
                    string viewId = 3; // id of view to update
                    string id = 4;
                    anytype.model.Block.Content.Dataview.Sort sort = 5;
                }

                message Response {
                    Error error = 1;
                    ResponseEvent event = 2;

                    message Error {
                        Code code = 1;
                        string description = 2;

                        enum Code {
                            NULL = 0;
                            UNKNOWN_ERROR = 1;
                            BAD_INPUT = 2;
                        }
                    }
                }
            }

            message SSort {
                message Request {
                    string contextId = 1;
                    string blockId = 2; // id of dataview block to update
                    string viewId = 3; // id of view to update
                    repeated string ids = 4; // new order of sorts
                }

                message Response {
                    Error error = 1;
                    ResponseEvent event = 2;

                    message Error {
                        Code code = 1;
                        string description = 2;

                        enum Code {
                            NULL = 0;
                            UNKNOWN_ERROR = 1;
                            BAD_INPUT = 2;
                        }
                    }
                }
            }
        }
        message ViewRelation {
            message Add {
                message Request {
                    string contextId = 1;
                    string blockId = 2; // id of dataview block to update
                    string viewId = 3; // id of view to update
                    anytype.model.Block.Content.Dataview.Relation relation = 4;
                }

                message Response {
                    Error error = 1;
                    ResponseEvent event = 2;

                    message Error {
                        Code code = 1;
                        string description = 2;

                        enum Code {
                            NULL = 0;
                            UNKNOWN_ERROR = 1;
                            BAD_INPUT = 2;
                        }
                    }
                }
            }

            message Remove {
                message Request {
                    string contextId = 1;
                    string blockId = 2; // id of dataview block to update
                    string viewId = 3; // id of view to update
                    repeated string relationKeys = 4;
                }

                message Response {
                    Error error = 1;
                    ResponseEvent event = 2;

                    message Error {
                        Code code = 1;
                        string description = 2;

                        enum Code {
                            NULL = 0;
                            UNKNOWN_ERROR = 1;
                            BAD_INPUT = 2;
                        }
                    }
                }
            }

            message Replace {
                message Request {
                    string contextId = 1;
                    string blockId = 2; // id of dataview block to update
                    string viewId = 3; // id of view to update
                    string relationKey = 4;
                    anytype.model.Block.Content.Dataview.Relation relation = 5;
                }

                message Response {
                    Error error = 1;
                    ResponseEvent event = 2;

                    message Error {
                        Code code = 1;
                        string description = 2;

                        enum Code {
                            NULL = 0;
                            UNKNOWN_ERROR = 1;
                            BAD_INPUT = 2;
                        }
                    }
                }
            }

            message Sort {
                message Request {
                    string contextId = 1;
                    string blockId = 2; // id of dataview block to update
                    string viewId = 3; // id of view to update
                    repeated string relationKeys = 4; // new order of relations
                }

                message Response {
                    Error error = 1;
                    ResponseEvent event = 2;

                    message Error {
                        Code code = 1;
                        string description = 2;

                        enum Code {
                            NULL = 0;
                            UNKNOWN_ERROR = 1;
                            BAD_INPUT = 2;
                        }
                    }
                }
            }
        }
    }

    message BlockWidget {
        message SetTargetId {
            message Request {
                string contextId = 1;
                string blockId = 2;
                string targetId = 3;
            }

            message Response {
                Error error = 1;
                ResponseEvent event = 2;

                message Error {
                    Code code = 1;
                    string description = 2;

                    enum Code {
                        NULL = 0;
                        UNKNOWN_ERROR = 1;
                        BAD_INPUT = 2;
                    }
                }
            }
        }

        message SetLayout {
            message Request {
                string contextId = 1;
                string blockId = 2;
                anytype.model.Block.Content.Widget.Layout layout = 3;
            }

            message Response {
                Error error = 1;
                ResponseEvent event = 2;

                message Error {
                    Code code = 1;
                    string description = 2;

                    enum Code {
                        NULL = 0;
                        UNKNOWN_ERROR = 1;
                        BAD_INPUT = 2;
                    }
                }
            }
        }

        message SetLimit {
            message Request {
                string contextId = 1;
                string blockId = 2;
                int32 limit = 3;
            }

            message Response {
                Error error = 1;
                ResponseEvent event = 2;

                message Error {
                    Code code = 1;
                    string description = 2;

                    enum Code {
                        NULL = 0;
                        UNKNOWN_ERROR = 1;
                        BAD_INPUT = 2;
                    }
                }
            }
        }

        message SetViewId {
            message Request {
                string contextId = 1;
                string blockId = 2;
                string viewId = 3;
            }

            message Response {
                Error error = 1;
                ResponseEvent event = 2;

                message Error {
                    Code code = 1;
                    string description = 2;

                    enum Code {
                        NULL = 0;
                        UNKNOWN_ERROR = 1;
                        BAD_INPUT = 2;
                    }
                }
            }
        }

    }

    message Debug {

        message TreeInfo {
            string treeId = 1;
            repeated string headIds = 2;
        }

        message Stat {
            message Request {
            }

            message Response {
                Error error = 1;
                string jsonStat = 2;

                message Error {
                    Code code = 1;
                    string description = 2;

                    enum Code {
                        NULL = 0;
                        UNKNOWN_ERROR = 1;
                        BAD_INPUT = 2;
                        // ...
                    }
                }
            }
        }

        message TreeHeads {
            message Request {
                string treeId = 1;
            }

            message Response {
                Error error = 1;
                string spaceId = 2;
                TreeInfo info = 3;

                message Error {
                    Code code = 1;
                    string description = 2;

                    enum Code {
                        NULL = 0;
                        UNKNOWN_ERROR = 1;
                        BAD_INPUT = 2;
                        // ...
                    }
                }
            }
        }

        message Tree {
            message Request {
                string treeId = 1;
                string path = 2;
                bool unanonymized = 3; // set to true to disable mocking of the actual data inside changes
                bool generateSvg = 4; // set to true to write both ZIP and SVG files
            }

            message Response {
                Error error = 1;
                string filename = 2;

                message Error {
                    Code code = 1;
                    string description = 2;

                    enum Code {
                        NULL = 0;
                        UNKNOWN_ERROR = 1;
                        BAD_INPUT = 2;
                        // ...
                    }
                }
            }
        }

        message SpaceSummary {
            message Request {
                string spaceId = 1;
            }

            message Response {
                Error error = 1;
                string spaceId = 2;
                repeated TreeInfo infos = 3;

                message Error {
                    Code code = 1;
                    string description = 2;

                    enum Code {
                        NULL = 0;
                        UNKNOWN_ERROR = 1;
                        BAD_INPUT = 2;
                        // ...
                    }
                }
            }
        }

        message StackGoroutines {
            message Request {
                string path = 1;
            }

            message Response {
                Error error = 1;

                message Error {
                    Code code = 1;
                    string description = 2;

                    enum Code {
                        NULL = 0;
                        UNKNOWN_ERROR = 1;
                        BAD_INPUT = 2;
                        // ...
                    }
                }
            }
        }

        message ExportLocalstore {
            message Request {
                // the path where export files will place
                string path = 1;
                // ids of documents for export, when empty - will export all available docs
                repeated string docIds = 2;
                string spaceId = 3;
            }

            message Response {
                Error error = 1;
                string path = 2;
                ResponseEvent event = 3;

                message Error {
                    Code code = 1;
                    string description = 2;

                    enum Code {
                        NULL = 0;
                        UNKNOWN_ERROR = 1;
                        BAD_INPUT = 2;
                        // ...
                    }
                }
            }
        }

        message Subscriptions {
            message Request {}

            message Response {
                Error error = 1;
                repeated string subscriptions = 2;

                message Error {
                    Code code = 1;
                    string description = 2;

                    enum Code {
                        NULL = 0;
                        UNKNOWN_ERROR = 1;
                        BAD_INPUT = 2;
                    }
                }
            }
        }

        message OpenedObjects {
            message Request {}

            message Response {
                Error error = 1;
                repeated string objectIDs = 2;

                message Error {
                    Code code = 1;
                    string description = 2;

                    enum Code {
                        NULL = 0;
                        UNKNOWN_ERROR = 1;
                        BAD_INPUT = 2;
                    }
                }
            }
        }

        message RunProfiler {
            message Request {
                option (no_auth) = true;
                int32 durationInSeconds = 1;
            }

            message Response {
                Error error = 1;
                string path = 2;

                message Error {
                    Code code = 1;
                    string description = 2;

                    enum Code {
                        NULL = 0;
                        UNKNOWN_ERROR = 1;
                        BAD_INPUT = 2;
                    }
                }
            }
        }
        message AccountSelectTrace {
            message Request {
                option (no_auth) = true;
                string dir = 1; // empty means using OS-provided temp dir
            }

            message Response {
                Error error = 1;
                string path = 2;

                message Error {
                    Code code = 1;
                    string description = 2;

                    enum Code {
                        NULL = 0;
                        UNKNOWN_ERROR = 1;
                        BAD_INPUT = 2;
                    }
                }
            }
        }

        message ExportLog {
            message Request {
                option (no_auth) = true;
                string dir = 1; // empty means using OS-provided temp dir
            }

            message Response {
                Error error = 1;
                string path = 2;

                message Error {
                    Code code = 1;
                    string description = 2;

                    enum Code {
                        NULL = 0;
                        UNKNOWN_ERROR = 1;
                        BAD_INPUT = 2;
                        NO_FOLDER = 3;
                    }
                }
            }
        }

        message Ping {
            message Request {
                int32 index = 1;
                int32 numberOfEventsToSend = 2;
            }

            message Response {
                Error error = 1;
                int32 index = 2;

                message Error {
                    Code code = 1;
                    string description = 2;

                    enum Code {
                        NULL = 0;
                        UNKNOWN_ERROR = 1;
                        BAD_INPUT = 2;
                    }
                }
            }
        }

        message AnystoreObjectChanges {
            message Request {
                string objectId = 1;
                OrderBy orderBy = 2;

                enum OrderBy {
                    ORDER_ID = 0;
                    ITERATION_ORDER = 1;
                }
            }

            message Response {
                Error error = 1;
                repeated Change changes = 2;
                bool wrongOrder = 3;

                message Change {
                    string changeId = 1;
                    string orderId = 2;
                    string error = 3;
                    google.protobuf.Struct change = 4;
                }

                message Error {
                    Code code = 1;
                    string description = 2;

                    enum Code {
                        NULL = 0;
                        UNKNOWN_ERROR = 1;
                        BAD_INPUT = 2;
                    }
                }
            }
        }

        message NetCheck {
            message Request {
                string clientYml = 1;
            }

            message Response {
                Error error = 1;
                string result = 2;

                message Error {
                    Code code = 1;
                    string description = 2;

                    enum Code {
                        NULL = 0;
                        UNKNOWN_ERROR = 1;
                        BAD_INPUT = 2;
                    }
                }
            }
        }
    }

    message Initial {
        message SetParameters {
            message Request {
                option (no_auth) = true;
                string platform = 1;
                string version = 2;
                string workdir = 3;
                string logLevel = 4;
                bool doNotSendLogs = 5;
                bool doNotSaveLogs = 6;
                bool doNotSendTelemetry = 7;
            }

            message Response {
                Error error = 1;
                message Error {
                    Code code = 1;
                    string description = 2;

                    enum Code {
                        NULL = 0;
                        UNKNOWN_ERROR = 1;
                        BAD_INPUT = 2;
                        // ...
                    }
                }
            }
        }
    }

    message Log {
        message Send {
            message Request {
                string message = 1;
                Level level = 2;

                enum Level {
                    DEBUG = 0;
                    ERROR = 1;
                    FATAL = 2;
                    INFO = 3;
                    PANIC = 4;
                    WARNING = 5;
                }
            }

            message Response {
                Error error = 1;

                message Error {
                    Code code = 1;
                    string description = 2;

                    enum Code {
                        NULL = 0;
                        UNKNOWN_ERROR = 1;
                        BAD_INPUT = 2;
                    }
                }
            }
        }
    }

    message Process {
        message Cancel {
            message Request {
                string id = 1;
            }

            message Response {
                Error error = 1;

                message Error {
                    Code code = 1;
                    string description = 2;

                    enum Code {
                        NULL = 0;
                        UNKNOWN_ERROR = 1;
                        BAD_INPUT = 2;
                    }
                }
            }
        }
        message Subscribe {
            message Request {}

            message Response {
                Error error = 1;

                message Error {
                    Code code = 1;
                    string description = 2;

                    enum Code {
                        NULL = 0;
                        UNKNOWN_ERROR = 1;
                        BAD_INPUT = 2;
                    }
                }
            }
        }
        message Unsubscribe {
            message Request {}

            message Response {
                Error error = 1;

                message Error {
                    Code code = 1;
                    string description = 2;

                    enum Code {
                        NULL = 0;
                        UNKNOWN_ERROR = 1;
                        BAD_INPUT = 2;
                    }
                }
            }
        }
    }

    message GenericErrorResponse {
        Error error = 1;
        message Error {
            Code code = 1;
            string description = 2;

            enum Code {
                NULL = 0;
                UNKNOWN_ERROR = 1;
                BAD_INPUT = 2;
                // ...
            }
        }
    }

    message Notification {
        message List {
            message Request {
                bool includeRead = 1;
                int64 limit = 2;
            }
            message Response {
                Error error = 1;
                repeated anytype.model.Notification notifications = 2;

                message Error {
                    Code code = 1;
                    string description = 2;

                    enum Code {
                        NULL = 0;
                        UNKNOWN_ERROR = 1;
                        BAD_INPUT = 2;
                        INTERNAL_ERROR = 3;
                    }
                }
            }
        }

        message Reply {
            message Request {
                repeated string ids = 1;
                anytype.model.Notification.ActionType actionType = 2;
            }
            message Response {
                Error error = 1;

                message Error {
                    Code code = 1;
                    string description = 2;

                    enum Code {
                        NULL = 0;
                        UNKNOWN_ERROR = 1;
                        BAD_INPUT = 2;
                        INTERNAL_ERROR = 3;
                    }
                }
            }
        }

        message Test {
            message Request {}
            message Response {
                Error error = 1;
                anytype.model.Notification notification = 2;

                message Error {
                    Code code = 1;
                    string description = 2;

                    enum Code {
                        NULL = 0;
                        UNKNOWN_ERROR = 1;
                        BAD_INPUT = 2;
                        INTERNAL_ERROR = 3;
                    }
                }
            }
        }
    }

    /**
    * A Membership is a bundle of several "Features"
    * every user should have one and only one tier
    * users can not have N tiers (no combining)
    */
    message Membership {
        /**
        * Get the current status of the membership
        * including the tier, status, dates, etc
        * WARNING: this can be cached by Anytype heart
        */
        message GetStatus {
            message Request {
                // pass true to force the cache update
                // by default this is false
                bool noCache = 1;
            }

            message Response {
                Error error = 1;

                anytype.model.Membership data = 2;

                message Error {
                    Code code = 1;
                    string description = 2;

                    enum Code {
                        NULL = 0;
                        UNKNOWN_ERROR = 1;
                        BAD_INPUT = 2;

                        NOT_LOGGED_IN = 3;
                        PAYMENT_NODE_ERROR = 4;
                        CACHE_ERROR = 5;

                        MEMBERSHIP_NOT_FOUND = 6;
                        MEMBERSHIP_WRONG_STATE = 7;
                        CAN_NOT_CONNECT = 8;
                    }
                }
            }
        }

        /**
        * Check if the requested name is valid and vacant for the requested tier
        * before requesting a payment link and paying
        */
        message IsNameValid {
            message Request {
                uint32 requestedTier = 1;

                string nsName = 2;

                anytype.model.NameserviceNameType nsNameType = 3;
            }

            message Response {
                Error error = 1;

                message Error {
                    Code code = 1;
                    string description = 2;

                    enum Code {
                        NULL = 0;
                        UNKNOWN_ERROR = 1;
                        BAD_INPUT = 2;

                        TOO_SHORT = 3;
                        TOO_LONG = 4;
                        HAS_INVALID_CHARS = 5;
                        TIER_FEATURES_NO_NAME = 6;
                        // if everything is fine - "name is already taken" check should be done in the NS
                        // see IsNameAvailable()
                        TIER_NOT_FOUND = 7;

                        NOT_LOGGED_IN = 8;
                        PAYMENT_NODE_ERROR = 9;
                        CACHE_ERROR = 10;
                        // for some probable future use (if needed)
                        CAN_NOT_RESERVE = 11;
                        CAN_NOT_CONNECT = 12;
                        // Same as if NameService.ResolveName returned that name is already
                        // occupied by some user
                        NAME_IS_RESERVED = 13;
                    }
                }
            }
        }

        /**
        * Generate a unique id for payment request (for mobile clients)
        * Generate a link to Stripe/Crypto where user can pay for the membership (for desktop client)
        */
        message RegisterPaymentRequest {
            message Request {
                uint32 requestedTier = 1;

                anytype.model.Membership.PaymentMethod paymentMethod = 2;

                // if empty - then no name requested
                // if non-empty - PP node will register that name on behalf of the user
                string nsName = 3;

                anytype.model.NameserviceNameType nsNameType = 4;

                // for some tiers and payment methods (like crypto) we need an e-mail
                // please get if either from:
                // 1. Membership.GetStatus() -> anytype.model.Membership.userEmail field
                // 2. Ask user from the UI
                string userEmail = 5;
            }

            message Response {
                Error error = 1;

                // will feature current billing ID
                // stripe.com/?client_reference_id=1234
                string paymentUrl = 2;
                // billingID is only needed for mobile clients
                string billingId = 3;

                message Error {
                    Code code = 1;
                    string description = 2;

                    enum Code {
                        NULL = 0;
                        UNKNOWN_ERROR = 1;
                        BAD_INPUT = 2;

                        NOT_LOGGED_IN = 3;
                        PAYMENT_NODE_ERROR = 4;
                        CACHE_ERROR = 5;

                        TIER_NOT_FOUND = 6;
                        TIER_INVALID = 7;
                        PAYMENT_METHOD_INVALID = 8;
                        BAD_ANYNAME = 9;
                        MEMBERSHIP_ALREADY_EXISTS = 10;
                        CAN_NOT_CONNECT = 11;
                        // for tiers and payment methods that require that
                        EMAIL_WRONG_FORMAT = 12;
                    }
                }
            }
        }

        /**
        * Generate a link to the portal where user can:
        * a) change his billing details
        * b) see payment info, invoices, etc
        * c) cancel membership
        */
        message GetPortalLinkUrl {
            message Request {

            }

            message Response {
                Error error = 1;

                string portalUrl = 2;

                message Error {
                    Code code = 1;
                    string description = 2;

                    enum Code {
                        NULL = 0;
                        UNKNOWN_ERROR = 1;
                        BAD_INPUT = 2;

                        NOT_LOGGED_IN = 3;
                        PAYMENT_NODE_ERROR = 4;
                        CACHE_ERROR = 5;
                        CAN_NOT_CONNECT = 6;
                    }
                }
            }
        }

        message Finalize {
            message Request {
                // if empty - then no name requested
                // if non-empty - PP node will register that name on behalf of the user
                string nsName = 1;

                anytype.model.NameserviceNameType nsNameType = 2;
            }

            message Response {
                Error error = 1;

                message Error {
                    Code code = 1;
                    string description = 2;

                    enum Code {
                        NULL = 0;
                        UNKNOWN_ERROR = 1;
                        BAD_INPUT = 2;

                        NOT_LOGGED_IN = 3;
                        PAYMENT_NODE_ERROR = 4;
                        CACHE_ERROR = 5;

                        MEMBERSHIP_NOT_FOUND = 6;
                        MEMBERSHIP_WRONG_STATE = 7;

                        BAD_ANYNAME = 8;

                        CAN_NOT_CONNECT = 9;
                    }
                }
            }
        }

        /**
        * Get the current status of the e-mail verification.
        * Status can change if you call GetVerificationEmail or VerifyEmailCode
        */
        message GetVerificationEmailStatus {
            message Request {
            }

            message Response {
                Error error = 1;

                anytype.model.Membership.EmailVerificationStatus status = 2;

                message Error {
                    Code code = 1;
                    string description = 2;

                    enum Code {
                        NULL = 0;
                        UNKNOWN_ERROR = 1;
                        BAD_INPUT = 2;

                        NOT_LOGGED_IN = 3;
                        PAYMENT_NODE_ERROR = 4;
                        CAN_NOT_CONNECT = 12;
                    }
                }
            }
        }

        /**
        * Send an e-mail with verification code to the user
        * can be called multiple times but with some timeout (N seconds) between calls
        */
        message GetVerificationEmail {
            message Request {
                string email = 1;

                bool subscribeToNewsletter = 2;

                bool insiderTipsAndTutorials = 3;

                // if we are coming from the onboarding list
                bool isOnboardingList = 4;
            }

            message Response {
                Error error = 1;

                message Error {
                    Code code = 1;
                    string description = 2;

                    enum Code {
                        NULL = 0;
                        UNKNOWN_ERROR = 1;
                        BAD_INPUT = 2;

                        NOT_LOGGED_IN = 3;
                        PAYMENT_NODE_ERROR = 4;
                        CACHE_ERROR = 5;

                        EMAIL_WRONG_FORMAT = 6;
                        EMAIL_ALREADY_VERIFIED = 7;
                        EMAIL_ALREDY_SENT = 8;
                        EMAIL_FAILED_TO_SEND = 9;

                        MEMBERSHIP_ALREADY_EXISTS = 10;
                        CAN_NOT_CONNECT = 11;
                    }
                }
            }
        }

        /**
        * Verify the e-mail address of the user
        * need a correct code that was sent to the user when calling GetVerificationEmail
        */
        message VerifyEmailCode {
            message Request {
                string code = 1;
            }

            message Response {
                Error error = 1;

                message Error {
                    Code code = 1;
                    string description = 2;

                    enum Code {
                        NULL = 0;
                        UNKNOWN_ERROR = 1;
                        BAD_INPUT = 2;

                        NOT_LOGGED_IN = 3;
                        PAYMENT_NODE_ERROR = 4;
                        CACHE_ERROR = 5;

                        EMAIL_ALREADY_VERIFIED = 6;
                        CODE_EXPIRED = 7;
                        CODE_WRONG = 8;

                        MEMBERSHIP_NOT_FOUND = 9;
                        MEMBERSHIP_ALREADY_ACTIVE = 10;
                        CAN_NOT_CONNECT = 11;
                    }
                }
            }
        }

        /**
        * Tiers can change on the backend so if you want to show users the latest data
        * you can call this method to get the latest tiers
        */
        message GetTiers {
            message Request {
                // pass true to force the cache update
                // by default this is false
                bool noCache = 1;

                string locale = 2;
            }

            message Response {
                Error error = 1;
                repeated anytype.model.MembershipTierData tiers = 2;

                message Error {
                    Code code = 1;
                    string description = 2;

                    enum Code {
                        NULL = 0;
                        UNKNOWN_ERROR = 1;
                        BAD_INPUT = 2;

                        NOT_LOGGED_IN = 3;
                        PAYMENT_NODE_ERROR = 4;
                        CACHE_ERROR = 5;
                        CAN_NOT_CONNECT = 6;
                    }
                }
            }
        }

        message VerifyAppStoreReceipt {
            message Request {
                // receipt is a JWT-encoded string including info about subscription purchase
                string receipt = 1;
            }

            message Response {
                Error error = 1;

                message Error {
                    Code code = 1;
                    string description = 2;

                    enum Code {
                        NULL = 0;
                        UNKNOWN_ERROR = 1;
                        BAD_INPUT = 2;

                        NOT_LOGGED_IN = 3;
                        PAYMENT_NODE_ERROR = 4;
                        CACHE_ERROR = 5;
                        INVALID_RECEIPT = 6;
                        PURCHASE_REGISTRATION_ERROR = 7;
                        SUBSCRIPTION_RENEW_ERROR = 8;
                    }
                }
            }
        }
    }

    message NameService {
        message ResolveName {
            message Request {
                string nsName = 1;

                anytype.model.NameserviceNameType nsNameType = 2;
            }

            message Response {
                Error error = 1;

                bool available = 2;

                // EOA -> SCW -> name
                // This field is non-empty only if name is "already registered"
                string ownerScwEthAddress = 3;

                // This field is non-empty only if name is "already registered"
                string ownerEthAddress = 4;

                // A content hash attached to this name
                // This field is non-empty only if name is "already registered"
                string ownerAnyAddress = 5;

                // A SpaceId attached to this name
                // This field is non-empty only if name is "already registered"
                string spaceId = 6;

                // A timestamp when this name expires
                int64 nameExpires = 7;

                message Error {
                    Code code = 1;
                    string description = 2;

                    enum Code {
                        NULL = 0;
                        UNKNOWN_ERROR = 1;
                        BAD_INPUT = 2;
                        CAN_NOT_CONNECT = 3;
                    }
                }
            }
        }

        message ResolveAnyId {
            message Request {
                string anyId = 1;
            }

            message Response {
                Error error = 1;

                bool found = 2;

                // not including suffix
                string nsName = 3;

                anytype.model.NameserviceNameType nsNameType = 4;

                message Error {
                    Code code = 1;
                    string description = 2;

                    enum Code {
                        NULL = 0;
                        UNKNOWN_ERROR = 1;
                        BAD_INPUT = 2;
                        CAN_NOT_CONNECT = 3;
                    }
                }
            }
        }

        message ResolveSpaceId {
            message Request {
                string spaceId = 1;
            }

            message Response {
                Error error = 1;

                bool found = 2;

                // not including suffix
                string nsName = 3;

                anytype.model.NameserviceNameType nsNameType = 4;

                message Error {
                    Code code = 1;
                    string description = 2;

                    enum Code {
                        NULL = 0;
                        UNKNOWN_ERROR = 1;
                        BAD_INPUT = 2;
                        CAN_NOT_CONNECT = 3;
                    }
                }
            }
        }

        message UserAccount {
            message Get {
                message Request {

                }

                message Response {
                    Error error = 1;

                    // this will use ReverseResolve to get current name
                    // user can buy many names, but
                    // only 1 name can be set as "current": ETH address <-> name
                    string nsNameAttached = 2;

                    anytype.model.NameserviceNameType nsNameType = 3;

                    // Number of names that the user can reserve
                    uint64 namesCountLeft = 4;

                    // Number of operations: update name, add new data, etc
                    uint64 operationsCountLeft = 5;

                    // TODO: all operations list

                    message Error {
                        Code code = 1;
                        string description = 2;

                        enum Code {
                            NULL = 0;
                            UNKNOWN_ERROR = 1;
                            BAD_INPUT = 2;
                            NOT_LOGGED_IN = 3;
                            BAD_NAME_RESOLVE = 4;
                            CAN_NOT_CONNECT = 5;
                        }
                    }
                }
            }
        }
    }

    message Broadcast {
        message PayloadEvent {
            message Request {
                string payload = 1;
            }
            message Response {
                ResponseEvent event = 1;
                Error error = 2;

                message Error {
                    Code code = 1;
                    string description = 2;

                    enum Code {
                        NULL = 0;
                        UNKNOWN_ERROR = 1;
                        BAD_INPUT = 2;
                        INTERNAL_ERROR = 3;
                    }
                }
            }
        }
    }

    message Device {
        message SetName {
            message Request {
                string deviceId = 1;
                string name = 2;
            }
            message Response {
                Error error = 1;
                message Error {
                    Code code = 1;
                    string description = 2;

                    enum Code {
                        NULL = 0;
                        UNKNOWN_ERROR = 1;
                        BAD_INPUT = 2;
                    }
                }
            }
        }

        message List {
            message Request {}
            message Response {
                Error error = 1;
                repeated anytype.model.DeviceInfo devices = 2;

                message Error {
                    Code code = 1;
                    string description = 2;

                    enum Code {
                        NULL = 0;
                        UNKNOWN_ERROR = 1;
                        BAD_INPUT = 2;
                    }
                }
            }
        }
        message NetworkState {
            message Set {
                message Request {
                    anytype.model.DeviceNetworkType deviceNetworkType = 1;
                }
                message Response {
                    Error error = 2;

                    message Error {
                        Code code = 1;
                        string description = 2;

                        enum Code {
                            NULL = 0;
                            UNKNOWN_ERROR = 1;
                            BAD_INPUT = 2;
                            INTERNAL_ERROR = 3;
                        }
                    }
                }
            }
        }
    }

    message Chat {
        message AddMessage {
            message Request {
                string chatObjectId = 1;
                model.ChatMessage message = 2;
            }

            message Response {
                Error error = 1;
                string messageId = 2;
                ResponseEvent event = 3;

                message Error {
                    Code code = 1;
                    string description = 2;

                    enum Code {
                        NULL = 0;
                        UNKNOWN_ERROR = 1;
                        BAD_INPUT = 2;
                        // ...
                    }
                }
            }
        }
        message EditMessageContent {
            message Request {
                string chatObjectId = 1;
                string messageId = 2;
                model.ChatMessage editedMessage = 3;
            }

            message Response {
                Error error = 1;

                message Error {
                    Code code = 1;
                    string description = 2;

                    enum Code {
                        NULL = 0;
                        UNKNOWN_ERROR = 1;
                        BAD_INPUT = 2;
                        // ...
                    }
                }
            }
        }

        message ToggleMessageReaction {
            message Request {
                string chatObjectId = 1;
                string messageId = 2;
                string emoji = 3;
            }

            message Response {
                Error error = 1;

                message Error {
                    Code code = 1;
                    string description = 2;

                    enum Code {
                        NULL = 0;
                        UNKNOWN_ERROR = 1;
                        BAD_INPUT = 2;
                        // ...
                    }
                }
            }
        }

        message DeleteMessage {
            message Request {
                string chatObjectId = 1;
                string messageId = 2;
            }

            message Response {
                Error error = 1;

                message Error {
                    Code code = 1;
                    string description = 2;

                    enum Code {
                        NULL = 0;
                        UNKNOWN_ERROR = 1;
                        BAD_INPUT = 2;
                        // ...
                    }
                }
            }
        }

        message GetMessages {
            message Request {
                string chatObjectId = 1;
                string afterOrderId = 4; // OrderId of the message after which to get messages
                string beforeOrderId = 2; // OrderId of the message before which to get messages
                int32 limit = 3;
                bool includeBoundary = 5; // If true, include a message at the boundary (afterOrderId or beforeOrderId)
            }

            message Response {
                Error error = 1;
                repeated model.ChatMessage messages = 2;
                model.ChatState chatState = 3;
                message Error {
                    Code code = 1;
                    string description = 2;

                    enum Code {
                        NULL = 0;
                        UNKNOWN_ERROR = 1;
                        BAD_INPUT = 2;
                        // ...
                    }
                }
            }
        }

        message GetMessagesByIds {
            message Request {
                string chatObjectId = 1;
                repeated string messageIds = 2;
            }

            message Response {
                Error error = 1;
                repeated model.ChatMessage messages = 2;

                message Error {
                    Code code = 1;
                    string description = 2;

                    enum Code {
                        NULL = 0;
                        UNKNOWN_ERROR = 1;
                        BAD_INPUT = 2;
                        // ...
                    }
                }
            }
        }

        message SubscribeLastMessages {
            message Request {
                string chatObjectId = 1;  // Identifier for the chat
                int32 limit = 2;  // Number of max last messages to return and subscribe
                string subId = 3;
            }

            message Response {
                Error error = 1;
                repeated model.ChatMessage messages = 2;  // List of messages
                int32 numMessagesBefore = 3;  // Number of messages before the returned messages
                model.ChatState chatState = 4;  // Chat state
                message Error {
                    Code code = 1;
                    string description = 2;

                    enum Code {
                        NULL = 0;
                        UNKNOWN_ERROR = 1;
                        BAD_INPUT = 2;
                        // ...
                    }
                }
            }
        }

        message Unsubscribe {
            message Request {
                string chatObjectId = 1;  // Identifier for the chat
                string subId = 2;
            }
            message Response {
                Error error = 1;

                message Error {
                    Code code = 1;
                    string description = 2;

                    enum Code {
                        NULL = 0;
                        UNKNOWN_ERROR = 1;
                        BAD_INPUT = 2;
                        // ...
                    }
                }
            }
        }

        message SubscribeToMessagePreviews {
            message Request {}

            message Response {
                Error error = 1;
                string subId = 2;

                message Error {
                    Code code = 1;
                    string description = 2;

                    enum Code {
                        NULL = 0;
                        UNKNOWN_ERROR = 1;
                        BAD_INPUT = 2;
                        // ...
                    }
                }
            }
        }

        message ReadMessages {
            enum ReadType {
                messages = 0;
                replies = 1;
            }
            message Request {
                ReadType type = 1;
                string chatObjectId = 2; // id of the chat object
                string afterOrderId = 3; // read from this orderId; if empty - read from the beginning of the chat
                string beforeOrderId = 4; // read til this orderId
                int64 lastDbTimestamp = 5; // dbTimestamp from the last processed ChatState event(or GetMessages). Used to prevent race conditions
            }

            message Response {
                Error error = 1;
                ResponseEvent event = 2;
                message Error {
                    Code code = 1;
                    string description = 2;

                    enum Code {
                        NULL = 0;
                        UNKNOWN_ERROR = 1;
                        BAD_INPUT = 2;

                        MESSAGES_NOT_FOUND = 100; // chat is empty or invalid beforeOrderId/lastDbState
                        // ...
                    }
                }
            }
        }

        message Unread {
            message Request {
                string chatObjectId = 2; // id of the chat object
                string afterOrderId = 3;
            }

            message Response {
                Error error = 1;
                ResponseEvent event = 2;
                message Error {
                    Code code = 1;
                    string description = 2;

                    enum Code {
                        NULL = 0;
                        UNKNOWN_ERROR = 1;
                        BAD_INPUT = 2;
                    }
                }
            }
        }
    }
}

message Empty {

}

message StreamRequest {
    string token = 1;
}<|MERGE_RESOLUTION|>--- conflicted
+++ resolved
@@ -2876,11 +2876,8 @@
                 bool noProgress = 11;
                 StateFilters linksStateFilters = 12;
                 bool includeBacklinks = 13;
-<<<<<<< HEAD
-                bool includeRelationsHeaderInMarkdown = 14;
-=======
                 bool includeSpace = 14;
->>>>>>> 51d2d636
+                bool includeRelationsHeaderInMarkdown = 15;
             }
             message StateFilters {
                 repeated RelationsWhiteList relationsWhiteList = 1;

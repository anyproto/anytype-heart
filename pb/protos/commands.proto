--- conflicted
+++ resolved
@@ -1684,12 +1684,8 @@
             message Request {
                 oneof params {
                     NotionParams notionParams = 1;
-<<<<<<< HEAD
                     BookmarksParams bookmarksParams = 2; //for internal use
-=======
-                    BookmarksParams bookmarksParams = 2;
                     MarkdownParams markdownParams = 3;
->>>>>>> a19b93d2
                 }
                 repeated Snapshot snapshots = 4; // optional, for external developers usage
                 bool updateExistingObjects = 5;

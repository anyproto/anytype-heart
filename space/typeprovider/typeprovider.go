package typeprovider

import (
	"bytes"
	"context"
	"encoding/binary"
	"errors"
	"fmt"
	"strings"
	"sync"

	"github.com/anyproto/any-sync/app"
	"github.com/anyproto/any-sync/commonspace/object/tree/treechangeproto"
	"github.com/dgraph-io/badger/v3"
	"github.com/globalsign/mgo/bson"
	"github.com/gogo/protobuf/proto"
	"github.com/ipfs/go-cid"
	"github.com/multiformats/go-multihash"

	"github.com/anyproto/anytype-heart/pkg/lib/core/smartblock"
	"github.com/anyproto/anytype-heart/pkg/lib/datastore"
	"github.com/anyproto/anytype-heart/pkg/lib/localstore/addr"
	"github.com/anyproto/anytype-heart/pkg/lib/logging"
	"github.com/anyproto/anytype-heart/pkg/lib/pb/model"
	"github.com/anyproto/anytype-heart/space"
)

const CName = "space.typeprovider"

var log = logging.Logger(CName)

var (
	ErrUnknownChangeType = errors.New("error unknown change type")
)

type SmartBlockTypeProvider interface {
	app.Component
	Type(spaceID string, id string) (smartblock.SmartBlockType, error)
	RegisterStaticType(id string, tp smartblock.SmartBlockType)
}

type provider struct {
	sync.RWMutex
	spaceService space.Service
	badger       *badger.DB
	cache        map[string]smartblock.SmartBlockType
}

func New() SmartBlockTypeProvider {
	return &provider{}
}

var badgerPrefix = []byte("typeprovider/")

func (p *provider) Init(a *app.App) (err error) {
	p.cache = map[string]smartblock.SmartBlockType{}
<<<<<<< HEAD
	p.badger, err = app.MustComponent[datastore.Datastore](a).SpaceStorage()
	if err != nil {
		return fmt.Errorf("get badger storage: %w", err)
	}
	// TODO I forgot why we need this
	err = p.badger.View(func(txn *badger.Txn) error {
		opts := badger.DefaultIteratorOptions
		opts.Prefix = badgerPrefix
		iter := txn.NewIterator(opts)
		defer iter.Close()

		for iter.Rewind(); iter.Valid(); iter.Next() {
			it := iter.Item()
			err := it.Value(func(v []byte) error {
				id := string(bytes.TrimPrefix(it.Key(), badgerPrefix))
				rawType := binary.LittleEndian.Uint64(v)
				p.cache[id] = smartblock.SmartBlockType(rawType)
				return nil
			})
			if err != nil {
				return fmt.Errorf("get value from key %s: %w", it.Key(), err)
			}
		}
		return nil
	})
	if err != nil {
		return fmt.Errorf("init cache from badger: %w", err)
	}
=======
	p.spaceService = app.MustComponent[space.Service](a)
>>>>>>> 94eb63a1
	return
}

func (p *provider) Name() (name string) {
	return CName
}

func (p *provider) Type(spaceID string, id string) (tp smartblock.SmartBlockType, err error) {
	tp, err = SmartblockTypeFromID(id)
	if err == nil && tp != smartblock.SmartBlockTypePage {
		return
	}
	return p.objectTypeFromSpace(spaceID, id)
}

func (p *provider) RegisterStaticType(id string, tp smartblock.SmartBlockType) {
	p.Lock()
	defer p.Unlock()
	p.cache[id] = tp
}

func SmartblockTypeFromID(id string) (smartblock.SmartBlockType, error) {
	if strings.HasPrefix(id, addr.BundledRelationURLPrefix) {
		return smartblock.SmartBlockTypeBundledRelation, nil
	}

	if strings.HasPrefix(id, addr.BundledObjectTypeURLPrefix) {
		return smartblock.SmartBlockTypeBundledObjectType, nil
	}

	if len(strings.Split(id, addr.SubObjectCollectionIdSeparator)) == 2 {
		return smartblock.SmartBlockTypeSubObject, nil
	}

	// workaround for options that have no prefix
	// todo: remove this after migration to the new records format
	if bson.IsObjectIdHex(id) {
		return smartblock.SmartBlockTypeSubObject, nil
	}

	if strings.HasPrefix(id, addr.AnytypeProfileId) {
		return smartblock.SmartBlockTypeProfilePage, nil
	}
	if strings.HasPrefix(id, addr.VirtualPrefix) {
		sbt, err := addr.ExtractVirtualSourceType(id)
		if err != nil {
			return 0, err
		}
		return smartblock.SmartBlockType(sbt), nil
	}
	if strings.HasPrefix(id, addr.DatePrefix) {
		return smartblock.SmartBlockTypeDate, nil
	}

	if strings.HasPrefix(id, addr.MissingObject) {
		return smartblock.SmartBlockTypeMissingObject, nil
	}

	c, err := cid.Decode(id)
	if err != nil {
		return smartblock.SmartBlockTypePage,
			fmt.Errorf("failed to determine smartblock type, objectID: %s, err: %s", id, err.Error())
	}
	// TODO: discard this fragile condition as soon as we will move to the multiaddr with prefix
	if c.Prefix().Codec == cid.DagProtobuf && c.Prefix().MhType == multihash.SHA2_256 {
		return smartblock.SmartBlockTypeFile, nil
	}
	if c.Prefix().Codec == cid.DagCBOR {
		return smartblock.SmartBlockTypePage, nil
	}

	return smartblock.SmartBlockTypePage, smartblock.ErrNoSuchSmartblock
}

func (p *provider) objectTypeFromSpace(spaceID string, id string) (tp smartblock.SmartBlockType, err error) {
	p.RLock()
	tp, exists := p.cache[id]
	if exists {
		p.RUnlock()
		return
	}
	p.RUnlock()

	sp, err := p.spaceService.GetSpace(context.Background(), spaceID)
	if err != nil {
		return
	}
	store := sp.Storage()
	rawRoot, err := store.TreeRoot(id)
	if err != nil {
		return
	}
	root, err := p.unmarshallRoot(rawRoot)
	if err != nil {
		return
	}
	if root.ChangeType != space.ChangeType {
		err = ErrUnknownChangeType
		return
	}
	payload, err := p.objectType(root.ChangePayload)
	if err != nil {
		return
	}
	err = p.setType(id, smartblock.SmartBlockType(payload.SmartBlockType))
	if err != nil {
		return
	}
	return
}

func (p *provider) setType(id string, tp smartblock.SmartBlockType) (err error) {
	err = p.badger.Update(func(txn *badger.Txn) error {
		return txn.Set(append(badgerPrefix, []byte(id)...), binary.LittleEndian.AppendUint64(nil, uint64(tp)))
	})
	if err != nil {
		return fmt.Errorf("set type in badger: %w", err)
	}
	p.Lock()
	defer p.Unlock()
	p.cache[id] = tp
	return nil
}

func (p *provider) unmarshallRoot(rawRoot *treechangeproto.RawTreeChangeWithId) (root *treechangeproto.RootChange, err error) {
	raw := &treechangeproto.RawTreeChange{}
	err = proto.Unmarshal(rawRoot.GetRawChange(), raw)
	if err != nil {
		return
	}

	root = &treechangeproto.RootChange{}
	err = proto.Unmarshal(raw.Payload, root)
	if err != nil {
		return
	}
	return
}

func (p *provider) objectType(changePayload []byte) (payload *model.ObjectChangePayload, err error) {
	payload = &model.ObjectChangePayload{}
	err = proto.Unmarshal(changePayload, payload)
	return
}<|MERGE_RESOLUTION|>--- conflicted
+++ resolved
@@ -54,12 +54,11 @@
 
 func (p *provider) Init(a *app.App) (err error) {
 	p.cache = map[string]smartblock.SmartBlockType{}
-<<<<<<< HEAD
 	p.badger, err = app.MustComponent[datastore.Datastore](a).SpaceStorage()
 	if err != nil {
 		return fmt.Errorf("get badger storage: %w", err)
 	}
-	// TODO I forgot why we need this
+	// TODO multi-space: I forgot why we need this
 	err = p.badger.View(func(txn *badger.Txn) error {
 		opts := badger.DefaultIteratorOptions
 		opts.Prefix = badgerPrefix
@@ -83,9 +82,7 @@
 	if err != nil {
 		return fmt.Errorf("init cache from badger: %w", err)
 	}
-=======
 	p.spaceService = app.MustComponent[space.Service](a)
->>>>>>> 94eb63a1
 	return
 }
 

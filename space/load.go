--- conflicted
+++ resolved
@@ -2,10 +2,7 @@
 
 import (
 	"context"
-<<<<<<< HEAD
-=======
 	"errors"
->>>>>>> 166948e7
 	"fmt"
 
 	spaceservice "github.com/anyproto/anytype-heart/space/spacecore"
@@ -102,19 +99,6 @@
 	default:
 		err = fmt.Errorf("undefined space status: %v", status.LocalStatus)
 	}
-<<<<<<< HEAD
-
-	// return loading error
-	if loadingStatus, ok := s.loading[spaceID]; !ok {
-		s.mu.Unlock()
-		err = fmt.Errorf("space is not loading: status %d", localStatus)
-		return
-	} else {
-		err = loadingStatus.loadErr
-		s.mu.Unlock()
-	}
-=======
 	s.mu.Unlock()
->>>>>>> 166948e7
 	return
 }
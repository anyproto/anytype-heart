package space

import (
	"context"
	"errors"
	"fmt"
	"strconv"
	"strings"
	"sync"

	"github.com/anyproto/any-sync/accountservice"
	"github.com/anyproto/any-sync/app"
	"github.com/anyproto/any-sync/app/logger"
	"github.com/gogo/protobuf/types"
	"go.uber.org/zap"

	"github.com/anyproto/anytype-heart/core/block/object/objectcache"
	"github.com/anyproto/anytype-heart/pkg/lib/localstore/addr"
	"github.com/anyproto/anytype-heart/space/spacecore"
	"github.com/anyproto/anytype-heart/space/spaceinfo"
	"github.com/anyproto/anytype-heart/space/techspace"
)

const CName = "client.space"

var log = logger.NewNamed(CName)

var (
	ErrIncorrectSpaceID = errors.New("incorrect space id")
	ErrSpaceNotExists   = errors.New("space not exists")
)

func New() SpaceService {
	return &service{}
}

type spaceIndexer interface {
	ReindexCommonObjects() error
	ReindexSpace(spaceID string) error
}

type isNewAccount interface {
	IsNewAccount() bool
	app.Component
}

type SpaceService interface {
	Create(ctx context.Context) (space Space, err error)

<<<<<<< HEAD
	Get(ctx context.Context, id string) (space Space, err error)
	GetPersonalSpace(ctx context.Context) (space Space, err error)
=======
	DerivedIDs(ctx context.Context, spaceId string) (ids threads.DerivedSmartblockIds, err error)
	SpaceViewId(spaceId string) (spaceViewId string, err error)
>>>>>>> 594b303b

	app.ComponentRunnable
}

type service struct {
	indexer          spaceIndexer
	spaceCore        spacecore.SpaceCoreService
	techSpace        techspace.TechSpace
	marketplaceSpace *space

	bundledObjectsInstaller bundledObjectsInstaller
	accountService          accountservice.Service
	objectFactory           objectcache.ObjectFactory

	personalSpaceID string

	newAccount bool

	statuses map[string]spaceinfo.SpaceInfo
	loading  map[string]*loadingSpace
	loaded   map[string]Space

	mu sync.Mutex

	ctx       context.Context
	ctxCancel context.CancelFunc

	repKey uint64
}

func (s *service) Init(a *app.App) (err error) {
	s.indexer = app.MustComponent[spaceIndexer](a)
	s.spaceCore = app.MustComponent[spacecore.SpaceCoreService](a)
	s.objectFactory = app.MustComponent[objectcache.ObjectFactory](a)
	s.accountService = app.MustComponent[accountservice.Service](a)
	s.bundledObjectsInstaller = app.MustComponent[bundledObjectsInstaller](a)
	s.newAccount = app.MustComponent[isNewAccount](a).IsNewAccount()
	s.techSpace = techspace.New()

	s.statuses = map[string]spaceinfo.SpaceInfo{}
	s.loading = map[string]*loadingSpace{}
	s.loaded = map[string]Space{}

	return err
}

func (s *service) Name() (name string) {
	return CName
}

func (s *service) Run(ctx context.Context) (err error) {
	s.marketplaceSpace, err = s.newMarketplaceSpace(ctx)
	if err != nil {
		return
	}

	err = s.initTechSpace()
	if err != nil {
		return fmt.Errorf("init tech space: %w", err)
	}
	s.ctx, s.ctxCancel = context.WithCancel(context.Background())

	s.personalSpaceID, err = s.spaceCore.DeriveID(s.ctx, spacecore.SpaceType)
	if err != nil {
		return
	}

	// TODO: move this logic to any-sync
	s.repKey, err = getRepKey(s.personalSpaceID)
	if err != nil {
		return
	}

	err = s.indexer.ReindexCommonObjects()
	if err != nil {
		return
	}

	if s.newAccount {
		return s.createPersonalSpace(s.ctx)
	}
	return s.loadPersonalSpace(s.ctx)
}

func (s *service) initTechSpace() error {
	techCoreSpace, err := s.spaceCore.Derive(context.Background(), spacecore.TechSpaceType)
	if err != nil {
		return fmt.Errorf("derive tech space: %w", err)
	}

	sp := &space{
		service:                s,
		AnySpace:               techCoreSpace,
		loadMandatoryObjectsCh: make(chan struct{}),
		installer:              s.bundledObjectsInstaller,
	}
	sp.Cache = objectcache.New(techCoreSpace, s.accountService, s.objectFactory, s.personalSpaceID, sp)

	err = s.techSpace.Run(techCoreSpace, sp.Cache)

	s.preLoad(techCoreSpace.Id(), sp)
	if err != nil {
		return fmt.Errorf("run tech space: %w", err)
	}
	return nil
}

func (s *service) Create(ctx context.Context) (Space, error) {
	coreSpace, err := s.spaceCore.Create(ctx, s.repKey)
	if err != nil {
		return nil, err
	}
	return s.create(ctx, coreSpace)
}

func (s *service) Get(ctx context.Context, spaceID string) (sp Space, err error) {
	if spaceID == addr.AnytypeMarketplaceWorkspace {
		return s.marketplaceSpace, nil
	}
	if err = s.startLoad(ctx, spaceID); err != nil {
		return nil, err
	}
	return s.waitLoad(ctx, spaceID)
}

func (s *service) GetPersonalSpace(ctx context.Context) (sp Space, err error) {
	return s.Get(ctx, s.personalSpaceID)
}

func (s *service) open(ctx context.Context, spaceID string) (sp Space, err error) {
	coreSpace, err := s.spaceCore.Get(ctx, spaceID)
	if err != nil {
		return nil, err
	}
	return s.newSpace(ctx, coreSpace)
}

func (s *service) createPersonalSpace(ctx context.Context) (err error) {
	coreSpace, err := s.spaceCore.Derive(ctx, spacecore.SpaceType)
	if err != nil {
		return
	}
	_, err = s.create(ctx, coreSpace)
	if err == nil {
		return
	}
	if errors.Is(err, techspace.ErrSpaceViewExists) {
		return s.loadPersonalSpace(ctx)
	}
	return
}

func (s *service) loadPersonalSpace(ctx context.Context) (err error) {
	err = s.startLoad(ctx, s.personalSpaceID)
	// This could happen for old accounts
	if errors.Is(err, ErrSpaceNotExists) {
		err = s.techSpace.SpaceViewCreate(ctx, s.personalSpaceID)
		if err != nil {
			return err
		}
		err = s.startLoad(ctx, s.personalSpaceID)
		if err != nil {
			return err
		}
	}
	if err != nil {
		return
	}

	_, err = s.waitLoad(ctx, s.personalSpaceID)
	return err
}

func (s *service) IsPersonal(id string) bool {
	return s.personalSpaceID == id
}

func (s *service) OnViewCreated(spaceID string) {
	go func() {
		if err := s.startLoad(s.ctx, spaceID); err != nil {
			log.Warn("OnViewCreated.startLoad error", zap.Error(err))
		}
	}()
}

func (s *service) OnWorkspaceChanged(spaceId string, details *types.Struct) {
	go func() {
		if err := s.techSpace.SpaceViewSetData(s.ctx, spaceId, details); err != nil {
			log.Warn("OnWorkspaceChanged error", zap.Error(err))
		}
	}()
}

func (s *service) SpaceViewId(spaceId string) (spaceViewId string, err error) {
	return s.techSpace.SpaceViewId(spaceId)
}

func (s *service) Close(ctx context.Context) (err error) {
	if s.ctxCancel != nil {
		s.ctxCancel()
	}
	return s.techSpace.Close(ctx)
}

func getRepKey(spaceID string) (uint64, error) {
	sepIdx := strings.Index(spaceID, ".")
	if sepIdx == -1 {
		return 0, ErrIncorrectSpaceID
	}
	return strconv.ParseUint(spaceID[sepIdx+1:], 36, 64)
}<|MERGE_RESOLUTION|>--- conflicted
+++ resolved
@@ -47,14 +47,9 @@
 type SpaceService interface {
 	Create(ctx context.Context) (space Space, err error)
 
-<<<<<<< HEAD
 	Get(ctx context.Context, id string) (space Space, err error)
 	GetPersonalSpace(ctx context.Context) (space Space, err error)
-=======
-	DerivedIDs(ctx context.Context, spaceId string) (ids threads.DerivedSmartblockIds, err error)
 	SpaceViewId(spaceId string) (spaceViewId string, err error)
->>>>>>> 594b303b
-
 	app.ComponentRunnable
 }
 

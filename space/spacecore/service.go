--- conflicted
+++ resolved
@@ -44,16 +44,7 @@
 )
 
 const (
-<<<<<<< HEAD
-	CName             = "client.space.spacecore"
-	SpaceType         = "anytype.space"
-	TechSpaceType     = "anytype.techspace"
-	OneToOneSpaceType = "anytype.onetoone"
-	ChatSpaceType     = "anytype.chatspace"
-	ChangeType        = "anytype.object"
-=======
 	CName = "client.space.spacecore"
->>>>>>> 37fed8a3
 )
 
 var log = logger.NewNamed(CName)
@@ -76,22 +67,15 @@
 }
 
 type SpaceCoreService interface {
-<<<<<<< HEAD
-	Create(ctx context.Context, spaceType string, replicationKey uint64, metadataPayload []byte) (*AnySpace, error)
-	Derive(ctx context.Context, spaceType string) (space *AnySpace, err error)
-	DeriveID(ctx context.Context, spaceType string) (id string, err error)
-	CreateOneToOneSpace(ctx context.Context, bPk crypto.PubKey) (space *AnySpace, err error)
-=======
 	Create(ctx context.Context, spaceType spacedomain.SpaceType, replicationKey uint64, metadataPayload []byte) (*AnySpace, error)
 	Derive(ctx context.Context, spaceType spacedomain.SpaceType) (space *AnySpace, err error)
 	DeriveID(ctx context.Context, spaceType spacedomain.SpaceType) (id string, err error)
->>>>>>> 37fed8a3
+	CreateOneToOneSpace(ctx context.Context, bPk crypto.PubKey) (space *AnySpace, err error)
 	Delete(ctx context.Context, spaceId string) (err error)
 	Get(ctx context.Context, id string) (*AnySpace, error)
 	Pick(ctx context.Context, id string) (*AnySpace, error)
 	CloseSpace(ctx context.Context, id string) error
 	StorageExistsLocally(ctx context.Context, spaceId string) (exists bool, err error)
-
 	app.ComponentRunnable
 }
 
@@ -202,7 +186,7 @@
 		SpacePayload: oneToOneInfoBytes,
 		SigningKey:   sharedSk,
 		MasterKey:    sharedSk,
-		SpaceType:    OneToOneSpaceType,
+		SpaceType:    string(spacedomain.SpaceTypeOneToOne),
 	}
 	fmt.Printf("-- DeriveOneToOneSpace, SignKey acc: %s\n", sharedSk.GetPublic().Account())
 	id, err := s.commonSpace.DeriveOneToOneSpace(ctx, payload)

package readonlyfixer

import (
	"context"
	"errors"
	"fmt"

	"github.com/anyproto/any-sync/app/logger"
	"go.uber.org/zap"

	"github.com/anyproto/anytype-heart/core/block/editor/smartblock"
	"github.com/anyproto/anytype-heart/core/domain"
	"github.com/anyproto/anytype-heart/core/session"
	"github.com/anyproto/anytype-heart/pkg/lib/bundle"
	"github.com/anyproto/anytype-heart/pkg/lib/database"
	"github.com/anyproto/anytype-heart/pkg/lib/pb/model"
	"github.com/anyproto/anytype-heart/space/internal/components/dependencies"
	"github.com/anyproto/anytype-heart/util/pbtypes"
)

type detailsSettable interface {
	SetDetails(ctx session.Context, details []*model.Detail, showEvent bool) (err error)
}

const MName = "ReadonlyRelationsFixer"

// Migration ReadonlyRelationsFixer performs setting readOnlyValue relation to true for all relations with Status and Tag format
// This migration was implemented to fix relations in accounts of users that are not able to modify its value (GO-2331)
type Migration struct{}

func (Migration) Name() string {
	return MName
}

func (Migration) Run(ctx context.Context, log logger.CtxLogger, store dependencies.QueryableStore, space dependencies.SpaceWithCtx) (toMigrate, migrated int, err error) {
	spaceId := space.Id()

	relations, err := listReadonlyTagAndStatusRelations(store, spaceId)
	toMigrate = len(relations)

	if err != nil {
		return toMigrate, 0, fmt.Errorf("failed to list all relations with tag and status format in space %s: %w", spaceId, err)
	}

	if toMigrate != 0 {
		log.Debug(fmt.Sprintf("space %s contains %d relations of tag and status format with relationReadonlyValue=true", spaceId, toMigrate), zap.String("migration", MName))
	}

	for _, r := range relations {
		var (
			name = r.Details.GetString(bundle.RelationKeyName)
			uk   = r.Details.GetString(bundle.RelationKeyUniqueKey)
		)

		format := model.RelationFormat_name[int32(r.Details.GetInt64(bundle.RelationKeyRelationFormat))]
		log.Debug("setting relationReadonlyValue to FALSE for relation", zap.String("name", name), zap.String("uniqueKey", uk), zap.String("format", format), zap.String("migration", MName))

		det := []*model.Detail{{
			Key:   bundle.RelationKeyRelationReadonlyValue.String(),
			Value: pbtypes.Bool(false),
		}}
		e := space.DoCtx(ctx, r.Details.GetString(bundle.RelationKeyId), func(sb smartblock.SmartBlock) error {
			if ds, ok := sb.(detailsSettable); ok {
				return ds.SetDetails(nil, det, false)
			}
			return nil
		})
		if e != nil {
			err = errors.Join(err, fmt.Errorf("failed to set readOnlyValue=true to relation %s in space %s: %w", uk, spaceId, e))
		} else {
			migrated++
		}
	}
	return
}

func listReadonlyTagAndStatusRelations(store dependencies.QueryableStore, spaceId string) ([]database.Record, error) {
	return store.Query(database.Query{Filters: []database.FilterRequest{
		{
			RelationKey: bundle.RelationKeyRelationFormat,
			Condition:   model.BlockContentDataviewFilter_In,
			Value:       domain.Int64List(model.RelationFormat_status, model.RelationFormat_tag),
		},
		{
<<<<<<< HEAD
			RelationKey: bundle.RelationKeySpaceId,
			Condition:   model.BlockContentDataviewFilter_Equal,
			Value:       domain.String(spaceId),
		},
		{
			RelationKey: bundle.RelationKeyRelationReadonlyValue,
=======
			RelationKey: bundle.RelationKeyRelationReadonlyValue.String(),
>>>>>>> e6712037
			Condition:   model.BlockContentDataviewFilter_Equal,
			Value:       domain.Bool(true),
		},
	}})
}<|MERGE_RESOLUTION|>--- conflicted
+++ resolved
@@ -82,16 +82,7 @@
 			Value:       domain.Int64List(model.RelationFormat_status, model.RelationFormat_tag),
 		},
 		{
-<<<<<<< HEAD
-			RelationKey: bundle.RelationKeySpaceId,
-			Condition:   model.BlockContentDataviewFilter_Equal,
-			Value:       domain.String(spaceId),
-		},
-		{
-			RelationKey: bundle.RelationKeyRelationReadonlyValue,
-=======
 			RelationKey: bundle.RelationKeyRelationReadonlyValue.String(),
->>>>>>> e6712037
 			Condition:   model.BlockContentDataviewFilter_Equal,
 			Value:       domain.Bool(true),
 		},

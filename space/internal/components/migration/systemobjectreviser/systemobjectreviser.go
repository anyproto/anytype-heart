--- conflicted
+++ resolved
@@ -12,10 +12,6 @@
 	"github.com/anyproto/anytype-heart/core/block/editor/smartblock"
 	"github.com/anyproto/anytype-heart/core/domain"
 	"github.com/anyproto/anytype-heart/core/relationutils"
-<<<<<<< HEAD
-	"github.com/anyproto/anytype-heart/core/session"
-=======
->>>>>>> 4aabdf74
 	"github.com/anyproto/anytype-heart/pkg/lib/bundle"
 	coresb "github.com/anyproto/anytype-heart/pkg/lib/core/smartblock"
 	"github.com/anyproto/anytype-heart/pkg/lib/database"
@@ -91,7 +87,6 @@
 
 	bundleObject := getBundleSystemObjectDetails(uk)
 	if bundleObject == nil {
-<<<<<<< HEAD
 		return false, nil
 	}
 
@@ -101,17 +96,6 @@
 	details := buildDiffDetails(bundleObject, localObject)
 
 	recRelsDetails, err := checkRecommendedRelations(ctx, space, bundleObject, localObject)
-=======
-		return false, nil
-	}
-
-	if bundleObject.GetInt64(revisionKey) <= localObject.GetInt64(revisionKey) {
-		return false, nil
-	}
-	details := buildDiffDetails(bundleObject, localObject)
-
-	recRelsDetail, err := checkRecommendedRelations(ctx, space, bundleObject, localObject)
->>>>>>> 4aabdf74
 	if err != nil {
 		log.Error("failed to check recommended relations", zap.Error(err))
 	}

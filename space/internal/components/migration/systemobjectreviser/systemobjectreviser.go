--- conflicted
+++ resolved
@@ -75,14 +75,6 @@
 				Condition:   model.BlockContentDataviewFilter_In,
 				Value:       domain.Int64List(model.ObjectType_objectType, model.ObjectType_relation),
 			},
-<<<<<<< HEAD
-			{
-				RelationKey: bundle.RelationKeySpaceId,
-				Condition:   model.BlockContentDataviewFilter_Equal,
-				Value:       domain.String(spaceId),
-			},
-=======
->>>>>>> e6712037
 		},
 	})
 	if err != nil {

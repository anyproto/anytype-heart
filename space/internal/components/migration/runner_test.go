package migration

import (
	"context"
	"errors"
	"testing"
	"time"

	"github.com/anyproto/any-sync/app/logger"
	"github.com/stretchr/testify/assert"
	"github.com/stretchr/testify/mock"

	"github.com/anyproto/anytype-heart/core/block/editor/smartblock"
	"github.com/anyproto/anytype-heart/core/domain"
	"github.com/anyproto/anytype-heart/pkg/lib/bundle"
	"github.com/anyproto/anytype-heart/pkg/lib/database"
	"github.com/anyproto/anytype-heart/pkg/lib/localstore/objectstore"
	"github.com/anyproto/anytype-heart/pkg/lib/pb/model"
	mock_space "github.com/anyproto/anytype-heart/space/clientspace/mock_clientspace"
	"github.com/anyproto/anytype-heart/space/internal/components/dependencies"
	"github.com/anyproto/anytype-heart/space/internal/components/migration/readonlyfixer"
	"github.com/anyproto/anytype-heart/space/internal/components/migration/systemobjectreviser"
)

func TestRunner(t *testing.T) {
	// TODO: we should revive this test when context query for ObjectStore will be implemented
	// t.Run("context exceeds + store operation in progress -> context.Canceled", func(t *testing.T) {
	// 	// given
	// 	store := objectstore.NewStoreFixture(t)
	// 	ctx, cancel := context.WithCancel(context.Background())
	// 	space := mock_space.NewMockSpace(t)
	// 	space.EXPECT().Id().Times(1).Return("")
	// 	runner := Runner{ctx: ctx, store: store, spc: space}
	//
	// 	// when
	// 	go func() {
	// 		time.Sleep(10 * time.Millisecond)
	// 		cancel()
	// 	}()
	// 	err := runner.run(longStoreMigration{})
	//
	// 	// then
	// 	assert.Error(t, err)
	// 	assert.True(t, errors.Is(err, context.Canceled))
	// })

	t.Run("context exceeds + space operation in progress -> context.Canceled", func(t *testing.T) {
		// given
		store := objectstore.NewStoreFixture(t)
		ctx, cancel := context.WithCancel(context.Background())
		space := mock_space.NewMockSpace(t)
		space.EXPECT().Id().Times(1).Return("")
		space.EXPECT().DoCtx(mock.Anything, mock.Anything, mock.Anything).RunAndReturn(
			func(ctx context.Context, _ string, _ func(smartblock.SmartBlock) error) error {
				timer := time.NewTimer(1 * time.Millisecond)
				select {
				case <-ctx.Done():
					return context.Canceled
				case <-timer.C:
					return nil
				}
			},
		)
		runner := Runner{ctx: ctx, spc: space, store: store}

		// when
		go func() {
			time.Sleep(10 * time.Millisecond)
			cancel()
		}()
		err := runner.run(longSpaceMigration{})

		// then
		assert.Error(t, err)
		assert.True(t, errors.Is(err, context.Canceled))
	})

	t.Run("context exceeds + migration is finished -> no error", func(t *testing.T) {
		// given
		store := objectstore.NewStoreFixture(t)
		ctx, cancel := context.WithCancel(context.Background())
		space := mock_space.NewMockSpace(t)
		space.EXPECT().Id().Times(1).Return("")
		runner := Runner{ctx: ctx, store: store, spc: space}

		// when
		go func() {
			time.Sleep(10 * time.Millisecond)
			cancel()
		}()
		err := runner.run(instantMigration{})

		// then
		assert.NoError(t, err)
	})

	t.Run("no ctx exceed + migration is finished -> no error", func(t *testing.T) {
		// given
		store := objectstore.NewStoreFixture(t)
		space := mock_space.NewMockSpace(t)
		space.EXPECT().Id().Return("spaceId").Maybe()
		runner := Runner{ctx: context.Background(), store: store, spc: space}

		// when
		err := runner.run(systemobjectreviser.Migration{})

		// then
		assert.NoError(t, err)
	})

	t.Run("no ctx exceed + migration failure -> error", func(t *testing.T) {
		// given
		store := objectstore.NewStoreFixture(t)
<<<<<<< HEAD
		store.AddObjects(t, []objectstore.TestObject{{
			bundle.RelationKeySpaceId:               domain.String("space1"),
			bundle.RelationKeyRelationFormat:        domain.Int64(int64(model.RelationFormat_status)),
			bundle.RelationKeyId:                    domain.String("rel-tag"),
			bundle.RelationKeyRelationReadonlyValue: domain.Bool(true),
=======
		store.AddObjects(t, "space1", []objectstore.TestObject{{
			bundle.RelationKeySpaceId:               pbtypes.String("space1"),
			bundle.RelationKeyRelationFormat:        pbtypes.Int64(int64(model.RelationFormat_status)),
			bundle.RelationKeyId:                    pbtypes.String("rel-tag"),
			bundle.RelationKeyRelationReadonlyValue: pbtypes.Bool(true),
>>>>>>> e6712037
		}})
		spaceErr := errors.New("failed to get object")
		space := mock_space.NewMockSpace(t)
		space.EXPECT().Id().Return("space1").Maybe()
		space.EXPECT().DoCtx(mock.Anything, mock.Anything, mock.Anything).Maybe().Return(spaceErr)
		runner := Runner{ctx: context.Background(), store: store, spc: space}

		// when
		err := runner.run(readonlyfixer.Migration{})

		// then
		assert.Error(t, err)
		assert.True(t, errors.Is(err, spaceErr))
	})
}

type longStoreMigration struct{}

func (longStoreMigration) Name() string {
	return "long migration"
}

func (longStoreMigration) Run(ctx context.Context, _ logger.CtxLogger, store dependencies.QueryableStore, _ dependencies.SpaceWithCtx) (toMigrate, migrated int, err error) {
	for {
		if _, err = store.Query(database.Query{}); err != nil {
			return 0, 0, err
		}
	}
}

type longSpaceMigration struct{}

func (longSpaceMigration) Name() string {
	return "long migration"
}

func (longSpaceMigration) Run(ctx context.Context, _ logger.CtxLogger, _ dependencies.QueryableStore, space dependencies.SpaceWithCtx) (toMigrate, migrated int, err error) {
	for {
		if err = space.DoCtx(ctx, "", func(smartblock.SmartBlock) error {
			// do smth
			return nil
		}); err != nil {
			return 0, 0, err
		}
	}
}

type instantMigration struct{}

func (instantMigration) Name() string {
	return "instant migration"
}

func (instantMigration) Run(context.Context, logger.CtxLogger, dependencies.QueryableStore, dependencies.SpaceWithCtx) (toMigrate, migrated int, err error) {
	return 0, 0, nil
}<|MERGE_RESOLUTION|>--- conflicted
+++ resolved
@@ -111,19 +111,11 @@
 	t.Run("no ctx exceed + migration failure -> error", func(t *testing.T) {
 		// given
 		store := objectstore.NewStoreFixture(t)
-<<<<<<< HEAD
-		store.AddObjects(t, []objectstore.TestObject{{
+		store.AddObjects(t, "space1", []objectstore.TestObject{{
 			bundle.RelationKeySpaceId:               domain.String("space1"),
 			bundle.RelationKeyRelationFormat:        domain.Int64(int64(model.RelationFormat_status)),
 			bundle.RelationKeyId:                    domain.String("rel-tag"),
 			bundle.RelationKeyRelationReadonlyValue: domain.Bool(true),
-=======
-		store.AddObjects(t, "space1", []objectstore.TestObject{{
-			bundle.RelationKeySpaceId:               pbtypes.String("space1"),
-			bundle.RelationKeyRelationFormat:        pbtypes.Int64(int64(model.RelationFormat_status)),
-			bundle.RelationKeyId:                    pbtypes.String("rel-tag"),
-			bundle.RelationKeyRelationReadonlyValue: pbtypes.Bool(true),
->>>>>>> e6712037
 		}})
 		spaceErr := errors.New("failed to get object")
 		space := mock_space.NewMockSpace(t)

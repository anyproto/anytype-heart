package aclnotifications

import (
	"fmt"

	"github.com/anyproto/any-sync/app"
	"github.com/anyproto/any-sync/commonspace/object/acl/aclrecordproto"
	"github.com/anyproto/any-sync/commonspace/object/acl/list"
	"github.com/anyproto/any-sync/util/crypto"
	"github.com/cheggaaa/mb"
	"golang.org/x/net/context"

	"github.com/anyproto/anytype-heart/pkg/lib/localstore/objectstore"
	"github.com/anyproto/anytype-heart/pkg/lib/logging"
	"github.com/anyproto/anytype-heart/pkg/lib/pb/model"
	"github.com/anyproto/anytype-heart/space/internal/components/dependencies"
	"github.com/anyproto/anytype-heart/space/spaceinfo"
)

const CName = "common.components.aclnotifications"

var logger = logging.Logger("acl-notifications")

type aclNotificationRecord struct {
	record        list.AclRecord
	permissions   list.AclPermissions
	spaceId       string
	aclId         string
	accountStatus spaceinfo.AccountStatus
	spaceName     string
}

type NotificationSender interface {
	CreateAndSend(notification *model.Notification) error
	GetLastNotificationId(acl string) string
}

type AclNotification interface {
	app.ComponentRunnable
	AddRecords(acl list.AclList, permissions list.AclPermissions, spaceId string, accountStatus spaceinfo.AccountStatus)
}

type aclNotificationSender struct {
	identityService     dependencies.IdentityService
	notificationService NotificationSender
	batcher             *mb.MB
	spaceNameGetter     objectstore.SpaceNameGetter
}

func NewAclNotificationSender() AclNotification {
	return &aclNotificationSender{batcher: mb.New(0)}
}

func (n *aclNotificationSender) Init(a *app.App) (err error) {
	n.identityService = app.MustComponent[dependencies.IdentityService](a)
	n.notificationService = app.MustComponent[NotificationSender](a)
	n.spaceNameGetter = app.MustComponent[objectstore.SpaceNameGetter](a)
	return nil
}

func (n *aclNotificationSender) Name() (name string) {
	return CName
}

func (n *aclNotificationSender) Run(ctx context.Context) (err error) {
	go n.processRecords()
	return
}

func (n *aclNotificationSender) Close(ctx context.Context) (err error) {
	if err := n.batcher.Close(); err != nil {
		logger.Errorf("failed to close batcher, %s", err)
	}
	return
}

func (n *aclNotificationSender) AddRecords(acl list.AclList,
	permissions list.AclPermissions,
	spaceId string,
	accountStatus spaceinfo.AccountStatus,
) {
	spaceName := n.spaceNameGetter.GetSpaceName(spaceId)
	lastNotificationId := n.notificationService.GetLastNotificationId(acl.Id())
	if lastNotificationId != "" {
		acl.IterateFrom(lastNotificationId, func(record *list.AclRecord) (IsContinue bool) {
			err := n.batcher.Add(&aclNotificationRecord{
				record:        *record,
				permissions:   permissions,
				spaceId:       spaceId,
				aclId:         acl.Id(),
				accountStatus: accountStatus,
				spaceName:     spaceName,
			})
			if err != nil {
				logger.Errorf("failed to add acl record, %s", err)
			}
			return true
		})
		return
	}
	for _, record := range acl.Records() {
		err := n.batcher.Add(&aclNotificationRecord{
			record:        *record,
			permissions:   permissions,
			spaceId:       spaceId,
			aclId:         acl.Id(),
			accountStatus: accountStatus,
			spaceName:     spaceName,
		})
		if err != nil {
			logger.Errorf("failed to add acl record, %s", err)
		}
	}
}

func (n *aclNotificationSender) sendNotification(ctx context.Context, aclNotificationRecord *aclNotificationRecord) error {
	if aclData, ok := aclNotificationRecord.record.Model.(*aclrecordproto.AclData); ok {
		return n.iterateAclContent(ctx, aclNotificationRecord, aclData)
	}
	return nil
}

func (n *aclNotificationSender) processRecords() {
	for {
		msgs := n.batcher.Wait()
		if len(msgs) == 0 {
			return
		}
		for _, msg := range msgs {
			record, ok := msg.(*aclNotificationRecord)
			if !ok {
				continue
			}
			err := n.sendNotification(context.Background(), record)
			if err != nil {
				logger.Errorf("failed to send notifications: %s", err)
			}
		}
	}
}

func (n *aclNotificationSender) iterateAclContent(ctx context.Context,
	aclNotificationRecord *aclNotificationRecord,
	aclData *aclrecordproto.AclData,
) error {
	for i, content := range aclData.AclContent {
		notificationId := provideNotificationId(aclNotificationRecord.record.Id, i)
		if aclNotificationRecord.permissions.CanManageAccounts() {
			err := n.handleOwnerNotifications(ctx, aclNotificationRecord, content, notificationId)
			if err != nil {
				return err
			}
		}
		err := n.handleSpaceMemberNotifications(ctx, aclNotificationRecord, content, notificationId)
		if err != nil {
			return err
		}
	}
	return nil
}

func (n *aclNotificationSender) handleSpaceMemberNotifications(ctx context.Context,
	aclNotificationRecord *aclNotificationRecord,
	content *aclrecordproto.AclContentValue,
	notificationId string,
) error {
	if reqApprove := content.GetRequestAccept(); reqApprove != nil {
<<<<<<< HEAD
		return n.sendParticipantRequestApprove(reqApprove, aclNotificationRecord, notificationId)
=======
		if err := n.sendParticipantRequestApprove(ctx, reqApprove, aclNotificationRecord, notificationId); err != nil {
			return err

		}
>>>>>>> 916ab7c9
	}
	if accRemove := content.GetAccountRemove(); accRemove != nil {
		return n.sendAccountRemove(ctx, aclNotificationRecord, notificationId, accRemove.Identities)
	}
	if reqDecline := content.GetRequestDecline(); reqDecline != nil {
		return n.sendParticipantRequestDecline(aclNotificationRecord, notificationId)
	}
	if reqPermissionChanges := content.GetPermissionChanges(); reqPermissionChanges != nil {
<<<<<<< HEAD
		return n.sendParticipantPermissionChanges(reqPermissionChanges, aclNotificationRecord, notificationId)
=======
		if err := n.sendParticipantPermissionChanges(ctx, reqPermissionChanges, aclNotificationRecord, notificationId); err != nil {
			return err
		}
>>>>>>> 916ab7c9
	}
	return nil
}

func provideNotificationId(id string, i int) string {
	if i == 0 {
		return id
	}
	return fmt.Sprintf("%s%d", id, i)
}

func (n *aclNotificationSender) handleOwnerNotifications(ctx context.Context,
	aclNotificationRecord *aclNotificationRecord,
	content *aclrecordproto.AclContentValue,
	notificationId string,
) error {
	if reqJoin := content.GetRequestJoin(); reqJoin != nil {
		return n.sendJoinRequest(ctx, reqJoin, aclNotificationRecord, notificationId)
	}
	if reqLeave := content.GetAccountRequestRemove(); reqLeave != nil {
		return n.sendAccountRequestRemove(ctx, aclNotificationRecord, notificationId)
	}
	return nil
}

func (n *aclNotificationSender) sendJoinRequest(ctx context.Context,
	reqJoin *aclrecordproto.AclAccountRequestJoin,
	notificationRecord *aclNotificationRecord,
	notificationId string,
) error {
	var name, iconCid string
	pubKey, err := crypto.UnmarshalEd25519PublicKeyProto(reqJoin.InviteIdentity)
	if err != nil {
		return err
	}
	profile := n.identityService.WaitProfile(ctx, pubKey.Account())
	if profile != nil {
		name = profile.Name
		iconCid = profile.IconCid
	}
	err = n.notificationService.CreateAndSend(&model.Notification{
		Id:      notificationId,
		IsLocal: false,
		Payload: &model.NotificationPayloadOfRequestToJoin{RequestToJoin: &model.NotificationRequestToJoin{
			SpaceId:      notificationRecord.spaceId,
			Identity:     pubKey.Account(),
			IdentityName: name,
			IdentityIcon: iconCid,
			SpaceName:    notificationRecord.spaceName,
		}},
		Space:     notificationRecord.spaceId,
		AclHeadId: notificationRecord.aclId,
	})
	if err != nil {
		return err
	}
	return nil
}

func (n *aclNotificationSender) sendParticipantRequestApprove(ctx context.Context, reqApprove *aclrecordproto.AclAccountRequestAccept,
	notificationRecord *aclNotificationRecord,
	notificationId string,
) error {
	identity, _, _ := n.identityService.GetMyProfileDetails(ctx)
	pubKey, err := crypto.UnmarshalEd25519PublicKeyProto(reqApprove.Identity)
	if err != nil {
		return err
	}
	account := pubKey.Account()
	if account != identity {
		return nil
	}
	err = n.notificationService.CreateAndSend(&model.Notification{
		Id:      notificationId,
		IsLocal: false,
		Payload: &model.NotificationPayloadOfParticipantRequestApproved{
			ParticipantRequestApproved: &model.NotificationParticipantRequestApproved{
				SpaceId:     notificationRecord.spaceId,
				Permissions: mapProtoPermissionToAcl(reqApprove.Permissions),
				SpaceName:   notificationRecord.spaceName,
			},
		},
		Space:     notificationRecord.spaceId,
		AclHeadId: notificationRecord.aclId,
	})
	if err != nil {
		return err
	}
	return nil
}

func (n *aclNotificationSender) sendAccountRequestRemove(ctx context.Context,
	aclNotificationRecord *aclNotificationRecord,
	notificationId string,
) error {
	var name, iconCid string
	profile := n.identityService.WaitProfile(ctx, aclNotificationRecord.record.Identity.Account())
	if profile != nil {
		name = profile.Name
		iconCid = profile.IconCid
	}
	err := n.notificationService.CreateAndSend(&model.Notification{
		Id:      notificationId,
		IsLocal: false,
		Payload: &model.NotificationPayloadOfRequestToLeave{RequestToLeave: &model.NotificationRequestToLeave{
			SpaceId:      aclNotificationRecord.spaceId,
			Identity:     aclNotificationRecord.record.Identity.Account(),
			IdentityName: name,
			IdentityIcon: iconCid,
			SpaceName:    aclNotificationRecord.spaceName,
		}},
		Space:     aclNotificationRecord.spaceId,
		AclHeadId: aclNotificationRecord.aclId,
	})
	if err != nil {
		return err
	}
	return nil
}

func (n *aclNotificationSender) sendAccountRemove(ctx context.Context,
	aclNotificationRecord *aclNotificationRecord,
	notificationId string,
	identities [][]byte,
) error {
	myProfile, _, _ := n.identityService.GetMyProfileDetails(ctx)
	found, err := n.isAccountRemoved(identities, myProfile)
	if err != nil {
		return err
	}
	if !found {
		return nil
	}
	var name, iconCid string
	profile := n.identityService.WaitProfile(ctx, aclNotificationRecord.record.Identity.Account())
	if profile != nil {
		name = profile.Name
		iconCid = profile.IconCid
	}
	err = n.notificationService.CreateAndSend(&model.Notification{
		Id:      notificationId,
		IsLocal: false,
		Payload: &model.NotificationPayloadOfParticipantRemove{ParticipantRemove: &model.NotificationParticipantRemove{
			SpaceId:      aclNotificationRecord.spaceId,
			Identity:     aclNotificationRecord.record.Identity.Account(),
			IdentityName: name,
			IdentityIcon: iconCid,
			SpaceName:    aclNotificationRecord.spaceName,
		}},
		Space:     aclNotificationRecord.spaceId,
		AclHeadId: aclNotificationRecord.aclId,
	})
	if err != nil {
		return err
	}
	return nil
}

func (n *aclNotificationSender) sendParticipantRequestDecline(aclNotificationRecord *aclNotificationRecord, notificationId string) error {
	if aclNotificationRecord.accountStatus != spaceinfo.AccountStatusDeleted {
		return nil
	}
	return n.notificationService.CreateAndSend(&model.Notification{
		Id:      notificationId,
		IsLocal: false,
		Payload: &model.NotificationPayloadOfParticipantRequestDecline{
			ParticipantRequestDecline: &model.NotificationParticipantRequestDecline{
				SpaceId:   aclNotificationRecord.spaceId,
				SpaceName: aclNotificationRecord.spaceName,
			},
		},
		Space:     aclNotificationRecord.spaceId,
		AclHeadId: aclNotificationRecord.aclId,
	})
}

func (n *aclNotificationSender) sendParticipantPermissionChanges(
	ctx context.Context,
	reqPermissionChanges *aclrecordproto.AclAccountPermissionChanges,
	aclNotificationRecord *aclNotificationRecord,
	notificationId string,
) error {
	var (
		accountFound bool
		err          error
		permissions  aclrecordproto.AclUserPermissions
	)
	myProfile, _, _ := n.identityService.GetMyProfileDetails(ctx)
	for _, change := range reqPermissionChanges.GetChanges() {
		accountFound, err = n.findAccount(change.Identity, myProfile)
		if err != nil {
			return err
		}
		if accountFound {
			permissions = change.Permissions
			break
		}
	}
	if !accountFound {
		return nil
	}
	err = n.notificationService.CreateAndSend(&model.Notification{
		Id:      notificationId,
		IsLocal: false,
		Payload: &model.NotificationPayloadOfParticipantPermissionsChange{
			ParticipantPermissionsChange: &model.NotificationParticipantPermissionsChange{
				SpaceId:     aclNotificationRecord.spaceId,
				Permissions: mapProtoPermissionToAcl(permissions),
				SpaceName:   aclNotificationRecord.spaceName,
			},
		},
		Space:     aclNotificationRecord.spaceId,
		AclHeadId: aclNotificationRecord.aclId,
	})
	if err != nil {
		return err
	}
	return nil
}

func (n *aclNotificationSender) isAccountRemoved(identities [][]byte, myProfile string) (bool, error) {
	for _, identity := range identities {
		found, err := n.findAccount(identity, myProfile)
		if err != nil {
			return false, err
		}
		if found {
			return true, nil
		}
	}
	return false, nil
}

func (n *aclNotificationSender) findAccount(identity []byte, myProfile string) (bool, error) {
	pubKey, err := crypto.UnmarshalEd25519PublicKeyProto(identity)
	if err != nil {
		return false, err
	}
	account := pubKey.Account()
	if account == myProfile {
		return true, nil
	}
	return false, nil
}

func mapProtoPermissionToAcl(permissions aclrecordproto.AclUserPermissions) model.ParticipantPermissions {
	switch permissions {
	case aclrecordproto.AclUserPermissions_Owner:
		return model.ParticipantPermissions_Owner
	case aclrecordproto.AclUserPermissions_None:
		return model.ParticipantPermissions_NoPermissions
	case aclrecordproto.AclUserPermissions_Writer:
		return model.ParticipantPermissions_Writer
	case aclrecordproto.AclUserPermissions_Reader:
		return model.ParticipantPermissions_Reader
	case aclrecordproto.AclUserPermissions_Admin:
		return model.ParticipantPermissions_Owner
	}
	return model.ParticipantPermissions_Reader
}<|MERGE_RESOLUTION|>--- conflicted
+++ resolved
@@ -165,14 +165,7 @@
 	notificationId string,
 ) error {
 	if reqApprove := content.GetRequestAccept(); reqApprove != nil {
-<<<<<<< HEAD
-		return n.sendParticipantRequestApprove(reqApprove, aclNotificationRecord, notificationId)
-=======
-		if err := n.sendParticipantRequestApprove(ctx, reqApprove, aclNotificationRecord, notificationId); err != nil {
-			return err
-
-		}
->>>>>>> 916ab7c9
+		return n.sendParticipantRequestApprove(ctx, reqApprove, aclNotificationRecord, notificationId)
 	}
 	if accRemove := content.GetAccountRemove(); accRemove != nil {
 		return n.sendAccountRemove(ctx, aclNotificationRecord, notificationId, accRemove.Identities)
@@ -181,13 +174,7 @@
 		return n.sendParticipantRequestDecline(aclNotificationRecord, notificationId)
 	}
 	if reqPermissionChanges := content.GetPermissionChanges(); reqPermissionChanges != nil {
-<<<<<<< HEAD
-		return n.sendParticipantPermissionChanges(reqPermissionChanges, aclNotificationRecord, notificationId)
-=======
-		if err := n.sendParticipantPermissionChanges(ctx, reqPermissionChanges, aclNotificationRecord, notificationId); err != nil {
-			return err
-		}
->>>>>>> 916ab7c9
+		return n.sendParticipantPermissionChanges(ctx, reqPermissionChanges, aclNotificationRecord, notificationId)
 	}
 	return nil
 }

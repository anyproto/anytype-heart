--- conflicted
+++ resolved
@@ -54,11 +54,7 @@
 	modifier            dependencies.DetailsModifier
 	identityService     dependencies.IdentityService
 	indexer             dependencies.SpaceIndexer
-<<<<<<< HEAD
-=======
-	notificationService notifications.Notifications
 	statService         debugstat.StatService
->>>>>>> a7986fff
 	started             bool
 	notificationService aclnotifications.AclNotification
 
@@ -101,16 +97,12 @@
 	a.identityService = app.MustComponent[dependencies.IdentityService](ap)
 	a.indexer = app.MustComponent[dependencies.SpaceIndexer](ap)
 	a.status = app.MustComponent[spacestatus.SpaceStatus](ap)
-<<<<<<< HEAD
 	a.notificationService = app.MustComponent[aclnotifications.AclNotification](ap)
-=======
-	a.notificationService = app.MustComponent[notifications.Notifications](ap)
 	a.statService, _ = ap.Component(debugstat.CName).(debugstat.StatService)
 	if a.statService == nil {
 		a.statService = debugstat.NewNoOp()
 	}
 	a.statService.AddProvider(a)
->>>>>>> a7986fff
 	a.waitLoad = make(chan struct{})
 	a.wait = make(chan struct{})
 	return nil

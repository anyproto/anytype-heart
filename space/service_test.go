--- conflicted
+++ resolved
@@ -208,19 +208,11 @@
 		}).Return(nil)
 
 		storeFixture := objectstore.NewStoreFixture(t)
-<<<<<<< HEAD
-		storeFixture.AddObjects(t, []objectstore.TestObject{{
+		storeFixture.AddObjects(t, storeFixture.TechSpaceId(), []objectstore.TestObject{{
 			bundle.RelationKeyLayout:        domain.Int64(int64(model.ObjectType_spaceView)),
 			bundle.RelationKeyId:            domain.String("spaceViewId"),
 			bundle.RelationKeyTargetSpaceId: domain.String(spaceID),
 			bundle.RelationKeyName:          domain.String("Test"),
-=======
-		storeFixture.AddObjects(t, storeFixture.TechSpaceId(), []objectstore.TestObject{map[domain.RelationKey]*types.Value{
-			bundle.RelationKeyLayout:        pbtypes.Int64(int64(model.ObjectType_spaceView)),
-			bundle.RelationKeyId:            pbtypes.String("spaceViewId"),
-			bundle.RelationKeyTargetSpaceId: pbtypes.String(spaceID),
-			bundle.RelationKeyName:          pbtypes.String("Test"),
->>>>>>> e6712037
 		}})
 
 		s := service{

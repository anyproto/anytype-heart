package deletioncontroller

import (
	"context"
	"sync"
	"time"

	"github.com/anyproto/any-sync/app"
	"github.com/anyproto/any-sync/app/logger"
	"github.com/anyproto/any-sync/commonspace/acl/aclclient"
	"github.com/anyproto/any-sync/coordinator/coordinatorclient"
	"github.com/anyproto/any-sync/coordinator/coordinatorproto"
	"go.uber.org/zap"

	"github.com/anyproto/anytype-heart/space/spacecore"
	"github.com/anyproto/anytype-heart/space/spaceinfo"
)

const CName = "mockClient.space.deletioncontroller"

var log = logger.NewNamed(CName)

const (
	loopInterval = time.Second * 180
	loopTimeout  = time.Second * 120
)

type DeletionController interface {
	app.ComponentRunnable
	AddSpaceToDelete(spaceId string)
	UpdateCoordinatorStatus()
}

func New() DeletionController {
	return &deletionController{}
}

type SpaceManager interface {
	app.Component
	UpdateRemoteStatus(ctx context.Context, spaceStatusInfo spaceinfo.SpaceRemoteStatusInfo) error
	UpdateSharedLimits(ctx context.Context, limits int) error
	AllSpaceIds() (ids []string)
}

type deletionController struct {
	spaceManager  SpaceManager
	client        coordinatorclient.CoordinatorClient
	spaceCore     spacecore.SpaceCoreService
	joiningClient aclclient.AclJoiningClient

	updater  *updateLoop
	mx       sync.Mutex
	toDelete map[string]struct{}
}

func (d *deletionController) Init(a *app.App) (err error) {
	d.client = app.MustComponent[coordinatorclient.CoordinatorClient](a)
	d.spaceCore = app.MustComponent[spacecore.SpaceCoreService](a)
	d.joiningClient = app.MustComponent[aclclient.AclJoiningClient](a)
	d.spaceManager = app.MustComponent[SpaceManager](a)
	d.updater = newUpdateLoop(d.loopIterate, loopInterval, loopTimeout)
	d.toDelete = make(map[string]struct{})
	return
}

func (d *deletionController) Name() (name string) {
	return CName
}

func (d *deletionController) AddSpaceToDelete(spaceId string) {
	d.mx.Lock()
	defer d.mx.Unlock()
	d.toDelete[spaceId] = struct{}{}
	d.updater.notify()
}

func (d *deletionController) UpdateCoordinatorStatus() {
	d.updater.notify()
}

func (d *deletionController) Run(ctx context.Context) error {
	d.updater.Run()
	return nil
}

func (d *deletionController) Close(ctx context.Context) error {
	d.updater.Close()
	return nil
}

func (d *deletionController) loopIterate(ctx context.Context) error {
	ownedIds := d.updateStatuses(ctx)
	d.mx.Lock()
	var toDeleteOwnedIds []string
	for _, id := range ownedIds {
		if _, exists := d.toDelete[id]; exists {
			toDeleteOwnedIds = append(toDeleteOwnedIds, id)
		}
	}
	d.mx.Unlock()
	d.deleteOwnedSpaces(ctx, toDeleteOwnedIds)
	return nil
}

func (d *deletionController) updateStatuses(ctx context.Context) (ownedIds []string) {
	ids := d.spaceManager.AllSpaceIds()
<<<<<<< HEAD
	remoteStatuses, _, err := d.client.StatusCheckMany(ctx, ids)
=======
	remoteStatuses, limits, err := d.client.StatusCheckMany(ctx, ids)
>>>>>>> c1c62410
	if err != nil {
		log.Warn("remote status check error", zap.Error(err))
		return
	}
	convStatus := func(status coordinatorproto.SpaceStatus) spaceinfo.RemoteStatus {
		switch status {
		case coordinatorproto.SpaceStatus_SpaceStatusCreated:
			return spaceinfo.RemoteStatusOk
		case coordinatorproto.SpaceStatus_SpaceStatusPendingDeletion:
			return spaceinfo.RemoteStatusWaitingDeletion
		default:
			return spaceinfo.RemoteStatusDeleted
		}
	}
	if limits != nil {
		err := d.spaceManager.UpdateSharedLimits(ctx, int(limits.SharedSpacesLimit))
		if err != nil {
			log.Warn("shared limits update error", zap.Error(err))
		}
	}
	for idx, nodeStatus := range remoteStatuses {
		if nodeStatus.Status == coordinatorproto.SpaceStatus_SpaceStatusNotExists {
			continue
		}
		isOwned := nodeStatus.Permissions == coordinatorproto.SpacePermissions_SpacePermissionsOwner
		if nodeStatus.Status == coordinatorproto.SpaceStatus_SpaceStatusCreated && isOwned {
			ownedIds = append(ownedIds, ids[idx])
		}
		remoteStatus := convStatus(nodeStatus.Status)
		shareableStatus := spaceinfo.ShareableStatusNotShareable
		if nodeStatus.IsShared {
			shareableStatus = spaceinfo.ShareableStatusShareable
		}
		info := spaceinfo.NewSpaceLocalInfo(ids[idx])
		info.SetRemoteStatus(remoteStatus).
			SetShareableStatus(shareableStatus)
		if nodeStatus.Limits != nil {
			info.SetWriteLimit(nodeStatus.Limits.WriteMembers).
				SetReadLimit(nodeStatus.Limits.ReadMembers)
		}
		err := d.spaceManager.UpdateRemoteStatus(ctx, spaceinfo.SpaceRemoteStatusInfo{
			IsOwned:   isOwned,
			LocalInfo: info,
		})
		if err != nil {
			log.Warn("remote status update error", zap.Error(err), zap.String("spaceId", ids[idx]))
			return
		}
	}
	return
}

func (d *deletionController) deleteOwnedSpaces(ctx context.Context, spaceIds []string) {
	for _, spaceId := range spaceIds {
		if err := d.spaceCore.Delete(ctx, spaceId); err != nil {
			log.Warn("space deletion error", zap.Error(err), zap.String("spaceId", spaceId))
			continue
		}
		d.mx.Lock()
		delete(d.toDelete, spaceId)
		d.mx.Unlock()
	}
}<|MERGE_RESOLUTION|>--- conflicted
+++ resolved
@@ -104,11 +104,7 @@
 
 func (d *deletionController) updateStatuses(ctx context.Context) (ownedIds []string) {
 	ids := d.spaceManager.AllSpaceIds()
-<<<<<<< HEAD
-	remoteStatuses, _, err := d.client.StatusCheckMany(ctx, ids)
-=======
 	remoteStatuses, limits, err := d.client.StatusCheckMany(ctx, ids)
->>>>>>> c1c62410
 	if err != nil {
 		log.Warn("remote status check error", zap.Error(err))
 		return

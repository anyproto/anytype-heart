package space

import (
	"context"
	"fmt"

	"github.com/anyproto/any-sync/commonspace"
	"github.com/anyproto/any-sync/commonspace/headsync"
	"github.com/anyproto/any-sync/commonspace/objecttreebuilder"
	"github.com/anyproto/any-sync/commonspace/spacestorage"

	"github.com/anyproto/anytype-heart/core/block/editor/smartblock"
	"github.com/anyproto/anytype-heart/core/block/object/objectcache"
	"github.com/anyproto/anytype-heart/core/block/source"
	"github.com/anyproto/anytype-heart/core/domain"
	coresb "github.com/anyproto/anytype-heart/pkg/lib/core/smartblock"
	"github.com/anyproto/anytype-heart/pkg/lib/threads"
	"github.com/anyproto/anytype-heart/space/objectprovider"
	"github.com/anyproto/anytype-heart/space/spacecore"
	"github.com/anyproto/anytype-heart/space/spacecore/typeprovider"
)

type Space interface {
	Id() string
	TreeBuilder() objecttreebuilder.TreeBuilder
	DebugAllHeads() []headsync.TreeHeads
	DeleteTree(ctx context.Context, id string) (err error)
	StoredIds() []string
	Storage() spacestorage.SpaceStorage

	DerivedIDs() threads.DerivedSmartblockIds

	WaitMandatoryObjects(ctx context.Context) (err error)

	Do(objectId string, apply func(sb smartblock.SmartBlock) error) error
	objectcache.Cache
	objectprovider.ObjectProvider

	GetRelationIdByKey(ctx context.Context, key domain.RelationKey) (id string, err error)
	GetTypeIdByKey(ctx context.Context, key domain.TypeKey) (id string, err error)

	Close(ctx context.Context) error
}

type space struct {
	objectcache.Cache
	objectprovider.ObjectProvider

	service       *service
	derivedIDs    threads.DerivedSmartblockIds
	installer     bundledObjectsInstaller
	sourceService source.Service

	commonspace.Space

	loadMandatoryObjectsCh  chan struct{}
	loadMandatoryObjectsErr error
}

func (s *service) newSpace(ctx context.Context, coreSpace *spacecore.AnySpace, justCreated bool) (*space, error) {
	sp := &space{
		service:                s,
		Space:                  coreSpace,
		loadMandatoryObjectsCh: make(chan struct{}),
		installer:              s.bundledObjectsInstaller,
		sourceService:          s.sourceService,
	}
	sp.Cache = objectcache.New(s.accountService, s.objectFactory, s.personalSpaceID, sp, sp)
	sp.ObjectProvider = objectprovider.NewObjectProvider(coreSpace.Id(), s.personalSpaceID, sp.Cache)
	var err error
	sp.derivedIDs, err = sp.ObjectProvider.DeriveObjectIDs(ctx)
	if err != nil {
		return nil, fmt.Errorf("derive object ids: %w", err)
	}
	if justCreated {
		err = sp.ObjectProvider.CreateMandatoryObjects(ctx, sp)
		if err != nil {
			return nil, fmt.Errorf("create mandatory objects: %w", err)
		}
	}
	go sp.mandatoryObjectsLoad(s.ctx)
	return sp, nil
}

func (s *space) mandatoryObjectsLoad(ctx context.Context) {
	defer close(s.loadMandatoryObjectsCh)
	s.loadMandatoryObjectsErr = s.service.indexer.ReindexSpace(s)
	if s.loadMandatoryObjectsErr != nil {
		return
	}
	s.loadMandatoryObjectsErr = s.LoadObjects(ctx, s.derivedIDs.IDs())
	if s.loadMandatoryObjectsErr != nil {
		return
	}
	s.loadMandatoryObjectsErr = s.InstallBundledObjects(ctx)
	if s.loadMandatoryObjectsErr != nil {
		return
	}
	s.TreeSyncer().StartSync()
}

func (s *space) DerivedIDs() threads.DerivedSmartblockIds {
	<-s.loadMandatoryObjectsCh
	return s.derivedIDs
}

func (s *space) WaitMandatoryObjects(ctx context.Context) (err error) {
	select {
	case <-s.loadMandatoryObjectsCh:
		return s.loadMandatoryObjectsErr
	case <-ctx.Done():
		return ctx.Err()
	}
}

func (s *space) Do(objectId string, apply func(sb smartblock.SmartBlock) error) error {
	sb, err := s.GetObject(context.Background(), objectId)
	if err != nil {
		return err
	}
	sb.Lock()
	defer sb.Unlock()
	return apply(sb)
}

func (s *space) GetRelationIdByKey(ctx context.Context, key domain.RelationKey) (id string, err error) {
	uk, err := domain.NewUniqueKey(coresb.SmartBlockTypeRelation, key.String())
	if err != nil {
		return "", err
	}
	return s.DeriveObjectID(ctx, uk)
}

func (s *space) GetTypeIdByKey(ctx context.Context, key domain.TypeKey) (id string, err error) {
	uk, err := domain.NewUniqueKey(coresb.SmartBlockTypeObjectType, key.String())
	if err != nil {
		return "", err
	}
	return s.DeriveObjectID(ctx, uk)
}

func (s *space) Close(ctx context.Context) error {
	if s == nil {
		return nil
	}
	err := s.Cache.Close(ctx)
	if err != nil {
		return err
	}
<<<<<<< HEAD
	return nil
}

func (s *space) NewSource(ctx context.Context, id string, buildOptions source.BuildOptions) (source.Source, error) {
	sbType, err := typeprovider.SmartblockTypeFromID(id)
	if err == nil && sbType != coresb.SmartBlockTypePage {
		switch sbType {
		case coresb.SmartBlockTypeFile:
			return s.sourceService.NewFile(s.Id(), id), nil
		case coresb.SmartBlockTypeDate:
			return s.sourceService.NewDate(s, id), nil
		default:
			return nil, fmt.Errorf("unsupported id-based smartblock type: %s", sbType)
		}
	}

	return s.sourceService.NewTreeSource(ctx, s, id, buildOptions.BuildTreeOpts())
=======
	return s.Space.Close()
>>>>>>> 8b94bdfc
}<|MERGE_RESOLUTION|>--- conflicted
+++ resolved
@@ -147,8 +147,7 @@
 	if err != nil {
 		return err
 	}
-<<<<<<< HEAD
-	return nil
+	return s.Space.Close()
 }
 
 func (s *space) NewSource(ctx context.Context, id string, buildOptions source.BuildOptions) (source.Source, error) {
@@ -165,7 +164,4 @@
 	}
 
 	return s.sourceService.NewTreeSource(ctx, s, id, buildOptions.BuildTreeOpts())
-=======
-	return s.Space.Close()
->>>>>>> 8b94bdfc
 }
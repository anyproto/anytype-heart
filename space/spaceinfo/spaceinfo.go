--- conflicted
+++ resolved
@@ -120,25 +120,20 @@
 )
 
 type SpaceDescription struct {
-<<<<<<< HEAD
 	Name             string
 	IconImage        string
+	IconOption       int
 	SpaceUxType      model.SpaceUxType
 	OneToOneIdentity string
-=======
-	Name        string
-	IconImage   string
-	IconOption  int
-	SpaceUxType model.SpaceUxType
->>>>>>> 8ffe3958
 }
 
 func NewSpaceDescriptionFromDetails(details *domain.Details) SpaceDescription {
 	return SpaceDescription{
-		Name:        details.GetString(bundle.RelationKeyName),
-		IconImage:   details.GetString(bundle.RelationKeyIconImage),
-		IconOption:  int(details.GetInt64(bundle.RelationKeyIconOption)),
-		SpaceUxType: model.SpaceUxType(details.GetInt64(bundle.RelationKeySpaceUxType)),
+		Name:             details.GetString(bundle.RelationKeyName),
+		IconImage:        details.GetString(bundle.RelationKeyIconImage),
+		IconOption:       int(details.GetInt64(bundle.RelationKeyIconOption)),
+		SpaceUxType:      model.SpaceUxType(details.GetInt64(bundle.RelationKeySpaceUxType)),
+		OneToOneIdentity: details.GetString(bundle.RelationKeyOneToOneIdentity),
 	}
 }
 
@@ -150,4 +145,5 @@
 	st.SetDetailAndBundledRelation(bundle.RelationKeySpaceUxType, domain.Int64(s.SpaceUxType))
 	st.SetDetailAndBundledRelation(bundle.RelationKeyIconImage, domain.String(s.IconImage))
 	st.SetDetailAndBundledRelation(bundle.RelationKeyIconOption, domain.Int64(s.IconOption))
+	// OneToOneIdentity is set only once
 }
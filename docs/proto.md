--- conflicted
+++ resolved
@@ -7277,211 +7277,198 @@
 
 ### Rpc.FileList.Offload
 
-<<<<<<< HEAD
+
+
+
+
+
+
+<a name="anytype.Rpc.FileList.Offload.Request"></a>
+
+### Rpc.FileList.Offload.Request
+
+
+
+| Field | Type | Label | Description |
+| ----- | ---- | ----- | ----------- |
+| onlyIds | [string](#string) | repeated | empty means all |
+| includeNotPinned | [bool](#bool) |  | false mean not-yet-pinned files will be not |
+
+
+
+
+
+
+<a name="anytype.Rpc.FileList.Offload.Response"></a>
+
+### Rpc.FileList.Offload.Response
+
+
+
+| Field | Type | Label | Description |
+| ----- | ---- | ----- | ----------- |
+| error | [Rpc.FileList.Offload.Response.Error](#anytype.Rpc.FileList.Offload.Response.Error) |  |  |
+| filesOffloaded | [int32](#int32) |  |  |
+| bytesOffloaded | [uint64](#uint64) |  |  |
+
+
+
+
+
+
+<a name="anytype.Rpc.FileList.Offload.Response.Error"></a>
+
+### Rpc.FileList.Offload.Response.Error
+
+
+
+| Field | Type | Label | Description |
+| ----- | ---- | ----- | ----------- |
+| code | [Rpc.FileList.Offload.Response.Error.Code](#anytype.Rpc.FileList.Offload.Response.Error.Code) |  |  |
+| description | [string](#string) |  |  |
+
+
+
+
+
+
+<a name="anytype.Rpc.GenericErrorResponse"></a>
+
+### Rpc.GenericErrorResponse
+
+
+
+| Field | Type | Label | Description |
+| ----- | ---- | ----- | ----------- |
+| error | [Rpc.GenericErrorResponse.Error](#anytype.Rpc.GenericErrorResponse.Error) |  |  |
+
+
+
+
+
+
+<a name="anytype.Rpc.GenericErrorResponse.Error"></a>
+
+### Rpc.GenericErrorResponse.Error
+
+
+
+| Field | Type | Label | Description |
+| ----- | ---- | ----- | ----------- |
+| code | [Rpc.GenericErrorResponse.Error.Code](#anytype.Rpc.GenericErrorResponse.Error.Code) |  |  |
+| description | [string](#string) |  |  |
+
+
+
+
+
+
+<a name="anytype.Rpc.History"></a>
+
+### Rpc.History
+
+
+
+
+
+
+
+<a name="anytype.Rpc.History.SetVersion"></a>
+
+### Rpc.History.SetVersion
+
+
+
+
+
+
+
+<a name="anytype.Rpc.History.SetVersion.Request"></a>
+
+### Rpc.History.SetVersion.Request
+
+
+
+| Field | Type | Label | Description |
+| ----- | ---- | ----- | ----------- |
+| pageId | [string](#string) |  |  |
+| versionId | [string](#string) |  |  |
+
+
+
+
+
+
+<a name="anytype.Rpc.History.SetVersion.Response"></a>
+
+### Rpc.History.SetVersion.Response
+
+
+
+| Field | Type | Label | Description |
+| ----- | ---- | ----- | ----------- |
+| error | [Rpc.History.SetVersion.Response.Error](#anytype.Rpc.History.SetVersion.Response.Error) |  |  |
+
+
+
+
+
+
+<a name="anytype.Rpc.History.SetVersion.Response.Error"></a>
+
+### Rpc.History.SetVersion.Response.Error
+
+
+
+| Field | Type | Label | Description |
+| ----- | ---- | ----- | ----------- |
+| code | [Rpc.History.SetVersion.Response.Error.Code](#anytype.Rpc.History.SetVersion.Response.Error.Code) |  |  |
+| description | [string](#string) |  |  |
+
+
+
+
+
+
+<a name="anytype.Rpc.History.Show"></a>
+
+### Rpc.History.Show
+returns blockShow event for given version
+
+
+
+
+
+
+<a name="anytype.Rpc.History.Show.Request"></a>
+
+### Rpc.History.Show.Request
+
+
+
 | Field | Type | Label | Description |
 | ----- | ---- | ----- | ----------- |
 | pageId | [string](#string) |  |  |
 | versionId | [string](#string) |  |  |
 | traceId | [string](#string) |  |  |
-=======
->>>>>>> 9c7275ba
-
-
-
-
-
-
-<a name="anytype.Rpc.FileList.Offload.Request"></a>
-
-### Rpc.FileList.Offload.Request
-
-
-
-| Field | Type | Label | Description |
-| ----- | ---- | ----- | ----------- |
-<<<<<<< HEAD
+
+
+
+
+
+
+<a name="anytype.Rpc.History.Show.Response"></a>
+
+### Rpc.History.Show.Response
+
+
+
+| Field | Type | Label | Description |
+| ----- | ---- | ----- | ----------- |
 | error | [Rpc.History.Show.Response.Error](#anytype.Rpc.History.Show.Response.Error) |  |  |
 | objectShow | [Event.Object.Show](#anytype.Event.Object.Show) |  |  |
 | version | [Rpc.History.Versions.Version](#anytype.Rpc.History.Versions.Version) |  |  |
 | traceId | [string](#string) |  |  |
-=======
-| onlyIds | [string](#string) | repeated | empty means all |
-| includeNotPinned | [bool](#bool) |  | false mean not-yet-pinned files will be not |
->>>>>>> 9c7275ba
-
-
-
-
-
-
-<a name="anytype.Rpc.FileList.Offload.Response"></a>
-
-### Rpc.FileList.Offload.Response
-
-
-
-| Field | Type | Label | Description |
-| ----- | ---- | ----- | ----------- |
-| error | [Rpc.FileList.Offload.Response.Error](#anytype.Rpc.FileList.Offload.Response.Error) |  |  |
-| filesOffloaded | [int32](#int32) |  |  |
-| bytesOffloaded | [uint64](#uint64) |  |  |
-
-
-
-
-
-
-<a name="anytype.Rpc.FileList.Offload.Response.Error"></a>
-
-### Rpc.FileList.Offload.Response.Error
-
-
-
-| Field | Type | Label | Description |
-| ----- | ---- | ----- | ----------- |
-| code | [Rpc.FileList.Offload.Response.Error.Code](#anytype.Rpc.FileList.Offload.Response.Error.Code) |  |  |
-| description | [string](#string) |  |  |
-
-
-
-
-
-
-<a name="anytype.Rpc.GenericErrorResponse"></a>
-
-### Rpc.GenericErrorResponse
-
-
-
-| Field | Type | Label | Description |
-| ----- | ---- | ----- | ----------- |
-| error | [Rpc.GenericErrorResponse.Error](#anytype.Rpc.GenericErrorResponse.Error) |  |  |
-
-
-
-
-
-
-<a name="anytype.Rpc.GenericErrorResponse.Error"></a>
-
-### Rpc.GenericErrorResponse.Error
-
-
-
-| Field | Type | Label | Description |
-| ----- | ---- | ----- | ----------- |
-| code | [Rpc.GenericErrorResponse.Error.Code](#anytype.Rpc.GenericErrorResponse.Error.Code) |  |  |
-| description | [string](#string) |  |  |
-
-
-
-
-
-
-<a name="anytype.Rpc.History"></a>
-
-### Rpc.History
-
-
-
-
-
-
-
-<a name="anytype.Rpc.History.SetVersion"></a>
-
-### Rpc.History.SetVersion
-
-
-
-
-
-
-
-<a name="anytype.Rpc.History.SetVersion.Request"></a>
-
-### Rpc.History.SetVersion.Request
-
-
-
-| Field | Type | Label | Description |
-| ----- | ---- | ----- | ----------- |
-| pageId | [string](#string) |  |  |
-| versionId | [string](#string) |  |  |
-
-
-
-
-
-
-<a name="anytype.Rpc.History.SetVersion.Response"></a>
-
-### Rpc.History.SetVersion.Response
-
-
-
-| Field | Type | Label | Description |
-| ----- | ---- | ----- | ----------- |
-| error | [Rpc.History.SetVersion.Response.Error](#anytype.Rpc.History.SetVersion.Response.Error) |  |  |
-
-
-
-
-
-
-<a name="anytype.Rpc.History.SetVersion.Response.Error"></a>
-
-### Rpc.History.SetVersion.Response.Error
-
-
-
-| Field | Type | Label | Description |
-| ----- | ---- | ----- | ----------- |
-| code | [Rpc.History.SetVersion.Response.Error.Code](#anytype.Rpc.History.SetVersion.Response.Error.Code) |  |  |
-| description | [string](#string) |  |  |
-
-
-
-
-
-
-<a name="anytype.Rpc.History.Show"></a>
-
-### Rpc.History.Show
-returns blockShow event for given version
-
-
-
-
-
-
-<a name="anytype.Rpc.History.Show.Request"></a>
-
-### Rpc.History.Show.Request
-
-
-
-| Field | Type | Label | Description |
-| ----- | ---- | ----- | ----------- |
-| pageId | [string](#string) |  |  |
-| versionId | [string](#string) |  |  |
-
-
-
-
-
-
-<a name="anytype.Rpc.History.Show.Response"></a>
-
-### Rpc.History.Show.Response
-
-
-
-| Field | Type | Label | Description |
-| ----- | ---- | ----- | ----------- |
-| error | [Rpc.History.Show.Response.Error](#anytype.Rpc.History.Show.Response.Error) |  |  |
-| objectShow | [Event.Object.Show](#anytype.Event.Object.Show) |  |  |
-| version | [Rpc.History.Versions.Version](#anytype.Rpc.History.Versions.Version) |  |  |
 
 
 

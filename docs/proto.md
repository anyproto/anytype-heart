# Protocol Documentation
<a name="top"></a>

## Table of Contents

- [pb/protos/service/service.proto](#pb/protos/service/service.proto)
  
  
  
    - [ClientCommands](#anytype.ClientCommands)
  

- [pb/protos/changes.proto](#pb/protos/changes.proto)
    - [Change](#anytype.Change)
    - [Change.BlockCreate](#anytype.Change.BlockCreate)
    - [Change.BlockDuplicate](#anytype.Change.BlockDuplicate)
    - [Change.BlockMove](#anytype.Change.BlockMove)
    - [Change.BlockRemove](#anytype.Change.BlockRemove)
    - [Change.BlockUpdate](#anytype.Change.BlockUpdate)
    - [Change.Content](#anytype.Change.Content)
    - [Change.DetailsSet](#anytype.Change.DetailsSet)
    - [Change.DetailsUnset](#anytype.Change.DetailsUnset)
    - [Change.FileKeys](#anytype.Change.FileKeys)
    - [Change.FileKeys.KeysEntry](#anytype.Change.FileKeys.KeysEntry)
    - [Change.ObjectTypeAdd](#anytype.Change.ObjectTypeAdd)
    - [Change.ObjectTypeRemove](#anytype.Change.ObjectTypeRemove)
    - [Change.RelationAdd](#anytype.Change.RelationAdd)
    - [Change.RelationRemove](#anytype.Change.RelationRemove)
    - [Change.RelationUpdate](#anytype.Change.RelationUpdate)
    - [Change.RelationUpdate.Dict](#anytype.Change.RelationUpdate.Dict)
    - [Change.RelationUpdate.ObjectTypes](#anytype.Change.RelationUpdate.ObjectTypes)
    - [Change.Snapshot](#anytype.Change.Snapshot)
    - [Change.Snapshot.LogHeadsEntry](#anytype.Change.Snapshot.LogHeadsEntry)
  
  
  
  

- [pb/protos/commands.proto](#pb/protos/commands.proto)
    - [Empty](#anytype.Empty)
    - [Rpc](#anytype.Rpc)
    - [Rpc.Account](#anytype.Rpc.Account)
    - [Rpc.Account.Create](#anytype.Rpc.Account.Create)
    - [Rpc.Account.Create.Request](#anytype.Rpc.Account.Create.Request)
    - [Rpc.Account.Create.Response](#anytype.Rpc.Account.Create.Response)
    - [Rpc.Account.Create.Response.Error](#anytype.Rpc.Account.Create.Response.Error)
    - [Rpc.Account.Recover](#anytype.Rpc.Account.Recover)
    - [Rpc.Account.Recover.Request](#anytype.Rpc.Account.Recover.Request)
    - [Rpc.Account.Recover.Response](#anytype.Rpc.Account.Recover.Response)
    - [Rpc.Account.Recover.Response.Error](#anytype.Rpc.Account.Recover.Response.Error)
    - [Rpc.Account.Select](#anytype.Rpc.Account.Select)
    - [Rpc.Account.Select.Request](#anytype.Rpc.Account.Select.Request)
    - [Rpc.Account.Select.Response](#anytype.Rpc.Account.Select.Response)
    - [Rpc.Account.Select.Response.Error](#anytype.Rpc.Account.Select.Response.Error)
    - [Rpc.Account.Stop](#anytype.Rpc.Account.Stop)
    - [Rpc.Account.Stop.Request](#anytype.Rpc.Account.Stop.Request)
    - [Rpc.Account.Stop.Response](#anytype.Rpc.Account.Stop.Response)
    - [Rpc.Account.Stop.Response.Error](#anytype.Rpc.Account.Stop.Response.Error)
    - [Rpc.ApplyTemplate](#anytype.Rpc.ApplyTemplate)
    - [Rpc.ApplyTemplate.Request](#anytype.Rpc.ApplyTemplate.Request)
    - [Rpc.ApplyTemplate.Response](#anytype.Rpc.ApplyTemplate.Response)
    - [Rpc.ApplyTemplate.Response.Error](#anytype.Rpc.ApplyTemplate.Response.Error)
    - [Rpc.Block](#anytype.Rpc.Block)
    - [Rpc.Block.Bookmark](#anytype.Rpc.Block.Bookmark)
    - [Rpc.Block.Bookmark.CreateAndFetch](#anytype.Rpc.Block.Bookmark.CreateAndFetch)
    - [Rpc.Block.Bookmark.CreateAndFetch.Request](#anytype.Rpc.Block.Bookmark.CreateAndFetch.Request)
    - [Rpc.Block.Bookmark.CreateAndFetch.Response](#anytype.Rpc.Block.Bookmark.CreateAndFetch.Response)
    - [Rpc.Block.Bookmark.CreateAndFetch.Response.Error](#anytype.Rpc.Block.Bookmark.CreateAndFetch.Response.Error)
    - [Rpc.Block.Bookmark.Fetch](#anytype.Rpc.Block.Bookmark.Fetch)
    - [Rpc.Block.Bookmark.Fetch.Request](#anytype.Rpc.Block.Bookmark.Fetch.Request)
    - [Rpc.Block.Bookmark.Fetch.Response](#anytype.Rpc.Block.Bookmark.Fetch.Response)
    - [Rpc.Block.Bookmark.Fetch.Response.Error](#anytype.Rpc.Block.Bookmark.Fetch.Response.Error)
    - [Rpc.Block.Close](#anytype.Rpc.Block.Close)
    - [Rpc.Block.Close.Request](#anytype.Rpc.Block.Close.Request)
    - [Rpc.Block.Close.Response](#anytype.Rpc.Block.Close.Response)
    - [Rpc.Block.Close.Response.Error](#anytype.Rpc.Block.Close.Response.Error)
    - [Rpc.Block.Copy](#anytype.Rpc.Block.Copy)
    - [Rpc.Block.Copy.Request](#anytype.Rpc.Block.Copy.Request)
    - [Rpc.Block.Copy.Response](#anytype.Rpc.Block.Copy.Response)
    - [Rpc.Block.Copy.Response.Error](#anytype.Rpc.Block.Copy.Response.Error)
    - [Rpc.Block.Create](#anytype.Rpc.Block.Create)
    - [Rpc.Block.Create.Request](#anytype.Rpc.Block.Create.Request)
    - [Rpc.Block.Create.Response](#anytype.Rpc.Block.Create.Response)
    - [Rpc.Block.Create.Response.Error](#anytype.Rpc.Block.Create.Response.Error)
    - [Rpc.Block.CreatePage](#anytype.Rpc.Block.CreatePage)
    - [Rpc.Block.CreatePage.Request](#anytype.Rpc.Block.CreatePage.Request)
    - [Rpc.Block.CreatePage.Response](#anytype.Rpc.Block.CreatePage.Response)
    - [Rpc.Block.CreatePage.Response.Error](#anytype.Rpc.Block.CreatePage.Response.Error)
    - [Rpc.Block.CreateSet](#anytype.Rpc.Block.CreateSet)
    - [Rpc.Block.CreateSet.Request](#anytype.Rpc.Block.CreateSet.Request)
    - [Rpc.Block.CreateSet.Response](#anytype.Rpc.Block.CreateSet.Response)
    - [Rpc.Block.CreateSet.Response.Error](#anytype.Rpc.Block.CreateSet.Response.Error)
    - [Rpc.Block.Cut](#anytype.Rpc.Block.Cut)
    - [Rpc.Block.Cut.Request](#anytype.Rpc.Block.Cut.Request)
    - [Rpc.Block.Cut.Response](#anytype.Rpc.Block.Cut.Response)
    - [Rpc.Block.Cut.Response.Error](#anytype.Rpc.Block.Cut.Response.Error)
    - [Rpc.Block.Dataview](#anytype.Rpc.Block.Dataview)
    - [Rpc.Block.Dataview.RecordCreate](#anytype.Rpc.Block.Dataview.RecordCreate)
    - [Rpc.Block.Dataview.RecordCreate.Request](#anytype.Rpc.Block.Dataview.RecordCreate.Request)
    - [Rpc.Block.Dataview.RecordCreate.Response](#anytype.Rpc.Block.Dataview.RecordCreate.Response)
    - [Rpc.Block.Dataview.RecordCreate.Response.Error](#anytype.Rpc.Block.Dataview.RecordCreate.Response.Error)
    - [Rpc.Block.Dataview.RecordDelete](#anytype.Rpc.Block.Dataview.RecordDelete)
    - [Rpc.Block.Dataview.RecordDelete.Request](#anytype.Rpc.Block.Dataview.RecordDelete.Request)
    - [Rpc.Block.Dataview.RecordDelete.Response](#anytype.Rpc.Block.Dataview.RecordDelete.Response)
    - [Rpc.Block.Dataview.RecordDelete.Response.Error](#anytype.Rpc.Block.Dataview.RecordDelete.Response.Error)
    - [Rpc.Block.Dataview.RecordRelationOptionAdd](#anytype.Rpc.Block.Dataview.RecordRelationOptionAdd)
    - [Rpc.Block.Dataview.RecordRelationOptionAdd.Request](#anytype.Rpc.Block.Dataview.RecordRelationOptionAdd.Request)
    - [Rpc.Block.Dataview.RecordRelationOptionAdd.Response](#anytype.Rpc.Block.Dataview.RecordRelationOptionAdd.Response)
    - [Rpc.Block.Dataview.RecordRelationOptionAdd.Response.Error](#anytype.Rpc.Block.Dataview.RecordRelationOptionAdd.Response.Error)
    - [Rpc.Block.Dataview.RecordRelationOptionDelete](#anytype.Rpc.Block.Dataview.RecordRelationOptionDelete)
    - [Rpc.Block.Dataview.RecordRelationOptionDelete.Request](#anytype.Rpc.Block.Dataview.RecordRelationOptionDelete.Request)
    - [Rpc.Block.Dataview.RecordRelationOptionDelete.Response](#anytype.Rpc.Block.Dataview.RecordRelationOptionDelete.Response)
    - [Rpc.Block.Dataview.RecordRelationOptionDelete.Response.Error](#anytype.Rpc.Block.Dataview.RecordRelationOptionDelete.Response.Error)
    - [Rpc.Block.Dataview.RecordRelationOptionUpdate](#anytype.Rpc.Block.Dataview.RecordRelationOptionUpdate)
    - [Rpc.Block.Dataview.RecordRelationOptionUpdate.Request](#anytype.Rpc.Block.Dataview.RecordRelationOptionUpdate.Request)
    - [Rpc.Block.Dataview.RecordRelationOptionUpdate.Response](#anytype.Rpc.Block.Dataview.RecordRelationOptionUpdate.Response)
    - [Rpc.Block.Dataview.RecordRelationOptionUpdate.Response.Error](#anytype.Rpc.Block.Dataview.RecordRelationOptionUpdate.Response.Error)
    - [Rpc.Block.Dataview.RecordUpdate](#anytype.Rpc.Block.Dataview.RecordUpdate)
    - [Rpc.Block.Dataview.RecordUpdate.Request](#anytype.Rpc.Block.Dataview.RecordUpdate.Request)
    - [Rpc.Block.Dataview.RecordUpdate.Response](#anytype.Rpc.Block.Dataview.RecordUpdate.Response)
    - [Rpc.Block.Dataview.RecordUpdate.Response.Error](#anytype.Rpc.Block.Dataview.RecordUpdate.Response.Error)
    - [Rpc.Block.Dataview.RelationAdd](#anytype.Rpc.Block.Dataview.RelationAdd)
    - [Rpc.Block.Dataview.RelationAdd.Request](#anytype.Rpc.Block.Dataview.RelationAdd.Request)
    - [Rpc.Block.Dataview.RelationAdd.Response](#anytype.Rpc.Block.Dataview.RelationAdd.Response)
    - [Rpc.Block.Dataview.RelationAdd.Response.Error](#anytype.Rpc.Block.Dataview.RelationAdd.Response.Error)
    - [Rpc.Block.Dataview.RelationDelete](#anytype.Rpc.Block.Dataview.RelationDelete)
    - [Rpc.Block.Dataview.RelationDelete.Request](#anytype.Rpc.Block.Dataview.RelationDelete.Request)
    - [Rpc.Block.Dataview.RelationDelete.Response](#anytype.Rpc.Block.Dataview.RelationDelete.Response)
    - [Rpc.Block.Dataview.RelationDelete.Response.Error](#anytype.Rpc.Block.Dataview.RelationDelete.Response.Error)
    - [Rpc.Block.Dataview.RelationListAvailable](#anytype.Rpc.Block.Dataview.RelationListAvailable)
    - [Rpc.Block.Dataview.RelationListAvailable.Request](#anytype.Rpc.Block.Dataview.RelationListAvailable.Request)
    - [Rpc.Block.Dataview.RelationListAvailable.Response](#anytype.Rpc.Block.Dataview.RelationListAvailable.Response)
    - [Rpc.Block.Dataview.RelationListAvailable.Response.Error](#anytype.Rpc.Block.Dataview.RelationListAvailable.Response.Error)
    - [Rpc.Block.Dataview.RelationUpdate](#anytype.Rpc.Block.Dataview.RelationUpdate)
    - [Rpc.Block.Dataview.RelationUpdate.Request](#anytype.Rpc.Block.Dataview.RelationUpdate.Request)
    - [Rpc.Block.Dataview.RelationUpdate.Response](#anytype.Rpc.Block.Dataview.RelationUpdate.Response)
    - [Rpc.Block.Dataview.RelationUpdate.Response.Error](#anytype.Rpc.Block.Dataview.RelationUpdate.Response.Error)
    - [Rpc.Block.Dataview.ViewCreate](#anytype.Rpc.Block.Dataview.ViewCreate)
    - [Rpc.Block.Dataview.ViewCreate.Request](#anytype.Rpc.Block.Dataview.ViewCreate.Request)
    - [Rpc.Block.Dataview.ViewCreate.Response](#anytype.Rpc.Block.Dataview.ViewCreate.Response)
    - [Rpc.Block.Dataview.ViewCreate.Response.Error](#anytype.Rpc.Block.Dataview.ViewCreate.Response.Error)
    - [Rpc.Block.Dataview.ViewDelete](#anytype.Rpc.Block.Dataview.ViewDelete)
    - [Rpc.Block.Dataview.ViewDelete.Request](#anytype.Rpc.Block.Dataview.ViewDelete.Request)
    - [Rpc.Block.Dataview.ViewDelete.Response](#anytype.Rpc.Block.Dataview.ViewDelete.Response)
    - [Rpc.Block.Dataview.ViewDelete.Response.Error](#anytype.Rpc.Block.Dataview.ViewDelete.Response.Error)
    - [Rpc.Block.Dataview.ViewSetActive](#anytype.Rpc.Block.Dataview.ViewSetActive)
    - [Rpc.Block.Dataview.ViewSetActive.Request](#anytype.Rpc.Block.Dataview.ViewSetActive.Request)
    - [Rpc.Block.Dataview.ViewSetActive.Response](#anytype.Rpc.Block.Dataview.ViewSetActive.Response)
    - [Rpc.Block.Dataview.ViewSetActive.Response.Error](#anytype.Rpc.Block.Dataview.ViewSetActive.Response.Error)
    - [Rpc.Block.Dataview.ViewUpdate](#anytype.Rpc.Block.Dataview.ViewUpdate)
    - [Rpc.Block.Dataview.ViewUpdate.Request](#anytype.Rpc.Block.Dataview.ViewUpdate.Request)
    - [Rpc.Block.Dataview.ViewUpdate.Response](#anytype.Rpc.Block.Dataview.ViewUpdate.Response)
    - [Rpc.Block.Dataview.ViewUpdate.Response.Error](#anytype.Rpc.Block.Dataview.ViewUpdate.Response.Error)
    - [Rpc.Block.Download](#anytype.Rpc.Block.Download)
    - [Rpc.Block.Download.Request](#anytype.Rpc.Block.Download.Request)
    - [Rpc.Block.Download.Response](#anytype.Rpc.Block.Download.Response)
    - [Rpc.Block.Download.Response.Error](#anytype.Rpc.Block.Download.Response.Error)
    - [Rpc.Block.Export](#anytype.Rpc.Block.Export)
    - [Rpc.Block.Export.Request](#anytype.Rpc.Block.Export.Request)
    - [Rpc.Block.Export.Response](#anytype.Rpc.Block.Export.Response)
    - [Rpc.Block.Export.Response.Error](#anytype.Rpc.Block.Export.Response.Error)
    - [Rpc.Block.File](#anytype.Rpc.Block.File)
    - [Rpc.Block.File.CreateAndUpload](#anytype.Rpc.Block.File.CreateAndUpload)
    - [Rpc.Block.File.CreateAndUpload.Request](#anytype.Rpc.Block.File.CreateAndUpload.Request)
    - [Rpc.Block.File.CreateAndUpload.Response](#anytype.Rpc.Block.File.CreateAndUpload.Response)
    - [Rpc.Block.File.CreateAndUpload.Response.Error](#anytype.Rpc.Block.File.CreateAndUpload.Response.Error)
    - [Rpc.Block.Get](#anytype.Rpc.Block.Get)
    - [Rpc.Block.Get.Marks](#anytype.Rpc.Block.Get.Marks)
    - [Rpc.Block.Get.Marks.Request](#anytype.Rpc.Block.Get.Marks.Request)
    - [Rpc.Block.Get.Marks.Response](#anytype.Rpc.Block.Get.Marks.Response)
    - [Rpc.Block.Get.Marks.Response.Error](#anytype.Rpc.Block.Get.Marks.Response.Error)
    - [Rpc.Block.GetPublicWebURL](#anytype.Rpc.Block.GetPublicWebURL)
    - [Rpc.Block.GetPublicWebURL.Request](#anytype.Rpc.Block.GetPublicWebURL.Request)
    - [Rpc.Block.GetPublicWebURL.Response](#anytype.Rpc.Block.GetPublicWebURL.Response)
    - [Rpc.Block.GetPublicWebURL.Response.Error](#anytype.Rpc.Block.GetPublicWebURL.Response.Error)
    - [Rpc.Block.ImportMarkdown](#anytype.Rpc.Block.ImportMarkdown)
    - [Rpc.Block.ImportMarkdown.Request](#anytype.Rpc.Block.ImportMarkdown.Request)
    - [Rpc.Block.ImportMarkdown.Response](#anytype.Rpc.Block.ImportMarkdown.Response)
    - [Rpc.Block.ImportMarkdown.Response.Error](#anytype.Rpc.Block.ImportMarkdown.Response.Error)
    - [Rpc.Block.Merge](#anytype.Rpc.Block.Merge)
    - [Rpc.Block.Merge.Request](#anytype.Rpc.Block.Merge.Request)
    - [Rpc.Block.Merge.Response](#anytype.Rpc.Block.Merge.Response)
    - [Rpc.Block.Merge.Response.Error](#anytype.Rpc.Block.Merge.Response.Error)
    - [Rpc.Block.ObjectType](#anytype.Rpc.Block.ObjectType)
    - [Rpc.Block.ObjectType.Set](#anytype.Rpc.Block.ObjectType.Set)
    - [Rpc.Block.ObjectType.Set.Request](#anytype.Rpc.Block.ObjectType.Set.Request)
    - [Rpc.Block.ObjectType.Set.Response](#anytype.Rpc.Block.ObjectType.Set.Response)
    - [Rpc.Block.ObjectType.Set.Response.Error](#anytype.Rpc.Block.ObjectType.Set.Response.Error)
    - [Rpc.Block.Open](#anytype.Rpc.Block.Open)
    - [Rpc.Block.Open.Request](#anytype.Rpc.Block.Open.Request)
    - [Rpc.Block.Open.Response](#anytype.Rpc.Block.Open.Response)
    - [Rpc.Block.Open.Response.Error](#anytype.Rpc.Block.Open.Response.Error)
    - [Rpc.Block.OpenBreadcrumbs](#anytype.Rpc.Block.OpenBreadcrumbs)
    - [Rpc.Block.OpenBreadcrumbs.Request](#anytype.Rpc.Block.OpenBreadcrumbs.Request)
    - [Rpc.Block.OpenBreadcrumbs.Response](#anytype.Rpc.Block.OpenBreadcrumbs.Response)
    - [Rpc.Block.OpenBreadcrumbs.Response.Error](#anytype.Rpc.Block.OpenBreadcrumbs.Response.Error)
    - [Rpc.Block.Paste](#anytype.Rpc.Block.Paste)
    - [Rpc.Block.Paste.Request](#anytype.Rpc.Block.Paste.Request)
    - [Rpc.Block.Paste.Request.File](#anytype.Rpc.Block.Paste.Request.File)
    - [Rpc.Block.Paste.Response](#anytype.Rpc.Block.Paste.Response)
    - [Rpc.Block.Paste.Response.Error](#anytype.Rpc.Block.Paste.Response.Error)
    - [Rpc.Block.Redo](#anytype.Rpc.Block.Redo)
    - [Rpc.Block.Redo.Request](#anytype.Rpc.Block.Redo.Request)
    - [Rpc.Block.Redo.Response](#anytype.Rpc.Block.Redo.Response)
    - [Rpc.Block.Redo.Response.Error](#anytype.Rpc.Block.Redo.Response.Error)
    - [Rpc.Block.Relation](#anytype.Rpc.Block.Relation)
    - [Rpc.Block.Relation.Add](#anytype.Rpc.Block.Relation.Add)
    - [Rpc.Block.Relation.Add.Request](#anytype.Rpc.Block.Relation.Add.Request)
    - [Rpc.Block.Relation.Add.Response](#anytype.Rpc.Block.Relation.Add.Response)
    - [Rpc.Block.Relation.Add.Response.Error](#anytype.Rpc.Block.Relation.Add.Response.Error)
    - [Rpc.Block.Relation.SetKey](#anytype.Rpc.Block.Relation.SetKey)
    - [Rpc.Block.Relation.SetKey.Request](#anytype.Rpc.Block.Relation.SetKey.Request)
    - [Rpc.Block.Relation.SetKey.Response](#anytype.Rpc.Block.Relation.SetKey.Response)
    - [Rpc.Block.Relation.SetKey.Response.Error](#anytype.Rpc.Block.Relation.SetKey.Response.Error)
    - [Rpc.Block.Replace](#anytype.Rpc.Block.Replace)
    - [Rpc.Block.Replace.Request](#anytype.Rpc.Block.Replace.Request)
    - [Rpc.Block.Replace.Response](#anytype.Rpc.Block.Replace.Response)
    - [Rpc.Block.Replace.Response.Error](#anytype.Rpc.Block.Replace.Response.Error)
    - [Rpc.Block.Set](#anytype.Rpc.Block.Set)
    - [Rpc.Block.Set.Details](#anytype.Rpc.Block.Set.Details)
    - [Rpc.Block.Set.Details.Detail](#anytype.Rpc.Block.Set.Details.Detail)
    - [Rpc.Block.Set.Details.Request](#anytype.Rpc.Block.Set.Details.Request)
    - [Rpc.Block.Set.Details.Response](#anytype.Rpc.Block.Set.Details.Response)
    - [Rpc.Block.Set.Details.Response.Error](#anytype.Rpc.Block.Set.Details.Response.Error)
    - [Rpc.Block.Set.Fields](#anytype.Rpc.Block.Set.Fields)
    - [Rpc.Block.Set.Fields.Request](#anytype.Rpc.Block.Set.Fields.Request)
    - [Rpc.Block.Set.Fields.Response](#anytype.Rpc.Block.Set.Fields.Response)
    - [Rpc.Block.Set.Fields.Response.Error](#anytype.Rpc.Block.Set.Fields.Response.Error)
    - [Rpc.Block.Set.File](#anytype.Rpc.Block.Set.File)
    - [Rpc.Block.Set.File.Name](#anytype.Rpc.Block.Set.File.Name)
    - [Rpc.Block.Set.File.Name.Request](#anytype.Rpc.Block.Set.File.Name.Request)
    - [Rpc.Block.Set.File.Name.Response](#anytype.Rpc.Block.Set.File.Name.Response)
    - [Rpc.Block.Set.File.Name.Response.Error](#anytype.Rpc.Block.Set.File.Name.Response.Error)
    - [Rpc.Block.Set.Image](#anytype.Rpc.Block.Set.Image)
    - [Rpc.Block.Set.Image.Name](#anytype.Rpc.Block.Set.Image.Name)
    - [Rpc.Block.Set.Image.Name.Request](#anytype.Rpc.Block.Set.Image.Name.Request)
    - [Rpc.Block.Set.Image.Name.Response](#anytype.Rpc.Block.Set.Image.Name.Response)
    - [Rpc.Block.Set.Image.Name.Response.Error](#anytype.Rpc.Block.Set.Image.Name.Response.Error)
    - [Rpc.Block.Set.Image.Width](#anytype.Rpc.Block.Set.Image.Width)
    - [Rpc.Block.Set.Image.Width.Request](#anytype.Rpc.Block.Set.Image.Width.Request)
    - [Rpc.Block.Set.Image.Width.Response](#anytype.Rpc.Block.Set.Image.Width.Response)
    - [Rpc.Block.Set.Image.Width.Response.Error](#anytype.Rpc.Block.Set.Image.Width.Response.Error)
    - [Rpc.Block.Set.Link](#anytype.Rpc.Block.Set.Link)
    - [Rpc.Block.Set.Link.TargetBlockId](#anytype.Rpc.Block.Set.Link.TargetBlockId)
    - [Rpc.Block.Set.Link.TargetBlockId.Request](#anytype.Rpc.Block.Set.Link.TargetBlockId.Request)
    - [Rpc.Block.Set.Link.TargetBlockId.Response](#anytype.Rpc.Block.Set.Link.TargetBlockId.Response)
    - [Rpc.Block.Set.Link.TargetBlockId.Response.Error](#anytype.Rpc.Block.Set.Link.TargetBlockId.Response.Error)
    - [Rpc.Block.Set.Page](#anytype.Rpc.Block.Set.Page)
    - [Rpc.Block.Set.Page.IsArchived](#anytype.Rpc.Block.Set.Page.IsArchived)
    - [Rpc.Block.Set.Page.IsArchived.Request](#anytype.Rpc.Block.Set.Page.IsArchived.Request)
    - [Rpc.Block.Set.Page.IsArchived.Response](#anytype.Rpc.Block.Set.Page.IsArchived.Response)
    - [Rpc.Block.Set.Page.IsArchived.Response.Error](#anytype.Rpc.Block.Set.Page.IsArchived.Response.Error)
    - [Rpc.Block.Set.Restrictions](#anytype.Rpc.Block.Set.Restrictions)
    - [Rpc.Block.Set.Restrictions.Request](#anytype.Rpc.Block.Set.Restrictions.Request)
    - [Rpc.Block.Set.Restrictions.Response](#anytype.Rpc.Block.Set.Restrictions.Response)
    - [Rpc.Block.Set.Restrictions.Response.Error](#anytype.Rpc.Block.Set.Restrictions.Response.Error)
    - [Rpc.Block.Set.Text](#anytype.Rpc.Block.Set.Text)
    - [Rpc.Block.Set.Text.Checked](#anytype.Rpc.Block.Set.Text.Checked)
    - [Rpc.Block.Set.Text.Checked.Request](#anytype.Rpc.Block.Set.Text.Checked.Request)
    - [Rpc.Block.Set.Text.Checked.Response](#anytype.Rpc.Block.Set.Text.Checked.Response)
    - [Rpc.Block.Set.Text.Checked.Response.Error](#anytype.Rpc.Block.Set.Text.Checked.Response.Error)
    - [Rpc.Block.Set.Text.Color](#anytype.Rpc.Block.Set.Text.Color)
    - [Rpc.Block.Set.Text.Color.Request](#anytype.Rpc.Block.Set.Text.Color.Request)
    - [Rpc.Block.Set.Text.Color.Response](#anytype.Rpc.Block.Set.Text.Color.Response)
    - [Rpc.Block.Set.Text.Color.Response.Error](#anytype.Rpc.Block.Set.Text.Color.Response.Error)
    - [Rpc.Block.Set.Text.Style](#anytype.Rpc.Block.Set.Text.Style)
    - [Rpc.Block.Set.Text.Style.Request](#anytype.Rpc.Block.Set.Text.Style.Request)
    - [Rpc.Block.Set.Text.Style.Response](#anytype.Rpc.Block.Set.Text.Style.Response)
    - [Rpc.Block.Set.Text.Style.Response.Error](#anytype.Rpc.Block.Set.Text.Style.Response.Error)
    - [Rpc.Block.Set.Text.Text](#anytype.Rpc.Block.Set.Text.Text)
    - [Rpc.Block.Set.Text.Text.Request](#anytype.Rpc.Block.Set.Text.Text.Request)
    - [Rpc.Block.Set.Text.Text.Response](#anytype.Rpc.Block.Set.Text.Text.Response)
    - [Rpc.Block.Set.Text.Text.Response.Error](#anytype.Rpc.Block.Set.Text.Text.Response.Error)
    - [Rpc.Block.Set.Video](#anytype.Rpc.Block.Set.Video)
    - [Rpc.Block.Set.Video.Name](#anytype.Rpc.Block.Set.Video.Name)
    - [Rpc.Block.Set.Video.Name.Request](#anytype.Rpc.Block.Set.Video.Name.Request)
    - [Rpc.Block.Set.Video.Name.Response](#anytype.Rpc.Block.Set.Video.Name.Response)
    - [Rpc.Block.Set.Video.Name.Response.Error](#anytype.Rpc.Block.Set.Video.Name.Response.Error)
    - [Rpc.Block.Set.Video.Width](#anytype.Rpc.Block.Set.Video.Width)
    - [Rpc.Block.Set.Video.Width.Request](#anytype.Rpc.Block.Set.Video.Width.Request)
    - [Rpc.Block.Set.Video.Width.Response](#anytype.Rpc.Block.Set.Video.Width.Response)
    - [Rpc.Block.Set.Video.Width.Response.Error](#anytype.Rpc.Block.Set.Video.Width.Response.Error)
    - [Rpc.Block.SetBreadcrumbs](#anytype.Rpc.Block.SetBreadcrumbs)
    - [Rpc.Block.SetBreadcrumbs.Request](#anytype.Rpc.Block.SetBreadcrumbs.Request)
    - [Rpc.Block.SetBreadcrumbs.Response](#anytype.Rpc.Block.SetBreadcrumbs.Response)
    - [Rpc.Block.SetBreadcrumbs.Response.Error](#anytype.Rpc.Block.SetBreadcrumbs.Response.Error)
    - [Rpc.Block.Show](#anytype.Rpc.Block.Show)
    - [Rpc.Block.Show.Request](#anytype.Rpc.Block.Show.Request)
    - [Rpc.Block.Show.Response](#anytype.Rpc.Block.Show.Response)
    - [Rpc.Block.Show.Response.Error](#anytype.Rpc.Block.Show.Response.Error)
    - [Rpc.Block.Split](#anytype.Rpc.Block.Split)
    - [Rpc.Block.Split.Request](#anytype.Rpc.Block.Split.Request)
    - [Rpc.Block.Split.Response](#anytype.Rpc.Block.Split.Response)
    - [Rpc.Block.Split.Response.Error](#anytype.Rpc.Block.Split.Response.Error)
    - [Rpc.Block.Undo](#anytype.Rpc.Block.Undo)
    - [Rpc.Block.Undo.Request](#anytype.Rpc.Block.Undo.Request)
    - [Rpc.Block.Undo.Response](#anytype.Rpc.Block.Undo.Response)
    - [Rpc.Block.Undo.Response.Error](#anytype.Rpc.Block.Undo.Response.Error)
    - [Rpc.Block.UndoRedoCounter](#anytype.Rpc.Block.UndoRedoCounter)
    - [Rpc.Block.Unlink](#anytype.Rpc.Block.Unlink)
    - [Rpc.Block.Unlink.Request](#anytype.Rpc.Block.Unlink.Request)
    - [Rpc.Block.Unlink.Response](#anytype.Rpc.Block.Unlink.Response)
    - [Rpc.Block.Unlink.Response.Error](#anytype.Rpc.Block.Unlink.Response.Error)
    - [Rpc.Block.Upload](#anytype.Rpc.Block.Upload)
    - [Rpc.Block.Upload.Request](#anytype.Rpc.Block.Upload.Request)
    - [Rpc.Block.Upload.Response](#anytype.Rpc.Block.Upload.Response)
    - [Rpc.Block.Upload.Response.Error](#anytype.Rpc.Block.Upload.Response.Error)
    - [Rpc.BlockList](#anytype.Rpc.BlockList)
    - [Rpc.BlockList.ConvertChildrenToPages](#anytype.Rpc.BlockList.ConvertChildrenToPages)
    - [Rpc.BlockList.ConvertChildrenToPages.Request](#anytype.Rpc.BlockList.ConvertChildrenToPages.Request)
    - [Rpc.BlockList.ConvertChildrenToPages.Response](#anytype.Rpc.BlockList.ConvertChildrenToPages.Response)
    - [Rpc.BlockList.ConvertChildrenToPages.Response.Error](#anytype.Rpc.BlockList.ConvertChildrenToPages.Response.Error)
    - [Rpc.BlockList.Delete](#anytype.Rpc.BlockList.Delete)
    - [Rpc.BlockList.Delete.Page](#anytype.Rpc.BlockList.Delete.Page)
    - [Rpc.BlockList.Delete.Page.Request](#anytype.Rpc.BlockList.Delete.Page.Request)
    - [Rpc.BlockList.Delete.Page.Response](#anytype.Rpc.BlockList.Delete.Page.Response)
    - [Rpc.BlockList.Delete.Page.Response.Error](#anytype.Rpc.BlockList.Delete.Page.Response.Error)
    - [Rpc.BlockList.Duplicate](#anytype.Rpc.BlockList.Duplicate)
    - [Rpc.BlockList.Duplicate.Request](#anytype.Rpc.BlockList.Duplicate.Request)
    - [Rpc.BlockList.Duplicate.Response](#anytype.Rpc.BlockList.Duplicate.Response)
    - [Rpc.BlockList.Duplicate.Response.Error](#anytype.Rpc.BlockList.Duplicate.Response.Error)
    - [Rpc.BlockList.Move](#anytype.Rpc.BlockList.Move)
    - [Rpc.BlockList.Move.Request](#anytype.Rpc.BlockList.Move.Request)
    - [Rpc.BlockList.Move.Response](#anytype.Rpc.BlockList.Move.Response)
    - [Rpc.BlockList.Move.Response.Error](#anytype.Rpc.BlockList.Move.Response.Error)
    - [Rpc.BlockList.MoveToNewPage](#anytype.Rpc.BlockList.MoveToNewPage)
    - [Rpc.BlockList.MoveToNewPage.Request](#anytype.Rpc.BlockList.MoveToNewPage.Request)
    - [Rpc.BlockList.MoveToNewPage.Response](#anytype.Rpc.BlockList.MoveToNewPage.Response)
    - [Rpc.BlockList.MoveToNewPage.Response.Error](#anytype.Rpc.BlockList.MoveToNewPage.Response.Error)
    - [Rpc.BlockList.Set](#anytype.Rpc.BlockList.Set)
    - [Rpc.BlockList.Set.Align](#anytype.Rpc.BlockList.Set.Align)
    - [Rpc.BlockList.Set.Align.Request](#anytype.Rpc.BlockList.Set.Align.Request)
    - [Rpc.BlockList.Set.Align.Response](#anytype.Rpc.BlockList.Set.Align.Response)
    - [Rpc.BlockList.Set.Align.Response.Error](#anytype.Rpc.BlockList.Set.Align.Response.Error)
    - [Rpc.BlockList.Set.BackgroundColor](#anytype.Rpc.BlockList.Set.BackgroundColor)
    - [Rpc.BlockList.Set.BackgroundColor.Request](#anytype.Rpc.BlockList.Set.BackgroundColor.Request)
    - [Rpc.BlockList.Set.BackgroundColor.Response](#anytype.Rpc.BlockList.Set.BackgroundColor.Response)
    - [Rpc.BlockList.Set.BackgroundColor.Response.Error](#anytype.Rpc.BlockList.Set.BackgroundColor.Response.Error)
    - [Rpc.BlockList.Set.Div](#anytype.Rpc.BlockList.Set.Div)
    - [Rpc.BlockList.Set.Div.Style](#anytype.Rpc.BlockList.Set.Div.Style)
    - [Rpc.BlockList.Set.Div.Style.Request](#anytype.Rpc.BlockList.Set.Div.Style.Request)
    - [Rpc.BlockList.Set.Div.Style.Response](#anytype.Rpc.BlockList.Set.Div.Style.Response)
    - [Rpc.BlockList.Set.Div.Style.Response.Error](#anytype.Rpc.BlockList.Set.Div.Style.Response.Error)
    - [Rpc.BlockList.Set.Fields](#anytype.Rpc.BlockList.Set.Fields)
    - [Rpc.BlockList.Set.Fields.Request](#anytype.Rpc.BlockList.Set.Fields.Request)
    - [Rpc.BlockList.Set.Fields.Request.BlockField](#anytype.Rpc.BlockList.Set.Fields.Request.BlockField)
    - [Rpc.BlockList.Set.Fields.Response](#anytype.Rpc.BlockList.Set.Fields.Response)
    - [Rpc.BlockList.Set.Fields.Response.Error](#anytype.Rpc.BlockList.Set.Fields.Response.Error)
    - [Rpc.BlockList.Set.Page](#anytype.Rpc.BlockList.Set.Page)
    - [Rpc.BlockList.Set.Page.IsArchived](#anytype.Rpc.BlockList.Set.Page.IsArchived)
    - [Rpc.BlockList.Set.Page.IsArchived.Request](#anytype.Rpc.BlockList.Set.Page.IsArchived.Request)
    - [Rpc.BlockList.Set.Page.IsArchived.Response](#anytype.Rpc.BlockList.Set.Page.IsArchived.Response)
    - [Rpc.BlockList.Set.Page.IsArchived.Response.Error](#anytype.Rpc.BlockList.Set.Page.IsArchived.Response.Error)
    - [Rpc.BlockList.Set.Text](#anytype.Rpc.BlockList.Set.Text)
    - [Rpc.BlockList.Set.Text.Color](#anytype.Rpc.BlockList.Set.Text.Color)
    - [Rpc.BlockList.Set.Text.Color.Request](#anytype.Rpc.BlockList.Set.Text.Color.Request)
    - [Rpc.BlockList.Set.Text.Color.Response](#anytype.Rpc.BlockList.Set.Text.Color.Response)
    - [Rpc.BlockList.Set.Text.Color.Response.Error](#anytype.Rpc.BlockList.Set.Text.Color.Response.Error)
    - [Rpc.BlockList.Set.Text.Mark](#anytype.Rpc.BlockList.Set.Text.Mark)
    - [Rpc.BlockList.Set.Text.Mark.Request](#anytype.Rpc.BlockList.Set.Text.Mark.Request)
    - [Rpc.BlockList.Set.Text.Mark.Response](#anytype.Rpc.BlockList.Set.Text.Mark.Response)
    - [Rpc.BlockList.Set.Text.Mark.Response.Error](#anytype.Rpc.BlockList.Set.Text.Mark.Response.Error)
    - [Rpc.BlockList.Set.Text.Style](#anytype.Rpc.BlockList.Set.Text.Style)
    - [Rpc.BlockList.Set.Text.Style.Request](#anytype.Rpc.BlockList.Set.Text.Style.Request)
    - [Rpc.BlockList.Set.Text.Style.Response](#anytype.Rpc.BlockList.Set.Text.Style.Response)
    - [Rpc.BlockList.Set.Text.Style.Response.Error](#anytype.Rpc.BlockList.Set.Text.Style.Response.Error)
    - [Rpc.BlockList.TurnInto](#anytype.Rpc.BlockList.TurnInto)
    - [Rpc.BlockList.TurnInto.Request](#anytype.Rpc.BlockList.TurnInto.Request)
    - [Rpc.BlockList.TurnInto.Response](#anytype.Rpc.BlockList.TurnInto.Response)
    - [Rpc.BlockList.TurnInto.Response.Error](#anytype.Rpc.BlockList.TurnInto.Response.Error)
    - [Rpc.CloneTemplate](#anytype.Rpc.CloneTemplate)
    - [Rpc.CloneTemplate.Request](#anytype.Rpc.CloneTemplate.Request)
    - [Rpc.CloneTemplate.Response](#anytype.Rpc.CloneTemplate.Response)
    - [Rpc.CloneTemplate.Response.Error](#anytype.Rpc.CloneTemplate.Response.Error)
    - [Rpc.Config](#anytype.Rpc.Config)
    - [Rpc.Config.Get](#anytype.Rpc.Config.Get)
    - [Rpc.Config.Get.Request](#anytype.Rpc.Config.Get.Request)
    - [Rpc.Config.Get.Response](#anytype.Rpc.Config.Get.Response)
    - [Rpc.Config.Get.Response.Error](#anytype.Rpc.Config.Get.Response.Error)
    - [Rpc.Debug](#anytype.Rpc.Debug)
    - [Rpc.Debug.Sync](#anytype.Rpc.Debug.Sync)
    - [Rpc.Debug.Sync.Request](#anytype.Rpc.Debug.Sync.Request)
    - [Rpc.Debug.Sync.Response](#anytype.Rpc.Debug.Sync.Response)
    - [Rpc.Debug.Sync.Response.Error](#anytype.Rpc.Debug.Sync.Response.Error)
    - [Rpc.Debug.Thread](#anytype.Rpc.Debug.Thread)
    - [Rpc.Debug.Thread.Request](#anytype.Rpc.Debug.Thread.Request)
    - [Rpc.Debug.Thread.Response](#anytype.Rpc.Debug.Thread.Response)
    - [Rpc.Debug.Thread.Response.Error](#anytype.Rpc.Debug.Thread.Response.Error)
    - [Rpc.Debug.logInfo](#anytype.Rpc.Debug.logInfo)
    - [Rpc.Debug.threadInfo](#anytype.Rpc.Debug.threadInfo)
    - [Rpc.Export](#anytype.Rpc.Export)
    - [Rpc.Export.Request](#anytype.Rpc.Export.Request)
    - [Rpc.Export.Response](#anytype.Rpc.Export.Response)
    - [Rpc.Export.Response.Error](#anytype.Rpc.Export.Response.Error)
    - [Rpc.ExportTemplates](#anytype.Rpc.ExportTemplates)
    - [Rpc.ExportTemplates.Request](#anytype.Rpc.ExportTemplates.Request)
    - [Rpc.ExportTemplates.Response](#anytype.Rpc.ExportTemplates.Response)
    - [Rpc.ExportTemplates.Response.Error](#anytype.Rpc.ExportTemplates.Response.Error)
    - [Rpc.ExternalDrop](#anytype.Rpc.ExternalDrop)
    - [Rpc.ExternalDrop.Content](#anytype.Rpc.ExternalDrop.Content)
    - [Rpc.ExternalDrop.Content.Request](#anytype.Rpc.ExternalDrop.Content.Request)
    - [Rpc.ExternalDrop.Content.Response](#anytype.Rpc.ExternalDrop.Content.Response)
    - [Rpc.ExternalDrop.Content.Response.Error](#anytype.Rpc.ExternalDrop.Content.Response.Error)
    - [Rpc.ExternalDrop.Files](#anytype.Rpc.ExternalDrop.Files)
    - [Rpc.ExternalDrop.Files.Request](#anytype.Rpc.ExternalDrop.Files.Request)
    - [Rpc.ExternalDrop.Files.Response](#anytype.Rpc.ExternalDrop.Files.Response)
    - [Rpc.ExternalDrop.Files.Response.Error](#anytype.Rpc.ExternalDrop.Files.Response.Error)
    - [Rpc.History](#anytype.Rpc.History)
    - [Rpc.History.SetVersion](#anytype.Rpc.History.SetVersion)
    - [Rpc.History.SetVersion.Request](#anytype.Rpc.History.SetVersion.Request)
    - [Rpc.History.SetVersion.Response](#anytype.Rpc.History.SetVersion.Response)
    - [Rpc.History.SetVersion.Response.Error](#anytype.Rpc.History.SetVersion.Response.Error)
    - [Rpc.History.Show](#anytype.Rpc.History.Show)
    - [Rpc.History.Show.Request](#anytype.Rpc.History.Show.Request)
    - [Rpc.History.Show.Response](#anytype.Rpc.History.Show.Response)
    - [Rpc.History.Show.Response.Error](#anytype.Rpc.History.Show.Response.Error)
    - [Rpc.History.Versions](#anytype.Rpc.History.Versions)
    - [Rpc.History.Versions.Request](#anytype.Rpc.History.Versions.Request)
    - [Rpc.History.Versions.Response](#anytype.Rpc.History.Versions.Response)
    - [Rpc.History.Versions.Response.Error](#anytype.Rpc.History.Versions.Response.Error)
    - [Rpc.History.Versions.Version](#anytype.Rpc.History.Versions.Version)
    - [Rpc.Ipfs](#anytype.Rpc.Ipfs)
    - [Rpc.Ipfs.File](#anytype.Rpc.Ipfs.File)
    - [Rpc.Ipfs.File.Get](#anytype.Rpc.Ipfs.File.Get)
    - [Rpc.Ipfs.File.Get.Request](#anytype.Rpc.Ipfs.File.Get.Request)
    - [Rpc.Ipfs.File.Get.Response](#anytype.Rpc.Ipfs.File.Get.Response)
    - [Rpc.Ipfs.File.Get.Response.Error](#anytype.Rpc.Ipfs.File.Get.Response.Error)
    - [Rpc.Ipfs.Image](#anytype.Rpc.Ipfs.Image)
    - [Rpc.Ipfs.Image.Get](#anytype.Rpc.Ipfs.Image.Get)
    - [Rpc.Ipfs.Image.Get.Blob](#anytype.Rpc.Ipfs.Image.Get.Blob)
    - [Rpc.Ipfs.Image.Get.Blob.Request](#anytype.Rpc.Ipfs.Image.Get.Blob.Request)
    - [Rpc.Ipfs.Image.Get.Blob.Response](#anytype.Rpc.Ipfs.Image.Get.Blob.Response)
    - [Rpc.Ipfs.Image.Get.Blob.Response.Error](#anytype.Rpc.Ipfs.Image.Get.Blob.Response.Error)
    - [Rpc.Ipfs.Image.Get.File](#anytype.Rpc.Ipfs.Image.Get.File)
    - [Rpc.Ipfs.Image.Get.File.Request](#anytype.Rpc.Ipfs.Image.Get.File.Request)
    - [Rpc.Ipfs.Image.Get.File.Response](#anytype.Rpc.Ipfs.Image.Get.File.Response)
    - [Rpc.Ipfs.Image.Get.File.Response.Error](#anytype.Rpc.Ipfs.Image.Get.File.Response.Error)
    - [Rpc.LinkPreview](#anytype.Rpc.LinkPreview)
    - [Rpc.LinkPreview.Request](#anytype.Rpc.LinkPreview.Request)
    - [Rpc.LinkPreview.Response](#anytype.Rpc.LinkPreview.Response)
    - [Rpc.LinkPreview.Response.Error](#anytype.Rpc.LinkPreview.Response.Error)
    - [Rpc.Log](#anytype.Rpc.Log)
    - [Rpc.Log.Send](#anytype.Rpc.Log.Send)
    - [Rpc.Log.Send.Request](#anytype.Rpc.Log.Send.Request)
    - [Rpc.Log.Send.Response](#anytype.Rpc.Log.Send.Response)
    - [Rpc.Log.Send.Response.Error](#anytype.Rpc.Log.Send.Response.Error)
    - [Rpc.MakeTemplate](#anytype.Rpc.MakeTemplate)
    - [Rpc.MakeTemplate.Request](#anytype.Rpc.MakeTemplate.Request)
    - [Rpc.MakeTemplate.Response](#anytype.Rpc.MakeTemplate.Response)
    - [Rpc.MakeTemplate.Response.Error](#anytype.Rpc.MakeTemplate.Response.Error)
    - [Rpc.MakeTemplateByObjectType](#anytype.Rpc.MakeTemplateByObjectType)
    - [Rpc.MakeTemplateByObjectType.Request](#anytype.Rpc.MakeTemplateByObjectType.Request)
    - [Rpc.MakeTemplateByObjectType.Response](#anytype.Rpc.MakeTemplateByObjectType.Response)
    - [Rpc.MakeTemplateByObjectType.Response.Error](#anytype.Rpc.MakeTemplateByObjectType.Response.Error)
    - [Rpc.Navigation](#anytype.Rpc.Navigation)
    - [Rpc.Navigation.GetObjectInfoWithLinks](#anytype.Rpc.Navigation.GetObjectInfoWithLinks)
    - [Rpc.Navigation.GetObjectInfoWithLinks.Request](#anytype.Rpc.Navigation.GetObjectInfoWithLinks.Request)
    - [Rpc.Navigation.GetObjectInfoWithLinks.Response](#anytype.Rpc.Navigation.GetObjectInfoWithLinks.Response)
    - [Rpc.Navigation.GetObjectInfoWithLinks.Response.Error](#anytype.Rpc.Navigation.GetObjectInfoWithLinks.Response.Error)
    - [Rpc.Navigation.ListObjects](#anytype.Rpc.Navigation.ListObjects)
    - [Rpc.Navigation.ListObjects.Request](#anytype.Rpc.Navigation.ListObjects.Request)
    - [Rpc.Navigation.ListObjects.Response](#anytype.Rpc.Navigation.ListObjects.Response)
    - [Rpc.Navigation.ListObjects.Response.Error](#anytype.Rpc.Navigation.ListObjects.Response.Error)
    - [Rpc.Object](#anytype.Rpc.Object)
    - [Rpc.Object.RelationAdd](#anytype.Rpc.Object.RelationAdd)
    - [Rpc.Object.RelationAdd.Request](#anytype.Rpc.Object.RelationAdd.Request)
    - [Rpc.Object.RelationAdd.Response](#anytype.Rpc.Object.RelationAdd.Response)
    - [Rpc.Object.RelationAdd.Response.Error](#anytype.Rpc.Object.RelationAdd.Response.Error)
    - [Rpc.Object.RelationDelete](#anytype.Rpc.Object.RelationDelete)
    - [Rpc.Object.RelationDelete.Request](#anytype.Rpc.Object.RelationDelete.Request)
    - [Rpc.Object.RelationDelete.Response](#anytype.Rpc.Object.RelationDelete.Response)
    - [Rpc.Object.RelationDelete.Response.Error](#anytype.Rpc.Object.RelationDelete.Response.Error)
    - [Rpc.Object.RelationListAvailable](#anytype.Rpc.Object.RelationListAvailable)
    - [Rpc.Object.RelationListAvailable.Request](#anytype.Rpc.Object.RelationListAvailable.Request)
    - [Rpc.Object.RelationListAvailable.Response](#anytype.Rpc.Object.RelationListAvailable.Response)
    - [Rpc.Object.RelationListAvailable.Response.Error](#anytype.Rpc.Object.RelationListAvailable.Response.Error)
    - [Rpc.Object.RelationOptionAdd](#anytype.Rpc.Object.RelationOptionAdd)
    - [Rpc.Object.RelationOptionAdd.Request](#anytype.Rpc.Object.RelationOptionAdd.Request)
    - [Rpc.Object.RelationOptionAdd.Response](#anytype.Rpc.Object.RelationOptionAdd.Response)
    - [Rpc.Object.RelationOptionAdd.Response.Error](#anytype.Rpc.Object.RelationOptionAdd.Response.Error)
    - [Rpc.Object.RelationOptionDelete](#anytype.Rpc.Object.RelationOptionDelete)
    - [Rpc.Object.RelationOptionDelete.Request](#anytype.Rpc.Object.RelationOptionDelete.Request)
    - [Rpc.Object.RelationOptionDelete.Response](#anytype.Rpc.Object.RelationOptionDelete.Response)
    - [Rpc.Object.RelationOptionDelete.Response.Error](#anytype.Rpc.Object.RelationOptionDelete.Response.Error)
    - [Rpc.Object.RelationOptionUpdate](#anytype.Rpc.Object.RelationOptionUpdate)
    - [Rpc.Object.RelationOptionUpdate.Request](#anytype.Rpc.Object.RelationOptionUpdate.Request)
    - [Rpc.Object.RelationOptionUpdate.Response](#anytype.Rpc.Object.RelationOptionUpdate.Response)
    - [Rpc.Object.RelationOptionUpdate.Response.Error](#anytype.Rpc.Object.RelationOptionUpdate.Response.Error)
    - [Rpc.Object.RelationUpdate](#anytype.Rpc.Object.RelationUpdate)
    - [Rpc.Object.RelationUpdate.Request](#anytype.Rpc.Object.RelationUpdate.Request)
    - [Rpc.Object.RelationUpdate.Response](#anytype.Rpc.Object.RelationUpdate.Response)
    - [Rpc.Object.RelationUpdate.Response.Error](#anytype.Rpc.Object.RelationUpdate.Response.Error)
    - [Rpc.Object.Search](#anytype.Rpc.Object.Search)
    - [Rpc.Object.Search.Request](#anytype.Rpc.Object.Search.Request)
    - [Rpc.Object.Search.Response](#anytype.Rpc.Object.Search.Response)
    - [Rpc.Object.Search.Response.Error](#anytype.Rpc.Object.Search.Response.Error)
    - [Rpc.ObjectType](#anytype.Rpc.ObjectType)
    - [Rpc.ObjectType.Create](#anytype.Rpc.ObjectType.Create)
    - [Rpc.ObjectType.Create.Request](#anytype.Rpc.ObjectType.Create.Request)
    - [Rpc.ObjectType.Create.Response](#anytype.Rpc.ObjectType.Create.Response)
    - [Rpc.ObjectType.Create.Response.Error](#anytype.Rpc.ObjectType.Create.Response.Error)
    - [Rpc.ObjectType.List](#anytype.Rpc.ObjectType.List)
    - [Rpc.ObjectType.List.Request](#anytype.Rpc.ObjectType.List.Request)
    - [Rpc.ObjectType.List.Response](#anytype.Rpc.ObjectType.List.Response)
    - [Rpc.ObjectType.List.Response.Error](#anytype.Rpc.ObjectType.List.Response.Error)
    - [Rpc.ObjectType.Relation](#anytype.Rpc.ObjectType.Relation)
    - [Rpc.ObjectType.Relation.Add](#anytype.Rpc.ObjectType.Relation.Add)
    - [Rpc.ObjectType.Relation.Add.Request](#anytype.Rpc.ObjectType.Relation.Add.Request)
    - [Rpc.ObjectType.Relation.Add.Response](#anytype.Rpc.ObjectType.Relation.Add.Response)
    - [Rpc.ObjectType.Relation.Add.Response.Error](#anytype.Rpc.ObjectType.Relation.Add.Response.Error)
    - [Rpc.ObjectType.Relation.List](#anytype.Rpc.ObjectType.Relation.List)
    - [Rpc.ObjectType.Relation.List.Request](#anytype.Rpc.ObjectType.Relation.List.Request)
    - [Rpc.ObjectType.Relation.List.Response](#anytype.Rpc.ObjectType.Relation.List.Response)
    - [Rpc.ObjectType.Relation.List.Response.Error](#anytype.Rpc.ObjectType.Relation.List.Response.Error)
    - [Rpc.ObjectType.Relation.Remove](#anytype.Rpc.ObjectType.Relation.Remove)
    - [Rpc.ObjectType.Relation.Remove.Request](#anytype.Rpc.ObjectType.Relation.Remove.Request)
    - [Rpc.ObjectType.Relation.Remove.Response](#anytype.Rpc.ObjectType.Relation.Remove.Response)
    - [Rpc.ObjectType.Relation.Remove.Response.Error](#anytype.Rpc.ObjectType.Relation.Remove.Response.Error)
    - [Rpc.ObjectType.Relation.Update](#anytype.Rpc.ObjectType.Relation.Update)
    - [Rpc.ObjectType.Relation.Update.Request](#anytype.Rpc.ObjectType.Relation.Update.Request)
    - [Rpc.ObjectType.Relation.Update.Response](#anytype.Rpc.ObjectType.Relation.Update.Response)
    - [Rpc.ObjectType.Relation.Update.Response.Error](#anytype.Rpc.ObjectType.Relation.Update.Response.Error)
    - [Rpc.Page](#anytype.Rpc.Page)
    - [Rpc.Page.Create](#anytype.Rpc.Page.Create)
    - [Rpc.Page.Create.Request](#anytype.Rpc.Page.Create.Request)
    - [Rpc.Page.Create.Response](#anytype.Rpc.Page.Create.Response)
    - [Rpc.Page.Create.Response.Error](#anytype.Rpc.Page.Create.Response.Error)
    - [Rpc.Ping](#anytype.Rpc.Ping)
    - [Rpc.Ping.Request](#anytype.Rpc.Ping.Request)
    - [Rpc.Ping.Response](#anytype.Rpc.Ping.Response)
    - [Rpc.Ping.Response.Error](#anytype.Rpc.Ping.Response.Error)
    - [Rpc.Process](#anytype.Rpc.Process)
    - [Rpc.Process.Cancel](#anytype.Rpc.Process.Cancel)
    - [Rpc.Process.Cancel.Request](#anytype.Rpc.Process.Cancel.Request)
    - [Rpc.Process.Cancel.Response](#anytype.Rpc.Process.Cancel.Response)
    - [Rpc.Process.Cancel.Response.Error](#anytype.Rpc.Process.Cancel.Response.Error)
    - [Rpc.Set](#anytype.Rpc.Set)
    - [Rpc.Set.Create](#anytype.Rpc.Set.Create)
    - [Rpc.Set.Create.Request](#anytype.Rpc.Set.Create.Request)
    - [Rpc.Set.Create.Response](#anytype.Rpc.Set.Create.Response)
    - [Rpc.Set.Create.Response.Error](#anytype.Rpc.Set.Create.Response.Error)
    - [Rpc.Shutdown](#anytype.Rpc.Shutdown)
    - [Rpc.Shutdown.Request](#anytype.Rpc.Shutdown.Request)
    - [Rpc.Shutdown.Response](#anytype.Rpc.Shutdown.Response)
    - [Rpc.Shutdown.Response.Error](#anytype.Rpc.Shutdown.Response.Error)
    - [Rpc.UploadFile](#anytype.Rpc.UploadFile)
    - [Rpc.UploadFile.Request](#anytype.Rpc.UploadFile.Request)
    - [Rpc.UploadFile.Response](#anytype.Rpc.UploadFile.Response)
    - [Rpc.UploadFile.Response.Error](#anytype.Rpc.UploadFile.Response.Error)
    - [Rpc.Version](#anytype.Rpc.Version)
    - [Rpc.Version.Get](#anytype.Rpc.Version.Get)
    - [Rpc.Version.Get.Request](#anytype.Rpc.Version.Get.Request)
    - [Rpc.Version.Get.Response](#anytype.Rpc.Version.Get.Response)
    - [Rpc.Version.Get.Response.Error](#anytype.Rpc.Version.Get.Response.Error)
    - [Rpc.Wallet](#anytype.Rpc.Wallet)
    - [Rpc.Wallet.Convert](#anytype.Rpc.Wallet.Convert)
    - [Rpc.Wallet.Convert.Request](#anytype.Rpc.Wallet.Convert.Request)
    - [Rpc.Wallet.Convert.Response](#anytype.Rpc.Wallet.Convert.Response)
    - [Rpc.Wallet.Convert.Response.Error](#anytype.Rpc.Wallet.Convert.Response.Error)
    - [Rpc.Wallet.Create](#anytype.Rpc.Wallet.Create)
    - [Rpc.Wallet.Create.Request](#anytype.Rpc.Wallet.Create.Request)
    - [Rpc.Wallet.Create.Response](#anytype.Rpc.Wallet.Create.Response)
    - [Rpc.Wallet.Create.Response.Error](#anytype.Rpc.Wallet.Create.Response.Error)
    - [Rpc.Wallet.Recover](#anytype.Rpc.Wallet.Recover)
    - [Rpc.Wallet.Recover.Request](#anytype.Rpc.Wallet.Recover.Request)
    - [Rpc.Wallet.Recover.Response](#anytype.Rpc.Wallet.Recover.Response)
    - [Rpc.Wallet.Recover.Response.Error](#anytype.Rpc.Wallet.Recover.Response.Error)
  
    - [Rpc.Account.Create.Response.Error.Code](#anytype.Rpc.Account.Create.Response.Error.Code)
    - [Rpc.Account.Recover.Response.Error.Code](#anytype.Rpc.Account.Recover.Response.Error.Code)
    - [Rpc.Account.Select.Response.Error.Code](#anytype.Rpc.Account.Select.Response.Error.Code)
    - [Rpc.Account.Stop.Response.Error.Code](#anytype.Rpc.Account.Stop.Response.Error.Code)
    - [Rpc.ApplyTemplate.Response.Error.Code](#anytype.Rpc.ApplyTemplate.Response.Error.Code)
    - [Rpc.Block.Bookmark.CreateAndFetch.Response.Error.Code](#anytype.Rpc.Block.Bookmark.CreateAndFetch.Response.Error.Code)
    - [Rpc.Block.Bookmark.Fetch.Response.Error.Code](#anytype.Rpc.Block.Bookmark.Fetch.Response.Error.Code)
    - [Rpc.Block.Close.Response.Error.Code](#anytype.Rpc.Block.Close.Response.Error.Code)
    - [Rpc.Block.Copy.Response.Error.Code](#anytype.Rpc.Block.Copy.Response.Error.Code)
    - [Rpc.Block.Create.Response.Error.Code](#anytype.Rpc.Block.Create.Response.Error.Code)
    - [Rpc.Block.CreatePage.Response.Error.Code](#anytype.Rpc.Block.CreatePage.Response.Error.Code)
    - [Rpc.Block.CreateSet.Response.Error.Code](#anytype.Rpc.Block.CreateSet.Response.Error.Code)
    - [Rpc.Block.Cut.Response.Error.Code](#anytype.Rpc.Block.Cut.Response.Error.Code)
    - [Rpc.Block.Dataview.RecordCreate.Response.Error.Code](#anytype.Rpc.Block.Dataview.RecordCreate.Response.Error.Code)
    - [Rpc.Block.Dataview.RecordDelete.Response.Error.Code](#anytype.Rpc.Block.Dataview.RecordDelete.Response.Error.Code)
    - [Rpc.Block.Dataview.RecordRelationOptionAdd.Response.Error.Code](#anytype.Rpc.Block.Dataview.RecordRelationOptionAdd.Response.Error.Code)
    - [Rpc.Block.Dataview.RecordRelationOptionDelete.Response.Error.Code](#anytype.Rpc.Block.Dataview.RecordRelationOptionDelete.Response.Error.Code)
    - [Rpc.Block.Dataview.RecordRelationOptionUpdate.Response.Error.Code](#anytype.Rpc.Block.Dataview.RecordRelationOptionUpdate.Response.Error.Code)
    - [Rpc.Block.Dataview.RecordUpdate.Response.Error.Code](#anytype.Rpc.Block.Dataview.RecordUpdate.Response.Error.Code)
    - [Rpc.Block.Dataview.RelationAdd.Response.Error.Code](#anytype.Rpc.Block.Dataview.RelationAdd.Response.Error.Code)
    - [Rpc.Block.Dataview.RelationDelete.Response.Error.Code](#anytype.Rpc.Block.Dataview.RelationDelete.Response.Error.Code)
    - [Rpc.Block.Dataview.RelationListAvailable.Response.Error.Code](#anytype.Rpc.Block.Dataview.RelationListAvailable.Response.Error.Code)
    - [Rpc.Block.Dataview.RelationUpdate.Response.Error.Code](#anytype.Rpc.Block.Dataview.RelationUpdate.Response.Error.Code)
    - [Rpc.Block.Dataview.ViewCreate.Response.Error.Code](#anytype.Rpc.Block.Dataview.ViewCreate.Response.Error.Code)
    - [Rpc.Block.Dataview.ViewDelete.Response.Error.Code](#anytype.Rpc.Block.Dataview.ViewDelete.Response.Error.Code)
    - [Rpc.Block.Dataview.ViewSetActive.Response.Error.Code](#anytype.Rpc.Block.Dataview.ViewSetActive.Response.Error.Code)
    - [Rpc.Block.Dataview.ViewUpdate.Response.Error.Code](#anytype.Rpc.Block.Dataview.ViewUpdate.Response.Error.Code)
    - [Rpc.Block.Download.Response.Error.Code](#anytype.Rpc.Block.Download.Response.Error.Code)
    - [Rpc.Block.Export.Response.Error.Code](#anytype.Rpc.Block.Export.Response.Error.Code)
    - [Rpc.Block.File.CreateAndUpload.Response.Error.Code](#anytype.Rpc.Block.File.CreateAndUpload.Response.Error.Code)
    - [Rpc.Block.Get.Marks.Response.Error.Code](#anytype.Rpc.Block.Get.Marks.Response.Error.Code)
    - [Rpc.Block.GetPublicWebURL.Response.Error.Code](#anytype.Rpc.Block.GetPublicWebURL.Response.Error.Code)
    - [Rpc.Block.ImportMarkdown.Response.Error.Code](#anytype.Rpc.Block.ImportMarkdown.Response.Error.Code)
    - [Rpc.Block.Merge.Response.Error.Code](#anytype.Rpc.Block.Merge.Response.Error.Code)
    - [Rpc.Block.ObjectType.Set.Response.Error.Code](#anytype.Rpc.Block.ObjectType.Set.Response.Error.Code)
    - [Rpc.Block.Open.Response.Error.Code](#anytype.Rpc.Block.Open.Response.Error.Code)
    - [Rpc.Block.OpenBreadcrumbs.Response.Error.Code](#anytype.Rpc.Block.OpenBreadcrumbs.Response.Error.Code)
    - [Rpc.Block.Paste.Response.Error.Code](#anytype.Rpc.Block.Paste.Response.Error.Code)
    - [Rpc.Block.Redo.Response.Error.Code](#anytype.Rpc.Block.Redo.Response.Error.Code)
    - [Rpc.Block.Relation.Add.Response.Error.Code](#anytype.Rpc.Block.Relation.Add.Response.Error.Code)
    - [Rpc.Block.Relation.SetKey.Response.Error.Code](#anytype.Rpc.Block.Relation.SetKey.Response.Error.Code)
    - [Rpc.Block.Replace.Response.Error.Code](#anytype.Rpc.Block.Replace.Response.Error.Code)
    - [Rpc.Block.Set.Details.Response.Error.Code](#anytype.Rpc.Block.Set.Details.Response.Error.Code)
    - [Rpc.Block.Set.Fields.Response.Error.Code](#anytype.Rpc.Block.Set.Fields.Response.Error.Code)
    - [Rpc.Block.Set.File.Name.Response.Error.Code](#anytype.Rpc.Block.Set.File.Name.Response.Error.Code)
    - [Rpc.Block.Set.Image.Name.Response.Error.Code](#anytype.Rpc.Block.Set.Image.Name.Response.Error.Code)
    - [Rpc.Block.Set.Image.Width.Response.Error.Code](#anytype.Rpc.Block.Set.Image.Width.Response.Error.Code)
    - [Rpc.Block.Set.Link.TargetBlockId.Response.Error.Code](#anytype.Rpc.Block.Set.Link.TargetBlockId.Response.Error.Code)
    - [Rpc.Block.Set.Page.IsArchived.Response.Error.Code](#anytype.Rpc.Block.Set.Page.IsArchived.Response.Error.Code)
    - [Rpc.Block.Set.Restrictions.Response.Error.Code](#anytype.Rpc.Block.Set.Restrictions.Response.Error.Code)
    - [Rpc.Block.Set.Text.Checked.Response.Error.Code](#anytype.Rpc.Block.Set.Text.Checked.Response.Error.Code)
    - [Rpc.Block.Set.Text.Color.Response.Error.Code](#anytype.Rpc.Block.Set.Text.Color.Response.Error.Code)
    - [Rpc.Block.Set.Text.Style.Response.Error.Code](#anytype.Rpc.Block.Set.Text.Style.Response.Error.Code)
    - [Rpc.Block.Set.Text.Text.Response.Error.Code](#anytype.Rpc.Block.Set.Text.Text.Response.Error.Code)
    - [Rpc.Block.Set.Video.Name.Response.Error.Code](#anytype.Rpc.Block.Set.Video.Name.Response.Error.Code)
    - [Rpc.Block.Set.Video.Width.Response.Error.Code](#anytype.Rpc.Block.Set.Video.Width.Response.Error.Code)
    - [Rpc.Block.SetBreadcrumbs.Response.Error.Code](#anytype.Rpc.Block.SetBreadcrumbs.Response.Error.Code)
    - [Rpc.Block.Show.Response.Error.Code](#anytype.Rpc.Block.Show.Response.Error.Code)
    - [Rpc.Block.Split.Request.Mode](#anytype.Rpc.Block.Split.Request.Mode)
    - [Rpc.Block.Split.Response.Error.Code](#anytype.Rpc.Block.Split.Response.Error.Code)
    - [Rpc.Block.Undo.Response.Error.Code](#anytype.Rpc.Block.Undo.Response.Error.Code)
    - [Rpc.Block.Unlink.Response.Error.Code](#anytype.Rpc.Block.Unlink.Response.Error.Code)
    - [Rpc.Block.Upload.Response.Error.Code](#anytype.Rpc.Block.Upload.Response.Error.Code)
    - [Rpc.BlockList.ConvertChildrenToPages.Response.Error.Code](#anytype.Rpc.BlockList.ConvertChildrenToPages.Response.Error.Code)
    - [Rpc.BlockList.Delete.Page.Response.Error.Code](#anytype.Rpc.BlockList.Delete.Page.Response.Error.Code)
    - [Rpc.BlockList.Duplicate.Response.Error.Code](#anytype.Rpc.BlockList.Duplicate.Response.Error.Code)
    - [Rpc.BlockList.Move.Response.Error.Code](#anytype.Rpc.BlockList.Move.Response.Error.Code)
    - [Rpc.BlockList.MoveToNewPage.Response.Error.Code](#anytype.Rpc.BlockList.MoveToNewPage.Response.Error.Code)
    - [Rpc.BlockList.Set.Align.Response.Error.Code](#anytype.Rpc.BlockList.Set.Align.Response.Error.Code)
    - [Rpc.BlockList.Set.BackgroundColor.Response.Error.Code](#anytype.Rpc.BlockList.Set.BackgroundColor.Response.Error.Code)
    - [Rpc.BlockList.Set.Div.Style.Response.Error.Code](#anytype.Rpc.BlockList.Set.Div.Style.Response.Error.Code)
    - [Rpc.BlockList.Set.Fields.Response.Error.Code](#anytype.Rpc.BlockList.Set.Fields.Response.Error.Code)
    - [Rpc.BlockList.Set.Page.IsArchived.Response.Error.Code](#anytype.Rpc.BlockList.Set.Page.IsArchived.Response.Error.Code)
    - [Rpc.BlockList.Set.Text.Color.Response.Error.Code](#anytype.Rpc.BlockList.Set.Text.Color.Response.Error.Code)
    - [Rpc.BlockList.Set.Text.Mark.Response.Error.Code](#anytype.Rpc.BlockList.Set.Text.Mark.Response.Error.Code)
    - [Rpc.BlockList.Set.Text.Style.Response.Error.Code](#anytype.Rpc.BlockList.Set.Text.Style.Response.Error.Code)
    - [Rpc.BlockList.TurnInto.Response.Error.Code](#anytype.Rpc.BlockList.TurnInto.Response.Error.Code)
    - [Rpc.CloneTemplate.Response.Error.Code](#anytype.Rpc.CloneTemplate.Response.Error.Code)
    - [Rpc.Config.Get.Response.Error.Code](#anytype.Rpc.Config.Get.Response.Error.Code)
    - [Rpc.Debug.Sync.Response.Error.Code](#anytype.Rpc.Debug.Sync.Response.Error.Code)
    - [Rpc.Debug.Thread.Response.Error.Code](#anytype.Rpc.Debug.Thread.Response.Error.Code)
    - [Rpc.Export.Format](#anytype.Rpc.Export.Format)
    - [Rpc.Export.Response.Error.Code](#anytype.Rpc.Export.Response.Error.Code)
    - [Rpc.ExportTemplates.Response.Error.Code](#anytype.Rpc.ExportTemplates.Response.Error.Code)
    - [Rpc.ExternalDrop.Content.Response.Error.Code](#anytype.Rpc.ExternalDrop.Content.Response.Error.Code)
    - [Rpc.ExternalDrop.Files.Response.Error.Code](#anytype.Rpc.ExternalDrop.Files.Response.Error.Code)
    - [Rpc.History.SetVersion.Response.Error.Code](#anytype.Rpc.History.SetVersion.Response.Error.Code)
    - [Rpc.History.Show.Response.Error.Code](#anytype.Rpc.History.Show.Response.Error.Code)
    - [Rpc.History.Versions.Response.Error.Code](#anytype.Rpc.History.Versions.Response.Error.Code)
    - [Rpc.Ipfs.File.Get.Response.Error.Code](#anytype.Rpc.Ipfs.File.Get.Response.Error.Code)
    - [Rpc.Ipfs.Image.Get.Blob.Response.Error.Code](#anytype.Rpc.Ipfs.Image.Get.Blob.Response.Error.Code)
    - [Rpc.Ipfs.Image.Get.File.Response.Error.Code](#anytype.Rpc.Ipfs.Image.Get.File.Response.Error.Code)
    - [Rpc.LinkPreview.Response.Error.Code](#anytype.Rpc.LinkPreview.Response.Error.Code)
    - [Rpc.Log.Send.Request.Level](#anytype.Rpc.Log.Send.Request.Level)
    - [Rpc.Log.Send.Response.Error.Code](#anytype.Rpc.Log.Send.Response.Error.Code)
    - [Rpc.MakeTemplate.Response.Error.Code](#anytype.Rpc.MakeTemplate.Response.Error.Code)
    - [Rpc.MakeTemplateByObjectType.Response.Error.Code](#anytype.Rpc.MakeTemplateByObjectType.Response.Error.Code)
    - [Rpc.Navigation.Context](#anytype.Rpc.Navigation.Context)
    - [Rpc.Navigation.GetObjectInfoWithLinks.Response.Error.Code](#anytype.Rpc.Navigation.GetObjectInfoWithLinks.Response.Error.Code)
    - [Rpc.Navigation.ListObjects.Response.Error.Code](#anytype.Rpc.Navigation.ListObjects.Response.Error.Code)
    - [Rpc.Object.RelationAdd.Response.Error.Code](#anytype.Rpc.Object.RelationAdd.Response.Error.Code)
    - [Rpc.Object.RelationDelete.Response.Error.Code](#anytype.Rpc.Object.RelationDelete.Response.Error.Code)
    - [Rpc.Object.RelationListAvailable.Response.Error.Code](#anytype.Rpc.Object.RelationListAvailable.Response.Error.Code)
    - [Rpc.Object.RelationOptionAdd.Response.Error.Code](#anytype.Rpc.Object.RelationOptionAdd.Response.Error.Code)
    - [Rpc.Object.RelationOptionDelete.Response.Error.Code](#anytype.Rpc.Object.RelationOptionDelete.Response.Error.Code)
    - [Rpc.Object.RelationOptionUpdate.Response.Error.Code](#anytype.Rpc.Object.RelationOptionUpdate.Response.Error.Code)
    - [Rpc.Object.RelationUpdate.Response.Error.Code](#anytype.Rpc.Object.RelationUpdate.Response.Error.Code)
    - [Rpc.Object.Search.Response.Error.Code](#anytype.Rpc.Object.Search.Response.Error.Code)
    - [Rpc.ObjectType.Create.Response.Error.Code](#anytype.Rpc.ObjectType.Create.Response.Error.Code)
    - [Rpc.ObjectType.List.Response.Error.Code](#anytype.Rpc.ObjectType.List.Response.Error.Code)
    - [Rpc.ObjectType.Relation.Add.Response.Error.Code](#anytype.Rpc.ObjectType.Relation.Add.Response.Error.Code)
    - [Rpc.ObjectType.Relation.List.Response.Error.Code](#anytype.Rpc.ObjectType.Relation.List.Response.Error.Code)
    - [Rpc.ObjectType.Relation.Remove.Response.Error.Code](#anytype.Rpc.ObjectType.Relation.Remove.Response.Error.Code)
    - [Rpc.ObjectType.Relation.Update.Response.Error.Code](#anytype.Rpc.ObjectType.Relation.Update.Response.Error.Code)
    - [Rpc.Page.Create.Response.Error.Code](#anytype.Rpc.Page.Create.Response.Error.Code)
    - [Rpc.Ping.Response.Error.Code](#anytype.Rpc.Ping.Response.Error.Code)
    - [Rpc.Process.Cancel.Response.Error.Code](#anytype.Rpc.Process.Cancel.Response.Error.Code)
    - [Rpc.Set.Create.Response.Error.Code](#anytype.Rpc.Set.Create.Response.Error.Code)
    - [Rpc.Shutdown.Response.Error.Code](#anytype.Rpc.Shutdown.Response.Error.Code)
    - [Rpc.UploadFile.Response.Error.Code](#anytype.Rpc.UploadFile.Response.Error.Code)
    - [Rpc.Version.Get.Response.Error.Code](#anytype.Rpc.Version.Get.Response.Error.Code)
    - [Rpc.Wallet.Convert.Response.Error.Code](#anytype.Rpc.Wallet.Convert.Response.Error.Code)
    - [Rpc.Wallet.Create.Response.Error.Code](#anytype.Rpc.Wallet.Create.Response.Error.Code)
    - [Rpc.Wallet.Recover.Response.Error.Code](#anytype.Rpc.Wallet.Recover.Response.Error.Code)
  
  
  

- [pb/protos/events.proto](#pb/protos/events.proto)
    - [Event](#anytype.Event)
    - [Event.Account](#anytype.Event.Account)
    - [Event.Account.Details](#anytype.Event.Account.Details)
    - [Event.Account.Show](#anytype.Event.Account.Show)
    - [Event.Block](#anytype.Event.Block)
    - [Event.Block.Add](#anytype.Event.Block.Add)
    - [Event.Block.Dataview](#anytype.Event.Block.Dataview)
    - [Event.Block.Dataview.RecordsDelete](#anytype.Event.Block.Dataview.RecordsDelete)
    - [Event.Block.Dataview.RecordsInsert](#anytype.Event.Block.Dataview.RecordsInsert)
    - [Event.Block.Dataview.RecordsSet](#anytype.Event.Block.Dataview.RecordsSet)
    - [Event.Block.Dataview.RecordsUpdate](#anytype.Event.Block.Dataview.RecordsUpdate)
    - [Event.Block.Dataview.RelationDelete](#anytype.Event.Block.Dataview.RelationDelete)
    - [Event.Block.Dataview.RelationSet](#anytype.Event.Block.Dataview.RelationSet)
    - [Event.Block.Dataview.SourceSet](#anytype.Event.Block.Dataview.SourceSet)
    - [Event.Block.Dataview.ViewDelete](#anytype.Event.Block.Dataview.ViewDelete)
    - [Event.Block.Dataview.ViewSet](#anytype.Event.Block.Dataview.ViewSet)
    - [Event.Block.Delete](#anytype.Event.Block.Delete)
    - [Event.Block.FilesUpload](#anytype.Event.Block.FilesUpload)
    - [Event.Block.Fill](#anytype.Event.Block.Fill)
    - [Event.Block.Fill.Align](#anytype.Event.Block.Fill.Align)
    - [Event.Block.Fill.BackgroundColor](#anytype.Event.Block.Fill.BackgroundColor)
    - [Event.Block.Fill.Bookmark](#anytype.Event.Block.Fill.Bookmark)
    - [Event.Block.Fill.Bookmark.Description](#anytype.Event.Block.Fill.Bookmark.Description)
    - [Event.Block.Fill.Bookmark.FaviconHash](#anytype.Event.Block.Fill.Bookmark.FaviconHash)
    - [Event.Block.Fill.Bookmark.ImageHash](#anytype.Event.Block.Fill.Bookmark.ImageHash)
    - [Event.Block.Fill.Bookmark.Title](#anytype.Event.Block.Fill.Bookmark.Title)
    - [Event.Block.Fill.Bookmark.Type](#anytype.Event.Block.Fill.Bookmark.Type)
    - [Event.Block.Fill.Bookmark.Url](#anytype.Event.Block.Fill.Bookmark.Url)
    - [Event.Block.Fill.ChildrenIds](#anytype.Event.Block.Fill.ChildrenIds)
    - [Event.Block.Fill.DatabaseRecords](#anytype.Event.Block.Fill.DatabaseRecords)
    - [Event.Block.Fill.Details](#anytype.Event.Block.Fill.Details)
    - [Event.Block.Fill.Div](#anytype.Event.Block.Fill.Div)
    - [Event.Block.Fill.Div.Style](#anytype.Event.Block.Fill.Div.Style)
    - [Event.Block.Fill.Fields](#anytype.Event.Block.Fill.Fields)
    - [Event.Block.Fill.File](#anytype.Event.Block.Fill.File)
    - [Event.Block.Fill.File.Hash](#anytype.Event.Block.Fill.File.Hash)
    - [Event.Block.Fill.File.Mime](#anytype.Event.Block.Fill.File.Mime)
    - [Event.Block.Fill.File.Name](#anytype.Event.Block.Fill.File.Name)
    - [Event.Block.Fill.File.Size](#anytype.Event.Block.Fill.File.Size)
    - [Event.Block.Fill.File.State](#anytype.Event.Block.Fill.File.State)
    - [Event.Block.Fill.File.Type](#anytype.Event.Block.Fill.File.Type)
    - [Event.Block.Fill.File.Width](#anytype.Event.Block.Fill.File.Width)
    - [Event.Block.Fill.Link](#anytype.Event.Block.Fill.Link)
    - [Event.Block.Fill.Link.Fields](#anytype.Event.Block.Fill.Link.Fields)
    - [Event.Block.Fill.Link.Style](#anytype.Event.Block.Fill.Link.Style)
    - [Event.Block.Fill.Link.TargetBlockId](#anytype.Event.Block.Fill.Link.TargetBlockId)
    - [Event.Block.Fill.Restrictions](#anytype.Event.Block.Fill.Restrictions)
    - [Event.Block.Fill.Text](#anytype.Event.Block.Fill.Text)
    - [Event.Block.Fill.Text.Checked](#anytype.Event.Block.Fill.Text.Checked)
    - [Event.Block.Fill.Text.Color](#anytype.Event.Block.Fill.Text.Color)
    - [Event.Block.Fill.Text.Marks](#anytype.Event.Block.Fill.Text.Marks)
    - [Event.Block.Fill.Text.Style](#anytype.Event.Block.Fill.Text.Style)
    - [Event.Block.Fill.Text.Text](#anytype.Event.Block.Fill.Text.Text)
    - [Event.Block.MarksInfo](#anytype.Event.Block.MarksInfo)
    - [Event.Block.Set](#anytype.Event.Block.Set)
    - [Event.Block.Set.Align](#anytype.Event.Block.Set.Align)
    - [Event.Block.Set.BackgroundColor](#anytype.Event.Block.Set.BackgroundColor)
    - [Event.Block.Set.Bookmark](#anytype.Event.Block.Set.Bookmark)
    - [Event.Block.Set.Bookmark.Description](#anytype.Event.Block.Set.Bookmark.Description)
    - [Event.Block.Set.Bookmark.FaviconHash](#anytype.Event.Block.Set.Bookmark.FaviconHash)
    - [Event.Block.Set.Bookmark.ImageHash](#anytype.Event.Block.Set.Bookmark.ImageHash)
    - [Event.Block.Set.Bookmark.Title](#anytype.Event.Block.Set.Bookmark.Title)
    - [Event.Block.Set.Bookmark.Type](#anytype.Event.Block.Set.Bookmark.Type)
    - [Event.Block.Set.Bookmark.Url](#anytype.Event.Block.Set.Bookmark.Url)
    - [Event.Block.Set.ChildrenIds](#anytype.Event.Block.Set.ChildrenIds)
    - [Event.Block.Set.Div](#anytype.Event.Block.Set.Div)
    - [Event.Block.Set.Div.Style](#anytype.Event.Block.Set.Div.Style)
    - [Event.Block.Set.Fields](#anytype.Event.Block.Set.Fields)
    - [Event.Block.Set.File](#anytype.Event.Block.Set.File)
    - [Event.Block.Set.File.Hash](#anytype.Event.Block.Set.File.Hash)
    - [Event.Block.Set.File.Mime](#anytype.Event.Block.Set.File.Mime)
    - [Event.Block.Set.File.Name](#anytype.Event.Block.Set.File.Name)
    - [Event.Block.Set.File.Size](#anytype.Event.Block.Set.File.Size)
    - [Event.Block.Set.File.State](#anytype.Event.Block.Set.File.State)
    - [Event.Block.Set.File.Type](#anytype.Event.Block.Set.File.Type)
    - [Event.Block.Set.File.Width](#anytype.Event.Block.Set.File.Width)
    - [Event.Block.Set.Link](#anytype.Event.Block.Set.Link)
    - [Event.Block.Set.Link.Fields](#anytype.Event.Block.Set.Link.Fields)
    - [Event.Block.Set.Link.Style](#anytype.Event.Block.Set.Link.Style)
    - [Event.Block.Set.Link.TargetBlockId](#anytype.Event.Block.Set.Link.TargetBlockId)
    - [Event.Block.Set.Relation](#anytype.Event.Block.Set.Relation)
    - [Event.Block.Set.Relation.Key](#anytype.Event.Block.Set.Relation.Key)
    - [Event.Block.Set.Restrictions](#anytype.Event.Block.Set.Restrictions)
    - [Event.Block.Set.Text](#anytype.Event.Block.Set.Text)
    - [Event.Block.Set.Text.Checked](#anytype.Event.Block.Set.Text.Checked)
    - [Event.Block.Set.Text.Color](#anytype.Event.Block.Set.Text.Color)
    - [Event.Block.Set.Text.Marks](#anytype.Event.Block.Set.Text.Marks)
    - [Event.Block.Set.Text.Style](#anytype.Event.Block.Set.Text.Style)
    - [Event.Block.Set.Text.Text](#anytype.Event.Block.Set.Text.Text)
    - [Event.Message](#anytype.Event.Message)
    - [Event.Object](#anytype.Event.Object)
    - [Event.Object.Details](#anytype.Event.Object.Details)
    - [Event.Object.Details.Amend](#anytype.Event.Object.Details.Amend)
    - [Event.Object.Details.Amend.KeyValue](#anytype.Event.Object.Details.Amend.KeyValue)
    - [Event.Object.Details.Set](#anytype.Event.Object.Details.Set)
    - [Event.Object.Details.Unset](#anytype.Event.Object.Details.Unset)
    - [Event.Object.Relation](#anytype.Event.Object.Relation)
    - [Event.Object.Relation.Remove](#anytype.Event.Object.Relation.Remove)
    - [Event.Object.Relation.Set](#anytype.Event.Object.Relation.Set)
    - [Event.Object.Relations](#anytype.Event.Object.Relations)
    - [Event.Object.Relations.Amend](#anytype.Event.Object.Relations.Amend)
    - [Event.Object.Relations.Remove](#anytype.Event.Object.Relations.Remove)
    - [Event.Object.Relations.Set](#anytype.Event.Object.Relations.Set)
    - [Event.Object.Show](#anytype.Event.Object.Show)
    - [Event.Object.Show.RelationWithValuePerObject](#anytype.Event.Object.Show.RelationWithValuePerObject)
    - [Event.Ping](#anytype.Event.Ping)
    - [Event.Process](#anytype.Event.Process)
    - [Event.Process.Done](#anytype.Event.Process.Done)
    - [Event.Process.New](#anytype.Event.Process.New)
    - [Event.Process.Update](#anytype.Event.Process.Update)
    - [Event.Status](#anytype.Event.Status)
    - [Event.Status.Thread](#anytype.Event.Status.Thread)
    - [Event.Status.Thread.Account](#anytype.Event.Status.Thread.Account)
    - [Event.Status.Thread.Cafe](#anytype.Event.Status.Thread.Cafe)
    - [Event.Status.Thread.Cafe.PinStatus](#anytype.Event.Status.Thread.Cafe.PinStatus)
    - [Event.Status.Thread.Device](#anytype.Event.Status.Thread.Device)
    - [Event.Status.Thread.Summary](#anytype.Event.Status.Thread.Summary)
    - [Event.User](#anytype.Event.User)
    - [Event.User.Block](#anytype.Event.User.Block)
    - [Event.User.Block.Join](#anytype.Event.User.Block.Join)
    - [Event.User.Block.Left](#anytype.Event.User.Block.Left)
    - [Event.User.Block.SelectRange](#anytype.Event.User.Block.SelectRange)
    - [Event.User.Block.TextRange](#anytype.Event.User.Block.TextRange)
    - [Model](#anytype.Model)
    - [Model.Process](#anytype.Model.Process)
    - [Model.Process.Progress](#anytype.Model.Process.Progress)
    - [ResponseEvent](#anytype.ResponseEvent)
  
    - [Event.Status.Thread.SyncStatus](#anytype.Event.Status.Thread.SyncStatus)
    - [Model.Process.State](#anytype.Model.Process.State)
    - [Model.Process.Type](#anytype.Model.Process.Type)
  
  
  

- [pkg/lib/pb/model/protos/localstore.proto](#pkg/lib/pb/model/protos/localstore.proto)
    - [ObjectDetails](#anytype.model.ObjectDetails)
    - [ObjectInfo](#anytype.model.ObjectInfo)
    - [ObjectInfoWithLinks](#anytype.model.ObjectInfoWithLinks)
    - [ObjectInfoWithOutboundLinks](#anytype.model.ObjectInfoWithOutboundLinks)
    - [ObjectInfoWithOutboundLinksIDs](#anytype.model.ObjectInfoWithOutboundLinksIDs)
    - [ObjectLinks](#anytype.model.ObjectLinks)
    - [ObjectLinksInfo](#anytype.model.ObjectLinksInfo)
    - [ObjectStoreChecksums](#anytype.model.ObjectStoreChecksums)
  
  
  
  

- [pkg/lib/pb/model/protos/models.proto](#pkg/lib/pb/model/protos/models.proto)
    - [Account](#anytype.model.Account)
    - [Account.Avatar](#anytype.model.Account.Avatar)
    - [Block](#anytype.model.Block)
    - [Block.Content](#anytype.model.Block.Content)
    - [Block.Content.Bookmark](#anytype.model.Block.Content.Bookmark)
    - [Block.Content.Dataview](#anytype.model.Block.Content.Dataview)
    - [Block.Content.Dataview.Filter](#anytype.model.Block.Content.Dataview.Filter)
    - [Block.Content.Dataview.Relation](#anytype.model.Block.Content.Dataview.Relation)
    - [Block.Content.Dataview.Sort](#anytype.model.Block.Content.Dataview.Sort)
    - [Block.Content.Dataview.View](#anytype.model.Block.Content.Dataview.View)
    - [Block.Content.Div](#anytype.model.Block.Content.Div)
    - [Block.Content.FeaturedRelations](#anytype.model.Block.Content.FeaturedRelations)
    - [Block.Content.File](#anytype.model.Block.Content.File)
    - [Block.Content.Icon](#anytype.model.Block.Content.Icon)
    - [Block.Content.Layout](#anytype.model.Block.Content.Layout)
    - [Block.Content.Link](#anytype.model.Block.Content.Link)
    - [Block.Content.Relation](#anytype.model.Block.Content.Relation)
    - [Block.Content.Smartblock](#anytype.model.Block.Content.Smartblock)
    - [Block.Content.Text](#anytype.model.Block.Content.Text)
    - [Block.Content.Text.Mark](#anytype.model.Block.Content.Text.Mark)
    - [Block.Content.Text.Marks](#anytype.model.Block.Content.Text.Marks)
    - [Block.Restrictions](#anytype.model.Block.Restrictions)
    - [BlockMetaOnly](#anytype.model.BlockMetaOnly)
    - [Layout](#anytype.model.Layout)
    - [LinkPreview](#anytype.model.LinkPreview)
    - [ObjectType](#anytype.model.ObjectType)
    - [Range](#anytype.model.Range)
    - [Relation](#anytype.model.Relation)
    - [Relation.Option](#anytype.model.Relation.Option)
    - [RelationWithValue](#anytype.model.RelationWithValue)
    - [Relations](#anytype.model.Relations)
    - [Restrictions](#anytype.model.Restrictions)
    - [Restrictions.DataviewRestrictions](#anytype.model.Restrictions.DataviewRestrictions)
    - [SmartBlockSnapshotBase](#anytype.model.SmartBlockSnapshotBase)
  
    - [Block.Align](#anytype.model.Block.Align)
    - [Block.Content.Dataview.Filter.Condition](#anytype.model.Block.Content.Dataview.Filter.Condition)
    - [Block.Content.Dataview.Filter.Operator](#anytype.model.Block.Content.Dataview.Filter.Operator)
    - [Block.Content.Dataview.Relation.DateFormat](#anytype.model.Block.Content.Dataview.Relation.DateFormat)
    - [Block.Content.Dataview.Relation.TimeFormat](#anytype.model.Block.Content.Dataview.Relation.TimeFormat)
    - [Block.Content.Dataview.Sort.Type](#anytype.model.Block.Content.Dataview.Sort.Type)
    - [Block.Content.Dataview.View.Type](#anytype.model.Block.Content.Dataview.View.Type)
    - [Block.Content.Div.Style](#anytype.model.Block.Content.Div.Style)
    - [Block.Content.File.State](#anytype.model.Block.Content.File.State)
    - [Block.Content.File.Type](#anytype.model.Block.Content.File.Type)
    - [Block.Content.Layout.Style](#anytype.model.Block.Content.Layout.Style)
    - [Block.Content.Link.Style](#anytype.model.Block.Content.Link.Style)
    - [Block.Content.Text.Mark.Type](#anytype.model.Block.Content.Text.Mark.Type)
    - [Block.Content.Text.Style](#anytype.model.Block.Content.Text.Style)
    - [Block.Position](#anytype.model.Block.Position)
    - [LinkPreview.Type](#anytype.model.LinkPreview.Type)
    - [ObjectType.Layout](#anytype.model.ObjectType.Layout)
    - [Relation.DataSource](#anytype.model.Relation.DataSource)
    - [Relation.Option.Scope](#anytype.model.Relation.Option.Scope)
    - [Relation.Scope](#anytype.model.Relation.Scope)
    - [RelationFormat](#anytype.model.RelationFormat)
    - [Restrictions.DataviewRestriction](#anytype.model.Restrictions.DataviewRestriction)
    - [Restrictions.ObjectRestriction](#anytype.model.Restrictions.ObjectRestriction)
    - [SmartBlockType](#anytype.model.SmartBlockType)
  
  
  

- [Scalar Value Types](#scalar-value-types)



<a name="pb/protos/service/service.proto"></a>
<p align="right"><a href="#top">Top</a></p>

## pb/protos/service/service.proto


 

 

 


<a name="anytype.ClientCommands"></a>

### ClientCommands


| Method Name | Request Type | Response Type | Description |
| ----------- | ------------ | ------------- | ------------|
| WalletCreate | [Rpc.Wallet.Create.Request](#anytype.Rpc.Wallet.Create.Request) | [Rpc.Wallet.Create.Response](#anytype.Rpc.Wallet.Create.Response) |  |
| WalletRecover | [Rpc.Wallet.Recover.Request](#anytype.Rpc.Wallet.Recover.Request) | [Rpc.Wallet.Recover.Response](#anytype.Rpc.Wallet.Recover.Response) |  |
| WalletConvert | [Rpc.Wallet.Convert.Request](#anytype.Rpc.Wallet.Convert.Request) | [Rpc.Wallet.Convert.Response](#anytype.Rpc.Wallet.Convert.Response) |  |
| AccountRecover | [Rpc.Account.Recover.Request](#anytype.Rpc.Account.Recover.Request) | [Rpc.Account.Recover.Response](#anytype.Rpc.Account.Recover.Response) |  |
| AccountCreate | [Rpc.Account.Create.Request](#anytype.Rpc.Account.Create.Request) | [Rpc.Account.Create.Response](#anytype.Rpc.Account.Create.Response) |  |
| AccountSelect | [Rpc.Account.Select.Request](#anytype.Rpc.Account.Select.Request) | [Rpc.Account.Select.Response](#anytype.Rpc.Account.Select.Response) |  |
| AccountStop | [Rpc.Account.Stop.Request](#anytype.Rpc.Account.Stop.Request) | [Rpc.Account.Stop.Response](#anytype.Rpc.Account.Stop.Response) |  |
| ImageGetBlob | [Rpc.Ipfs.Image.Get.Blob.Request](#anytype.Rpc.Ipfs.Image.Get.Blob.Request) | [Rpc.Ipfs.Image.Get.Blob.Response](#anytype.Rpc.Ipfs.Image.Get.Blob.Response) |  |
| VersionGet | [Rpc.Version.Get.Request](#anytype.Rpc.Version.Get.Request) | [Rpc.Version.Get.Response](#anytype.Rpc.Version.Get.Response) |  |
| LogSend | [Rpc.Log.Send.Request](#anytype.Rpc.Log.Send.Request) | [Rpc.Log.Send.Response](#anytype.Rpc.Log.Send.Response) |  |
| ConfigGet | [Rpc.Config.Get.Request](#anytype.Rpc.Config.Get.Request) | [Rpc.Config.Get.Response](#anytype.Rpc.Config.Get.Response) |  |
| Shutdown | [Rpc.Shutdown.Request](#anytype.Rpc.Shutdown.Request) | [Rpc.Shutdown.Response](#anytype.Rpc.Shutdown.Response) |  |
| ExternalDropFiles | [Rpc.ExternalDrop.Files.Request](#anytype.Rpc.ExternalDrop.Files.Request) | [Rpc.ExternalDrop.Files.Response](#anytype.Rpc.ExternalDrop.Files.Response) |  |
| ExternalDropContent | [Rpc.ExternalDrop.Content.Request](#anytype.Rpc.ExternalDrop.Content.Request) | [Rpc.ExternalDrop.Content.Response](#anytype.Rpc.ExternalDrop.Content.Response) |  |
| LinkPreview | [Rpc.LinkPreview.Request](#anytype.Rpc.LinkPreview.Request) | [Rpc.LinkPreview.Response](#anytype.Rpc.LinkPreview.Response) |  |
| UploadFile | [Rpc.UploadFile.Request](#anytype.Rpc.UploadFile.Request) | [Rpc.UploadFile.Response](#anytype.Rpc.UploadFile.Response) |  |
| BlockUpload | [Rpc.Block.Upload.Request](#anytype.Rpc.Block.Upload.Request) | [Rpc.Block.Upload.Response](#anytype.Rpc.Block.Upload.Response) |  |
| BlockReplace | [Rpc.Block.Replace.Request](#anytype.Rpc.Block.Replace.Request) | [Rpc.Block.Replace.Response](#anytype.Rpc.Block.Replace.Response) |  |
| BlockOpen | [Rpc.Block.Open.Request](#anytype.Rpc.Block.Open.Request) | [Rpc.Block.Open.Response](#anytype.Rpc.Block.Open.Response) |  |
| BlockShow | [Rpc.Block.Show.Request](#anytype.Rpc.Block.Show.Request) | [Rpc.Block.Show.Response](#anytype.Rpc.Block.Show.Response) |  |
| BlockGetPublicWebURL | [Rpc.Block.GetPublicWebURL.Request](#anytype.Rpc.Block.GetPublicWebURL.Request) | [Rpc.Block.GetPublicWebURL.Response](#anytype.Rpc.Block.GetPublicWebURL.Response) |  |
| BlockOpenBreadcrumbs | [Rpc.Block.OpenBreadcrumbs.Request](#anytype.Rpc.Block.OpenBreadcrumbs.Request) | [Rpc.Block.OpenBreadcrumbs.Response](#anytype.Rpc.Block.OpenBreadcrumbs.Response) |  |
| BlockSetBreadcrumbs | [Rpc.Block.SetBreadcrumbs.Request](#anytype.Rpc.Block.SetBreadcrumbs.Request) | [Rpc.Block.SetBreadcrumbs.Response](#anytype.Rpc.Block.SetBreadcrumbs.Response) |  |
| BlockCreate | [Rpc.Block.Create.Request](#anytype.Rpc.Block.Create.Request) | [Rpc.Block.Create.Response](#anytype.Rpc.Block.Create.Response) |  |
| BlockCreatePage | [Rpc.Block.CreatePage.Request](#anytype.Rpc.Block.CreatePage.Request) | [Rpc.Block.CreatePage.Response](#anytype.Rpc.Block.CreatePage.Response) |  |
| BlockCreateSet | [Rpc.Block.CreateSet.Request](#anytype.Rpc.Block.CreateSet.Request) | [Rpc.Block.CreateSet.Response](#anytype.Rpc.Block.CreateSet.Response) |  |
| BlockUnlink | [Rpc.Block.Unlink.Request](#anytype.Rpc.Block.Unlink.Request) | [Rpc.Block.Unlink.Response](#anytype.Rpc.Block.Unlink.Response) |  |
| BlockClose | [Rpc.Block.Close.Request](#anytype.Rpc.Block.Close.Request) | [Rpc.Block.Close.Response](#anytype.Rpc.Block.Close.Response) |  |
| BlockDownload | [Rpc.Block.Download.Request](#anytype.Rpc.Block.Download.Request) | [Rpc.Block.Download.Response](#anytype.Rpc.Block.Download.Response) |  |
| BlockGetMarks | [Rpc.Block.Get.Marks.Request](#anytype.Rpc.Block.Get.Marks.Request) | [Rpc.Block.Get.Marks.Response](#anytype.Rpc.Block.Get.Marks.Response) |  |
| BlockUndo | [Rpc.Block.Undo.Request](#anytype.Rpc.Block.Undo.Request) | [Rpc.Block.Undo.Response](#anytype.Rpc.Block.Undo.Response) |  |
| BlockRedo | [Rpc.Block.Redo.Request](#anytype.Rpc.Block.Redo.Request) | [Rpc.Block.Redo.Response](#anytype.Rpc.Block.Redo.Response) |  |
| BlockSetFields | [Rpc.Block.Set.Fields.Request](#anytype.Rpc.Block.Set.Fields.Request) | [Rpc.Block.Set.Fields.Response](#anytype.Rpc.Block.Set.Fields.Response) |  |
| BlockSetRestrictions | [Rpc.Block.Set.Restrictions.Request](#anytype.Rpc.Block.Set.Restrictions.Request) | [Rpc.Block.Set.Restrictions.Response](#anytype.Rpc.Block.Set.Restrictions.Response) |  |
| BlockSetPageIsArchived | [Rpc.Block.Set.Page.IsArchived.Request](#anytype.Rpc.Block.Set.Page.IsArchived.Request) | [Rpc.Block.Set.Page.IsArchived.Response](#anytype.Rpc.Block.Set.Page.IsArchived.Response) |  |
| BlockListMove | [Rpc.BlockList.Move.Request](#anytype.Rpc.BlockList.Move.Request) | [Rpc.BlockList.Move.Response](#anytype.Rpc.BlockList.Move.Response) |  |
| BlockListMoveToNewPage | [Rpc.BlockList.MoveToNewPage.Request](#anytype.Rpc.BlockList.MoveToNewPage.Request) | [Rpc.BlockList.MoveToNewPage.Response](#anytype.Rpc.BlockList.MoveToNewPage.Response) |  |
| BlockListConvertChildrenToPages | [Rpc.BlockList.ConvertChildrenToPages.Request](#anytype.Rpc.BlockList.ConvertChildrenToPages.Request) | [Rpc.BlockList.ConvertChildrenToPages.Response](#anytype.Rpc.BlockList.ConvertChildrenToPages.Response) |  |
| BlockListSetFields | [Rpc.BlockList.Set.Fields.Request](#anytype.Rpc.BlockList.Set.Fields.Request) | [Rpc.BlockList.Set.Fields.Response](#anytype.Rpc.BlockList.Set.Fields.Response) |  |
| BlockListSetTextStyle | [Rpc.BlockList.Set.Text.Style.Request](#anytype.Rpc.BlockList.Set.Text.Style.Request) | [Rpc.BlockList.Set.Text.Style.Response](#anytype.Rpc.BlockList.Set.Text.Style.Response) |  |
| BlockListDuplicate | [Rpc.BlockList.Duplicate.Request](#anytype.Rpc.BlockList.Duplicate.Request) | [Rpc.BlockList.Duplicate.Response](#anytype.Rpc.BlockList.Duplicate.Response) |  |
| BlockListSetBackgroundColor | [Rpc.BlockList.Set.BackgroundColor.Request](#anytype.Rpc.BlockList.Set.BackgroundColor.Request) | [Rpc.BlockList.Set.BackgroundColor.Response](#anytype.Rpc.BlockList.Set.BackgroundColor.Response) |  |
| BlockListSetAlign | [Rpc.BlockList.Set.Align.Request](#anytype.Rpc.BlockList.Set.Align.Request) | [Rpc.BlockList.Set.Align.Response](#anytype.Rpc.BlockList.Set.Align.Response) |  |
| BlockListSetDivStyle | [Rpc.BlockList.Set.Div.Style.Request](#anytype.Rpc.BlockList.Set.Div.Style.Request) | [Rpc.BlockList.Set.Div.Style.Response](#anytype.Rpc.BlockList.Set.Div.Style.Response) |  |
| BlockListSetPageIsArchived | [Rpc.BlockList.Set.Page.IsArchived.Request](#anytype.Rpc.BlockList.Set.Page.IsArchived.Request) | [Rpc.BlockList.Set.Page.IsArchived.Response](#anytype.Rpc.BlockList.Set.Page.IsArchived.Response) |  |
| BlockListDeletePage | [Rpc.BlockList.Delete.Page.Request](#anytype.Rpc.BlockList.Delete.Page.Request) | [Rpc.BlockList.Delete.Page.Response](#anytype.Rpc.BlockList.Delete.Page.Response) |  |
| BlockListTurnInto | [Rpc.BlockList.TurnInto.Request](#anytype.Rpc.BlockList.TurnInto.Request) | [Rpc.BlockList.TurnInto.Response](#anytype.Rpc.BlockList.TurnInto.Response) |  |
| BlockSetTextText | [Rpc.Block.Set.Text.Text.Request](#anytype.Rpc.Block.Set.Text.Text.Request) | [Rpc.Block.Set.Text.Text.Response](#anytype.Rpc.Block.Set.Text.Text.Response) |  |
| BlockSetTextColor | [Rpc.Block.Set.Text.Color.Request](#anytype.Rpc.Block.Set.Text.Color.Request) | [Rpc.Block.Set.Text.Color.Response](#anytype.Rpc.Block.Set.Text.Color.Response) |  |
| BlockListSetTextColor | [Rpc.BlockList.Set.Text.Color.Request](#anytype.Rpc.BlockList.Set.Text.Color.Request) | [Rpc.BlockList.Set.Text.Color.Response](#anytype.Rpc.BlockList.Set.Text.Color.Response) |  |
| BlockListSetTextMark | [Rpc.BlockList.Set.Text.Mark.Request](#anytype.Rpc.BlockList.Set.Text.Mark.Request) | [Rpc.BlockList.Set.Text.Mark.Response](#anytype.Rpc.BlockList.Set.Text.Mark.Response) |  |
| BlockSetTextStyle | [Rpc.Block.Set.Text.Style.Request](#anytype.Rpc.Block.Set.Text.Style.Request) | [Rpc.Block.Set.Text.Style.Response](#anytype.Rpc.Block.Set.Text.Style.Response) |  |
| BlockSetTextChecked | [Rpc.Block.Set.Text.Checked.Request](#anytype.Rpc.Block.Set.Text.Checked.Request) | [Rpc.Block.Set.Text.Checked.Response](#anytype.Rpc.Block.Set.Text.Checked.Response) |  |
| BlockSplit | [Rpc.Block.Split.Request](#anytype.Rpc.Block.Split.Request) | [Rpc.Block.Split.Response](#anytype.Rpc.Block.Split.Response) |  |
| BlockMerge | [Rpc.Block.Merge.Request](#anytype.Rpc.Block.Merge.Request) | [Rpc.Block.Merge.Response](#anytype.Rpc.Block.Merge.Response) |  |
| BlockCopy | [Rpc.Block.Copy.Request](#anytype.Rpc.Block.Copy.Request) | [Rpc.Block.Copy.Response](#anytype.Rpc.Block.Copy.Response) |  |
| BlockPaste | [Rpc.Block.Paste.Request](#anytype.Rpc.Block.Paste.Request) | [Rpc.Block.Paste.Response](#anytype.Rpc.Block.Paste.Response) |  |
| BlockCut | [Rpc.Block.Cut.Request](#anytype.Rpc.Block.Cut.Request) | [Rpc.Block.Cut.Response](#anytype.Rpc.Block.Cut.Response) |  |
| BlockExport | [Rpc.Block.Export.Request](#anytype.Rpc.Block.Export.Request) | [Rpc.Block.Export.Response](#anytype.Rpc.Block.Export.Response) |  |
| BlockImportMarkdown | [Rpc.Block.ImportMarkdown.Request](#anytype.Rpc.Block.ImportMarkdown.Request) | [Rpc.Block.ImportMarkdown.Response](#anytype.Rpc.Block.ImportMarkdown.Response) |  |
| BlockSetFileName | [Rpc.Block.Set.File.Name.Request](#anytype.Rpc.Block.Set.File.Name.Request) | [Rpc.Block.Set.File.Name.Response](#anytype.Rpc.Block.Set.File.Name.Response) |  |
| BlockSetImageName | [Rpc.Block.Set.Image.Name.Request](#anytype.Rpc.Block.Set.Image.Name.Request) | [Rpc.Block.Set.Image.Name.Response](#anytype.Rpc.Block.Set.Image.Name.Response) |  |
| BlockSetImageWidth | [Rpc.Block.Set.Image.Width.Request](#anytype.Rpc.Block.Set.Image.Width.Request) | [Rpc.Block.Set.Image.Width.Response](#anytype.Rpc.Block.Set.Image.Width.Response) |  |
| BlockSetVideoName | [Rpc.Block.Set.Video.Name.Request](#anytype.Rpc.Block.Set.Video.Name.Request) | [Rpc.Block.Set.Video.Name.Response](#anytype.Rpc.Block.Set.Video.Name.Response) |  |
| BlockSetVideoWidth | [Rpc.Block.Set.Video.Width.Request](#anytype.Rpc.Block.Set.Video.Width.Request) | [Rpc.Block.Set.Video.Width.Response](#anytype.Rpc.Block.Set.Video.Width.Response) |  |
| BlockSetLinkTargetBlockId | [Rpc.Block.Set.Link.TargetBlockId.Request](#anytype.Rpc.Block.Set.Link.TargetBlockId.Request) | [Rpc.Block.Set.Link.TargetBlockId.Response](#anytype.Rpc.Block.Set.Link.TargetBlockId.Response) |  |
| BlockBookmarkFetch | [Rpc.Block.Bookmark.Fetch.Request](#anytype.Rpc.Block.Bookmark.Fetch.Request) | [Rpc.Block.Bookmark.Fetch.Response](#anytype.Rpc.Block.Bookmark.Fetch.Response) |  |
| BlockBookmarkCreateAndFetch | [Rpc.Block.Bookmark.CreateAndFetch.Request](#anytype.Rpc.Block.Bookmark.CreateAndFetch.Request) | [Rpc.Block.Bookmark.CreateAndFetch.Response](#anytype.Rpc.Block.Bookmark.CreateAndFetch.Response) |  |
| BlockFileCreateAndUpload | [Rpc.Block.File.CreateAndUpload.Request](#anytype.Rpc.Block.File.CreateAndUpload.Request) | [Rpc.Block.File.CreateAndUpload.Response](#anytype.Rpc.Block.File.CreateAndUpload.Response) |  |
| BlockRelationSetKey | [Rpc.Block.Relation.SetKey.Request](#anytype.Rpc.Block.Relation.SetKey.Request) | [Rpc.Block.Relation.SetKey.Response](#anytype.Rpc.Block.Relation.SetKey.Response) |  |
| BlockRelationAdd | [Rpc.Block.Relation.Add.Request](#anytype.Rpc.Block.Relation.Add.Request) | [Rpc.Block.Relation.Add.Response](#anytype.Rpc.Block.Relation.Add.Response) |  |
| BlockDataviewViewCreate | [Rpc.Block.Dataview.ViewCreate.Request](#anytype.Rpc.Block.Dataview.ViewCreate.Request) | [Rpc.Block.Dataview.ViewCreate.Response](#anytype.Rpc.Block.Dataview.ViewCreate.Response) | ## Dataview # View |
| BlockDataviewViewDelete | [Rpc.Block.Dataview.ViewDelete.Request](#anytype.Rpc.Block.Dataview.ViewDelete.Request) | [Rpc.Block.Dataview.ViewDelete.Response](#anytype.Rpc.Block.Dataview.ViewDelete.Response) |  |
| BlockDataviewViewUpdate | [Rpc.Block.Dataview.ViewUpdate.Request](#anytype.Rpc.Block.Dataview.ViewUpdate.Request) | [Rpc.Block.Dataview.ViewUpdate.Response](#anytype.Rpc.Block.Dataview.ViewUpdate.Response) |  |
| BlockDataviewViewSetActive | [Rpc.Block.Dataview.ViewSetActive.Request](#anytype.Rpc.Block.Dataview.ViewSetActive.Request) | [Rpc.Block.Dataview.ViewSetActive.Response](#anytype.Rpc.Block.Dataview.ViewSetActive.Response) |  |
| BlockDataviewRelationAdd | [Rpc.Block.Dataview.RelationAdd.Request](#anytype.Rpc.Block.Dataview.RelationAdd.Request) | [Rpc.Block.Dataview.RelationAdd.Response](#anytype.Rpc.Block.Dataview.RelationAdd.Response) | # Relation |
| BlockDataviewRelationUpdate | [Rpc.Block.Dataview.RelationUpdate.Request](#anytype.Rpc.Block.Dataview.RelationUpdate.Request) | [Rpc.Block.Dataview.RelationUpdate.Response](#anytype.Rpc.Block.Dataview.RelationUpdate.Response) |  |
| BlockDataviewRelationDelete | [Rpc.Block.Dataview.RelationDelete.Request](#anytype.Rpc.Block.Dataview.RelationDelete.Request) | [Rpc.Block.Dataview.RelationDelete.Response](#anytype.Rpc.Block.Dataview.RelationDelete.Response) |  |
| BlockDataviewRelationListAvailable | [Rpc.Block.Dataview.RelationListAvailable.Request](#anytype.Rpc.Block.Dataview.RelationListAvailable.Request) | [Rpc.Block.Dataview.RelationListAvailable.Response](#anytype.Rpc.Block.Dataview.RelationListAvailable.Response) |  |
| BlockDataviewRecordCreate | [Rpc.Block.Dataview.RecordCreate.Request](#anytype.Rpc.Block.Dataview.RecordCreate.Request) | [Rpc.Block.Dataview.RecordCreate.Response](#anytype.Rpc.Block.Dataview.RecordCreate.Response) | # Record |
| BlockDataviewRecordUpdate | [Rpc.Block.Dataview.RecordUpdate.Request](#anytype.Rpc.Block.Dataview.RecordUpdate.Request) | [Rpc.Block.Dataview.RecordUpdate.Response](#anytype.Rpc.Block.Dataview.RecordUpdate.Response) |  |
| BlockDataviewRecordDelete | [Rpc.Block.Dataview.RecordDelete.Request](#anytype.Rpc.Block.Dataview.RecordDelete.Request) | [Rpc.Block.Dataview.RecordDelete.Response](#anytype.Rpc.Block.Dataview.RecordDelete.Response) |  |
| BlockDataviewRecordRelationOptionAdd | [Rpc.Block.Dataview.RecordRelationOptionAdd.Request](#anytype.Rpc.Block.Dataview.RecordRelationOptionAdd.Request) | [Rpc.Block.Dataview.RecordRelationOptionAdd.Response](#anytype.Rpc.Block.Dataview.RecordRelationOptionAdd.Response) |  |
| BlockDataviewRecordRelationOptionUpdate | [Rpc.Block.Dataview.RecordRelationOptionUpdate.Request](#anytype.Rpc.Block.Dataview.RecordRelationOptionUpdate.Request) | [Rpc.Block.Dataview.RecordRelationOptionUpdate.Response](#anytype.Rpc.Block.Dataview.RecordRelationOptionUpdate.Response) |  |
| BlockDataviewRecordRelationOptionDelete | [Rpc.Block.Dataview.RecordRelationOptionDelete.Request](#anytype.Rpc.Block.Dataview.RecordRelationOptionDelete.Request) | [Rpc.Block.Dataview.RecordRelationOptionDelete.Response](#anytype.Rpc.Block.Dataview.RecordRelationOptionDelete.Response) |  |
| BlockObjectTypeSet | [Rpc.Block.ObjectType.Set.Request](#anytype.Rpc.Block.ObjectType.Set.Request) | [Rpc.Block.ObjectType.Set.Response](#anytype.Rpc.Block.ObjectType.Set.Response) | ## Object&#39;s relations set an existing object type to the object so it will appear in sets and suggests relations from this type TODO: rename BlockObjectTypeSet -&gt; ObjectObjectTypeSet |
| NavigationListObjects | [Rpc.Navigation.ListObjects.Request](#anytype.Rpc.Navigation.ListObjects.Request) | [Rpc.Navigation.ListObjects.Response](#anytype.Rpc.Navigation.ListObjects.Response) |  |
| NavigationGetObjectInfoWithLinks | [Rpc.Navigation.GetObjectInfoWithLinks.Request](#anytype.Rpc.Navigation.GetObjectInfoWithLinks.Request) | [Rpc.Navigation.GetObjectInfoWithLinks.Response](#anytype.Rpc.Navigation.GetObjectInfoWithLinks.Response) |  |
| ObjectSearch | [Rpc.Object.Search.Request](#anytype.Rpc.Object.Search.Request) | [Rpc.Object.Search.Response](#anytype.Rpc.Object.Search.Response) |  |
| ObjectRelationAdd | [Rpc.Object.RelationAdd.Request](#anytype.Rpc.Object.RelationAdd.Request) | [Rpc.Object.RelationAdd.Response](#anytype.Rpc.Object.RelationAdd.Response) |  |
| ObjectRelationUpdate | [Rpc.Object.RelationUpdate.Request](#anytype.Rpc.Object.RelationUpdate.Request) | [Rpc.Object.RelationUpdate.Response](#anytype.Rpc.Object.RelationUpdate.Response) |  |
| ObjectRelationDelete | [Rpc.Object.RelationDelete.Request](#anytype.Rpc.Object.RelationDelete.Request) | [Rpc.Object.RelationDelete.Response](#anytype.Rpc.Object.RelationDelete.Response) |  |
| ObjectRelationOptionAdd | [Rpc.Object.RelationOptionAdd.Request](#anytype.Rpc.Object.RelationOptionAdd.Request) | [Rpc.Object.RelationOptionAdd.Response](#anytype.Rpc.Object.RelationOptionAdd.Response) |  |
| ObjectRelationOptionUpdate | [Rpc.Object.RelationOptionUpdate.Request](#anytype.Rpc.Object.RelationOptionUpdate.Request) | [Rpc.Object.RelationOptionUpdate.Response](#anytype.Rpc.Object.RelationOptionUpdate.Response) |  |
| ObjectRelationOptionDelete | [Rpc.Object.RelationOptionDelete.Request](#anytype.Rpc.Object.RelationOptionDelete.Request) | [Rpc.Object.RelationOptionDelete.Response](#anytype.Rpc.Object.RelationOptionDelete.Response) |  |
| ObjectRelationListAvailable | [Rpc.Object.RelationListAvailable.Request](#anytype.Rpc.Object.RelationListAvailable.Request) | [Rpc.Object.RelationListAvailable.Response](#anytype.Rpc.Object.RelationListAvailable.Response) |  |
| BlockSetDetails | [Rpc.Block.Set.Details.Request](#anytype.Rpc.Block.Set.Details.Request) | [Rpc.Block.Set.Details.Response](#anytype.Rpc.Block.Set.Details.Response) | TODO: rename BlockSetDetails -&gt; ObjectSetDetails |
| PageCreate | [Rpc.Page.Create.Request](#anytype.Rpc.Page.Create.Request) | [Rpc.Page.Create.Response](#anytype.Rpc.Page.Create.Response) | PageCreate just creates the new page, without adding the link to it from some other page TODO: rename PageCreate -&gt; ObjectCreate |
| SetCreate | [Rpc.Set.Create.Request](#anytype.Rpc.Set.Create.Request) | [Rpc.Set.Create.Response](#anytype.Rpc.Set.Create.Response) | SetCreate just creates the new set, without adding the link to it from some other page |
| ObjectTypeCreate | [Rpc.ObjectType.Create.Request](#anytype.Rpc.ObjectType.Create.Request) | [Rpc.ObjectType.Create.Response](#anytype.Rpc.ObjectType.Create.Response) | ## ObjectType |
| ObjectTypeList | [Rpc.ObjectType.List.Request](#anytype.Rpc.ObjectType.List.Request) | [Rpc.ObjectType.List.Response](#anytype.Rpc.ObjectType.List.Response) | ObjectTypeList lists all object types both bundled and created by user |
| ObjectTypeRelationList | [Rpc.ObjectType.Relation.List.Request](#anytype.Rpc.ObjectType.Relation.List.Request) | [Rpc.ObjectType.Relation.List.Response](#anytype.Rpc.ObjectType.Relation.List.Response) |  |
| ObjectTypeRelationAdd | [Rpc.ObjectType.Relation.Add.Request](#anytype.Rpc.ObjectType.Relation.Add.Request) | [Rpc.ObjectType.Relation.Add.Response](#anytype.Rpc.ObjectType.Relation.Add.Response) |  |
| ObjectTypeRelationUpdate | [Rpc.ObjectType.Relation.Update.Request](#anytype.Rpc.ObjectType.Relation.Update.Request) | [Rpc.ObjectType.Relation.Update.Response](#anytype.Rpc.ObjectType.Relation.Update.Response) |  |
| ObjectTypeRelationRemove | [Rpc.ObjectType.Relation.Remove.Request](#anytype.Rpc.ObjectType.Relation.Remove.Request) | [Rpc.ObjectType.Relation.Remove.Response](#anytype.Rpc.ObjectType.Relation.Remove.Response) |  |
| Ping | [Rpc.Ping.Request](#anytype.Rpc.Ping.Request) | [Rpc.Ping.Response](#anytype.Rpc.Ping.Response) |  |
| ProcessCancel | [Rpc.Process.Cancel.Request](#anytype.Rpc.Process.Cancel.Request) | [Rpc.Process.Cancel.Response](#anytype.Rpc.Process.Cancel.Response) |  |
| HistoryShow | [Rpc.History.Show.Request](#anytype.Rpc.History.Show.Request) | [Rpc.History.Show.Response](#anytype.Rpc.History.Show.Response) |  |
| HistoryVersions | [Rpc.History.Versions.Request](#anytype.Rpc.History.Versions.Request) | [Rpc.History.Versions.Response](#anytype.Rpc.History.Versions.Response) |  |
| HistorySetVersion | [Rpc.History.SetVersion.Request](#anytype.Rpc.History.SetVersion.Request) | [Rpc.History.SetVersion.Response](#anytype.Rpc.History.SetVersion.Response) |  |
| Export | [Rpc.Export.Request](#anytype.Rpc.Export.Request) | [Rpc.Export.Response](#anytype.Rpc.Export.Response) |  |
| ExportTemplates | [Rpc.ExportTemplates.Request](#anytype.Rpc.ExportTemplates.Request) | [Rpc.ExportTemplates.Response](#anytype.Rpc.ExportTemplates.Response) |  |
| MakeTemplate | [Rpc.MakeTemplate.Request](#anytype.Rpc.MakeTemplate.Request) | [Rpc.MakeTemplate.Response](#anytype.Rpc.MakeTemplate.Response) |  |
| MakeTemplateByObjectType | [Rpc.MakeTemplateByObjectType.Request](#anytype.Rpc.MakeTemplateByObjectType.Request) | [Rpc.MakeTemplateByObjectType.Response](#anytype.Rpc.MakeTemplateByObjectType.Response) |  |
| CloneTemplate | [Rpc.CloneTemplate.Request](#anytype.Rpc.CloneTemplate.Request) | [Rpc.CloneTemplate.Response](#anytype.Rpc.CloneTemplate.Response) |  |
| ApplyTemplate | [Rpc.ApplyTemplate.Request](#anytype.Rpc.ApplyTemplate.Request) | [Rpc.ApplyTemplate.Response](#anytype.Rpc.ApplyTemplate.Response) |  |
| DebugSync | [Rpc.Debug.Sync.Request](#anytype.Rpc.Debug.Sync.Request) | [Rpc.Debug.Sync.Response](#anytype.Rpc.Debug.Sync.Response) |  |
| DebugThread | [Rpc.Debug.Thread.Request](#anytype.Rpc.Debug.Thread.Request) | [Rpc.Debug.Thread.Response](#anytype.Rpc.Debug.Thread.Response) |  |
| ListenEvents | [Empty](#anytype.Empty) | [Event](#anytype.Event) stream | used only for lib-server via grpc |

 



<a name="pb/protos/changes.proto"></a>
<p align="right"><a href="#top">Top</a></p>

## pb/protos/changes.proto



<a name="anytype.Change"></a>

### Change
the element of change tree used to store and internal apply smartBlock history


| Field | Type | Label | Description |
| ----- | ---- | ----- | ----------- |
| previous_ids | [string](#string) | repeated | ids of previous changes |
| last_snapshot_id | [string](#string) |  | id of the last snapshot |
| previous_meta_ids | [string](#string) | repeated | ids of the last changes with details/relations content |
| content | [Change.Content](#anytype.Change.Content) | repeated | set of actions to apply |
| snapshot | [Change.Snapshot](#anytype.Change.Snapshot) |  | snapshot - when not null, the Content will be ignored |
| fileKeys | [Change.FileKeys](#anytype.Change.FileKeys) | repeated | file keys related to changes content |
| timestamp | [int64](#int64) |  | creation timestamp |






<a name="anytype.Change.BlockCreate"></a>

### Change.BlockCreate



| Field | Type | Label | Description |
| ----- | ---- | ----- | ----------- |
| targetId | [string](#string) |  |  |
| position | [model.Block.Position](#anytype.model.Block.Position) |  |  |
| blocks | [model.Block](#anytype.model.Block) | repeated |  |






<a name="anytype.Change.BlockDuplicate"></a>

### Change.BlockDuplicate



| Field | Type | Label | Description |
| ----- | ---- | ----- | ----------- |
| targetId | [string](#string) |  |  |
| position | [model.Block.Position](#anytype.model.Block.Position) |  |  |
| ids | [string](#string) | repeated |  |






<a name="anytype.Change.BlockMove"></a>

### Change.BlockMove



| Field | Type | Label | Description |
| ----- | ---- | ----- | ----------- |
| targetId | [string](#string) |  |  |
| position | [model.Block.Position](#anytype.model.Block.Position) |  |  |
| ids | [string](#string) | repeated |  |






<a name="anytype.Change.BlockRemove"></a>

### Change.BlockRemove



| Field | Type | Label | Description |
| ----- | ---- | ----- | ----------- |
| ids | [string](#string) | repeated |  |






<a name="anytype.Change.BlockUpdate"></a>

### Change.BlockUpdate



| Field | Type | Label | Description |
| ----- | ---- | ----- | ----------- |
| events | [Event.Message](#anytype.Event.Message) | repeated |  |






<a name="anytype.Change.Content"></a>

### Change.Content



| Field | Type | Label | Description |
| ----- | ---- | ----- | ----------- |
| blockCreate | [Change.BlockCreate](#anytype.Change.BlockCreate) |  |  |
| blockUpdate | [Change.BlockUpdate](#anytype.Change.BlockUpdate) |  |  |
| blockRemove | [Change.BlockRemove](#anytype.Change.BlockRemove) |  |  |
| blockMove | [Change.BlockMove](#anytype.Change.BlockMove) |  |  |
| blockDuplicate | [Change.BlockDuplicate](#anytype.Change.BlockDuplicate) |  |  |
| detailsSet | [Change.DetailsSet](#anytype.Change.DetailsSet) |  |  |
| detailsUnset | [Change.DetailsUnset](#anytype.Change.DetailsUnset) |  |  |
| relationAdd | [Change.RelationAdd](#anytype.Change.RelationAdd) |  |  |
| relationRemove | [Change.RelationRemove](#anytype.Change.RelationRemove) |  |  |
| relationUpdate | [Change.RelationUpdate](#anytype.Change.RelationUpdate) |  |  |
| objectTypeAdd | [Change.ObjectTypeAdd](#anytype.Change.ObjectTypeAdd) |  |  |
| objectTypeRemove | [Change.ObjectTypeRemove](#anytype.Change.ObjectTypeRemove) |  |  |






<a name="anytype.Change.DetailsSet"></a>

### Change.DetailsSet



| Field | Type | Label | Description |
| ----- | ---- | ----- | ----------- |
| key | [string](#string) |  |  |
| value | [google.protobuf.Value](#google.protobuf.Value) |  |  |






<a name="anytype.Change.DetailsUnset"></a>

### Change.DetailsUnset



| Field | Type | Label | Description |
| ----- | ---- | ----- | ----------- |
| key | [string](#string) |  |  |






<a name="anytype.Change.FileKeys"></a>

### Change.FileKeys



| Field | Type | Label | Description |
| ----- | ---- | ----- | ----------- |
| hash | [string](#string) |  |  |
| keys | [Change.FileKeys.KeysEntry](#anytype.Change.FileKeys.KeysEntry) | repeated |  |






<a name="anytype.Change.FileKeys.KeysEntry"></a>

### Change.FileKeys.KeysEntry



| Field | Type | Label | Description |
| ----- | ---- | ----- | ----------- |
| key | [string](#string) |  |  |
| value | [string](#string) |  |  |






<a name="anytype.Change.ObjectTypeAdd"></a>

### Change.ObjectTypeAdd



| Field | Type | Label | Description |
| ----- | ---- | ----- | ----------- |
| url | [string](#string) |  |  |






<a name="anytype.Change.ObjectTypeRemove"></a>

### Change.ObjectTypeRemove



| Field | Type | Label | Description |
| ----- | ---- | ----- | ----------- |
| url | [string](#string) |  |  |






<a name="anytype.Change.RelationAdd"></a>

### Change.RelationAdd



| Field | Type | Label | Description |
| ----- | ---- | ----- | ----------- |
| relation | [model.Relation](#anytype.model.Relation) |  |  |






<a name="anytype.Change.RelationRemove"></a>

### Change.RelationRemove



| Field | Type | Label | Description |
| ----- | ---- | ----- | ----------- |
| key | [string](#string) |  |  |






<a name="anytype.Change.RelationUpdate"></a>

### Change.RelationUpdate



| Field | Type | Label | Description |
| ----- | ---- | ----- | ----------- |
| key | [string](#string) |  |  |
| format | [model.RelationFormat](#anytype.model.RelationFormat) |  |  |
| name | [string](#string) |  |  |
| defaultValue | [google.protobuf.Value](#google.protobuf.Value) |  |  |
| objectTypes | [Change.RelationUpdate.ObjectTypes](#anytype.Change.RelationUpdate.ObjectTypes) |  |  |
| multi | [bool](#bool) |  |  |
| selectDict | [Change.RelationUpdate.Dict](#anytype.Change.RelationUpdate.Dict) |  |  |






<a name="anytype.Change.RelationUpdate.Dict"></a>

### Change.RelationUpdate.Dict



| Field | Type | Label | Description |
| ----- | ---- | ----- | ----------- |
| dict | [model.Relation.Option](#anytype.model.Relation.Option) | repeated |  |






<a name="anytype.Change.RelationUpdate.ObjectTypes"></a>

### Change.RelationUpdate.ObjectTypes



| Field | Type | Label | Description |
| ----- | ---- | ----- | ----------- |
| objectTypes | [string](#string) | repeated |  |






<a name="anytype.Change.Snapshot"></a>

### Change.Snapshot



| Field | Type | Label | Description |
| ----- | ---- | ----- | ----------- |
| logHeads | [Change.Snapshot.LogHeadsEntry](#anytype.Change.Snapshot.LogHeadsEntry) | repeated | logId -&gt; lastChangeId |
| data | [model.SmartBlockSnapshotBase](#anytype.model.SmartBlockSnapshotBase) |  | snapshot data |
| fileKeys | [Change.FileKeys](#anytype.Change.FileKeys) | repeated | all file keys related to doc |






<a name="anytype.Change.Snapshot.LogHeadsEntry"></a>

### Change.Snapshot.LogHeadsEntry



| Field | Type | Label | Description |
| ----- | ---- | ----- | ----------- |
| key | [string](#string) |  |  |
| value | [string](#string) |  |  |





 

 

 

 



<a name="pb/protos/commands.proto"></a>
<p align="right"><a href="#top">Top</a></p>

## pb/protos/commands.proto



<a name="anytype.Empty"></a>

### Empty







<a name="anytype.Rpc"></a>

### Rpc
Rpc is a namespace, that agregates all of the service commands between client and middleware.
Structure: Topic &gt; Subtopic &gt; Subsub... &gt; Action &gt; (Request, Response).
Request – message from a client.
Response – message from a middleware.






<a name="anytype.Rpc.Account"></a>

### Rpc.Account
Namespace, that agregates subtopics and actions, that relates to account.






<a name="anytype.Rpc.Account.Create"></a>

### Rpc.Account.Create







<a name="anytype.Rpc.Account.Create.Request"></a>

### Rpc.Account.Create.Request
Front end to middleware request-to-create-an account


| Field | Type | Label | Description |
| ----- | ---- | ----- | ----------- |
| name | [string](#string) |  | Account name |
| avatarLocalPath | [string](#string) |  | Path to an image, that will be used as an avatar of this account |
| avatarColor | [string](#string) |  | Avatar color as an alternative for avatar image |
| alphaInviteCode | [string](#string) |  |  |






<a name="anytype.Rpc.Account.Create.Response"></a>

### Rpc.Account.Create.Response
Middleware-to-front-end response for an account creation request, that can contain a NULL error and created account or a non-NULL error and an empty account


| Field | Type | Label | Description |
| ----- | ---- | ----- | ----------- |
| error | [Rpc.Account.Create.Response.Error](#anytype.Rpc.Account.Create.Response.Error) |  | Error while trying to create an account |
| account | [model.Account](#anytype.model.Account) |  | A newly created account; In case of a failure, i.e. error is non-NULL, the account model should contain empty/default-value fields |






<a name="anytype.Rpc.Account.Create.Response.Error"></a>

### Rpc.Account.Create.Response.Error



| Field | Type | Label | Description |
| ----- | ---- | ----- | ----------- |
| code | [Rpc.Account.Create.Response.Error.Code](#anytype.Rpc.Account.Create.Response.Error.Code) |  |  |
| description | [string](#string) |  |  |






<a name="anytype.Rpc.Account.Recover"></a>

### Rpc.Account.Recover







<a name="anytype.Rpc.Account.Recover.Request"></a>

### Rpc.Account.Recover.Request
Front end to middleware request-to-start-search of an accounts for a recovered mnemonic.
Each of an account that would be found will come with an AccountAdd event






<a name="anytype.Rpc.Account.Recover.Response"></a>

### Rpc.Account.Recover.Response
Middleware-to-front-end response to an account recover request, that can contain a NULL error and created account or a non-NULL error and an empty account


| Field | Type | Label | Description |
| ----- | ---- | ----- | ----------- |
| error | [Rpc.Account.Recover.Response.Error](#anytype.Rpc.Account.Recover.Response.Error) |  | Error while trying to recover an account |






<a name="anytype.Rpc.Account.Recover.Response.Error"></a>

### Rpc.Account.Recover.Response.Error



| Field | Type | Label | Description |
| ----- | ---- | ----- | ----------- |
| code | [Rpc.Account.Recover.Response.Error.Code](#anytype.Rpc.Account.Recover.Response.Error.Code) |  |  |
| description | [string](#string) |  |  |






<a name="anytype.Rpc.Account.Select"></a>

### Rpc.Account.Select







<a name="anytype.Rpc.Account.Select.Request"></a>

### Rpc.Account.Select.Request
Front end to middleware request-to-launch-a specific account using account id and a root path
User can select an account from those, that came with an AccountAdd events


| Field | Type | Label | Description |
| ----- | ---- | ----- | ----------- |
| id | [string](#string) |  | Id of a selected account |
| rootPath | [string](#string) |  | Root path is optional, set if this is a first request |






<a name="anytype.Rpc.Account.Select.Response"></a>

### Rpc.Account.Select.Response
Middleware-to-front-end response for an account select request, that can contain a NULL error and selected account or a non-NULL error and an empty account


| Field | Type | Label | Description |
| ----- | ---- | ----- | ----------- |
| error | [Rpc.Account.Select.Response.Error](#anytype.Rpc.Account.Select.Response.Error) |  | Error while trying to launch/select an account |
| account | [model.Account](#anytype.model.Account) |  | Selected account |






<a name="anytype.Rpc.Account.Select.Response.Error"></a>

### Rpc.Account.Select.Response.Error



| Field | Type | Label | Description |
| ----- | ---- | ----- | ----------- |
| code | [Rpc.Account.Select.Response.Error.Code](#anytype.Rpc.Account.Select.Response.Error.Code) |  |  |
| description | [string](#string) |  |  |






<a name="anytype.Rpc.Account.Stop"></a>

### Rpc.Account.Stop







<a name="anytype.Rpc.Account.Stop.Request"></a>

### Rpc.Account.Stop.Request
Front end to middleware request to stop currently running account node and optionally remove the locally stored data


| Field | Type | Label | Description |
| ----- | ---- | ----- | ----------- |
| removeData | [bool](#bool) |  |  |






<a name="anytype.Rpc.Account.Stop.Response"></a>

### Rpc.Account.Stop.Response
Middleware-to-front-end response for an account stop request


| Field | Type | Label | Description |
| ----- | ---- | ----- | ----------- |
| error | [Rpc.Account.Stop.Response.Error](#anytype.Rpc.Account.Stop.Response.Error) |  | Error while trying to launch/select an account |






<a name="anytype.Rpc.Account.Stop.Response.Error"></a>

### Rpc.Account.Stop.Response.Error



| Field | Type | Label | Description |
| ----- | ---- | ----- | ----------- |
| code | [Rpc.Account.Stop.Response.Error.Code](#anytype.Rpc.Account.Stop.Response.Error.Code) |  |  |
| description | [string](#string) |  |  |






<a name="anytype.Rpc.ApplyTemplate"></a>

### Rpc.ApplyTemplate







<a name="anytype.Rpc.ApplyTemplate.Request"></a>

### Rpc.ApplyTemplate.Request



| Field | Type | Label | Description |
| ----- | ---- | ----- | ----------- |
| contextId | [string](#string) |  |  |
| templateId | [string](#string) |  | id of template |






<a name="anytype.Rpc.ApplyTemplate.Response"></a>

### Rpc.ApplyTemplate.Response



| Field | Type | Label | Description |
| ----- | ---- | ----- | ----------- |
| error | [Rpc.ApplyTemplate.Response.Error](#anytype.Rpc.ApplyTemplate.Response.Error) |  |  |






<a name="anytype.Rpc.ApplyTemplate.Response.Error"></a>

### Rpc.ApplyTemplate.Response.Error



| Field | Type | Label | Description |
| ----- | ---- | ----- | ----------- |
| code | [Rpc.ApplyTemplate.Response.Error.Code](#anytype.Rpc.ApplyTemplate.Response.Error.Code) |  |  |
| description | [string](#string) |  |  |






<a name="anytype.Rpc.Block"></a>

### Rpc.Block
Namespace, that agregates subtopics and actions, that relates to blocks.






<a name="anytype.Rpc.Block.Bookmark"></a>

### Rpc.Block.Bookmark







<a name="anytype.Rpc.Block.Bookmark.CreateAndFetch"></a>

### Rpc.Block.Bookmark.CreateAndFetch







<a name="anytype.Rpc.Block.Bookmark.CreateAndFetch.Request"></a>

### Rpc.Block.Bookmark.CreateAndFetch.Request



| Field | Type | Label | Description |
| ----- | ---- | ----- | ----------- |
| contextId | [string](#string) |  |  |
| targetId | [string](#string) |  |  |
| position | [model.Block.Position](#anytype.model.Block.Position) |  |  |
| url | [string](#string) |  |  |






<a name="anytype.Rpc.Block.Bookmark.CreateAndFetch.Response"></a>

### Rpc.Block.Bookmark.CreateAndFetch.Response



| Field | Type | Label | Description |
| ----- | ---- | ----- | ----------- |
| error | [Rpc.Block.Bookmark.CreateAndFetch.Response.Error](#anytype.Rpc.Block.Bookmark.CreateAndFetch.Response.Error) |  |  |
| blockId | [string](#string) |  |  |
| event | [ResponseEvent](#anytype.ResponseEvent) |  |  |






<a name="anytype.Rpc.Block.Bookmark.CreateAndFetch.Response.Error"></a>

### Rpc.Block.Bookmark.CreateAndFetch.Response.Error



| Field | Type | Label | Description |
| ----- | ---- | ----- | ----------- |
| code | [Rpc.Block.Bookmark.CreateAndFetch.Response.Error.Code](#anytype.Rpc.Block.Bookmark.CreateAndFetch.Response.Error.Code) |  |  |
| description | [string](#string) |  |  |






<a name="anytype.Rpc.Block.Bookmark.Fetch"></a>

### Rpc.Block.Bookmark.Fetch







<a name="anytype.Rpc.Block.Bookmark.Fetch.Request"></a>

### Rpc.Block.Bookmark.Fetch.Request



| Field | Type | Label | Description |
| ----- | ---- | ----- | ----------- |
| contextId | [string](#string) |  |  |
| blockId | [string](#string) |  |  |
| url | [string](#string) |  |  |






<a name="anytype.Rpc.Block.Bookmark.Fetch.Response"></a>

### Rpc.Block.Bookmark.Fetch.Response



| Field | Type | Label | Description |
| ----- | ---- | ----- | ----------- |
| error | [Rpc.Block.Bookmark.Fetch.Response.Error](#anytype.Rpc.Block.Bookmark.Fetch.Response.Error) |  |  |
| event | [ResponseEvent](#anytype.ResponseEvent) |  |  |






<a name="anytype.Rpc.Block.Bookmark.Fetch.Response.Error"></a>

### Rpc.Block.Bookmark.Fetch.Response.Error



| Field | Type | Label | Description |
| ----- | ---- | ----- | ----------- |
| code | [Rpc.Block.Bookmark.Fetch.Response.Error.Code](#anytype.Rpc.Block.Bookmark.Fetch.Response.Error.Code) |  |  |
| description | [string](#string) |  |  |






<a name="anytype.Rpc.Block.Close"></a>

### Rpc.Block.Close
Block.Close – it means unsubscribe from a block.
Precondition: block should be opened.






<a name="anytype.Rpc.Block.Close.Request"></a>

### Rpc.Block.Close.Request



| Field | Type | Label | Description |
| ----- | ---- | ----- | ----------- |
| contextId | [string](#string) |  | id of the context blo1k |
| blockId | [string](#string) |  |  |






<a name="anytype.Rpc.Block.Close.Response"></a>

### Rpc.Block.Close.Response



| Field | Type | Label | Description |
| ----- | ---- | ----- | ----------- |
| error | [Rpc.Block.Close.Response.Error](#anytype.Rpc.Block.Close.Response.Error) |  |  |






<a name="anytype.Rpc.Block.Close.Response.Error"></a>

### Rpc.Block.Close.Response.Error



| Field | Type | Label | Description |
| ----- | ---- | ----- | ----------- |
| code | [Rpc.Block.Close.Response.Error.Code](#anytype.Rpc.Block.Close.Response.Error.Code) |  |  |
| description | [string](#string) |  |  |






<a name="anytype.Rpc.Block.Copy"></a>

### Rpc.Block.Copy







<a name="anytype.Rpc.Block.Copy.Request"></a>

### Rpc.Block.Copy.Request



| Field | Type | Label | Description |
| ----- | ---- | ----- | ----------- |
| contextId | [string](#string) |  |  |
| blocks | [model.Block](#anytype.model.Block) | repeated |  |
| selectedTextRange | [model.Range](#anytype.model.Range) |  |  |






<a name="anytype.Rpc.Block.Copy.Response"></a>

### Rpc.Block.Copy.Response



| Field | Type | Label | Description |
| ----- | ---- | ----- | ----------- |
| error | [Rpc.Block.Copy.Response.Error](#anytype.Rpc.Block.Copy.Response.Error) |  |  |
| textSlot | [string](#string) |  |  |
| htmlSlot | [string](#string) |  |  |
| anySlot | [model.Block](#anytype.model.Block) | repeated |  |






<a name="anytype.Rpc.Block.Copy.Response.Error"></a>

### Rpc.Block.Copy.Response.Error



| Field | Type | Label | Description |
| ----- | ---- | ----- | ----------- |
| code | [Rpc.Block.Copy.Response.Error.Code](#anytype.Rpc.Block.Copy.Response.Error.Code) |  |  |
| description | [string](#string) |  |  |






<a name="anytype.Rpc.Block.Create"></a>

### Rpc.Block.Create
Create a Smart/Internal block. Request can contain a block with a content, or it can be an empty block with a specific block.content.
**Example scenario**
1A. Create Page on a dashboard
    1. Front -&gt; MW: Rpc.Block.Create.Request(blockId:dashboard.id, position:bottom, block: emtpy block with page content and id = &#34;&#34;)
    2. Front -&gt; MW: Rpc.Block.Close.Request(block: dashboard.id)
    3. Front &lt;- MW: Rpc.Block.Close.Response(err)
    4. Front &lt;- MW: Rpc.Block.Create.Response(page.id)
    5. Front &lt;- MW: Rpc.Block.Open.Response(err)
    6. Front &lt;- MW: Event.Block.Show(page)
1B. Create Page on a Page
    1. Front -&gt; MW: Rpc.Block.Create.Request(blockId:dashboard.id, position:bottom, block: emtpy block with page content and id = &#34;&#34;)
    2. Front &lt;- MW: Rpc.Block.Create.Response(newPage.id)
    3. Front &lt;- MW: Event.Block.Show(newPage)






<a name="anytype.Rpc.Block.Create.Request"></a>

### Rpc.Block.Create.Request
common simple block command


| Field | Type | Label | Description |
| ----- | ---- | ----- | ----------- |
| contextId | [string](#string) |  | id of the context block |
| targetId | [string](#string) |  | id of the closest block |
| block | [model.Block](#anytype.model.Block) |  |  |
| position | [model.Block.Position](#anytype.model.Block.Position) |  |  |






<a name="anytype.Rpc.Block.Create.Response"></a>

### Rpc.Block.Create.Response



| Field | Type | Label | Description |
| ----- | ---- | ----- | ----------- |
| error | [Rpc.Block.Create.Response.Error](#anytype.Rpc.Block.Create.Response.Error) |  |  |
| blockId | [string](#string) |  |  |
| event | [ResponseEvent](#anytype.ResponseEvent) |  |  |






<a name="anytype.Rpc.Block.Create.Response.Error"></a>

### Rpc.Block.Create.Response.Error



| Field | Type | Label | Description |
| ----- | ---- | ----- | ----------- |
| code | [Rpc.Block.Create.Response.Error.Code](#anytype.Rpc.Block.Create.Response.Error.Code) |  |  |
| description | [string](#string) |  |  |






<a name="anytype.Rpc.Block.CreatePage"></a>

### Rpc.Block.CreatePage







<a name="anytype.Rpc.Block.CreatePage.Request"></a>

### Rpc.Block.CreatePage.Request



| Field | Type | Label | Description |
| ----- | ---- | ----- | ----------- |
| contextId | [string](#string) |  | id of the context block |
| targetId | [string](#string) |  | id of the closest block |
| details | [google.protobuf.Struct](#google.protobuf.Struct) |  | page details |
| position | [model.Block.Position](#anytype.model.Block.Position) |  |  |
| templateId | [string](#string) |  | optional template id for creating from template |






<a name="anytype.Rpc.Block.CreatePage.Response"></a>

### Rpc.Block.CreatePage.Response



| Field | Type | Label | Description |
| ----- | ---- | ----- | ----------- |
| error | [Rpc.Block.CreatePage.Response.Error](#anytype.Rpc.Block.CreatePage.Response.Error) |  |  |
| blockId | [string](#string) |  |  |
| targetId | [string](#string) |  |  |
| event | [ResponseEvent](#anytype.ResponseEvent) |  |  |






<a name="anytype.Rpc.Block.CreatePage.Response.Error"></a>

### Rpc.Block.CreatePage.Response.Error



| Field | Type | Label | Description |
| ----- | ---- | ----- | ----------- |
| code | [Rpc.Block.CreatePage.Response.Error.Code](#anytype.Rpc.Block.CreatePage.Response.Error.Code) |  |  |
| description | [string](#string) |  |  |






<a name="anytype.Rpc.Block.CreateSet"></a>

### Rpc.Block.CreateSet







<a name="anytype.Rpc.Block.CreateSet.Request"></a>

### Rpc.Block.CreateSet.Request



| Field | Type | Label | Description |
| ----- | ---- | ----- | ----------- |
| contextId | [string](#string) |  | id of the context block |
| targetId | [string](#string) |  | id of the closest block |
| objectTypeUrl | [string](#string) |  |  |
| details | [google.protobuf.Struct](#google.protobuf.Struct) |  | details |
| position | [model.Block.Position](#anytype.model.Block.Position) |  |  |






<a name="anytype.Rpc.Block.CreateSet.Response"></a>

### Rpc.Block.CreateSet.Response



| Field | Type | Label | Description |
| ----- | ---- | ----- | ----------- |
| error | [Rpc.Block.CreateSet.Response.Error](#anytype.Rpc.Block.CreateSet.Response.Error) |  |  |
| blockId | [string](#string) |  |  |
| targetId | [string](#string) |  |  |
| event | [ResponseEvent](#anytype.ResponseEvent) |  |  |






<a name="anytype.Rpc.Block.CreateSet.Response.Error"></a>

### Rpc.Block.CreateSet.Response.Error



| Field | Type | Label | Description |
| ----- | ---- | ----- | ----------- |
| code | [Rpc.Block.CreateSet.Response.Error.Code](#anytype.Rpc.Block.CreateSet.Response.Error.Code) |  |  |
| description | [string](#string) |  |  |






<a name="anytype.Rpc.Block.Cut"></a>

### Rpc.Block.Cut







<a name="anytype.Rpc.Block.Cut.Request"></a>

### Rpc.Block.Cut.Request



| Field | Type | Label | Description |
| ----- | ---- | ----- | ----------- |
| contextId | [string](#string) |  |  |
| blocks | [model.Block](#anytype.model.Block) | repeated |  |
| selectedTextRange | [model.Range](#anytype.model.Range) |  |  |






<a name="anytype.Rpc.Block.Cut.Response"></a>

### Rpc.Block.Cut.Response



| Field | Type | Label | Description |
| ----- | ---- | ----- | ----------- |
| error | [Rpc.Block.Cut.Response.Error](#anytype.Rpc.Block.Cut.Response.Error) |  |  |
| textSlot | [string](#string) |  |  |
| htmlSlot | [string](#string) |  |  |
| anySlot | [model.Block](#anytype.model.Block) | repeated |  |
| event | [ResponseEvent](#anytype.ResponseEvent) |  |  |






<a name="anytype.Rpc.Block.Cut.Response.Error"></a>

### Rpc.Block.Cut.Response.Error



| Field | Type | Label | Description |
| ----- | ---- | ----- | ----------- |
| code | [Rpc.Block.Cut.Response.Error.Code](#anytype.Rpc.Block.Cut.Response.Error.Code) |  |  |
| description | [string](#string) |  |  |






<a name="anytype.Rpc.Block.Dataview"></a>

### Rpc.Block.Dataview







<a name="anytype.Rpc.Block.Dataview.RecordCreate"></a>

### Rpc.Block.Dataview.RecordCreate







<a name="anytype.Rpc.Block.Dataview.RecordCreate.Request"></a>

### Rpc.Block.Dataview.RecordCreate.Request



| Field | Type | Label | Description |
| ----- | ---- | ----- | ----------- |
| contextId | [string](#string) |  |  |
| blockId | [string](#string) |  |  |
| record | [google.protobuf.Struct](#google.protobuf.Struct) |  |  |
| templateId | [string](#string) |  |  |






<a name="anytype.Rpc.Block.Dataview.RecordCreate.Response"></a>

### Rpc.Block.Dataview.RecordCreate.Response



| Field | Type | Label | Description |
| ----- | ---- | ----- | ----------- |
| error | [Rpc.Block.Dataview.RecordCreate.Response.Error](#anytype.Rpc.Block.Dataview.RecordCreate.Response.Error) |  |  |
| record | [google.protobuf.Struct](#google.protobuf.Struct) |  |  |






<a name="anytype.Rpc.Block.Dataview.RecordCreate.Response.Error"></a>

### Rpc.Block.Dataview.RecordCreate.Response.Error



| Field | Type | Label | Description |
| ----- | ---- | ----- | ----------- |
| code | [Rpc.Block.Dataview.RecordCreate.Response.Error.Code](#anytype.Rpc.Block.Dataview.RecordCreate.Response.Error.Code) |  |  |
| description | [string](#string) |  |  |






<a name="anytype.Rpc.Block.Dataview.RecordDelete"></a>

### Rpc.Block.Dataview.RecordDelete







<a name="anytype.Rpc.Block.Dataview.RecordDelete.Request"></a>

### Rpc.Block.Dataview.RecordDelete.Request



| Field | Type | Label | Description |
| ----- | ---- | ----- | ----------- |
| contextId | [string](#string) |  |  |
| blockId | [string](#string) |  |  |
| recordId | [string](#string) |  |  |






<a name="anytype.Rpc.Block.Dataview.RecordDelete.Response"></a>

### Rpc.Block.Dataview.RecordDelete.Response



| Field | Type | Label | Description |
| ----- | ---- | ----- | ----------- |
| error | [Rpc.Block.Dataview.RecordDelete.Response.Error](#anytype.Rpc.Block.Dataview.RecordDelete.Response.Error) |  |  |
| event | [ResponseEvent](#anytype.ResponseEvent) |  |  |






<a name="anytype.Rpc.Block.Dataview.RecordDelete.Response.Error"></a>

### Rpc.Block.Dataview.RecordDelete.Response.Error



| Field | Type | Label | Description |
| ----- | ---- | ----- | ----------- |
| code | [Rpc.Block.Dataview.RecordDelete.Response.Error.Code](#anytype.Rpc.Block.Dataview.RecordDelete.Response.Error.Code) |  |  |
| description | [string](#string) |  |  |






<a name="anytype.Rpc.Block.Dataview.RecordRelationOptionAdd"></a>

### Rpc.Block.Dataview.RecordRelationOptionAdd
RecordRelationOptionAdd may return existing option in case object specified with recordId already have the option with the same name or ID






<a name="anytype.Rpc.Block.Dataview.RecordRelationOptionAdd.Request"></a>

### Rpc.Block.Dataview.RecordRelationOptionAdd.Request



| Field | Type | Label | Description |
| ----- | ---- | ----- | ----------- |
| contextId | [string](#string) |  |  |
| blockId | [string](#string) |  | id of dataview block to add relation |
| relationKey | [string](#string) |  | relation key to add the option |
| option | [model.Relation.Option](#anytype.model.Relation.Option) |  | id of select options will be autogenerated |
| recordId | [string](#string) |  | id of record which is used to add an option |






<a name="anytype.Rpc.Block.Dataview.RecordRelationOptionAdd.Response"></a>

### Rpc.Block.Dataview.RecordRelationOptionAdd.Response



| Field | Type | Label | Description |
| ----- | ---- | ----- | ----------- |
| error | [Rpc.Block.Dataview.RecordRelationOptionAdd.Response.Error](#anytype.Rpc.Block.Dataview.RecordRelationOptionAdd.Response.Error) |  |  |
| event | [ResponseEvent](#anytype.ResponseEvent) |  |  |
| option | [model.Relation.Option](#anytype.model.Relation.Option) |  |  |






<a name="anytype.Rpc.Block.Dataview.RecordRelationOptionAdd.Response.Error"></a>

### Rpc.Block.Dataview.RecordRelationOptionAdd.Response.Error



| Field | Type | Label | Description |
| ----- | ---- | ----- | ----------- |
| code | [Rpc.Block.Dataview.RecordRelationOptionAdd.Response.Error.Code](#anytype.Rpc.Block.Dataview.RecordRelationOptionAdd.Response.Error.Code) |  |  |
| description | [string](#string) |  |  |






<a name="anytype.Rpc.Block.Dataview.RecordRelationOptionDelete"></a>

### Rpc.Block.Dataview.RecordRelationOptionDelete







<a name="anytype.Rpc.Block.Dataview.RecordRelationOptionDelete.Request"></a>

### Rpc.Block.Dataview.RecordRelationOptionDelete.Request



| Field | Type | Label | Description |
| ----- | ---- | ----- | ----------- |
| contextId | [string](#string) |  |  |
| blockId | [string](#string) |  | id of dataview block to add relation |
| relationKey | [string](#string) |  | relation key to add the option |
| optionId | [string](#string) |  | id of select options to remove |
| recordId | [string](#string) |  | id of record which is used to delete an option |






<a name="anytype.Rpc.Block.Dataview.RecordRelationOptionDelete.Response"></a>

### Rpc.Block.Dataview.RecordRelationOptionDelete.Response



| Field | Type | Label | Description |
| ----- | ---- | ----- | ----------- |
| error | [Rpc.Block.Dataview.RecordRelationOptionDelete.Response.Error](#anytype.Rpc.Block.Dataview.RecordRelationOptionDelete.Response.Error) |  |  |
| event | [ResponseEvent](#anytype.ResponseEvent) |  |  |






<a name="anytype.Rpc.Block.Dataview.RecordRelationOptionDelete.Response.Error"></a>

### Rpc.Block.Dataview.RecordRelationOptionDelete.Response.Error



| Field | Type | Label | Description |
| ----- | ---- | ----- | ----------- |
| code | [Rpc.Block.Dataview.RecordRelationOptionDelete.Response.Error.Code](#anytype.Rpc.Block.Dataview.RecordRelationOptionDelete.Response.Error.Code) |  |  |
| description | [string](#string) |  |  |






<a name="anytype.Rpc.Block.Dataview.RecordRelationOptionUpdate"></a>

### Rpc.Block.Dataview.RecordRelationOptionUpdate







<a name="anytype.Rpc.Block.Dataview.RecordRelationOptionUpdate.Request"></a>

### Rpc.Block.Dataview.RecordRelationOptionUpdate.Request



| Field | Type | Label | Description |
| ----- | ---- | ----- | ----------- |
| contextId | [string](#string) |  |  |
| blockId | [string](#string) |  | id of dataview block to add relation |
| relationKey | [string](#string) |  | relation key to add the option |
| option | [model.Relation.Option](#anytype.model.Relation.Option) |  | id of select options will be autogenerated |
| recordId | [string](#string) |  | id of record which is used to update an option |






<a name="anytype.Rpc.Block.Dataview.RecordRelationOptionUpdate.Response"></a>

### Rpc.Block.Dataview.RecordRelationOptionUpdate.Response



| Field | Type | Label | Description |
| ----- | ---- | ----- | ----------- |
| error | [Rpc.Block.Dataview.RecordRelationOptionUpdate.Response.Error](#anytype.Rpc.Block.Dataview.RecordRelationOptionUpdate.Response.Error) |  |  |
| event | [ResponseEvent](#anytype.ResponseEvent) |  |  |






<a name="anytype.Rpc.Block.Dataview.RecordRelationOptionUpdate.Response.Error"></a>

### Rpc.Block.Dataview.RecordRelationOptionUpdate.Response.Error



| Field | Type | Label | Description |
| ----- | ---- | ----- | ----------- |
| code | [Rpc.Block.Dataview.RecordRelationOptionUpdate.Response.Error.Code](#anytype.Rpc.Block.Dataview.RecordRelationOptionUpdate.Response.Error.Code) |  |  |
| description | [string](#string) |  |  |






<a name="anytype.Rpc.Block.Dataview.RecordUpdate"></a>

### Rpc.Block.Dataview.RecordUpdate







<a name="anytype.Rpc.Block.Dataview.RecordUpdate.Request"></a>

### Rpc.Block.Dataview.RecordUpdate.Request



| Field | Type | Label | Description |
| ----- | ---- | ----- | ----------- |
| contextId | [string](#string) |  |  |
| blockId | [string](#string) |  |  |
| recordId | [string](#string) |  |  |
| record | [google.protobuf.Struct](#google.protobuf.Struct) |  |  |






<a name="anytype.Rpc.Block.Dataview.RecordUpdate.Response"></a>

### Rpc.Block.Dataview.RecordUpdate.Response



| Field | Type | Label | Description |
| ----- | ---- | ----- | ----------- |
| error | [Rpc.Block.Dataview.RecordUpdate.Response.Error](#anytype.Rpc.Block.Dataview.RecordUpdate.Response.Error) |  |  |






<a name="anytype.Rpc.Block.Dataview.RecordUpdate.Response.Error"></a>

### Rpc.Block.Dataview.RecordUpdate.Response.Error



| Field | Type | Label | Description |
| ----- | ---- | ----- | ----------- |
| code | [Rpc.Block.Dataview.RecordUpdate.Response.Error.Code](#anytype.Rpc.Block.Dataview.RecordUpdate.Response.Error.Code) |  |  |
| description | [string](#string) |  |  |






<a name="anytype.Rpc.Block.Dataview.RelationAdd"></a>

### Rpc.Block.Dataview.RelationAdd







<a name="anytype.Rpc.Block.Dataview.RelationAdd.Request"></a>

### Rpc.Block.Dataview.RelationAdd.Request



| Field | Type | Label | Description |
| ----- | ---- | ----- | ----------- |
| contextId | [string](#string) |  |  |
| blockId | [string](#string) |  | id of dataview block to add relation |
| relation | [model.Relation](#anytype.model.Relation) |  |  |






<a name="anytype.Rpc.Block.Dataview.RelationAdd.Response"></a>

### Rpc.Block.Dataview.RelationAdd.Response



| Field | Type | Label | Description |
| ----- | ---- | ----- | ----------- |
| error | [Rpc.Block.Dataview.RelationAdd.Response.Error](#anytype.Rpc.Block.Dataview.RelationAdd.Response.Error) |  |  |
| event | [ResponseEvent](#anytype.ResponseEvent) |  |  |
| relationKey | [string](#string) |  | deprecated |
| relation | [model.Relation](#anytype.model.Relation) |  |  |






<a name="anytype.Rpc.Block.Dataview.RelationAdd.Response.Error"></a>

### Rpc.Block.Dataview.RelationAdd.Response.Error



| Field | Type | Label | Description |
| ----- | ---- | ----- | ----------- |
| code | [Rpc.Block.Dataview.RelationAdd.Response.Error.Code](#anytype.Rpc.Block.Dataview.RelationAdd.Response.Error.Code) |  |  |
| description | [string](#string) |  |  |






<a name="anytype.Rpc.Block.Dataview.RelationDelete"></a>

### Rpc.Block.Dataview.RelationDelete







<a name="anytype.Rpc.Block.Dataview.RelationDelete.Request"></a>

### Rpc.Block.Dataview.RelationDelete.Request



| Field | Type | Label | Description |
| ----- | ---- | ----- | ----------- |
| contextId | [string](#string) |  |  |
| blockId | [string](#string) |  | id of dataview block to add relation |
| relationKey | [string](#string) |  |  |






<a name="anytype.Rpc.Block.Dataview.RelationDelete.Response"></a>

### Rpc.Block.Dataview.RelationDelete.Response



| Field | Type | Label | Description |
| ----- | ---- | ----- | ----------- |
| error | [Rpc.Block.Dataview.RelationDelete.Response.Error](#anytype.Rpc.Block.Dataview.RelationDelete.Response.Error) |  |  |
| event | [ResponseEvent](#anytype.ResponseEvent) |  |  |






<a name="anytype.Rpc.Block.Dataview.RelationDelete.Response.Error"></a>

### Rpc.Block.Dataview.RelationDelete.Response.Error



| Field | Type | Label | Description |
| ----- | ---- | ----- | ----------- |
| code | [Rpc.Block.Dataview.RelationDelete.Response.Error.Code](#anytype.Rpc.Block.Dataview.RelationDelete.Response.Error.Code) |  |  |
| description | [string](#string) |  |  |






<a name="anytype.Rpc.Block.Dataview.RelationListAvailable"></a>

### Rpc.Block.Dataview.RelationListAvailable







<a name="anytype.Rpc.Block.Dataview.RelationListAvailable.Request"></a>

### Rpc.Block.Dataview.RelationListAvailable.Request



| Field | Type | Label | Description |
| ----- | ---- | ----- | ----------- |
| contextId | [string](#string) |  |  |
| blockId | [string](#string) |  |  |






<a name="anytype.Rpc.Block.Dataview.RelationListAvailable.Response"></a>

### Rpc.Block.Dataview.RelationListAvailable.Response



| Field | Type | Label | Description |
| ----- | ---- | ----- | ----------- |
| error | [Rpc.Block.Dataview.RelationListAvailable.Response.Error](#anytype.Rpc.Block.Dataview.RelationListAvailable.Response.Error) |  |  |
| relations | [model.Relation](#anytype.model.Relation) | repeated |  |






<a name="anytype.Rpc.Block.Dataview.RelationListAvailable.Response.Error"></a>

### Rpc.Block.Dataview.RelationListAvailable.Response.Error



| Field | Type | Label | Description |
| ----- | ---- | ----- | ----------- |
| code | [Rpc.Block.Dataview.RelationListAvailable.Response.Error.Code](#anytype.Rpc.Block.Dataview.RelationListAvailable.Response.Error.Code) |  |  |
| description | [string](#string) |  |  |






<a name="anytype.Rpc.Block.Dataview.RelationUpdate"></a>

### Rpc.Block.Dataview.RelationUpdate







<a name="anytype.Rpc.Block.Dataview.RelationUpdate.Request"></a>

### Rpc.Block.Dataview.RelationUpdate.Request



| Field | Type | Label | Description |
| ----- | ---- | ----- | ----------- |
| contextId | [string](#string) |  |  |
| blockId | [string](#string) |  | id of dataview block to add relation |
| relationKey | [string](#string) |  | key of relation to update |
| relation | [model.Relation](#anytype.model.Relation) |  |  |






<a name="anytype.Rpc.Block.Dataview.RelationUpdate.Response"></a>

### Rpc.Block.Dataview.RelationUpdate.Response



| Field | Type | Label | Description |
| ----- | ---- | ----- | ----------- |
| error | [Rpc.Block.Dataview.RelationUpdate.Response.Error](#anytype.Rpc.Block.Dataview.RelationUpdate.Response.Error) |  |  |
| event | [ResponseEvent](#anytype.ResponseEvent) |  |  |






<a name="anytype.Rpc.Block.Dataview.RelationUpdate.Response.Error"></a>

### Rpc.Block.Dataview.RelationUpdate.Response.Error



| Field | Type | Label | Description |
| ----- | ---- | ----- | ----------- |
| code | [Rpc.Block.Dataview.RelationUpdate.Response.Error.Code](#anytype.Rpc.Block.Dataview.RelationUpdate.Response.Error.Code) |  |  |
| description | [string](#string) |  |  |






<a name="anytype.Rpc.Block.Dataview.ViewCreate"></a>

### Rpc.Block.Dataview.ViewCreate







<a name="anytype.Rpc.Block.Dataview.ViewCreate.Request"></a>

### Rpc.Block.Dataview.ViewCreate.Request



| Field | Type | Label | Description |
| ----- | ---- | ----- | ----------- |
| contextId | [string](#string) |  |  |
| blockId | [string](#string) |  | id of dataview block to insert the new block |
| view | [model.Block.Content.Dataview.View](#anytype.model.Block.Content.Dataview.View) |  |  |






<a name="anytype.Rpc.Block.Dataview.ViewCreate.Response"></a>

### Rpc.Block.Dataview.ViewCreate.Response



| Field | Type | Label | Description |
| ----- | ---- | ----- | ----------- |
| error | [Rpc.Block.Dataview.ViewCreate.Response.Error](#anytype.Rpc.Block.Dataview.ViewCreate.Response.Error) |  |  |
| event | [ResponseEvent](#anytype.ResponseEvent) |  |  |
| viewId | [string](#string) |  |  |






<a name="anytype.Rpc.Block.Dataview.ViewCreate.Response.Error"></a>

### Rpc.Block.Dataview.ViewCreate.Response.Error



| Field | Type | Label | Description |
| ----- | ---- | ----- | ----------- |
| code | [Rpc.Block.Dataview.ViewCreate.Response.Error.Code](#anytype.Rpc.Block.Dataview.ViewCreate.Response.Error.Code) |  |  |
| description | [string](#string) |  |  |






<a name="anytype.Rpc.Block.Dataview.ViewDelete"></a>

### Rpc.Block.Dataview.ViewDelete







<a name="anytype.Rpc.Block.Dataview.ViewDelete.Request"></a>

### Rpc.Block.Dataview.ViewDelete.Request



| Field | Type | Label | Description |
| ----- | ---- | ----- | ----------- |
| contextId | [string](#string) |  | id of the context block |
| blockId | [string](#string) |  | id of the dataview |
| viewId | [string](#string) |  | id of the view to remove |






<a name="anytype.Rpc.Block.Dataview.ViewDelete.Response"></a>

### Rpc.Block.Dataview.ViewDelete.Response



| Field | Type | Label | Description |
| ----- | ---- | ----- | ----------- |
| error | [Rpc.Block.Dataview.ViewDelete.Response.Error](#anytype.Rpc.Block.Dataview.ViewDelete.Response.Error) |  |  |
| event | [ResponseEvent](#anytype.ResponseEvent) |  |  |






<a name="anytype.Rpc.Block.Dataview.ViewDelete.Response.Error"></a>

### Rpc.Block.Dataview.ViewDelete.Response.Error



| Field | Type | Label | Description |
| ----- | ---- | ----- | ----------- |
| code | [Rpc.Block.Dataview.ViewDelete.Response.Error.Code](#anytype.Rpc.Block.Dataview.ViewDelete.Response.Error.Code) |  |  |
| description | [string](#string) |  |  |






<a name="anytype.Rpc.Block.Dataview.ViewSetActive"></a>

### Rpc.Block.Dataview.ViewSetActive
set the current active view (persisted only within a session)






<a name="anytype.Rpc.Block.Dataview.ViewSetActive.Request"></a>

### Rpc.Block.Dataview.ViewSetActive.Request



| Field | Type | Label | Description |
| ----- | ---- | ----- | ----------- |
| contextId | [string](#string) |  |  |
| blockId | [string](#string) |  | id of dataview block |
| viewId | [string](#string) |  | id of active view |
| offset | [uint32](#uint32) |  |  |
| limit | [uint32](#uint32) |  |  |






<a name="anytype.Rpc.Block.Dataview.ViewSetActive.Response"></a>

### Rpc.Block.Dataview.ViewSetActive.Response



| Field | Type | Label | Description |
| ----- | ---- | ----- | ----------- |
| error | [Rpc.Block.Dataview.ViewSetActive.Response.Error](#anytype.Rpc.Block.Dataview.ViewSetActive.Response.Error) |  |  |
| event | [ResponseEvent](#anytype.ResponseEvent) |  |  |






<a name="anytype.Rpc.Block.Dataview.ViewSetActive.Response.Error"></a>

### Rpc.Block.Dataview.ViewSetActive.Response.Error



| Field | Type | Label | Description |
| ----- | ---- | ----- | ----------- |
| code | [Rpc.Block.Dataview.ViewSetActive.Response.Error.Code](#anytype.Rpc.Block.Dataview.ViewSetActive.Response.Error.Code) |  |  |
| description | [string](#string) |  |  |






<a name="anytype.Rpc.Block.Dataview.ViewUpdate"></a>

### Rpc.Block.Dataview.ViewUpdate







<a name="anytype.Rpc.Block.Dataview.ViewUpdate.Request"></a>

### Rpc.Block.Dataview.ViewUpdate.Request



| Field | Type | Label | Description |
| ----- | ---- | ----- | ----------- |
| contextId | [string](#string) |  |  |
| blockId | [string](#string) |  | id of dataview block to update |
| viewId | [string](#string) |  | id of view to update |
| view | [model.Block.Content.Dataview.View](#anytype.model.Block.Content.Dataview.View) |  |  |






<a name="anytype.Rpc.Block.Dataview.ViewUpdate.Response"></a>

### Rpc.Block.Dataview.ViewUpdate.Response



| Field | Type | Label | Description |
| ----- | ---- | ----- | ----------- |
| error | [Rpc.Block.Dataview.ViewUpdate.Response.Error](#anytype.Rpc.Block.Dataview.ViewUpdate.Response.Error) |  |  |
| event | [ResponseEvent](#anytype.ResponseEvent) |  |  |






<a name="anytype.Rpc.Block.Dataview.ViewUpdate.Response.Error"></a>

### Rpc.Block.Dataview.ViewUpdate.Response.Error



| Field | Type | Label | Description |
| ----- | ---- | ----- | ----------- |
| code | [Rpc.Block.Dataview.ViewUpdate.Response.Error.Code](#anytype.Rpc.Block.Dataview.ViewUpdate.Response.Error.Code) |  |  |
| description | [string](#string) |  |  |






<a name="anytype.Rpc.Block.Download"></a>

### Rpc.Block.Download







<a name="anytype.Rpc.Block.Download.Request"></a>

### Rpc.Block.Download.Request



| Field | Type | Label | Description |
| ----- | ---- | ----- | ----------- |
| contextId | [string](#string) |  |  |
| blockId | [string](#string) |  |  |






<a name="anytype.Rpc.Block.Download.Response"></a>

### Rpc.Block.Download.Response



| Field | Type | Label | Description |
| ----- | ---- | ----- | ----------- |
| error | [Rpc.Block.Download.Response.Error](#anytype.Rpc.Block.Download.Response.Error) |  |  |
| event | [ResponseEvent](#anytype.ResponseEvent) |  |  |






<a name="anytype.Rpc.Block.Download.Response.Error"></a>

### Rpc.Block.Download.Response.Error



| Field | Type | Label | Description |
| ----- | ---- | ----- | ----------- |
| code | [Rpc.Block.Download.Response.Error.Code](#anytype.Rpc.Block.Download.Response.Error.Code) |  |  |
| description | [string](#string) |  |  |






<a name="anytype.Rpc.Block.Export"></a>

### Rpc.Block.Export







<a name="anytype.Rpc.Block.Export.Request"></a>

### Rpc.Block.Export.Request



| Field | Type | Label | Description |
| ----- | ---- | ----- | ----------- |
| contextId | [string](#string) |  |  |
| blocks | [model.Block](#anytype.model.Block) | repeated |  |






<a name="anytype.Rpc.Block.Export.Response"></a>

### Rpc.Block.Export.Response



| Field | Type | Label | Description |
| ----- | ---- | ----- | ----------- |
| error | [Rpc.Block.Export.Response.Error](#anytype.Rpc.Block.Export.Response.Error) |  |  |
| path | [string](#string) |  |  |
| event | [ResponseEvent](#anytype.ResponseEvent) |  |  |






<a name="anytype.Rpc.Block.Export.Response.Error"></a>

### Rpc.Block.Export.Response.Error



| Field | Type | Label | Description |
| ----- | ---- | ----- | ----------- |
| code | [Rpc.Block.Export.Response.Error.Code](#anytype.Rpc.Block.Export.Response.Error.Code) |  |  |
| description | [string](#string) |  |  |






<a name="anytype.Rpc.Block.File"></a>

### Rpc.Block.File







<a name="anytype.Rpc.Block.File.CreateAndUpload"></a>

### Rpc.Block.File.CreateAndUpload







<a name="anytype.Rpc.Block.File.CreateAndUpload.Request"></a>

### Rpc.Block.File.CreateAndUpload.Request



| Field | Type | Label | Description |
| ----- | ---- | ----- | ----------- |
| contextId | [string](#string) |  |  |
| targetId | [string](#string) |  |  |
| position | [model.Block.Position](#anytype.model.Block.Position) |  |  |
| url | [string](#string) |  |  |
| localPath | [string](#string) |  |  |
| fileType | [model.Block.Content.File.Type](#anytype.model.Block.Content.File.Type) |  |  |






<a name="anytype.Rpc.Block.File.CreateAndUpload.Response"></a>

### Rpc.Block.File.CreateAndUpload.Response



| Field | Type | Label | Description |
| ----- | ---- | ----- | ----------- |
| error | [Rpc.Block.File.CreateAndUpload.Response.Error](#anytype.Rpc.Block.File.CreateAndUpload.Response.Error) |  |  |
| blockId | [string](#string) |  |  |
| event | [ResponseEvent](#anytype.ResponseEvent) |  |  |






<a name="anytype.Rpc.Block.File.CreateAndUpload.Response.Error"></a>

### Rpc.Block.File.CreateAndUpload.Response.Error



| Field | Type | Label | Description |
| ----- | ---- | ----- | ----------- |
| code | [Rpc.Block.File.CreateAndUpload.Response.Error.Code](#anytype.Rpc.Block.File.CreateAndUpload.Response.Error.Code) |  |  |
| description | [string](#string) |  |  |






<a name="anytype.Rpc.Block.Get"></a>

### Rpc.Block.Get







<a name="anytype.Rpc.Block.Get.Marks"></a>

### Rpc.Block.Get.Marks
Get marks list in the selected range in text block.






<a name="anytype.Rpc.Block.Get.Marks.Request"></a>

### Rpc.Block.Get.Marks.Request



| Field | Type | Label | Description |
| ----- | ---- | ----- | ----------- |
| contextId | [string](#string) |  |  |
| blockId | [string](#string) |  |  |
| range | [model.Range](#anytype.model.Range) |  |  |






<a name="anytype.Rpc.Block.Get.Marks.Response"></a>

### Rpc.Block.Get.Marks.Response



| Field | Type | Label | Description |
| ----- | ---- | ----- | ----------- |
| error | [Rpc.Block.Get.Marks.Response.Error](#anytype.Rpc.Block.Get.Marks.Response.Error) |  |  |
| event | [ResponseEvent](#anytype.ResponseEvent) |  |  |






<a name="anytype.Rpc.Block.Get.Marks.Response.Error"></a>

### Rpc.Block.Get.Marks.Response.Error



| Field | Type | Label | Description |
| ----- | ---- | ----- | ----------- |
| code | [Rpc.Block.Get.Marks.Response.Error.Code](#anytype.Rpc.Block.Get.Marks.Response.Error.Code) |  |  |
| description | [string](#string) |  |  |






<a name="anytype.Rpc.Block.GetPublicWebURL"></a>

### Rpc.Block.GetPublicWebURL







<a name="anytype.Rpc.Block.GetPublicWebURL.Request"></a>

### Rpc.Block.GetPublicWebURL.Request



| Field | Type | Label | Description |
| ----- | ---- | ----- | ----------- |
| blockId | [string](#string) |  |  |






<a name="anytype.Rpc.Block.GetPublicWebURL.Response"></a>

### Rpc.Block.GetPublicWebURL.Response



| Field | Type | Label | Description |
| ----- | ---- | ----- | ----------- |
| error | [Rpc.Block.GetPublicWebURL.Response.Error](#anytype.Rpc.Block.GetPublicWebURL.Response.Error) |  |  |
| url | [string](#string) |  |  |






<a name="anytype.Rpc.Block.GetPublicWebURL.Response.Error"></a>

### Rpc.Block.GetPublicWebURL.Response.Error



| Field | Type | Label | Description |
| ----- | ---- | ----- | ----------- |
| code | [Rpc.Block.GetPublicWebURL.Response.Error.Code](#anytype.Rpc.Block.GetPublicWebURL.Response.Error.Code) |  |  |
| description | [string](#string) |  |  |






<a name="anytype.Rpc.Block.ImportMarkdown"></a>

### Rpc.Block.ImportMarkdown







<a name="anytype.Rpc.Block.ImportMarkdown.Request"></a>

### Rpc.Block.ImportMarkdown.Request



| Field | Type | Label | Description |
| ----- | ---- | ----- | ----------- |
| contextId | [string](#string) |  |  |
| importPath | [string](#string) |  |  |






<a name="anytype.Rpc.Block.ImportMarkdown.Response"></a>

### Rpc.Block.ImportMarkdown.Response



| Field | Type | Label | Description |
| ----- | ---- | ----- | ----------- |
| error | [Rpc.Block.ImportMarkdown.Response.Error](#anytype.Rpc.Block.ImportMarkdown.Response.Error) |  |  |
| rootLinkIds | [string](#string) | repeated |  |
| event | [ResponseEvent](#anytype.ResponseEvent) |  |  |






<a name="anytype.Rpc.Block.ImportMarkdown.Response.Error"></a>

### Rpc.Block.ImportMarkdown.Response.Error



| Field | Type | Label | Description |
| ----- | ---- | ----- | ----------- |
| code | [Rpc.Block.ImportMarkdown.Response.Error.Code](#anytype.Rpc.Block.ImportMarkdown.Response.Error.Code) |  |  |
| description | [string](#string) |  |  |






<a name="anytype.Rpc.Block.Merge"></a>

### Rpc.Block.Merge







<a name="anytype.Rpc.Block.Merge.Request"></a>

### Rpc.Block.Merge.Request



| Field | Type | Label | Description |
| ----- | ---- | ----- | ----------- |
| contextId | [string](#string) |  |  |
| firstBlockId | [string](#string) |  |  |
| secondBlockId | [string](#string) |  |  |






<a name="anytype.Rpc.Block.Merge.Response"></a>

### Rpc.Block.Merge.Response



| Field | Type | Label | Description |
| ----- | ---- | ----- | ----------- |
| error | [Rpc.Block.Merge.Response.Error](#anytype.Rpc.Block.Merge.Response.Error) |  |  |
| event | [ResponseEvent](#anytype.ResponseEvent) |  |  |






<a name="anytype.Rpc.Block.Merge.Response.Error"></a>

### Rpc.Block.Merge.Response.Error



| Field | Type | Label | Description |
| ----- | ---- | ----- | ----------- |
| code | [Rpc.Block.Merge.Response.Error.Code](#anytype.Rpc.Block.Merge.Response.Error.Code) |  |  |
| description | [string](#string) |  |  |






<a name="anytype.Rpc.Block.ObjectType"></a>

### Rpc.Block.ObjectType







<a name="anytype.Rpc.Block.ObjectType.Set"></a>

### Rpc.Block.ObjectType.Set







<a name="anytype.Rpc.Block.ObjectType.Set.Request"></a>

### Rpc.Block.ObjectType.Set.Request



| Field | Type | Label | Description |
| ----- | ---- | ----- | ----------- |
| contextId | [string](#string) |  |  |
| objectTypeUrl | [string](#string) |  |  |






<a name="anytype.Rpc.Block.ObjectType.Set.Response"></a>

### Rpc.Block.ObjectType.Set.Response



| Field | Type | Label | Description |
| ----- | ---- | ----- | ----------- |
| error | [Rpc.Block.ObjectType.Set.Response.Error](#anytype.Rpc.Block.ObjectType.Set.Response.Error) |  |  |
| event | [ResponseEvent](#anytype.ResponseEvent) |  |  |






<a name="anytype.Rpc.Block.ObjectType.Set.Response.Error"></a>

### Rpc.Block.ObjectType.Set.Response.Error



| Field | Type | Label | Description |
| ----- | ---- | ----- | ----------- |
| code | [Rpc.Block.ObjectType.Set.Response.Error.Code](#anytype.Rpc.Block.ObjectType.Set.Response.Error.Code) |  |  |
| description | [string](#string) |  |  |






<a name="anytype.Rpc.Block.Open"></a>

### Rpc.Block.Open
Works with a smart blocks (block-organizers, like page, dashboard etc)
**Example scenario**
1A. On front-end start.
    1. Front -&gt; MW: Rpc.Block.Open.Request(dashboard.id)
    2. MW -&gt; Front: BlockShow(dashboard)
    3. MW -&gt; Front: Rpc.Block.Open.Response(err)
1B. User clicks on a page icon on the dashboard.
    1. Front -&gt; MW: Rpc.Block.Close.Request(dashboard.id)
Get close response first, then open request:
    2. MW -&gt; Front: Rpc.Block.Close.Response(err)
    3. Front -&gt; MW: Rpc.Block.Open.Request(page.id)
    4. MW -&gt; Front: BlockShow(&lt;page, blocks&gt;)
    5. MW -&gt; Front: Rpc.Block.Open.Response(err)
Image/Video/File blocks then:
    6. MW -&gt; Front: BlockShow(&lt;blocks&gt;)






<a name="anytype.Rpc.Block.Open.Request"></a>

### Rpc.Block.Open.Request



| Field | Type | Label | Description |
| ----- | ---- | ----- | ----------- |
| contextId | [string](#string) |  | id of the context blo1k |
| blockId | [string](#string) |  |  |






<a name="anytype.Rpc.Block.Open.Response"></a>

### Rpc.Block.Open.Response



| Field | Type | Label | Description |
| ----- | ---- | ----- | ----------- |
| error | [Rpc.Block.Open.Response.Error](#anytype.Rpc.Block.Open.Response.Error) |  |  |
| event | [ResponseEvent](#anytype.ResponseEvent) |  |  |






<a name="anytype.Rpc.Block.Open.Response.Error"></a>

### Rpc.Block.Open.Response.Error



| Field | Type | Label | Description |
| ----- | ---- | ----- | ----------- |
| code | [Rpc.Block.Open.Response.Error.Code](#anytype.Rpc.Block.Open.Response.Error.Code) |  |  |
| description | [string](#string) |  |  |






<a name="anytype.Rpc.Block.OpenBreadcrumbs"></a>

### Rpc.Block.OpenBreadcrumbs







<a name="anytype.Rpc.Block.OpenBreadcrumbs.Request"></a>

### Rpc.Block.OpenBreadcrumbs.Request



| Field | Type | Label | Description |
| ----- | ---- | ----- | ----------- |
| contextId | [string](#string) |  | id of the context blo1k |






<a name="anytype.Rpc.Block.OpenBreadcrumbs.Response"></a>

### Rpc.Block.OpenBreadcrumbs.Response



| Field | Type | Label | Description |
| ----- | ---- | ----- | ----------- |
| error | [Rpc.Block.OpenBreadcrumbs.Response.Error](#anytype.Rpc.Block.OpenBreadcrumbs.Response.Error) |  |  |
| blockId | [string](#string) |  |  |
| event | [ResponseEvent](#anytype.ResponseEvent) |  |  |






<a name="anytype.Rpc.Block.OpenBreadcrumbs.Response.Error"></a>

### Rpc.Block.OpenBreadcrumbs.Response.Error



| Field | Type | Label | Description |
| ----- | ---- | ----- | ----------- |
| code | [Rpc.Block.OpenBreadcrumbs.Response.Error.Code](#anytype.Rpc.Block.OpenBreadcrumbs.Response.Error.Code) |  |  |
| description | [string](#string) |  |  |






<a name="anytype.Rpc.Block.Paste"></a>

### Rpc.Block.Paste







<a name="anytype.Rpc.Block.Paste.Request"></a>

### Rpc.Block.Paste.Request



| Field | Type | Label | Description |
| ----- | ---- | ----- | ----------- |
| contextId | [string](#string) |  |  |
| focusedBlockId | [string](#string) |  |  |
| selectedTextRange | [model.Range](#anytype.model.Range) |  |  |
| selectedBlockIds | [string](#string) | repeated |  |
| isPartOfBlock | [bool](#bool) |  |  |
| textSlot | [string](#string) |  |  |
| htmlSlot | [string](#string) |  |  |
| anySlot | [model.Block](#anytype.model.Block) | repeated |  |
| fileSlot | [Rpc.Block.Paste.Request.File](#anytype.Rpc.Block.Paste.Request.File) | repeated |  |






<a name="anytype.Rpc.Block.Paste.Request.File"></a>

### Rpc.Block.Paste.Request.File



| Field | Type | Label | Description |
| ----- | ---- | ----- | ----------- |
| name | [string](#string) |  |  |
| data | [bytes](#bytes) |  |  |
| localPath | [string](#string) |  |  |






<a name="anytype.Rpc.Block.Paste.Response"></a>

### Rpc.Block.Paste.Response



| Field | Type | Label | Description |
| ----- | ---- | ----- | ----------- |
| error | [Rpc.Block.Paste.Response.Error](#anytype.Rpc.Block.Paste.Response.Error) |  |  |
| blockIds | [string](#string) | repeated |  |
| caretPosition | [int32](#int32) |  |  |
| isSameBlockCaret | [bool](#bool) |  |  |
| event | [ResponseEvent](#anytype.ResponseEvent) |  |  |






<a name="anytype.Rpc.Block.Paste.Response.Error"></a>

### Rpc.Block.Paste.Response.Error



| Field | Type | Label | Description |
| ----- | ---- | ----- | ----------- |
| code | [Rpc.Block.Paste.Response.Error.Code](#anytype.Rpc.Block.Paste.Response.Error.Code) |  |  |
| description | [string](#string) |  |  |






<a name="anytype.Rpc.Block.Redo"></a>

### Rpc.Block.Redo







<a name="anytype.Rpc.Block.Redo.Request"></a>

### Rpc.Block.Redo.Request



| Field | Type | Label | Description |
| ----- | ---- | ----- | ----------- |
| contextId | [string](#string) |  | id of the context block |






<a name="anytype.Rpc.Block.Redo.Response"></a>

### Rpc.Block.Redo.Response



| Field | Type | Label | Description |
| ----- | ---- | ----- | ----------- |
| error | [Rpc.Block.Redo.Response.Error](#anytype.Rpc.Block.Redo.Response.Error) |  |  |
| event | [ResponseEvent](#anytype.ResponseEvent) |  |  |
| counters | [Rpc.Block.UndoRedoCounter](#anytype.Rpc.Block.UndoRedoCounter) |  |  |






<a name="anytype.Rpc.Block.Redo.Response.Error"></a>

### Rpc.Block.Redo.Response.Error



| Field | Type | Label | Description |
| ----- | ---- | ----- | ----------- |
| code | [Rpc.Block.Redo.Response.Error.Code](#anytype.Rpc.Block.Redo.Response.Error.Code) |  |  |
| description | [string](#string) |  |  |






<a name="anytype.Rpc.Block.Relation"></a>

### Rpc.Block.Relation







<a name="anytype.Rpc.Block.Relation.Add"></a>

### Rpc.Block.Relation.Add







<a name="anytype.Rpc.Block.Relation.Add.Request"></a>

### Rpc.Block.Relation.Add.Request



| Field | Type | Label | Description |
| ----- | ---- | ----- | ----------- |
| contextId | [string](#string) |  |  |
| blockId | [string](#string) |  |  |
| relation | [model.Relation](#anytype.model.Relation) |  |  |






<a name="anytype.Rpc.Block.Relation.Add.Response"></a>

### Rpc.Block.Relation.Add.Response



| Field | Type | Label | Description |
| ----- | ---- | ----- | ----------- |
| error | [Rpc.Block.Relation.Add.Response.Error](#anytype.Rpc.Block.Relation.Add.Response.Error) |  |  |
| event | [ResponseEvent](#anytype.ResponseEvent) |  |  |






<a name="anytype.Rpc.Block.Relation.Add.Response.Error"></a>

### Rpc.Block.Relation.Add.Response.Error



| Field | Type | Label | Description |
| ----- | ---- | ----- | ----------- |
| code | [Rpc.Block.Relation.Add.Response.Error.Code](#anytype.Rpc.Block.Relation.Add.Response.Error.Code) |  |  |
| description | [string](#string) |  |  |






<a name="anytype.Rpc.Block.Relation.SetKey"></a>

### Rpc.Block.Relation.SetKey







<a name="anytype.Rpc.Block.Relation.SetKey.Request"></a>

### Rpc.Block.Relation.SetKey.Request



| Field | Type | Label | Description |
| ----- | ---- | ----- | ----------- |
| contextId | [string](#string) |  |  |
| blockId | [string](#string) |  |  |
| key | [string](#string) |  |  |






<a name="anytype.Rpc.Block.Relation.SetKey.Response"></a>

### Rpc.Block.Relation.SetKey.Response



| Field | Type | Label | Description |
| ----- | ---- | ----- | ----------- |
| error | [Rpc.Block.Relation.SetKey.Response.Error](#anytype.Rpc.Block.Relation.SetKey.Response.Error) |  |  |
| event | [ResponseEvent](#anytype.ResponseEvent) |  |  |






<a name="anytype.Rpc.Block.Relation.SetKey.Response.Error"></a>

### Rpc.Block.Relation.SetKey.Response.Error



| Field | Type | Label | Description |
| ----- | ---- | ----- | ----------- |
| code | [Rpc.Block.Relation.SetKey.Response.Error.Code](#anytype.Rpc.Block.Relation.SetKey.Response.Error.Code) |  |  |
| description | [string](#string) |  |  |






<a name="anytype.Rpc.Block.Replace"></a>

### Rpc.Block.Replace







<a name="anytype.Rpc.Block.Replace.Request"></a>

### Rpc.Block.Replace.Request



| Field | Type | Label | Description |
| ----- | ---- | ----- | ----------- |
| contextId | [string](#string) |  |  |
| blockId | [string](#string) |  |  |
| block | [model.Block](#anytype.model.Block) |  |  |






<a name="anytype.Rpc.Block.Replace.Response"></a>

### Rpc.Block.Replace.Response



| Field | Type | Label | Description |
| ----- | ---- | ----- | ----------- |
| error | [Rpc.Block.Replace.Response.Error](#anytype.Rpc.Block.Replace.Response.Error) |  |  |
| blockId | [string](#string) |  |  |
| event | [ResponseEvent](#anytype.ResponseEvent) |  |  |






<a name="anytype.Rpc.Block.Replace.Response.Error"></a>

### Rpc.Block.Replace.Response.Error



| Field | Type | Label | Description |
| ----- | ---- | ----- | ----------- |
| code | [Rpc.Block.Replace.Response.Error.Code](#anytype.Rpc.Block.Replace.Response.Error.Code) |  |  |
| description | [string](#string) |  |  |






<a name="anytype.Rpc.Block.Set"></a>

### Rpc.Block.Set







<a name="anytype.Rpc.Block.Set.Details"></a>

### Rpc.Block.Set.Details







<a name="anytype.Rpc.Block.Set.Details.Detail"></a>

### Rpc.Block.Set.Details.Detail



| Field | Type | Label | Description |
| ----- | ---- | ----- | ----------- |
| key | [string](#string) |  |  |
| value | [google.protobuf.Value](#google.protobuf.Value) |  | NUll - removes key |






<a name="anytype.Rpc.Block.Set.Details.Request"></a>

### Rpc.Block.Set.Details.Request



| Field | Type | Label | Description |
| ----- | ---- | ----- | ----------- |
| contextId | [string](#string) |  |  |
| details | [Rpc.Block.Set.Details.Detail](#anytype.Rpc.Block.Set.Details.Detail) | repeated |  |






<a name="anytype.Rpc.Block.Set.Details.Response"></a>

### Rpc.Block.Set.Details.Response



| Field | Type | Label | Description |
| ----- | ---- | ----- | ----------- |
| error | [Rpc.Block.Set.Details.Response.Error](#anytype.Rpc.Block.Set.Details.Response.Error) |  |  |
| event | [ResponseEvent](#anytype.ResponseEvent) |  |  |






<a name="anytype.Rpc.Block.Set.Details.Response.Error"></a>

### Rpc.Block.Set.Details.Response.Error



| Field | Type | Label | Description |
| ----- | ---- | ----- | ----------- |
| code | [Rpc.Block.Set.Details.Response.Error.Code](#anytype.Rpc.Block.Set.Details.Response.Error.Code) |  |  |
| description | [string](#string) |  |  |






<a name="anytype.Rpc.Block.Set.Fields"></a>

### Rpc.Block.Set.Fields







<a name="anytype.Rpc.Block.Set.Fields.Request"></a>

### Rpc.Block.Set.Fields.Request



| Field | Type | Label | Description |
| ----- | ---- | ----- | ----------- |
| contextId | [string](#string) |  |  |
| blockId | [string](#string) |  |  |
| fields | [google.protobuf.Struct](#google.protobuf.Struct) |  |  |






<a name="anytype.Rpc.Block.Set.Fields.Response"></a>

### Rpc.Block.Set.Fields.Response



| Field | Type | Label | Description |
| ----- | ---- | ----- | ----------- |
| error | [Rpc.Block.Set.Fields.Response.Error](#anytype.Rpc.Block.Set.Fields.Response.Error) |  |  |
| event | [ResponseEvent](#anytype.ResponseEvent) |  |  |






<a name="anytype.Rpc.Block.Set.Fields.Response.Error"></a>

### Rpc.Block.Set.Fields.Response.Error



| Field | Type | Label | Description |
| ----- | ---- | ----- | ----------- |
| code | [Rpc.Block.Set.Fields.Response.Error.Code](#anytype.Rpc.Block.Set.Fields.Response.Error.Code) |  |  |
| description | [string](#string) |  |  |






<a name="anytype.Rpc.Block.Set.File"></a>

### Rpc.Block.Set.File







<a name="anytype.Rpc.Block.Set.File.Name"></a>

### Rpc.Block.Set.File.Name







<a name="anytype.Rpc.Block.Set.File.Name.Request"></a>

### Rpc.Block.Set.File.Name.Request



| Field | Type | Label | Description |
| ----- | ---- | ----- | ----------- |
| contextId | [string](#string) |  |  |
| blockId | [string](#string) |  |  |
| name | [string](#string) |  |  |






<a name="anytype.Rpc.Block.Set.File.Name.Response"></a>

### Rpc.Block.Set.File.Name.Response



| Field | Type | Label | Description |
| ----- | ---- | ----- | ----------- |
| error | [Rpc.Block.Set.File.Name.Response.Error](#anytype.Rpc.Block.Set.File.Name.Response.Error) |  |  |
| event | [ResponseEvent](#anytype.ResponseEvent) |  |  |






<a name="anytype.Rpc.Block.Set.File.Name.Response.Error"></a>

### Rpc.Block.Set.File.Name.Response.Error



| Field | Type | Label | Description |
| ----- | ---- | ----- | ----------- |
| code | [Rpc.Block.Set.File.Name.Response.Error.Code](#anytype.Rpc.Block.Set.File.Name.Response.Error.Code) |  |  |
| description | [string](#string) |  |  |






<a name="anytype.Rpc.Block.Set.Image"></a>

### Rpc.Block.Set.Image







<a name="anytype.Rpc.Block.Set.Image.Name"></a>

### Rpc.Block.Set.Image.Name







<a name="anytype.Rpc.Block.Set.Image.Name.Request"></a>

### Rpc.Block.Set.Image.Name.Request



| Field | Type | Label | Description |
| ----- | ---- | ----- | ----------- |
| contextId | [string](#string) |  |  |
| blockId | [string](#string) |  |  |
| name | [string](#string) |  |  |






<a name="anytype.Rpc.Block.Set.Image.Name.Response"></a>

### Rpc.Block.Set.Image.Name.Response



| Field | Type | Label | Description |
| ----- | ---- | ----- | ----------- |
| error | [Rpc.Block.Set.Image.Name.Response.Error](#anytype.Rpc.Block.Set.Image.Name.Response.Error) |  |  |






<a name="anytype.Rpc.Block.Set.Image.Name.Response.Error"></a>

### Rpc.Block.Set.Image.Name.Response.Error



| Field | Type | Label | Description |
| ----- | ---- | ----- | ----------- |
| code | [Rpc.Block.Set.Image.Name.Response.Error.Code](#anytype.Rpc.Block.Set.Image.Name.Response.Error.Code) |  |  |
| description | [string](#string) |  |  |






<a name="anytype.Rpc.Block.Set.Image.Width"></a>

### Rpc.Block.Set.Image.Width







<a name="anytype.Rpc.Block.Set.Image.Width.Request"></a>

### Rpc.Block.Set.Image.Width.Request



| Field | Type | Label | Description |
| ----- | ---- | ----- | ----------- |
| contextId | [string](#string) |  |  |
| blockId | [string](#string) |  |  |
| width | [int32](#int32) |  |  |






<a name="anytype.Rpc.Block.Set.Image.Width.Response"></a>

### Rpc.Block.Set.Image.Width.Response



| Field | Type | Label | Description |
| ----- | ---- | ----- | ----------- |
| error | [Rpc.Block.Set.Image.Width.Response.Error](#anytype.Rpc.Block.Set.Image.Width.Response.Error) |  |  |






<a name="anytype.Rpc.Block.Set.Image.Width.Response.Error"></a>

### Rpc.Block.Set.Image.Width.Response.Error



| Field | Type | Label | Description |
| ----- | ---- | ----- | ----------- |
| code | [Rpc.Block.Set.Image.Width.Response.Error.Code](#anytype.Rpc.Block.Set.Image.Width.Response.Error.Code) |  |  |
| description | [string](#string) |  |  |






<a name="anytype.Rpc.Block.Set.Link"></a>

### Rpc.Block.Set.Link







<a name="anytype.Rpc.Block.Set.Link.TargetBlockId"></a>

### Rpc.Block.Set.Link.TargetBlockId







<a name="anytype.Rpc.Block.Set.Link.TargetBlockId.Request"></a>

### Rpc.Block.Set.Link.TargetBlockId.Request



| Field | Type | Label | Description |
| ----- | ---- | ----- | ----------- |
| contextId | [string](#string) |  |  |
| blockId | [string](#string) |  |  |
| targetBlockId | [string](#string) |  |  |






<a name="anytype.Rpc.Block.Set.Link.TargetBlockId.Response"></a>

### Rpc.Block.Set.Link.TargetBlockId.Response



| Field | Type | Label | Description |
| ----- | ---- | ----- | ----------- |
| error | [Rpc.Block.Set.Link.TargetBlockId.Response.Error](#anytype.Rpc.Block.Set.Link.TargetBlockId.Response.Error) |  |  |
| event | [ResponseEvent](#anytype.ResponseEvent) |  |  |






<a name="anytype.Rpc.Block.Set.Link.TargetBlockId.Response.Error"></a>

### Rpc.Block.Set.Link.TargetBlockId.Response.Error



| Field | Type | Label | Description |
| ----- | ---- | ----- | ----------- |
| code | [Rpc.Block.Set.Link.TargetBlockId.Response.Error.Code](#anytype.Rpc.Block.Set.Link.TargetBlockId.Response.Error.Code) |  |  |
| description | [string](#string) |  |  |






<a name="anytype.Rpc.Block.Set.Page"></a>

### Rpc.Block.Set.Page







<a name="anytype.Rpc.Block.Set.Page.IsArchived"></a>

### Rpc.Block.Set.Page.IsArchived







<a name="anytype.Rpc.Block.Set.Page.IsArchived.Request"></a>

### Rpc.Block.Set.Page.IsArchived.Request



| Field | Type | Label | Description |
| ----- | ---- | ----- | ----------- |
| contextId | [string](#string) |  |  |
| blockId | [string](#string) |  |  |
| isArchived | [bool](#bool) |  |  |






<a name="anytype.Rpc.Block.Set.Page.IsArchived.Response"></a>

### Rpc.Block.Set.Page.IsArchived.Response



| Field | Type | Label | Description |
| ----- | ---- | ----- | ----------- |
| error | [Rpc.Block.Set.Page.IsArchived.Response.Error](#anytype.Rpc.Block.Set.Page.IsArchived.Response.Error) |  |  |






<a name="anytype.Rpc.Block.Set.Page.IsArchived.Response.Error"></a>

### Rpc.Block.Set.Page.IsArchived.Response.Error



| Field | Type | Label | Description |
| ----- | ---- | ----- | ----------- |
| code | [Rpc.Block.Set.Page.IsArchived.Response.Error.Code](#anytype.Rpc.Block.Set.Page.IsArchived.Response.Error.Code) |  |  |
| description | [string](#string) |  |  |






<a name="anytype.Rpc.Block.Set.Restrictions"></a>

### Rpc.Block.Set.Restrictions







<a name="anytype.Rpc.Block.Set.Restrictions.Request"></a>

### Rpc.Block.Set.Restrictions.Request



| Field | Type | Label | Description |
| ----- | ---- | ----- | ----------- |
| contextId | [string](#string) |  |  |
| blockId | [string](#string) |  |  |
| restrictions | [model.Block.Restrictions](#anytype.model.Block.Restrictions) |  |  |






<a name="anytype.Rpc.Block.Set.Restrictions.Response"></a>

### Rpc.Block.Set.Restrictions.Response



| Field | Type | Label | Description |
| ----- | ---- | ----- | ----------- |
| error | [Rpc.Block.Set.Restrictions.Response.Error](#anytype.Rpc.Block.Set.Restrictions.Response.Error) |  |  |
| event | [ResponseEvent](#anytype.ResponseEvent) |  |  |






<a name="anytype.Rpc.Block.Set.Restrictions.Response.Error"></a>

### Rpc.Block.Set.Restrictions.Response.Error



| Field | Type | Label | Description |
| ----- | ---- | ----- | ----------- |
| code | [Rpc.Block.Set.Restrictions.Response.Error.Code](#anytype.Rpc.Block.Set.Restrictions.Response.Error.Code) |  |  |
| description | [string](#string) |  |  |






<a name="anytype.Rpc.Block.Set.Text"></a>

### Rpc.Block.Set.Text







<a name="anytype.Rpc.Block.Set.Text.Checked"></a>

### Rpc.Block.Set.Text.Checked







<a name="anytype.Rpc.Block.Set.Text.Checked.Request"></a>

### Rpc.Block.Set.Text.Checked.Request



| Field | Type | Label | Description |
| ----- | ---- | ----- | ----------- |
| contextId | [string](#string) |  |  |
| blockId | [string](#string) |  |  |
| checked | [bool](#bool) |  |  |






<a name="anytype.Rpc.Block.Set.Text.Checked.Response"></a>

### Rpc.Block.Set.Text.Checked.Response



| Field | Type | Label | Description |
| ----- | ---- | ----- | ----------- |
| error | [Rpc.Block.Set.Text.Checked.Response.Error](#anytype.Rpc.Block.Set.Text.Checked.Response.Error) |  |  |
| event | [ResponseEvent](#anytype.ResponseEvent) |  |  |






<a name="anytype.Rpc.Block.Set.Text.Checked.Response.Error"></a>

### Rpc.Block.Set.Text.Checked.Response.Error



| Field | Type | Label | Description |
| ----- | ---- | ----- | ----------- |
| code | [Rpc.Block.Set.Text.Checked.Response.Error.Code](#anytype.Rpc.Block.Set.Text.Checked.Response.Error.Code) |  |  |
| description | [string](#string) |  |  |






<a name="anytype.Rpc.Block.Set.Text.Color"></a>

### Rpc.Block.Set.Text.Color







<a name="anytype.Rpc.Block.Set.Text.Color.Request"></a>

### Rpc.Block.Set.Text.Color.Request



| Field | Type | Label | Description |
| ----- | ---- | ----- | ----------- |
| contextId | [string](#string) |  |  |
| blockId | [string](#string) |  |  |
| color | [string](#string) |  |  |






<a name="anytype.Rpc.Block.Set.Text.Color.Response"></a>

### Rpc.Block.Set.Text.Color.Response



| Field | Type | Label | Description |
| ----- | ---- | ----- | ----------- |
| error | [Rpc.Block.Set.Text.Color.Response.Error](#anytype.Rpc.Block.Set.Text.Color.Response.Error) |  |  |
| event | [ResponseEvent](#anytype.ResponseEvent) |  |  |






<a name="anytype.Rpc.Block.Set.Text.Color.Response.Error"></a>

### Rpc.Block.Set.Text.Color.Response.Error



| Field | Type | Label | Description |
| ----- | ---- | ----- | ----------- |
| code | [Rpc.Block.Set.Text.Color.Response.Error.Code](#anytype.Rpc.Block.Set.Text.Color.Response.Error.Code) |  |  |
| description | [string](#string) |  |  |






<a name="anytype.Rpc.Block.Set.Text.Style"></a>

### Rpc.Block.Set.Text.Style







<a name="anytype.Rpc.Block.Set.Text.Style.Request"></a>

### Rpc.Block.Set.Text.Style.Request



| Field | Type | Label | Description |
| ----- | ---- | ----- | ----------- |
| contextId | [string](#string) |  |  |
| blockId | [string](#string) |  |  |
| style | [model.Block.Content.Text.Style](#anytype.model.Block.Content.Text.Style) |  |  |






<a name="anytype.Rpc.Block.Set.Text.Style.Response"></a>

### Rpc.Block.Set.Text.Style.Response



| Field | Type | Label | Description |
| ----- | ---- | ----- | ----------- |
| error | [Rpc.Block.Set.Text.Style.Response.Error](#anytype.Rpc.Block.Set.Text.Style.Response.Error) |  |  |
| event | [ResponseEvent](#anytype.ResponseEvent) |  |  |






<a name="anytype.Rpc.Block.Set.Text.Style.Response.Error"></a>

### Rpc.Block.Set.Text.Style.Response.Error



| Field | Type | Label | Description |
| ----- | ---- | ----- | ----------- |
| code | [Rpc.Block.Set.Text.Style.Response.Error.Code](#anytype.Rpc.Block.Set.Text.Style.Response.Error.Code) |  |  |
| description | [string](#string) |  |  |






<a name="anytype.Rpc.Block.Set.Text.Text"></a>

### Rpc.Block.Set.Text.Text







<a name="anytype.Rpc.Block.Set.Text.Text.Request"></a>

### Rpc.Block.Set.Text.Text.Request



| Field | Type | Label | Description |
| ----- | ---- | ----- | ----------- |
| contextId | [string](#string) |  |  |
| blockId | [string](#string) |  |  |
| text | [string](#string) |  |  |
| marks | [model.Block.Content.Text.Marks](#anytype.model.Block.Content.Text.Marks) |  |  |






<a name="anytype.Rpc.Block.Set.Text.Text.Response"></a>

### Rpc.Block.Set.Text.Text.Response



| Field | Type | Label | Description |
| ----- | ---- | ----- | ----------- |
| error | [Rpc.Block.Set.Text.Text.Response.Error](#anytype.Rpc.Block.Set.Text.Text.Response.Error) |  |  |
| event | [ResponseEvent](#anytype.ResponseEvent) |  |  |






<a name="anytype.Rpc.Block.Set.Text.Text.Response.Error"></a>

### Rpc.Block.Set.Text.Text.Response.Error



| Field | Type | Label | Description |
| ----- | ---- | ----- | ----------- |
| code | [Rpc.Block.Set.Text.Text.Response.Error.Code](#anytype.Rpc.Block.Set.Text.Text.Response.Error.Code) |  |  |
| description | [string](#string) |  |  |






<a name="anytype.Rpc.Block.Set.Video"></a>

### Rpc.Block.Set.Video







<a name="anytype.Rpc.Block.Set.Video.Name"></a>

### Rpc.Block.Set.Video.Name







<a name="anytype.Rpc.Block.Set.Video.Name.Request"></a>

### Rpc.Block.Set.Video.Name.Request



| Field | Type | Label | Description |
| ----- | ---- | ----- | ----------- |
| contextId | [string](#string) |  |  |
| blockId | [string](#string) |  |  |
| name | [string](#string) |  |  |






<a name="anytype.Rpc.Block.Set.Video.Name.Response"></a>

### Rpc.Block.Set.Video.Name.Response



| Field | Type | Label | Description |
| ----- | ---- | ----- | ----------- |
| error | [Rpc.Block.Set.Video.Name.Response.Error](#anytype.Rpc.Block.Set.Video.Name.Response.Error) |  |  |






<a name="anytype.Rpc.Block.Set.Video.Name.Response.Error"></a>

### Rpc.Block.Set.Video.Name.Response.Error



| Field | Type | Label | Description |
| ----- | ---- | ----- | ----------- |
| code | [Rpc.Block.Set.Video.Name.Response.Error.Code](#anytype.Rpc.Block.Set.Video.Name.Response.Error.Code) |  |  |
| description | [string](#string) |  |  |






<a name="anytype.Rpc.Block.Set.Video.Width"></a>

### Rpc.Block.Set.Video.Width







<a name="anytype.Rpc.Block.Set.Video.Width.Request"></a>

### Rpc.Block.Set.Video.Width.Request



| Field | Type | Label | Description |
| ----- | ---- | ----- | ----------- |
| contextId | [string](#string) |  |  |
| blockId | [string](#string) |  |  |
| width | [int32](#int32) |  |  |






<a name="anytype.Rpc.Block.Set.Video.Width.Response"></a>

### Rpc.Block.Set.Video.Width.Response



| Field | Type | Label | Description |
| ----- | ---- | ----- | ----------- |
| error | [Rpc.Block.Set.Video.Width.Response.Error](#anytype.Rpc.Block.Set.Video.Width.Response.Error) |  |  |






<a name="anytype.Rpc.Block.Set.Video.Width.Response.Error"></a>

### Rpc.Block.Set.Video.Width.Response.Error



| Field | Type | Label | Description |
| ----- | ---- | ----- | ----------- |
| code | [Rpc.Block.Set.Video.Width.Response.Error.Code](#anytype.Rpc.Block.Set.Video.Width.Response.Error.Code) |  |  |
| description | [string](#string) |  |  |






<a name="anytype.Rpc.Block.SetBreadcrumbs"></a>

### Rpc.Block.SetBreadcrumbs







<a name="anytype.Rpc.Block.SetBreadcrumbs.Request"></a>

### Rpc.Block.SetBreadcrumbs.Request



| Field | Type | Label | Description |
| ----- | ---- | ----- | ----------- |
| breadcrumbsId | [string](#string) |  |  |
| ids | [string](#string) | repeated | page ids |






<a name="anytype.Rpc.Block.SetBreadcrumbs.Response"></a>

### Rpc.Block.SetBreadcrumbs.Response



| Field | Type | Label | Description |
| ----- | ---- | ----- | ----------- |
| error | [Rpc.Block.SetBreadcrumbs.Response.Error](#anytype.Rpc.Block.SetBreadcrumbs.Response.Error) |  |  |
| event | [ResponseEvent](#anytype.ResponseEvent) |  |  |






<a name="anytype.Rpc.Block.SetBreadcrumbs.Response.Error"></a>

### Rpc.Block.SetBreadcrumbs.Response.Error



| Field | Type | Label | Description |
| ----- | ---- | ----- | ----------- |
| code | [Rpc.Block.SetBreadcrumbs.Response.Error.Code](#anytype.Rpc.Block.SetBreadcrumbs.Response.Error.Code) |  |  |
| description | [string](#string) |  |  |






<a name="anytype.Rpc.Block.Show"></a>

### Rpc.Block.Show







<a name="anytype.Rpc.Block.Show.Request"></a>

### Rpc.Block.Show.Request



| Field | Type | Label | Description |
| ----- | ---- | ----- | ----------- |
| contextId | [string](#string) |  | id of the context blo1k |
| blockId | [string](#string) |  |  |






<a name="anytype.Rpc.Block.Show.Response"></a>

### Rpc.Block.Show.Response



| Field | Type | Label | Description |
| ----- | ---- | ----- | ----------- |
| error | [Rpc.Block.Show.Response.Error](#anytype.Rpc.Block.Show.Response.Error) |  |  |
| event | [ResponseEvent](#anytype.ResponseEvent) |  |  |






<a name="anytype.Rpc.Block.Show.Response.Error"></a>

### Rpc.Block.Show.Response.Error



| Field | Type | Label | Description |
| ----- | ---- | ----- | ----------- |
| code | [Rpc.Block.Show.Response.Error.Code](#anytype.Rpc.Block.Show.Response.Error.Code) |  |  |
| description | [string](#string) |  |  |






<a name="anytype.Rpc.Block.Split"></a>

### Rpc.Block.Split







<a name="anytype.Rpc.Block.Split.Request"></a>

### Rpc.Block.Split.Request



| Field | Type | Label | Description |
| ----- | ---- | ----- | ----------- |
| contextId | [string](#string) |  |  |
| blockId | [string](#string) |  |  |
| range | [model.Range](#anytype.model.Range) |  |  |
| style | [model.Block.Content.Text.Style](#anytype.model.Block.Content.Text.Style) |  |  |
| mode | [Rpc.Block.Split.Request.Mode](#anytype.Rpc.Block.Split.Request.Mode) |  |  |






<a name="anytype.Rpc.Block.Split.Response"></a>

### Rpc.Block.Split.Response



| Field | Type | Label | Description |
| ----- | ---- | ----- | ----------- |
| error | [Rpc.Block.Split.Response.Error](#anytype.Rpc.Block.Split.Response.Error) |  |  |
| blockId | [string](#string) |  |  |
| event | [ResponseEvent](#anytype.ResponseEvent) |  |  |






<a name="anytype.Rpc.Block.Split.Response.Error"></a>

### Rpc.Block.Split.Response.Error



| Field | Type | Label | Description |
| ----- | ---- | ----- | ----------- |
| code | [Rpc.Block.Split.Response.Error.Code](#anytype.Rpc.Block.Split.Response.Error.Code) |  |  |
| description | [string](#string) |  |  |






<a name="anytype.Rpc.Block.Undo"></a>

### Rpc.Block.Undo







<a name="anytype.Rpc.Block.Undo.Request"></a>

### Rpc.Block.Undo.Request



| Field | Type | Label | Description |
| ----- | ---- | ----- | ----------- |
| contextId | [string](#string) |  | id of the context block |






<a name="anytype.Rpc.Block.Undo.Response"></a>

### Rpc.Block.Undo.Response



| Field | Type | Label | Description |
| ----- | ---- | ----- | ----------- |
| error | [Rpc.Block.Undo.Response.Error](#anytype.Rpc.Block.Undo.Response.Error) |  |  |
| event | [ResponseEvent](#anytype.ResponseEvent) |  |  |
| counters | [Rpc.Block.UndoRedoCounter](#anytype.Rpc.Block.UndoRedoCounter) |  |  |






<a name="anytype.Rpc.Block.Undo.Response.Error"></a>

### Rpc.Block.Undo.Response.Error



| Field | Type | Label | Description |
| ----- | ---- | ----- | ----------- |
| code | [Rpc.Block.Undo.Response.Error.Code](#anytype.Rpc.Block.Undo.Response.Error.Code) |  |  |
| description | [string](#string) |  |  |






<a name="anytype.Rpc.Block.UndoRedoCounter"></a>

### Rpc.Block.UndoRedoCounter
Available undo/redo operations


| Field | Type | Label | Description |
| ----- | ---- | ----- | ----------- |
| undo | [int32](#int32) |  |  |
| redo | [int32](#int32) |  |  |






<a name="anytype.Rpc.Block.Unlink"></a>

### Rpc.Block.Unlink
Remove blocks from the childrenIds of its parents






<a name="anytype.Rpc.Block.Unlink.Request"></a>

### Rpc.Block.Unlink.Request



| Field | Type | Label | Description |
| ----- | ---- | ----- | ----------- |
| contextId | [string](#string) |  | id of the context block |
| blockIds | [string](#string) | repeated | targets to remove |






<a name="anytype.Rpc.Block.Unlink.Response"></a>

### Rpc.Block.Unlink.Response



| Field | Type | Label | Description |
| ----- | ---- | ----- | ----------- |
| error | [Rpc.Block.Unlink.Response.Error](#anytype.Rpc.Block.Unlink.Response.Error) |  |  |
| event | [ResponseEvent](#anytype.ResponseEvent) |  |  |






<a name="anytype.Rpc.Block.Unlink.Response.Error"></a>

### Rpc.Block.Unlink.Response.Error



| Field | Type | Label | Description |
| ----- | ---- | ----- | ----------- |
| code | [Rpc.Block.Unlink.Response.Error.Code](#anytype.Rpc.Block.Unlink.Response.Error.Code) |  |  |
| description | [string](#string) |  |  |






<a name="anytype.Rpc.Block.Upload"></a>

### Rpc.Block.Upload







<a name="anytype.Rpc.Block.Upload.Request"></a>

### Rpc.Block.Upload.Request



| Field | Type | Label | Description |
| ----- | ---- | ----- | ----------- |
| contextId | [string](#string) |  |  |
| blockId | [string](#string) |  |  |
| filePath | [string](#string) |  |  |
| url | [string](#string) |  |  |






<a name="anytype.Rpc.Block.Upload.Response"></a>

### Rpc.Block.Upload.Response



| Field | Type | Label | Description |
| ----- | ---- | ----- | ----------- |
| error | [Rpc.Block.Upload.Response.Error](#anytype.Rpc.Block.Upload.Response.Error) |  |  |
| event | [ResponseEvent](#anytype.ResponseEvent) |  |  |






<a name="anytype.Rpc.Block.Upload.Response.Error"></a>

### Rpc.Block.Upload.Response.Error



| Field | Type | Label | Description |
| ----- | ---- | ----- | ----------- |
| code | [Rpc.Block.Upload.Response.Error.Code](#anytype.Rpc.Block.Upload.Response.Error.Code) |  |  |
| description | [string](#string) |  |  |






<a name="anytype.Rpc.BlockList"></a>

### Rpc.BlockList







<a name="anytype.Rpc.BlockList.ConvertChildrenToPages"></a>

### Rpc.BlockList.ConvertChildrenToPages







<a name="anytype.Rpc.BlockList.ConvertChildrenToPages.Request"></a>

### Rpc.BlockList.ConvertChildrenToPages.Request



| Field | Type | Label | Description |
| ----- | ---- | ----- | ----------- |
| contextId | [string](#string) |  |  |
| blockIds | [string](#string) | repeated |  |
| objectType | [string](#string) |  |  |






<a name="anytype.Rpc.BlockList.ConvertChildrenToPages.Response"></a>

### Rpc.BlockList.ConvertChildrenToPages.Response



| Field | Type | Label | Description |
| ----- | ---- | ----- | ----------- |
| error | [Rpc.BlockList.ConvertChildrenToPages.Response.Error](#anytype.Rpc.BlockList.ConvertChildrenToPages.Response.Error) |  |  |
| linkIds | [string](#string) | repeated |  |






<a name="anytype.Rpc.BlockList.ConvertChildrenToPages.Response.Error"></a>

### Rpc.BlockList.ConvertChildrenToPages.Response.Error



| Field | Type | Label | Description |
| ----- | ---- | ----- | ----------- |
| code | [Rpc.BlockList.ConvertChildrenToPages.Response.Error.Code](#anytype.Rpc.BlockList.ConvertChildrenToPages.Response.Error.Code) |  |  |
| description | [string](#string) |  |  |






<a name="anytype.Rpc.BlockList.Delete"></a>

### Rpc.BlockList.Delete







<a name="anytype.Rpc.BlockList.Delete.Page"></a>

### Rpc.BlockList.Delete.Page
Deletes the page, keys and all records from the local store and unsubscribe from remote changes






<a name="anytype.Rpc.BlockList.Delete.Page.Request"></a>

### Rpc.BlockList.Delete.Page.Request



| Field | Type | Label | Description |
| ----- | ---- | ----- | ----------- |
| blockIds | [string](#string) | repeated | pages to remove |






<a name="anytype.Rpc.BlockList.Delete.Page.Response"></a>

### Rpc.BlockList.Delete.Page.Response



| Field | Type | Label | Description |
| ----- | ---- | ----- | ----------- |
| error | [Rpc.BlockList.Delete.Page.Response.Error](#anytype.Rpc.BlockList.Delete.Page.Response.Error) |  |  |
| event | [ResponseEvent](#anytype.ResponseEvent) |  |  |






<a name="anytype.Rpc.BlockList.Delete.Page.Response.Error"></a>

### Rpc.BlockList.Delete.Page.Response.Error



| Field | Type | Label | Description |
| ----- | ---- | ----- | ----------- |
| code | [Rpc.BlockList.Delete.Page.Response.Error.Code](#anytype.Rpc.BlockList.Delete.Page.Response.Error.Code) |  |  |
| description | [string](#string) |  |  |






<a name="anytype.Rpc.BlockList.Duplicate"></a>

### Rpc.BlockList.Duplicate
Makes blocks copy by given ids and paste it to shown place






<a name="anytype.Rpc.BlockList.Duplicate.Request"></a>

### Rpc.BlockList.Duplicate.Request



| Field | Type | Label | Description |
| ----- | ---- | ----- | ----------- |
| contextId | [string](#string) |  | id of the context block |
| targetId | [string](#string) |  | id of the closest block |
| blockIds | [string](#string) | repeated | id of block for duplicate |
| position | [model.Block.Position](#anytype.model.Block.Position) |  |  |






<a name="anytype.Rpc.BlockList.Duplicate.Response"></a>

### Rpc.BlockList.Duplicate.Response



| Field | Type | Label | Description |
| ----- | ---- | ----- | ----------- |
| error | [Rpc.BlockList.Duplicate.Response.Error](#anytype.Rpc.BlockList.Duplicate.Response.Error) |  |  |
| blockIds | [string](#string) | repeated |  |
| event | [ResponseEvent](#anytype.ResponseEvent) |  |  |






<a name="anytype.Rpc.BlockList.Duplicate.Response.Error"></a>

### Rpc.BlockList.Duplicate.Response.Error



| Field | Type | Label | Description |
| ----- | ---- | ----- | ----------- |
| code | [Rpc.BlockList.Duplicate.Response.Error.Code](#anytype.Rpc.BlockList.Duplicate.Response.Error.Code) |  |  |
| description | [string](#string) |  |  |






<a name="anytype.Rpc.BlockList.Move"></a>

### Rpc.BlockList.Move







<a name="anytype.Rpc.BlockList.Move.Request"></a>

### Rpc.BlockList.Move.Request



| Field | Type | Label | Description |
| ----- | ---- | ----- | ----------- |
| contextId | [string](#string) |  |  |
| blockIds | [string](#string) | repeated |  |
| targetContextId | [string](#string) |  |  |
| dropTargetId | [string](#string) |  |  |
| position | [model.Block.Position](#anytype.model.Block.Position) |  |  |






<a name="anytype.Rpc.BlockList.Move.Response"></a>

### Rpc.BlockList.Move.Response



| Field | Type | Label | Description |
| ----- | ---- | ----- | ----------- |
| error | [Rpc.BlockList.Move.Response.Error](#anytype.Rpc.BlockList.Move.Response.Error) |  |  |
| event | [ResponseEvent](#anytype.ResponseEvent) |  |  |






<a name="anytype.Rpc.BlockList.Move.Response.Error"></a>

### Rpc.BlockList.Move.Response.Error



| Field | Type | Label | Description |
| ----- | ---- | ----- | ----------- |
| code | [Rpc.BlockList.Move.Response.Error.Code](#anytype.Rpc.BlockList.Move.Response.Error.Code) |  |  |
| description | [string](#string) |  |  |






<a name="anytype.Rpc.BlockList.MoveToNewPage"></a>

### Rpc.BlockList.MoveToNewPage







<a name="anytype.Rpc.BlockList.MoveToNewPage.Request"></a>

### Rpc.BlockList.MoveToNewPage.Request



| Field | Type | Label | Description |
| ----- | ---- | ----- | ----------- |
| contextId | [string](#string) |  |  |
| blockIds | [string](#string) | repeated |  |
| details | [google.protobuf.Struct](#google.protobuf.Struct) |  | page details |
| dropTargetId | [string](#string) |  |  |
| position | [model.Block.Position](#anytype.model.Block.Position) |  |  |






<a name="anytype.Rpc.BlockList.MoveToNewPage.Response"></a>

### Rpc.BlockList.MoveToNewPage.Response



| Field | Type | Label | Description |
| ----- | ---- | ----- | ----------- |
| error | [Rpc.BlockList.MoveToNewPage.Response.Error](#anytype.Rpc.BlockList.MoveToNewPage.Response.Error) |  |  |
| linkId | [string](#string) |  |  |
| event | [ResponseEvent](#anytype.ResponseEvent) |  |  |






<a name="anytype.Rpc.BlockList.MoveToNewPage.Response.Error"></a>

### Rpc.BlockList.MoveToNewPage.Response.Error



| Field | Type | Label | Description |
| ----- | ---- | ----- | ----------- |
| code | [Rpc.BlockList.MoveToNewPage.Response.Error.Code](#anytype.Rpc.BlockList.MoveToNewPage.Response.Error.Code) |  |  |
| description | [string](#string) |  |  |






<a name="anytype.Rpc.BlockList.Set"></a>

### Rpc.BlockList.Set







<a name="anytype.Rpc.BlockList.Set.Align"></a>

### Rpc.BlockList.Set.Align







<a name="anytype.Rpc.BlockList.Set.Align.Request"></a>

### Rpc.BlockList.Set.Align.Request



| Field | Type | Label | Description |
| ----- | ---- | ----- | ----------- |
| contextId | [string](#string) |  |  |
| blockIds | [string](#string) | repeated |  |
| align | [model.Block.Align](#anytype.model.Block.Align) |  |  |






<a name="anytype.Rpc.BlockList.Set.Align.Response"></a>

### Rpc.BlockList.Set.Align.Response



| Field | Type | Label | Description |
| ----- | ---- | ----- | ----------- |
| error | [Rpc.BlockList.Set.Align.Response.Error](#anytype.Rpc.BlockList.Set.Align.Response.Error) |  |  |
| event | [ResponseEvent](#anytype.ResponseEvent) |  |  |






<a name="anytype.Rpc.BlockList.Set.Align.Response.Error"></a>

### Rpc.BlockList.Set.Align.Response.Error



| Field | Type | Label | Description |
| ----- | ---- | ----- | ----------- |
| code | [Rpc.BlockList.Set.Align.Response.Error.Code](#anytype.Rpc.BlockList.Set.Align.Response.Error.Code) |  |  |
| description | [string](#string) |  |  |






<a name="anytype.Rpc.BlockList.Set.BackgroundColor"></a>

### Rpc.BlockList.Set.BackgroundColor







<a name="anytype.Rpc.BlockList.Set.BackgroundColor.Request"></a>

### Rpc.BlockList.Set.BackgroundColor.Request



| Field | Type | Label | Description |
| ----- | ---- | ----- | ----------- |
| contextId | [string](#string) |  |  |
| blockIds | [string](#string) | repeated |  |
| color | [string](#string) |  |  |






<a name="anytype.Rpc.BlockList.Set.BackgroundColor.Response"></a>

### Rpc.BlockList.Set.BackgroundColor.Response



| Field | Type | Label | Description |
| ----- | ---- | ----- | ----------- |
| error | [Rpc.BlockList.Set.BackgroundColor.Response.Error](#anytype.Rpc.BlockList.Set.BackgroundColor.Response.Error) |  |  |
| event | [ResponseEvent](#anytype.ResponseEvent) |  |  |






<a name="anytype.Rpc.BlockList.Set.BackgroundColor.Response.Error"></a>

### Rpc.BlockList.Set.BackgroundColor.Response.Error



| Field | Type | Label | Description |
| ----- | ---- | ----- | ----------- |
| code | [Rpc.BlockList.Set.BackgroundColor.Response.Error.Code](#anytype.Rpc.BlockList.Set.BackgroundColor.Response.Error.Code) |  |  |
| description | [string](#string) |  |  |






<a name="anytype.Rpc.BlockList.Set.Div"></a>

### Rpc.BlockList.Set.Div







<a name="anytype.Rpc.BlockList.Set.Div.Style"></a>

### Rpc.BlockList.Set.Div.Style







<a name="anytype.Rpc.BlockList.Set.Div.Style.Request"></a>

### Rpc.BlockList.Set.Div.Style.Request



| Field | Type | Label | Description |
| ----- | ---- | ----- | ----------- |
| contextId | [string](#string) |  |  |
| blockIds | [string](#string) | repeated |  |
| style | [model.Block.Content.Div.Style](#anytype.model.Block.Content.Div.Style) |  |  |






<a name="anytype.Rpc.BlockList.Set.Div.Style.Response"></a>

### Rpc.BlockList.Set.Div.Style.Response



| Field | Type | Label | Description |
| ----- | ---- | ----- | ----------- |
| error | [Rpc.BlockList.Set.Div.Style.Response.Error](#anytype.Rpc.BlockList.Set.Div.Style.Response.Error) |  |  |
| event | [ResponseEvent](#anytype.ResponseEvent) |  |  |






<a name="anytype.Rpc.BlockList.Set.Div.Style.Response.Error"></a>

### Rpc.BlockList.Set.Div.Style.Response.Error



| Field | Type | Label | Description |
| ----- | ---- | ----- | ----------- |
| code | [Rpc.BlockList.Set.Div.Style.Response.Error.Code](#anytype.Rpc.BlockList.Set.Div.Style.Response.Error.Code) |  |  |
| description | [string](#string) |  |  |






<a name="anytype.Rpc.BlockList.Set.Fields"></a>

### Rpc.BlockList.Set.Fields







<a name="anytype.Rpc.BlockList.Set.Fields.Request"></a>

### Rpc.BlockList.Set.Fields.Request



| Field | Type | Label | Description |
| ----- | ---- | ----- | ----------- |
| contextId | [string](#string) |  |  |
| blockFields | [Rpc.BlockList.Set.Fields.Request.BlockField](#anytype.Rpc.BlockList.Set.Fields.Request.BlockField) | repeated |  |






<a name="anytype.Rpc.BlockList.Set.Fields.Request.BlockField"></a>

### Rpc.BlockList.Set.Fields.Request.BlockField



| Field | Type | Label | Description |
| ----- | ---- | ----- | ----------- |
| blockId | [string](#string) |  |  |
| fields | [google.protobuf.Struct](#google.protobuf.Struct) |  |  |






<a name="anytype.Rpc.BlockList.Set.Fields.Response"></a>

### Rpc.BlockList.Set.Fields.Response



| Field | Type | Label | Description |
| ----- | ---- | ----- | ----------- |
| error | [Rpc.BlockList.Set.Fields.Response.Error](#anytype.Rpc.BlockList.Set.Fields.Response.Error) |  |  |
| event | [ResponseEvent](#anytype.ResponseEvent) |  |  |






<a name="anytype.Rpc.BlockList.Set.Fields.Response.Error"></a>

### Rpc.BlockList.Set.Fields.Response.Error



| Field | Type | Label | Description |
| ----- | ---- | ----- | ----------- |
| code | [Rpc.BlockList.Set.Fields.Response.Error.Code](#anytype.Rpc.BlockList.Set.Fields.Response.Error.Code) |  |  |
| description | [string](#string) |  |  |






<a name="anytype.Rpc.BlockList.Set.Page"></a>

### Rpc.BlockList.Set.Page







<a name="anytype.Rpc.BlockList.Set.Page.IsArchived"></a>

### Rpc.BlockList.Set.Page.IsArchived







<a name="anytype.Rpc.BlockList.Set.Page.IsArchived.Request"></a>

### Rpc.BlockList.Set.Page.IsArchived.Request



| Field | Type | Label | Description |
| ----- | ---- | ----- | ----------- |
| contextId | [string](#string) |  |  |
| blockIds | [string](#string) | repeated |  |
| isArchived | [bool](#bool) |  |  |






<a name="anytype.Rpc.BlockList.Set.Page.IsArchived.Response"></a>

### Rpc.BlockList.Set.Page.IsArchived.Response



| Field | Type | Label | Description |
| ----- | ---- | ----- | ----------- |
| error | [Rpc.BlockList.Set.Page.IsArchived.Response.Error](#anytype.Rpc.BlockList.Set.Page.IsArchived.Response.Error) |  |  |






<a name="anytype.Rpc.BlockList.Set.Page.IsArchived.Response.Error"></a>

### Rpc.BlockList.Set.Page.IsArchived.Response.Error



| Field | Type | Label | Description |
| ----- | ---- | ----- | ----------- |
| code | [Rpc.BlockList.Set.Page.IsArchived.Response.Error.Code](#anytype.Rpc.BlockList.Set.Page.IsArchived.Response.Error.Code) |  |  |
| description | [string](#string) |  |  |






<a name="anytype.Rpc.BlockList.Set.Text"></a>

### Rpc.BlockList.Set.Text
commands acceptable only for text blocks, others will be ignored






<a name="anytype.Rpc.BlockList.Set.Text.Color"></a>

### Rpc.BlockList.Set.Text.Color







<a name="anytype.Rpc.BlockList.Set.Text.Color.Request"></a>

### Rpc.BlockList.Set.Text.Color.Request



| Field | Type | Label | Description |
| ----- | ---- | ----- | ----------- |
| contextId | [string](#string) |  |  |
| blockIds | [string](#string) | repeated |  |
| color | [string](#string) |  |  |






<a name="anytype.Rpc.BlockList.Set.Text.Color.Response"></a>

### Rpc.BlockList.Set.Text.Color.Response



| Field | Type | Label | Description |
| ----- | ---- | ----- | ----------- |
| error | [Rpc.BlockList.Set.Text.Color.Response.Error](#anytype.Rpc.BlockList.Set.Text.Color.Response.Error) |  |  |
| event | [ResponseEvent](#anytype.ResponseEvent) |  |  |






<a name="anytype.Rpc.BlockList.Set.Text.Color.Response.Error"></a>

### Rpc.BlockList.Set.Text.Color.Response.Error



| Field | Type | Label | Description |
| ----- | ---- | ----- | ----------- |
| code | [Rpc.BlockList.Set.Text.Color.Response.Error.Code](#anytype.Rpc.BlockList.Set.Text.Color.Response.Error.Code) |  |  |
| description | [string](#string) |  |  |






<a name="anytype.Rpc.BlockList.Set.Text.Mark"></a>

### Rpc.BlockList.Set.Text.Mark







<a name="anytype.Rpc.BlockList.Set.Text.Mark.Request"></a>

### Rpc.BlockList.Set.Text.Mark.Request



| Field | Type | Label | Description |
| ----- | ---- | ----- | ----------- |
| contextId | [string](#string) |  |  |
| blockIds | [string](#string) | repeated |  |
| mark | [model.Block.Content.Text.Mark](#anytype.model.Block.Content.Text.Mark) |  |  |






<a name="anytype.Rpc.BlockList.Set.Text.Mark.Response"></a>

### Rpc.BlockList.Set.Text.Mark.Response



| Field | Type | Label | Description |
| ----- | ---- | ----- | ----------- |
| error | [Rpc.BlockList.Set.Text.Mark.Response.Error](#anytype.Rpc.BlockList.Set.Text.Mark.Response.Error) |  |  |
| event | [ResponseEvent](#anytype.ResponseEvent) |  |  |






<a name="anytype.Rpc.BlockList.Set.Text.Mark.Response.Error"></a>

### Rpc.BlockList.Set.Text.Mark.Response.Error



| Field | Type | Label | Description |
| ----- | ---- | ----- | ----------- |
| code | [Rpc.BlockList.Set.Text.Mark.Response.Error.Code](#anytype.Rpc.BlockList.Set.Text.Mark.Response.Error.Code) |  |  |
| description | [string](#string) |  |  |






<a name="anytype.Rpc.BlockList.Set.Text.Style"></a>

### Rpc.BlockList.Set.Text.Style







<a name="anytype.Rpc.BlockList.Set.Text.Style.Request"></a>

### Rpc.BlockList.Set.Text.Style.Request



| Field | Type | Label | Description |
| ----- | ---- | ----- | ----------- |
| contextId | [string](#string) |  |  |
| blockIds | [string](#string) | repeated |  |
| style | [model.Block.Content.Text.Style](#anytype.model.Block.Content.Text.Style) |  |  |






<a name="anytype.Rpc.BlockList.Set.Text.Style.Response"></a>

### Rpc.BlockList.Set.Text.Style.Response



| Field | Type | Label | Description |
| ----- | ---- | ----- | ----------- |
| error | [Rpc.BlockList.Set.Text.Style.Response.Error](#anytype.Rpc.BlockList.Set.Text.Style.Response.Error) |  |  |
| event | [ResponseEvent](#anytype.ResponseEvent) |  |  |






<a name="anytype.Rpc.BlockList.Set.Text.Style.Response.Error"></a>

### Rpc.BlockList.Set.Text.Style.Response.Error



| Field | Type | Label | Description |
| ----- | ---- | ----- | ----------- |
| code | [Rpc.BlockList.Set.Text.Style.Response.Error.Code](#anytype.Rpc.BlockList.Set.Text.Style.Response.Error.Code) |  |  |
| description | [string](#string) |  |  |






<a name="anytype.Rpc.BlockList.TurnInto"></a>

### Rpc.BlockList.TurnInto







<a name="anytype.Rpc.BlockList.TurnInto.Request"></a>

### Rpc.BlockList.TurnInto.Request



| Field | Type | Label | Description |
| ----- | ---- | ----- | ----------- |
| contextId | [string](#string) |  |  |
| blockIds | [string](#string) | repeated |  |
| style | [model.Block.Content.Text.Style](#anytype.model.Block.Content.Text.Style) |  |  |






<a name="anytype.Rpc.BlockList.TurnInto.Response"></a>

### Rpc.BlockList.TurnInto.Response



| Field | Type | Label | Description |
| ----- | ---- | ----- | ----------- |
| error | [Rpc.BlockList.TurnInto.Response.Error](#anytype.Rpc.BlockList.TurnInto.Response.Error) |  |  |
| event | [ResponseEvent](#anytype.ResponseEvent) |  |  |






<a name="anytype.Rpc.BlockList.TurnInto.Response.Error"></a>

### Rpc.BlockList.TurnInto.Response.Error



| Field | Type | Label | Description |
| ----- | ---- | ----- | ----------- |
| code | [Rpc.BlockList.TurnInto.Response.Error.Code](#anytype.Rpc.BlockList.TurnInto.Response.Error.Code) |  |  |
| description | [string](#string) |  |  |






<a name="anytype.Rpc.CloneTemplate"></a>

### Rpc.CloneTemplate







<a name="anytype.Rpc.CloneTemplate.Request"></a>

### Rpc.CloneTemplate.Request



| Field | Type | Label | Description |
| ----- | ---- | ----- | ----------- |
| contextId | [string](#string) |  | id of template block for cloning |






<a name="anytype.Rpc.CloneTemplate.Response"></a>

### Rpc.CloneTemplate.Response



| Field | Type | Label | Description |
| ----- | ---- | ----- | ----------- |
| error | [Rpc.CloneTemplate.Response.Error](#anytype.Rpc.CloneTemplate.Response.Error) |  |  |
| id | [string](#string) |  | created template id |






<a name="anytype.Rpc.CloneTemplate.Response.Error"></a>

### Rpc.CloneTemplate.Response.Error



| Field | Type | Label | Description |
| ----- | ---- | ----- | ----------- |
| code | [Rpc.CloneTemplate.Response.Error.Code](#anytype.Rpc.CloneTemplate.Response.Error.Code) |  |  |
| description | [string](#string) |  |  |






<a name="anytype.Rpc.Config"></a>

### Rpc.Config







<a name="anytype.Rpc.Config.Get"></a>

### Rpc.Config.Get







<a name="anytype.Rpc.Config.Get.Request"></a>

### Rpc.Config.Get.Request







<a name="anytype.Rpc.Config.Get.Response"></a>

### Rpc.Config.Get.Response



| Field | Type | Label | Description |
| ----- | ---- | ----- | ----------- |
| error | [Rpc.Config.Get.Response.Error](#anytype.Rpc.Config.Get.Response.Error) |  |  |
| homeBlockId | [string](#string) |  | home dashboard block id |
| archiveBlockId | [string](#string) |  | archive block id |
| profileBlockId | [string](#string) |  | profile block id |
| marketplaceTypeId | [string](#string) |  | marketplace type id |
| marketplaceRelationId | [string](#string) |  | marketplace relation id |
| marketplaceTemplateId | [string](#string) |  | marketplace template id |
| gatewayUrl | [string](#string) |  | gateway url for fetching static files |






<a name="anytype.Rpc.Config.Get.Response.Error"></a>

### Rpc.Config.Get.Response.Error



| Field | Type | Label | Description |
| ----- | ---- | ----- | ----------- |
| code | [Rpc.Config.Get.Response.Error.Code](#anytype.Rpc.Config.Get.Response.Error.Code) |  |  |
| description | [string](#string) |  |  |






<a name="anytype.Rpc.Debug"></a>

### Rpc.Debug







<a name="anytype.Rpc.Debug.Sync"></a>

### Rpc.Debug.Sync







<a name="anytype.Rpc.Debug.Sync.Request"></a>

### Rpc.Debug.Sync.Request



| Field | Type | Label | Description |
| ----- | ---- | ----- | ----------- |
| recordsTraverseLimit | [int32](#int32) |  | 0 means no limit |
| skipEmptyLogs | [bool](#bool) |  | do not set if you want the whole picture |
| tryToDownloadRemoteRecords | [bool](#bool) |  | if try we will try to download remote records in case missing |






<a name="anytype.Rpc.Debug.Sync.Response"></a>

### Rpc.Debug.Sync.Response



| Field | Type | Label | Description |
| ----- | ---- | ----- | ----------- |
| error | [Rpc.Debug.Sync.Response.Error](#anytype.Rpc.Debug.Sync.Response.Error) |  |  |
| threads | [Rpc.Debug.threadInfo](#anytype.Rpc.Debug.threadInfo) | repeated |  |
| deviceId | [string](#string) |  |  |
| totalThreads | [int32](#int32) |  |  |
| threadsWithoutReplInOwnLog | [int32](#int32) |  |  |
| threadsWithoutHeadDownloaded | [int32](#int32) |  |  |
| totalRecords | [int32](#int32) |  |  |
| totalSize | [int32](#int32) |  |  |






<a name="anytype.Rpc.Debug.Sync.Response.Error"></a>

### Rpc.Debug.Sync.Response.Error



| Field | Type | Label | Description |
| ----- | ---- | ----- | ----------- |
| code | [Rpc.Debug.Sync.Response.Error.Code](#anytype.Rpc.Debug.Sync.Response.Error.Code) |  |  |
| description | [string](#string) |  |  |






<a name="anytype.Rpc.Debug.Thread"></a>

### Rpc.Debug.Thread







<a name="anytype.Rpc.Debug.Thread.Request"></a>

### Rpc.Debug.Thread.Request



| Field | Type | Label | Description |
| ----- | ---- | ----- | ----------- |
| threadId | [string](#string) |  |  |
| skipEmptyLogs | [bool](#bool) |  | do not set if you want the whole picture |
| tryToDownloadRemoteRecords | [bool](#bool) |  | if try we will try to download remote records in case missing |






<a name="anytype.Rpc.Debug.Thread.Response"></a>

### Rpc.Debug.Thread.Response



| Field | Type | Label | Description |
| ----- | ---- | ----- | ----------- |
| error | [Rpc.Debug.Thread.Response.Error](#anytype.Rpc.Debug.Thread.Response.Error) |  |  |
| info | [Rpc.Debug.threadInfo](#anytype.Rpc.Debug.threadInfo) |  |  |






<a name="anytype.Rpc.Debug.Thread.Response.Error"></a>

### Rpc.Debug.Thread.Response.Error



| Field | Type | Label | Description |
| ----- | ---- | ----- | ----------- |
| code | [Rpc.Debug.Thread.Response.Error.Code](#anytype.Rpc.Debug.Thread.Response.Error.Code) |  |  |
| description | [string](#string) |  |  |






<a name="anytype.Rpc.Debug.logInfo"></a>

### Rpc.Debug.logInfo



| Field | Type | Label | Description |
| ----- | ---- | ----- | ----------- |
| id | [string](#string) |  |  |
| head | [string](#string) |  |  |
| headDownloaded | [bool](#bool) |  |  |
| totalRecords | [int32](#int32) |  |  |
| totalSize | [int32](#int32) |  |  |
| firstRecordTs | [int32](#int32) |  |  |
| firstRecordVer | [int32](#int32) |  |  |
| lastRecordTs | [int32](#int32) |  |  |
| lastRecordVer | [int32](#int32) |  |  |
| lastPullSecAgo | [int32](#int32) |  |  |
| upStatus | [string](#string) |  |  |
| downStatus | [string](#string) |  |  |
| error | [string](#string) |  |  |






<a name="anytype.Rpc.Debug.threadInfo"></a>

### Rpc.Debug.threadInfo



| Field | Type | Label | Description |
| ----- | ---- | ----- | ----------- |
| id | [string](#string) |  |  |
| logsWithDownloadedHead | [int32](#int32) |  |  |
| logsWithWholeTreeDownloaded | [int32](#int32) |  |  |
| logs | [Rpc.Debug.logInfo](#anytype.Rpc.Debug.logInfo) | repeated |  |
| ownLogHasCafeReplicator | [bool](#bool) |  |  |
| cafeLastPullSecAgo | [int32](#int32) |  |  |
| cafeUpStatus | [string](#string) |  |  |
| cafeDownStatus | [string](#string) |  |  |
| totalRecords | [int32](#int32) |  |  |
| totalSize | [int32](#int32) |  |  |
| error | [string](#string) |  |  |






<a name="anytype.Rpc.Export"></a>

### Rpc.Export







<a name="anytype.Rpc.Export.Request"></a>

### Rpc.Export.Request



| Field | Type | Label | Description |
| ----- | ---- | ----- | ----------- |
| path | [string](#string) |  | the path where export files will place |
| docIds | [string](#string) | repeated | ids of documents for export, when empty - will export all available docs |
| format | [Rpc.Export.Format](#anytype.Rpc.Export.Format) |  | export format |
| zip | [bool](#bool) |  | save as zip file |






<a name="anytype.Rpc.Export.Response"></a>

### Rpc.Export.Response



| Field | Type | Label | Description |
| ----- | ---- | ----- | ----------- |
| error | [Rpc.Export.Response.Error](#anytype.Rpc.Export.Response.Error) |  |  |
| path | [string](#string) |  |  |
| event | [ResponseEvent](#anytype.ResponseEvent) |  |  |






<a name="anytype.Rpc.Export.Response.Error"></a>

### Rpc.Export.Response.Error



| Field | Type | Label | Description |
| ----- | ---- | ----- | ----------- |
| code | [Rpc.Export.Response.Error.Code](#anytype.Rpc.Export.Response.Error.Code) |  |  |
| description | [string](#string) |  |  |






<a name="anytype.Rpc.ExportTemplates"></a>

### Rpc.ExportTemplates







<a name="anytype.Rpc.ExportTemplates.Request"></a>

### Rpc.ExportTemplates.Request



| Field | Type | Label | Description |
| ----- | ---- | ----- | ----------- |
| path | [string](#string) |  | the path where export files will place |






<a name="anytype.Rpc.ExportTemplates.Response"></a>

### Rpc.ExportTemplates.Response



| Field | Type | Label | Description |
| ----- | ---- | ----- | ----------- |
| error | [Rpc.ExportTemplates.Response.Error](#anytype.Rpc.ExportTemplates.Response.Error) |  |  |
| path | [string](#string) |  |  |
| event | [ResponseEvent](#anytype.ResponseEvent) |  |  |






<a name="anytype.Rpc.ExportTemplates.Response.Error"></a>

### Rpc.ExportTemplates.Response.Error



| Field | Type | Label | Description |
| ----- | ---- | ----- | ----------- |
| code | [Rpc.ExportTemplates.Response.Error.Code](#anytype.Rpc.ExportTemplates.Response.Error.Code) |  |  |
| description | [string](#string) |  |  |






<a name="anytype.Rpc.ExternalDrop"></a>

### Rpc.ExternalDrop







<a name="anytype.Rpc.ExternalDrop.Content"></a>

### Rpc.ExternalDrop.Content







<a name="anytype.Rpc.ExternalDrop.Content.Request"></a>

### Rpc.ExternalDrop.Content.Request



| Field | Type | Label | Description |
| ----- | ---- | ----- | ----------- |
| contextId | [string](#string) |  |  |
| focusedBlockId | [string](#string) |  | can be null |
| content | [bytes](#bytes) |  | TODO |






<a name="anytype.Rpc.ExternalDrop.Content.Response"></a>

### Rpc.ExternalDrop.Content.Response



| Field | Type | Label | Description |
| ----- | ---- | ----- | ----------- |
| error | [Rpc.ExternalDrop.Content.Response.Error](#anytype.Rpc.ExternalDrop.Content.Response.Error) |  |  |






<a name="anytype.Rpc.ExternalDrop.Content.Response.Error"></a>

### Rpc.ExternalDrop.Content.Response.Error



| Field | Type | Label | Description |
| ----- | ---- | ----- | ----------- |
| code | [Rpc.ExternalDrop.Content.Response.Error.Code](#anytype.Rpc.ExternalDrop.Content.Response.Error.Code) |  |  |
| description | [string](#string) |  |  |






<a name="anytype.Rpc.ExternalDrop.Files"></a>

### Rpc.ExternalDrop.Files







<a name="anytype.Rpc.ExternalDrop.Files.Request"></a>

### Rpc.ExternalDrop.Files.Request



| Field | Type | Label | Description |
| ----- | ---- | ----- | ----------- |
| contextId | [string](#string) |  |  |
| dropTargetId | [string](#string) |  |  |
| position | [model.Block.Position](#anytype.model.Block.Position) |  |  |
| localFilePaths | [string](#string) | repeated |  |






<a name="anytype.Rpc.ExternalDrop.Files.Response"></a>

### Rpc.ExternalDrop.Files.Response



| Field | Type | Label | Description |
| ----- | ---- | ----- | ----------- |
| error | [Rpc.ExternalDrop.Files.Response.Error](#anytype.Rpc.ExternalDrop.Files.Response.Error) |  |  |
| event | [ResponseEvent](#anytype.ResponseEvent) |  |  |






<a name="anytype.Rpc.ExternalDrop.Files.Response.Error"></a>

### Rpc.ExternalDrop.Files.Response.Error



| Field | Type | Label | Description |
| ----- | ---- | ----- | ----------- |
| code | [Rpc.ExternalDrop.Files.Response.Error.Code](#anytype.Rpc.ExternalDrop.Files.Response.Error.Code) |  |  |
| description | [string](#string) |  |  |






<a name="anytype.Rpc.History"></a>

### Rpc.History







<a name="anytype.Rpc.History.SetVersion"></a>

### Rpc.History.SetVersion







<a name="anytype.Rpc.History.SetVersion.Request"></a>

### Rpc.History.SetVersion.Request



| Field | Type | Label | Description |
| ----- | ---- | ----- | ----------- |
| pageId | [string](#string) |  |  |
| versionId | [string](#string) |  |  |






<a name="anytype.Rpc.History.SetVersion.Response"></a>

### Rpc.History.SetVersion.Response



| Field | Type | Label | Description |
| ----- | ---- | ----- | ----------- |
| error | [Rpc.History.SetVersion.Response.Error](#anytype.Rpc.History.SetVersion.Response.Error) |  |  |






<a name="anytype.Rpc.History.SetVersion.Response.Error"></a>

### Rpc.History.SetVersion.Response.Error



| Field | Type | Label | Description |
| ----- | ---- | ----- | ----------- |
| code | [Rpc.History.SetVersion.Response.Error.Code](#anytype.Rpc.History.SetVersion.Response.Error.Code) |  |  |
| description | [string](#string) |  |  |






<a name="anytype.Rpc.History.Show"></a>

### Rpc.History.Show
returns blockShow event for given version






<a name="anytype.Rpc.History.Show.Request"></a>

### Rpc.History.Show.Request



| Field | Type | Label | Description |
| ----- | ---- | ----- | ----------- |
| pageId | [string](#string) |  |  |
| versionId | [string](#string) |  |  |






<a name="anytype.Rpc.History.Show.Response"></a>

### Rpc.History.Show.Response



| Field | Type | Label | Description |
| ----- | ---- | ----- | ----------- |
| error | [Rpc.History.Show.Response.Error](#anytype.Rpc.History.Show.Response.Error) |  |  |
| objectShow | [Event.Object.Show](#anytype.Event.Object.Show) |  |  |
| version | [Rpc.History.Versions.Version](#anytype.Rpc.History.Versions.Version) |  |  |






<a name="anytype.Rpc.History.Show.Response.Error"></a>

### Rpc.History.Show.Response.Error



| Field | Type | Label | Description |
| ----- | ---- | ----- | ----------- |
| code | [Rpc.History.Show.Response.Error.Code](#anytype.Rpc.History.Show.Response.Error.Code) |  |  |
| description | [string](#string) |  |  |






<a name="anytype.Rpc.History.Versions"></a>

### Rpc.History.Versions
returns list of versions (changes)






<a name="anytype.Rpc.History.Versions.Request"></a>

### Rpc.History.Versions.Request



| Field | Type | Label | Description |
| ----- | ---- | ----- | ----------- |
| pageId | [string](#string) |  |  |
| lastVersionId | [string](#string) |  | when indicated, results will include versions before given id |
| limit | [int32](#int32) |  | desired count of versions |






<a name="anytype.Rpc.History.Versions.Response"></a>

### Rpc.History.Versions.Response



| Field | Type | Label | Description |
| ----- | ---- | ----- | ----------- |
| error | [Rpc.History.Versions.Response.Error](#anytype.Rpc.History.Versions.Response.Error) |  |  |
| versions | [Rpc.History.Versions.Version](#anytype.Rpc.History.Versions.Version) | repeated |  |






<a name="anytype.Rpc.History.Versions.Response.Error"></a>

### Rpc.History.Versions.Response.Error



| Field | Type | Label | Description |
| ----- | ---- | ----- | ----------- |
| code | [Rpc.History.Versions.Response.Error.Code](#anytype.Rpc.History.Versions.Response.Error.Code) |  |  |
| description | [string](#string) |  |  |






<a name="anytype.Rpc.History.Versions.Version"></a>

### Rpc.History.Versions.Version



| Field | Type | Label | Description |
| ----- | ---- | ----- | ----------- |
| id | [string](#string) |  |  |
| previousIds | [string](#string) | repeated |  |
| authorId | [string](#string) |  |  |
| authorName | [string](#string) |  |  |
| time | [int64](#int64) |  |  |
| groupId | [int64](#int64) |  |  |






<a name="anytype.Rpc.Ipfs"></a>

### Rpc.Ipfs
Namespace, that agregates subtopics and actions to work with IPFS directly (get files, blobs, images, etc)






<a name="anytype.Rpc.Ipfs.File"></a>

### Rpc.Ipfs.File







<a name="anytype.Rpc.Ipfs.File.Get"></a>

### Rpc.Ipfs.File.Get







<a name="anytype.Rpc.Ipfs.File.Get.Request"></a>

### Rpc.Ipfs.File.Get.Request



| Field | Type | Label | Description |
| ----- | ---- | ----- | ----------- |
| id | [string](#string) |  |  |






<a name="anytype.Rpc.Ipfs.File.Get.Response"></a>

### Rpc.Ipfs.File.Get.Response



| Field | Type | Label | Description |
| ----- | ---- | ----- | ----------- |
| error | [Rpc.Ipfs.File.Get.Response.Error](#anytype.Rpc.Ipfs.File.Get.Response.Error) |  |  |
| data | [bytes](#bytes) |  |  |
| media | [string](#string) |  |  |
| name | [string](#string) |  |  |






<a name="anytype.Rpc.Ipfs.File.Get.Response.Error"></a>

### Rpc.Ipfs.File.Get.Response.Error



| Field | Type | Label | Description |
| ----- | ---- | ----- | ----------- |
| code | [Rpc.Ipfs.File.Get.Response.Error.Code](#anytype.Rpc.Ipfs.File.Get.Response.Error.Code) |  |  |
| description | [string](#string) |  |  |






<a name="anytype.Rpc.Ipfs.Image"></a>

### Rpc.Ipfs.Image







<a name="anytype.Rpc.Ipfs.Image.Get"></a>

### Rpc.Ipfs.Image.Get







<a name="anytype.Rpc.Ipfs.Image.Get.Blob"></a>

### Rpc.Ipfs.Image.Get.Blob







<a name="anytype.Rpc.Ipfs.Image.Get.Blob.Request"></a>

### Rpc.Ipfs.Image.Get.Blob.Request



| Field | Type | Label | Description |
| ----- | ---- | ----- | ----------- |
| hash | [string](#string) |  |  |
| wantWidth | [int32](#int32) |  |  |






<a name="anytype.Rpc.Ipfs.Image.Get.Blob.Response"></a>

### Rpc.Ipfs.Image.Get.Blob.Response



| Field | Type | Label | Description |
| ----- | ---- | ----- | ----------- |
| error | [Rpc.Ipfs.Image.Get.Blob.Response.Error](#anytype.Rpc.Ipfs.Image.Get.Blob.Response.Error) |  |  |
| blob | [bytes](#bytes) |  |  |






<a name="anytype.Rpc.Ipfs.Image.Get.Blob.Response.Error"></a>

### Rpc.Ipfs.Image.Get.Blob.Response.Error



| Field | Type | Label | Description |
| ----- | ---- | ----- | ----------- |
| code | [Rpc.Ipfs.Image.Get.Blob.Response.Error.Code](#anytype.Rpc.Ipfs.Image.Get.Blob.Response.Error.Code) |  |  |
| description | [string](#string) |  |  |






<a name="anytype.Rpc.Ipfs.Image.Get.File"></a>

### Rpc.Ipfs.Image.Get.File







<a name="anytype.Rpc.Ipfs.Image.Get.File.Request"></a>

### Rpc.Ipfs.Image.Get.File.Request



| Field | Type | Label | Description |
| ----- | ---- | ----- | ----------- |
| hash | [string](#string) |  |  |
| wantWidth | [int32](#int32) |  |  |






<a name="anytype.Rpc.Ipfs.Image.Get.File.Response"></a>

### Rpc.Ipfs.Image.Get.File.Response



| Field | Type | Label | Description |
| ----- | ---- | ----- | ----------- |
| error | [Rpc.Ipfs.Image.Get.File.Response.Error](#anytype.Rpc.Ipfs.Image.Get.File.Response.Error) |  |  |
| localPath | [string](#string) |  |  |






<a name="anytype.Rpc.Ipfs.Image.Get.File.Response.Error"></a>

### Rpc.Ipfs.Image.Get.File.Response.Error



| Field | Type | Label | Description |
| ----- | ---- | ----- | ----------- |
| code | [Rpc.Ipfs.Image.Get.File.Response.Error.Code](#anytype.Rpc.Ipfs.Image.Get.File.Response.Error.Code) |  |  |
| description | [string](#string) |  |  |






<a name="anytype.Rpc.LinkPreview"></a>

### Rpc.LinkPreview







<a name="anytype.Rpc.LinkPreview.Request"></a>

### Rpc.LinkPreview.Request



| Field | Type | Label | Description |
| ----- | ---- | ----- | ----------- |
| url | [string](#string) |  |  |






<a name="anytype.Rpc.LinkPreview.Response"></a>

### Rpc.LinkPreview.Response



| Field | Type | Label | Description |
| ----- | ---- | ----- | ----------- |
| error | [Rpc.LinkPreview.Response.Error](#anytype.Rpc.LinkPreview.Response.Error) |  |  |
| linkPreview | [model.LinkPreview](#anytype.model.LinkPreview) |  |  |






<a name="anytype.Rpc.LinkPreview.Response.Error"></a>

### Rpc.LinkPreview.Response.Error



| Field | Type | Label | Description |
| ----- | ---- | ----- | ----------- |
| code | [Rpc.LinkPreview.Response.Error.Code](#anytype.Rpc.LinkPreview.Response.Error.Code) |  |  |
| description | [string](#string) |  |  |






<a name="anytype.Rpc.Log"></a>

### Rpc.Log
Namespace, that agregates log subtopics and actions.
Usage: send request with topic (Level) and description (message) from client to middleware to log.






<a name="anytype.Rpc.Log.Send"></a>

### Rpc.Log.Send







<a name="anytype.Rpc.Log.Send.Request"></a>

### Rpc.Log.Send.Request



| Field | Type | Label | Description |
| ----- | ---- | ----- | ----------- |
| message | [string](#string) |  |  |
| level | [Rpc.Log.Send.Request.Level](#anytype.Rpc.Log.Send.Request.Level) |  |  |






<a name="anytype.Rpc.Log.Send.Response"></a>

### Rpc.Log.Send.Response



| Field | Type | Label | Description |
| ----- | ---- | ----- | ----------- |
| error | [Rpc.Log.Send.Response.Error](#anytype.Rpc.Log.Send.Response.Error) |  |  |






<a name="anytype.Rpc.Log.Send.Response.Error"></a>

### Rpc.Log.Send.Response.Error



| Field | Type | Label | Description |
| ----- | ---- | ----- | ----------- |
| code | [Rpc.Log.Send.Response.Error.Code](#anytype.Rpc.Log.Send.Response.Error.Code) |  |  |
| description | [string](#string) |  |  |






<a name="anytype.Rpc.MakeTemplate"></a>

### Rpc.MakeTemplate







<a name="anytype.Rpc.MakeTemplate.Request"></a>

### Rpc.MakeTemplate.Request



| Field | Type | Label | Description |
| ----- | ---- | ----- | ----------- |
| contextId | [string](#string) |  | id of block for making them template |






<a name="anytype.Rpc.MakeTemplate.Response"></a>

### Rpc.MakeTemplate.Response



| Field | Type | Label | Description |
| ----- | ---- | ----- | ----------- |
| error | [Rpc.MakeTemplate.Response.Error](#anytype.Rpc.MakeTemplate.Response.Error) |  |  |
| id | [string](#string) |  | created template id |






<a name="anytype.Rpc.MakeTemplate.Response.Error"></a>

### Rpc.MakeTemplate.Response.Error



| Field | Type | Label | Description |
| ----- | ---- | ----- | ----------- |
| code | [Rpc.MakeTemplate.Response.Error.Code](#anytype.Rpc.MakeTemplate.Response.Error.Code) |  |  |
| description | [string](#string) |  |  |






<a name="anytype.Rpc.MakeTemplateByObjectType"></a>

### Rpc.MakeTemplateByObjectType







<a name="anytype.Rpc.MakeTemplateByObjectType.Request"></a>

### Rpc.MakeTemplateByObjectType.Request



| Field | Type | Label | Description |
| ----- | ---- | ----- | ----------- |
| objectType | [string](#string) |  | id of desired object type |






<a name="anytype.Rpc.MakeTemplateByObjectType.Response"></a>

### Rpc.MakeTemplateByObjectType.Response



| Field | Type | Label | Description |
| ----- | ---- | ----- | ----------- |
| error | [Rpc.MakeTemplateByObjectType.Response.Error](#anytype.Rpc.MakeTemplateByObjectType.Response.Error) |  |  |
| id | [string](#string) |  | created template id |






<a name="anytype.Rpc.MakeTemplateByObjectType.Response.Error"></a>

### Rpc.MakeTemplateByObjectType.Response.Error



| Field | Type | Label | Description |
| ----- | ---- | ----- | ----------- |
| code | [Rpc.MakeTemplateByObjectType.Response.Error.Code](#anytype.Rpc.MakeTemplateByObjectType.Response.Error.Code) |  |  |
| description | [string](#string) |  |  |






<a name="anytype.Rpc.Navigation"></a>

### Rpc.Navigation







<a name="anytype.Rpc.Navigation.GetObjectInfoWithLinks"></a>

### Rpc.Navigation.GetObjectInfoWithLinks
Get the info for page alongside with info for all inbound and outbound links from/to this page






<a name="anytype.Rpc.Navigation.GetObjectInfoWithLinks.Request"></a>

### Rpc.Navigation.GetObjectInfoWithLinks.Request



| Field | Type | Label | Description |
| ----- | ---- | ----- | ----------- |
| objectId | [string](#string) |  |  |
| context | [Rpc.Navigation.Context](#anytype.Rpc.Navigation.Context) |  |  |






<a name="anytype.Rpc.Navigation.GetObjectInfoWithLinks.Response"></a>

### Rpc.Navigation.GetObjectInfoWithLinks.Response



| Field | Type | Label | Description |
| ----- | ---- | ----- | ----------- |
| error | [Rpc.Navigation.GetObjectInfoWithLinks.Response.Error](#anytype.Rpc.Navigation.GetObjectInfoWithLinks.Response.Error) |  |  |
| object | [model.ObjectInfoWithLinks](#anytype.model.ObjectInfoWithLinks) |  |  |






<a name="anytype.Rpc.Navigation.GetObjectInfoWithLinks.Response.Error"></a>

### Rpc.Navigation.GetObjectInfoWithLinks.Response.Error



| Field | Type | Label | Description |
| ----- | ---- | ----- | ----------- |
| code | [Rpc.Navigation.GetObjectInfoWithLinks.Response.Error.Code](#anytype.Rpc.Navigation.GetObjectInfoWithLinks.Response.Error.Code) |  |  |
| description | [string](#string) |  |  |






<a name="anytype.Rpc.Navigation.ListObjects"></a>

### Rpc.Navigation.ListObjects







<a name="anytype.Rpc.Navigation.ListObjects.Request"></a>

### Rpc.Navigation.ListObjects.Request



| Field | Type | Label | Description |
| ----- | ---- | ----- | ----------- |
| context | [Rpc.Navigation.Context](#anytype.Rpc.Navigation.Context) |  |  |
| fullText | [string](#string) |  |  |
| limit | [int32](#int32) |  |  |
| offset | [int32](#int32) |  |  |






<a name="anytype.Rpc.Navigation.ListObjects.Response"></a>

### Rpc.Navigation.ListObjects.Response



| Field | Type | Label | Description |
| ----- | ---- | ----- | ----------- |
| error | [Rpc.Navigation.ListObjects.Response.Error](#anytype.Rpc.Navigation.ListObjects.Response.Error) |  |  |
| objects | [model.ObjectInfo](#anytype.model.ObjectInfo) | repeated |  |






<a name="anytype.Rpc.Navigation.ListObjects.Response.Error"></a>

### Rpc.Navigation.ListObjects.Response.Error



| Field | Type | Label | Description |
| ----- | ---- | ----- | ----------- |
| code | [Rpc.Navigation.ListObjects.Response.Error.Code](#anytype.Rpc.Navigation.ListObjects.Response.Error.Code) |  |  |
| description | [string](#string) |  |  |






<a name="anytype.Rpc.Object"></a>

### Rpc.Object







<a name="anytype.Rpc.Object.RelationAdd"></a>

### Rpc.Object.RelationAdd







<a name="anytype.Rpc.Object.RelationAdd.Request"></a>

### Rpc.Object.RelationAdd.Request



| Field | Type | Label | Description |
| ----- | ---- | ----- | ----------- |
| contextId | [string](#string) |  |  |
| relation | [model.Relation](#anytype.model.Relation) |  |  |






<a name="anytype.Rpc.Object.RelationAdd.Response"></a>

### Rpc.Object.RelationAdd.Response



| Field | Type | Label | Description |
| ----- | ---- | ----- | ----------- |
| error | [Rpc.Object.RelationAdd.Response.Error](#anytype.Rpc.Object.RelationAdd.Response.Error) |  |  |
| event | [ResponseEvent](#anytype.ResponseEvent) |  |  |
| relationKey | [string](#string) |  | deprecated |
| relation | [model.Relation](#anytype.model.Relation) |  |  |






<a name="anytype.Rpc.Object.RelationAdd.Response.Error"></a>

### Rpc.Object.RelationAdd.Response.Error



| Field | Type | Label | Description |
| ----- | ---- | ----- | ----------- |
| code | [Rpc.Object.RelationAdd.Response.Error.Code](#anytype.Rpc.Object.RelationAdd.Response.Error.Code) |  |  |
| description | [string](#string) |  |  |






<a name="anytype.Rpc.Object.RelationDelete"></a>

### Rpc.Object.RelationDelete







<a name="anytype.Rpc.Object.RelationDelete.Request"></a>

### Rpc.Object.RelationDelete.Request



| Field | Type | Label | Description |
| ----- | ---- | ----- | ----------- |
| contextId | [string](#string) |  |  |
| relationKey | [string](#string) |  |  |






<a name="anytype.Rpc.Object.RelationDelete.Response"></a>

### Rpc.Object.RelationDelete.Response



| Field | Type | Label | Description |
| ----- | ---- | ----- | ----------- |
| error | [Rpc.Object.RelationDelete.Response.Error](#anytype.Rpc.Object.RelationDelete.Response.Error) |  |  |
| event | [ResponseEvent](#anytype.ResponseEvent) |  |  |






<a name="anytype.Rpc.Object.RelationDelete.Response.Error"></a>

### Rpc.Object.RelationDelete.Response.Error



| Field | Type | Label | Description |
| ----- | ---- | ----- | ----------- |
| code | [Rpc.Object.RelationDelete.Response.Error.Code](#anytype.Rpc.Object.RelationDelete.Response.Error.Code) |  |  |
| description | [string](#string) |  |  |






<a name="anytype.Rpc.Object.RelationListAvailable"></a>

### Rpc.Object.RelationListAvailable







<a name="anytype.Rpc.Object.RelationListAvailable.Request"></a>

### Rpc.Object.RelationListAvailable.Request



| Field | Type | Label | Description |
| ----- | ---- | ----- | ----------- |
| contextId | [string](#string) |  |  |






<a name="anytype.Rpc.Object.RelationListAvailable.Response"></a>

### Rpc.Object.RelationListAvailable.Response



| Field | Type | Label | Description |
| ----- | ---- | ----- | ----------- |
| error | [Rpc.Object.RelationListAvailable.Response.Error](#anytype.Rpc.Object.RelationListAvailable.Response.Error) |  |  |
| relations | [model.Relation](#anytype.model.Relation) | repeated |  |






<a name="anytype.Rpc.Object.RelationListAvailable.Response.Error"></a>

### Rpc.Object.RelationListAvailable.Response.Error



| Field | Type | Label | Description |
| ----- | ---- | ----- | ----------- |
| code | [Rpc.Object.RelationListAvailable.Response.Error.Code](#anytype.Rpc.Object.RelationListAvailable.Response.Error.Code) |  |  |
| description | [string](#string) |  |  |






<a name="anytype.Rpc.Object.RelationOptionAdd"></a>

### Rpc.Object.RelationOptionAdd
RelationOptionAdd may return existing option in case dataview already has one with the same text






<a name="anytype.Rpc.Object.RelationOptionAdd.Request"></a>

### Rpc.Object.RelationOptionAdd.Request



| Field | Type | Label | Description |
| ----- | ---- | ----- | ----------- |
| contextId | [string](#string) |  |  |
| relationKey | [string](#string) |  | relation key to add the option |
| option | [model.Relation.Option](#anytype.model.Relation.Option) |  | id of select options will be autogenerated |






<a name="anytype.Rpc.Object.RelationOptionAdd.Response"></a>

### Rpc.Object.RelationOptionAdd.Response



| Field | Type | Label | Description |
| ----- | ---- | ----- | ----------- |
| error | [Rpc.Object.RelationOptionAdd.Response.Error](#anytype.Rpc.Object.RelationOptionAdd.Response.Error) |  |  |
| event | [ResponseEvent](#anytype.ResponseEvent) |  |  |
| option | [model.Relation.Option](#anytype.model.Relation.Option) |  |  |






<a name="anytype.Rpc.Object.RelationOptionAdd.Response.Error"></a>

### Rpc.Object.RelationOptionAdd.Response.Error



| Field | Type | Label | Description |
| ----- | ---- | ----- | ----------- |
| code | [Rpc.Object.RelationOptionAdd.Response.Error.Code](#anytype.Rpc.Object.RelationOptionAdd.Response.Error.Code) |  |  |
| description | [string](#string) |  |  |






<a name="anytype.Rpc.Object.RelationOptionDelete"></a>

### Rpc.Object.RelationOptionDelete







<a name="anytype.Rpc.Object.RelationOptionDelete.Request"></a>

### Rpc.Object.RelationOptionDelete.Request



| Field | Type | Label | Description |
| ----- | ---- | ----- | ----------- |
| contextId | [string](#string) |  |  |
| relationKey | [string](#string) |  | relation key to add the option |
| optionId | [string](#string) |  | id of select options to remove |
| confirmRemoveAllValuesInRecords | [bool](#bool) |  | confirm remove all values in records |






<a name="anytype.Rpc.Object.RelationOptionDelete.Response"></a>

### Rpc.Object.RelationOptionDelete.Response



| Field | Type | Label | Description |
| ----- | ---- | ----- | ----------- |
| error | [Rpc.Object.RelationOptionDelete.Response.Error](#anytype.Rpc.Object.RelationOptionDelete.Response.Error) |  |  |
| event | [ResponseEvent](#anytype.ResponseEvent) |  |  |






<a name="anytype.Rpc.Object.RelationOptionDelete.Response.Error"></a>

### Rpc.Object.RelationOptionDelete.Response.Error



| Field | Type | Label | Description |
| ----- | ---- | ----- | ----------- |
| code | [Rpc.Object.RelationOptionDelete.Response.Error.Code](#anytype.Rpc.Object.RelationOptionDelete.Response.Error.Code) |  |  |
| description | [string](#string) |  |  |






<a name="anytype.Rpc.Object.RelationOptionUpdate"></a>

### Rpc.Object.RelationOptionUpdate







<a name="anytype.Rpc.Object.RelationOptionUpdate.Request"></a>

### Rpc.Object.RelationOptionUpdate.Request



| Field | Type | Label | Description |
| ----- | ---- | ----- | ----------- |
| contextId | [string](#string) |  |  |
| relationKey | [string](#string) |  | relation key to add the option |
| option | [model.Relation.Option](#anytype.model.Relation.Option) |  | id of select options will be autogenerated |






<a name="anytype.Rpc.Object.RelationOptionUpdate.Response"></a>

### Rpc.Object.RelationOptionUpdate.Response



| Field | Type | Label | Description |
| ----- | ---- | ----- | ----------- |
| error | [Rpc.Object.RelationOptionUpdate.Response.Error](#anytype.Rpc.Object.RelationOptionUpdate.Response.Error) |  |  |
| event | [ResponseEvent](#anytype.ResponseEvent) |  |  |






<a name="anytype.Rpc.Object.RelationOptionUpdate.Response.Error"></a>

### Rpc.Object.RelationOptionUpdate.Response.Error



| Field | Type | Label | Description |
| ----- | ---- | ----- | ----------- |
| code | [Rpc.Object.RelationOptionUpdate.Response.Error.Code](#anytype.Rpc.Object.RelationOptionUpdate.Response.Error.Code) |  |  |
| description | [string](#string) |  |  |






<a name="anytype.Rpc.Object.RelationUpdate"></a>

### Rpc.Object.RelationUpdate







<a name="anytype.Rpc.Object.RelationUpdate.Request"></a>

### Rpc.Object.RelationUpdate.Request



| Field | Type | Label | Description |
| ----- | ---- | ----- | ----------- |
| contextId | [string](#string) |  |  |
| relationKey | [string](#string) |  | key of relation to update |
| relation | [model.Relation](#anytype.model.Relation) |  |  |






<a name="anytype.Rpc.Object.RelationUpdate.Response"></a>

### Rpc.Object.RelationUpdate.Response



| Field | Type | Label | Description |
| ----- | ---- | ----- | ----------- |
| error | [Rpc.Object.RelationUpdate.Response.Error](#anytype.Rpc.Object.RelationUpdate.Response.Error) |  |  |
| event | [ResponseEvent](#anytype.ResponseEvent) |  |  |






<a name="anytype.Rpc.Object.RelationUpdate.Response.Error"></a>

### Rpc.Object.RelationUpdate.Response.Error



| Field | Type | Label | Description |
| ----- | ---- | ----- | ----------- |
| code | [Rpc.Object.RelationUpdate.Response.Error.Code](#anytype.Rpc.Object.RelationUpdate.Response.Error.Code) |  |  |
| description | [string](#string) |  |  |






<a name="anytype.Rpc.Object.Search"></a>

### Rpc.Object.Search







<a name="anytype.Rpc.Object.Search.Request"></a>

### Rpc.Object.Search.Request



| Field | Type | Label | Description |
| ----- | ---- | ----- | ----------- |
| filters | [model.Block.Content.Dataview.Filter](#anytype.model.Block.Content.Dataview.Filter) | repeated |  |
| sorts | [model.Block.Content.Dataview.Sort](#anytype.model.Block.Content.Dataview.Sort) | repeated |  |
| fullText | [string](#string) |  |  |
| offset | [int32](#int32) |  |  |
| limit | [int32](#int32) |  |  |
| objectTypeFilter | [string](#string) | repeated |  |






<a name="anytype.Rpc.Object.Search.Response"></a>

### Rpc.Object.Search.Response



| Field | Type | Label | Description |
| ----- | ---- | ----- | ----------- |
| error | [Rpc.Object.Search.Response.Error](#anytype.Rpc.Object.Search.Response.Error) |  |  |
| records | [google.protobuf.Struct](#google.protobuf.Struct) | repeated |  |






<a name="anytype.Rpc.Object.Search.Response.Error"></a>

### Rpc.Object.Search.Response.Error



| Field | Type | Label | Description |
| ----- | ---- | ----- | ----------- |
| code | [Rpc.Object.Search.Response.Error.Code](#anytype.Rpc.Object.Search.Response.Error.Code) |  |  |
| description | [string](#string) |  |  |






<a name="anytype.Rpc.ObjectType"></a>

### Rpc.ObjectType







<a name="anytype.Rpc.ObjectType.Create"></a>

### Rpc.ObjectType.Create







<a name="anytype.Rpc.ObjectType.Create.Request"></a>

### Rpc.ObjectType.Create.Request



| Field | Type | Label | Description |
| ----- | ---- | ----- | ----------- |
| objectType | [model.ObjectType](#anytype.model.ObjectType) |  |  |






<a name="anytype.Rpc.ObjectType.Create.Response"></a>

### Rpc.ObjectType.Create.Response



| Field | Type | Label | Description |
| ----- | ---- | ----- | ----------- |
| error | [Rpc.ObjectType.Create.Response.Error](#anytype.Rpc.ObjectType.Create.Response.Error) |  |  |
| objectType | [model.ObjectType](#anytype.model.ObjectType) |  |  |






<a name="anytype.Rpc.ObjectType.Create.Response.Error"></a>

### Rpc.ObjectType.Create.Response.Error



| Field | Type | Label | Description |
| ----- | ---- | ----- | ----------- |
| code | [Rpc.ObjectType.Create.Response.Error.Code](#anytype.Rpc.ObjectType.Create.Response.Error.Code) |  |  |
| description | [string](#string) |  |  |






<a name="anytype.Rpc.ObjectType.List"></a>

### Rpc.ObjectType.List







<a name="anytype.Rpc.ObjectType.List.Request"></a>

### Rpc.ObjectType.List.Request







<a name="anytype.Rpc.ObjectType.List.Response"></a>

### Rpc.ObjectType.List.Response



| Field | Type | Label | Description |
| ----- | ---- | ----- | ----------- |
| error | [Rpc.ObjectType.List.Response.Error](#anytype.Rpc.ObjectType.List.Response.Error) |  |  |
| objectTypes | [model.ObjectType](#anytype.model.ObjectType) | repeated |  |






<a name="anytype.Rpc.ObjectType.List.Response.Error"></a>

### Rpc.ObjectType.List.Response.Error



| Field | Type | Label | Description |
| ----- | ---- | ----- | ----------- |
| code | [Rpc.ObjectType.List.Response.Error.Code](#anytype.Rpc.ObjectType.List.Response.Error.Code) |  |  |
| description | [string](#string) |  |  |






<a name="anytype.Rpc.ObjectType.Relation"></a>

### Rpc.ObjectType.Relation







<a name="anytype.Rpc.ObjectType.Relation.Add"></a>

### Rpc.ObjectType.Relation.Add







<a name="anytype.Rpc.ObjectType.Relation.Add.Request"></a>

### Rpc.ObjectType.Relation.Add.Request



| Field | Type | Label | Description |
| ----- | ---- | ----- | ----------- |
| objectTypeUrl | [string](#string) |  |  |
| relations | [model.Relation](#anytype.model.Relation) | repeated |  |






<a name="anytype.Rpc.ObjectType.Relation.Add.Response"></a>

### Rpc.ObjectType.Relation.Add.Response



| Field | Type | Label | Description |
| ----- | ---- | ----- | ----------- |
| error | [Rpc.ObjectType.Relation.Add.Response.Error](#anytype.Rpc.ObjectType.Relation.Add.Response.Error) |  |  |
| relations | [model.Relation](#anytype.model.Relation) | repeated |  |






<a name="anytype.Rpc.ObjectType.Relation.Add.Response.Error"></a>

### Rpc.ObjectType.Relation.Add.Response.Error



| Field | Type | Label | Description |
| ----- | ---- | ----- | ----------- |
| code | [Rpc.ObjectType.Relation.Add.Response.Error.Code](#anytype.Rpc.ObjectType.Relation.Add.Response.Error.Code) |  |  |
| description | [string](#string) |  |  |






<a name="anytype.Rpc.ObjectType.Relation.List"></a>

### Rpc.ObjectType.Relation.List







<a name="anytype.Rpc.ObjectType.Relation.List.Request"></a>

### Rpc.ObjectType.Relation.List.Request



| Field | Type | Label | Description |
| ----- | ---- | ----- | ----------- |
| objectTypeUrl | [string](#string) |  |  |
| appendRelationsFromOtherTypes | [bool](#bool) |  | add relations from other object types in the end |






<a name="anytype.Rpc.ObjectType.Relation.List.Response"></a>

### Rpc.ObjectType.Relation.List.Response



| Field | Type | Label | Description |
| ----- | ---- | ----- | ----------- |
| error | [Rpc.ObjectType.Relation.List.Response.Error](#anytype.Rpc.ObjectType.Relation.List.Response.Error) |  |  |
| relations | [model.Relation](#anytype.model.Relation) | repeated |  |






<a name="anytype.Rpc.ObjectType.Relation.List.Response.Error"></a>

### Rpc.ObjectType.Relation.List.Response.Error



| Field | Type | Label | Description |
| ----- | ---- | ----- | ----------- |
| code | [Rpc.ObjectType.Relation.List.Response.Error.Code](#anytype.Rpc.ObjectType.Relation.List.Response.Error.Code) |  |  |
| description | [string](#string) |  |  |






<a name="anytype.Rpc.ObjectType.Relation.Remove"></a>

### Rpc.ObjectType.Relation.Remove







<a name="anytype.Rpc.ObjectType.Relation.Remove.Request"></a>

### Rpc.ObjectType.Relation.Remove.Request



| Field | Type | Label | Description |
| ----- | ---- | ----- | ----------- |
| objectTypeUrl | [string](#string) |  |  |
| relationKey | [string](#string) |  |  |






<a name="anytype.Rpc.ObjectType.Relation.Remove.Response"></a>

### Rpc.ObjectType.Relation.Remove.Response



| Field | Type | Label | Description |
| ----- | ---- | ----- | ----------- |
| error | [Rpc.ObjectType.Relation.Remove.Response.Error](#anytype.Rpc.ObjectType.Relation.Remove.Response.Error) |  |  |






<a name="anytype.Rpc.ObjectType.Relation.Remove.Response.Error"></a>

### Rpc.ObjectType.Relation.Remove.Response.Error



| Field | Type | Label | Description |
| ----- | ---- | ----- | ----------- |
| code | [Rpc.ObjectType.Relation.Remove.Response.Error.Code](#anytype.Rpc.ObjectType.Relation.Remove.Response.Error.Code) |  |  |
| description | [string](#string) |  |  |






<a name="anytype.Rpc.ObjectType.Relation.Update"></a>

### Rpc.ObjectType.Relation.Update







<a name="anytype.Rpc.ObjectType.Relation.Update.Request"></a>

### Rpc.ObjectType.Relation.Update.Request



| Field | Type | Label | Description |
| ----- | ---- | ----- | ----------- |
| objectTypeUrl | [string](#string) |  |  |
| relation | [model.Relation](#anytype.model.Relation) |  |  |






<a name="anytype.Rpc.ObjectType.Relation.Update.Response"></a>

### Rpc.ObjectType.Relation.Update.Response



| Field | Type | Label | Description |
| ----- | ---- | ----- | ----------- |
| error | [Rpc.ObjectType.Relation.Update.Response.Error](#anytype.Rpc.ObjectType.Relation.Update.Response.Error) |  |  |






<a name="anytype.Rpc.ObjectType.Relation.Update.Response.Error"></a>

### Rpc.ObjectType.Relation.Update.Response.Error



| Field | Type | Label | Description |
| ----- | ---- | ----- | ----------- |
| code | [Rpc.ObjectType.Relation.Update.Response.Error.Code](#anytype.Rpc.ObjectType.Relation.Update.Response.Error.Code) |  |  |
| description | [string](#string) |  |  |






<a name="anytype.Rpc.Page"></a>

### Rpc.Page







<a name="anytype.Rpc.Page.Create"></a>

### Rpc.Page.Create







<a name="anytype.Rpc.Page.Create.Request"></a>

### Rpc.Page.Create.Request



| Field | Type | Label | Description |
| ----- | ---- | ----- | ----------- |
| details | [google.protobuf.Struct](#google.protobuf.Struct) |  | page details |






<a name="anytype.Rpc.Page.Create.Response"></a>

### Rpc.Page.Create.Response



| Field | Type | Label | Description |
| ----- | ---- | ----- | ----------- |
| error | [Rpc.Page.Create.Response.Error](#anytype.Rpc.Page.Create.Response.Error) |  |  |
| pageId | [string](#string) |  |  |
| event | [ResponseEvent](#anytype.ResponseEvent) |  |  |






<a name="anytype.Rpc.Page.Create.Response.Error"></a>

### Rpc.Page.Create.Response.Error



| Field | Type | Label | Description |
| ----- | ---- | ----- | ----------- |
| code | [Rpc.Page.Create.Response.Error.Code](#anytype.Rpc.Page.Create.Response.Error.Code) |  |  |
| description | [string](#string) |  |  |






<a name="anytype.Rpc.Ping"></a>

### Rpc.Ping







<a name="anytype.Rpc.Ping.Request"></a>

### Rpc.Ping.Request



| Field | Type | Label | Description |
| ----- | ---- | ----- | ----------- |
| index | [int32](#int32) |  |  |
| numberOfEventsToSend | [int32](#int32) |  |  |






<a name="anytype.Rpc.Ping.Response"></a>

### Rpc.Ping.Response



| Field | Type | Label | Description |
| ----- | ---- | ----- | ----------- |
| error | [Rpc.Ping.Response.Error](#anytype.Rpc.Ping.Response.Error) |  |  |
| index | [int32](#int32) |  |  |






<a name="anytype.Rpc.Ping.Response.Error"></a>

### Rpc.Ping.Response.Error



| Field | Type | Label | Description |
| ----- | ---- | ----- | ----------- |
| code | [Rpc.Ping.Response.Error.Code](#anytype.Rpc.Ping.Response.Error.Code) |  |  |
| description | [string](#string) |  |  |






<a name="anytype.Rpc.Process"></a>

### Rpc.Process







<a name="anytype.Rpc.Process.Cancel"></a>

### Rpc.Process.Cancel







<a name="anytype.Rpc.Process.Cancel.Request"></a>

### Rpc.Process.Cancel.Request



| Field | Type | Label | Description |
| ----- | ---- | ----- | ----------- |
| id | [string](#string) |  |  |






<a name="anytype.Rpc.Process.Cancel.Response"></a>

### Rpc.Process.Cancel.Response



| Field | Type | Label | Description |
| ----- | ---- | ----- | ----------- |
| error | [Rpc.Process.Cancel.Response.Error](#anytype.Rpc.Process.Cancel.Response.Error) |  |  |






<a name="anytype.Rpc.Process.Cancel.Response.Error"></a>

### Rpc.Process.Cancel.Response.Error



| Field | Type | Label | Description |
| ----- | ---- | ----- | ----------- |
| code | [Rpc.Process.Cancel.Response.Error.Code](#anytype.Rpc.Process.Cancel.Response.Error.Code) |  |  |
| description | [string](#string) |  |  |






<a name="anytype.Rpc.Set"></a>

### Rpc.Set







<a name="anytype.Rpc.Set.Create"></a>

### Rpc.Set.Create







<a name="anytype.Rpc.Set.Create.Request"></a>

### Rpc.Set.Create.Request



| Field | Type | Label | Description |
| ----- | ---- | ----- | ----------- |
| objectTypeUrl | [string](#string) |  |  |
| details | [google.protobuf.Struct](#google.protobuf.Struct) |  | if omitted the name of page will be the same with object type |
| templateId | [string](#string) |  | optional template id for creating from template |






<a name="anytype.Rpc.Set.Create.Response"></a>

### Rpc.Set.Create.Response



| Field | Type | Label | Description |
| ----- | ---- | ----- | ----------- |
| error | [Rpc.Set.Create.Response.Error](#anytype.Rpc.Set.Create.Response.Error) |  |  |
| id | [string](#string) |  |  |
| event | [ResponseEvent](#anytype.ResponseEvent) |  |  |






<a name="anytype.Rpc.Set.Create.Response.Error"></a>

### Rpc.Set.Create.Response.Error



| Field | Type | Label | Description |
| ----- | ---- | ----- | ----------- |
| code | [Rpc.Set.Create.Response.Error.Code](#anytype.Rpc.Set.Create.Response.Error.Code) |  |  |
| description | [string](#string) |  |  |






<a name="anytype.Rpc.Shutdown"></a>

### Rpc.Shutdown







<a name="anytype.Rpc.Shutdown.Request"></a>

### Rpc.Shutdown.Request







<a name="anytype.Rpc.Shutdown.Response"></a>

### Rpc.Shutdown.Response



| Field | Type | Label | Description |
| ----- | ---- | ----- | ----------- |
| error | [Rpc.Shutdown.Response.Error](#anytype.Rpc.Shutdown.Response.Error) |  |  |






<a name="anytype.Rpc.Shutdown.Response.Error"></a>

### Rpc.Shutdown.Response.Error



| Field | Type | Label | Description |
| ----- | ---- | ----- | ----------- |
| code | [Rpc.Shutdown.Response.Error.Code](#anytype.Rpc.Shutdown.Response.Error.Code) |  |  |
| description | [string](#string) |  |  |






<a name="anytype.Rpc.UploadFile"></a>

### Rpc.UploadFile







<a name="anytype.Rpc.UploadFile.Request"></a>

### Rpc.UploadFile.Request



| Field | Type | Label | Description |
| ----- | ---- | ----- | ----------- |
| url | [string](#string) |  |  |
| localPath | [string](#string) |  |  |
| type | [model.Block.Content.File.Type](#anytype.model.Block.Content.File.Type) |  |  |
| disableEncryption | [bool](#bool) |  |  |






<a name="anytype.Rpc.UploadFile.Response"></a>

### Rpc.UploadFile.Response



| Field | Type | Label | Description |
| ----- | ---- | ----- | ----------- |
| error | [Rpc.UploadFile.Response.Error](#anytype.Rpc.UploadFile.Response.Error) |  |  |
| hash | [string](#string) |  |  |






<a name="anytype.Rpc.UploadFile.Response.Error"></a>

### Rpc.UploadFile.Response.Error



| Field | Type | Label | Description |
| ----- | ---- | ----- | ----------- |
| code | [Rpc.UploadFile.Response.Error.Code](#anytype.Rpc.UploadFile.Response.Error.Code) |  |  |
| description | [string](#string) |  |  |






<a name="anytype.Rpc.Version"></a>

### Rpc.Version
Get info about a version of a middleware.
Info is a string, that contains: BuildDate, GitCommit, GitBranch, GitState






<a name="anytype.Rpc.Version.Get"></a>

### Rpc.Version.Get







<a name="anytype.Rpc.Version.Get.Request"></a>

### Rpc.Version.Get.Request







<a name="anytype.Rpc.Version.Get.Response"></a>

### Rpc.Version.Get.Response



| Field | Type | Label | Description |
| ----- | ---- | ----- | ----------- |
| error | [Rpc.Version.Get.Response.Error](#anytype.Rpc.Version.Get.Response.Error) |  |  |
| version | [string](#string) |  |  |
| details | [string](#string) |  | build date, branch and commit |






<a name="anytype.Rpc.Version.Get.Response.Error"></a>

### Rpc.Version.Get.Response.Error



| Field | Type | Label | Description |
| ----- | ---- | ----- | ----------- |
| code | [Rpc.Version.Get.Response.Error.Code](#anytype.Rpc.Version.Get.Response.Error.Code) |  |  |
| description | [string](#string) |  |  |






<a name="anytype.Rpc.Wallet"></a>

### Rpc.Wallet
Namespace, that aggregates subtopics and actions, that relates to wallet.






<a name="anytype.Rpc.Wallet.Convert"></a>

### Rpc.Wallet.Convert







<a name="anytype.Rpc.Wallet.Convert.Request"></a>

### Rpc.Wallet.Convert.Request



| Field | Type | Label | Description |
| ----- | ---- | ----- | ----------- |
| mnemonic | [string](#string) |  | Mnemonic of a wallet to convert |
| entropy | [string](#string) |  | entropy of a wallet to convert |






<a name="anytype.Rpc.Wallet.Convert.Response"></a>

### Rpc.Wallet.Convert.Response



| Field | Type | Label | Description |
| ----- | ---- | ----- | ----------- |
| error | [Rpc.Wallet.Convert.Response.Error](#anytype.Rpc.Wallet.Convert.Response.Error) |  | Error while trying to recover a wallet |
| entropy | [string](#string) |  |  |
| mnemonic | [string](#string) |  |  |






<a name="anytype.Rpc.Wallet.Convert.Response.Error"></a>

### Rpc.Wallet.Convert.Response.Error



| Field | Type | Label | Description |
| ----- | ---- | ----- | ----------- |
| code | [Rpc.Wallet.Convert.Response.Error.Code](#anytype.Rpc.Wallet.Convert.Response.Error.Code) |  |  |
| description | [string](#string) |  |  |






<a name="anytype.Rpc.Wallet.Create"></a>

### Rpc.Wallet.Create







<a name="anytype.Rpc.Wallet.Create.Request"></a>

### Rpc.Wallet.Create.Request
Front-end-to-middleware request to create a new wallet


| Field | Type | Label | Description |
| ----- | ---- | ----- | ----------- |
| rootPath | [string](#string) |  | Path to a wallet directory |






<a name="anytype.Rpc.Wallet.Create.Response"></a>

### Rpc.Wallet.Create.Response
Middleware-to-front-end response, that can contain mnemonic of a created account and a NULL error or an empty mnemonic and a non-NULL error


| Field | Type | Label | Description |
| ----- | ---- | ----- | ----------- |
| error | [Rpc.Wallet.Create.Response.Error](#anytype.Rpc.Wallet.Create.Response.Error) |  |  |
| mnemonic | [string](#string) |  | Mnemonic of a new account (sequence of words, divided by spaces) |






<a name="anytype.Rpc.Wallet.Create.Response.Error"></a>

### Rpc.Wallet.Create.Response.Error



| Field | Type | Label | Description |
| ----- | ---- | ----- | ----------- |
| code | [Rpc.Wallet.Create.Response.Error.Code](#anytype.Rpc.Wallet.Create.Response.Error.Code) |  |  |
| description | [string](#string) |  |  |






<a name="anytype.Rpc.Wallet.Recover"></a>

### Rpc.Wallet.Recover







<a name="anytype.Rpc.Wallet.Recover.Request"></a>

### Rpc.Wallet.Recover.Request
Front end to middleware request-to-recover-a wallet with this mnemonic and a rootPath


| Field | Type | Label | Description |
| ----- | ---- | ----- | ----------- |
| rootPath | [string](#string) |  | Path to a wallet directory |
| mnemonic | [string](#string) |  | Mnemonic of a wallet to recover |






<a name="anytype.Rpc.Wallet.Recover.Response"></a>

### Rpc.Wallet.Recover.Response
Middleware-to-front-end response, that can contain a NULL error or a non-NULL error


| Field | Type | Label | Description |
| ----- | ---- | ----- | ----------- |
| error | [Rpc.Wallet.Recover.Response.Error](#anytype.Rpc.Wallet.Recover.Response.Error) |  | Error while trying to recover a wallet |






<a name="anytype.Rpc.Wallet.Recover.Response.Error"></a>

### Rpc.Wallet.Recover.Response.Error



| Field | Type | Label | Description |
| ----- | ---- | ----- | ----------- |
| code | [Rpc.Wallet.Recover.Response.Error.Code](#anytype.Rpc.Wallet.Recover.Response.Error.Code) |  |  |
| description | [string](#string) |  |  |





 


<a name="anytype.Rpc.Account.Create.Response.Error.Code"></a>

### Rpc.Account.Create.Response.Error.Code


| Name | Number | Description |
| ---- | ------ | ----------- |
| NULL | 0 | No error; Account should be non-empty |
| UNKNOWN_ERROR | 1 | Any other errors |
| BAD_INPUT | 2 | Avatar or name is not correct |
| ACCOUNT_CREATED_BUT_FAILED_TO_START_NODE | 101 |  |
| ACCOUNT_CREATED_BUT_FAILED_TO_SET_NAME | 102 |  |
| ACCOUNT_CREATED_BUT_FAILED_TO_SET_AVATAR | 103 |  |
| FAILED_TO_STOP_RUNNING_NODE | 104 |  |
| BAD_INVITE_CODE | 900 |  |



<a name="anytype.Rpc.Account.Recover.Response.Error.Code"></a>

### Rpc.Account.Recover.Response.Error.Code


| Name | Number | Description |
| ---- | ------ | ----------- |
| NULL | 0 | No error; |
| UNKNOWN_ERROR | 1 | Any other errors |
| BAD_INPUT | 2 |  |
| NO_ACCOUNTS_FOUND | 101 |  |
| NEED_TO_RECOVER_WALLET_FIRST | 102 |  |
| FAILED_TO_CREATE_LOCAL_REPO | 103 |  |
| LOCAL_REPO_EXISTS_BUT_CORRUPTED | 104 |  |
| FAILED_TO_RUN_NODE | 105 |  |
| WALLET_RECOVER_NOT_PERFORMED | 106 |  |
| FAILED_TO_STOP_RUNNING_NODE | 107 |  |
| ANOTHER_ANYTYPE_PROCESS_IS_RUNNING | 108 |  |



<a name="anytype.Rpc.Account.Select.Response.Error.Code"></a>

### Rpc.Account.Select.Response.Error.Code


| Name | Number | Description |
| ---- | ------ | ----------- |
| NULL | 0 | No error |
| UNKNOWN_ERROR | 1 | Any other errors |
| BAD_INPUT | 2 | Id or root path is wrong |
| FAILED_TO_CREATE_LOCAL_REPO | 101 |  |
| LOCAL_REPO_EXISTS_BUT_CORRUPTED | 102 |  |
| FAILED_TO_RUN_NODE | 103 |  |
| FAILED_TO_FIND_ACCOUNT_INFO | 104 |  |
| LOCAL_REPO_NOT_EXISTS_AND_MNEMONIC_NOT_SET | 105 |  |
| FAILED_TO_STOP_SEARCHER_NODE | 106 |  |
| FAILED_TO_RECOVER_PREDEFINED_BLOCKS | 107 |  |
| ANOTHER_ANYTYPE_PROCESS_IS_RUNNING | 108 |  |



<a name="anytype.Rpc.Account.Stop.Response.Error.Code"></a>

### Rpc.Account.Stop.Response.Error.Code


| Name | Number | Description |
| ---- | ------ | ----------- |
| NULL | 0 | No error |
| UNKNOWN_ERROR | 1 | Any other errors |
| BAD_INPUT | 2 | Id or root path is wrong |
| ACCOUNT_IS_NOT_RUNNING | 101 |  |
| FAILED_TO_STOP_NODE | 102 |  |
| FAILED_TO_REMOVE_ACCOUNT_DATA | 103 |  |



<a name="anytype.Rpc.ApplyTemplate.Response.Error.Code"></a>

### Rpc.ApplyTemplate.Response.Error.Code


| Name | Number | Description |
| ---- | ------ | ----------- |
| NULL | 0 |  |
| UNKNOWN_ERROR | 1 |  |
| BAD_INPUT | 2 | ... |



<a name="anytype.Rpc.Block.Bookmark.CreateAndFetch.Response.Error.Code"></a>

### Rpc.Block.Bookmark.CreateAndFetch.Response.Error.Code


| Name | Number | Description |
| ---- | ------ | ----------- |
| NULL | 0 |  |
| UNKNOWN_ERROR | 1 |  |
| BAD_INPUT | 2 |  |



<a name="anytype.Rpc.Block.Bookmark.Fetch.Response.Error.Code"></a>

### Rpc.Block.Bookmark.Fetch.Response.Error.Code


| Name | Number | Description |
| ---- | ------ | ----------- |
| NULL | 0 |  |
| UNKNOWN_ERROR | 1 |  |
| BAD_INPUT | 2 |  |



<a name="anytype.Rpc.Block.Close.Response.Error.Code"></a>

### Rpc.Block.Close.Response.Error.Code


| Name | Number | Description |
| ---- | ------ | ----------- |
| NULL | 0 |  |
| UNKNOWN_ERROR | 1 |  |
| BAD_INPUT | 2 | ... |



<a name="anytype.Rpc.Block.Copy.Response.Error.Code"></a>

### Rpc.Block.Copy.Response.Error.Code


| Name | Number | Description |
| ---- | ------ | ----------- |
| NULL | 0 |  |
| UNKNOWN_ERROR | 1 |  |
| BAD_INPUT | 2 | ... |



<a name="anytype.Rpc.Block.Create.Response.Error.Code"></a>

### Rpc.Block.Create.Response.Error.Code


| Name | Number | Description |
| ---- | ------ | ----------- |
| NULL | 0 |  |
| UNKNOWN_ERROR | 1 |  |
| BAD_INPUT | 2 | ... |



<a name="anytype.Rpc.Block.CreatePage.Response.Error.Code"></a>

### Rpc.Block.CreatePage.Response.Error.Code


| Name | Number | Description |
| ---- | ------ | ----------- |
| NULL | 0 |  |
| UNKNOWN_ERROR | 1 |  |
| BAD_INPUT | 2 | ... |



<a name="anytype.Rpc.Block.CreateSet.Response.Error.Code"></a>

### Rpc.Block.CreateSet.Response.Error.Code


| Name | Number | Description |
| ---- | ------ | ----------- |
| NULL | 0 |  |
| UNKNOWN_ERROR | 1 |  |
| BAD_INPUT | 2 |  |
| UNKNOWN_OBJECT_TYPE_URL | 3 | ... |



<a name="anytype.Rpc.Block.Cut.Response.Error.Code"></a>

### Rpc.Block.Cut.Response.Error.Code


| Name | Number | Description |
| ---- | ------ | ----------- |
| NULL | 0 |  |
| UNKNOWN_ERROR | 1 |  |
| BAD_INPUT | 2 | ... |



<a name="anytype.Rpc.Block.Dataview.RecordCreate.Response.Error.Code"></a>

### Rpc.Block.Dataview.RecordCreate.Response.Error.Code


| Name | Number | Description |
| ---- | ------ | ----------- |
| NULL | 0 |  |
| UNKNOWN_ERROR | 1 |  |
| BAD_INPUT | 2 | ... |



<a name="anytype.Rpc.Block.Dataview.RecordDelete.Response.Error.Code"></a>

### Rpc.Block.Dataview.RecordDelete.Response.Error.Code


| Name | Number | Description |
| ---- | ------ | ----------- |
| NULL | 0 |  |
| UNKNOWN_ERROR | 1 |  |
| BAD_INPUT | 2 | ... |



<a name="anytype.Rpc.Block.Dataview.RecordRelationOptionAdd.Response.Error.Code"></a>

### Rpc.Block.Dataview.RecordRelationOptionAdd.Response.Error.Code


| Name | Number | Description |
| ---- | ------ | ----------- |
| NULL | 0 |  |
| UNKNOWN_ERROR | 1 |  |
| BAD_INPUT | 2 |  |



<a name="anytype.Rpc.Block.Dataview.RecordRelationOptionDelete.Response.Error.Code"></a>

### Rpc.Block.Dataview.RecordRelationOptionDelete.Response.Error.Code


| Name | Number | Description |
| ---- | ------ | ----------- |
| NULL | 0 |  |
| UNKNOWN_ERROR | 1 |  |
| BAD_INPUT | 2 |  |



<a name="anytype.Rpc.Block.Dataview.RecordRelationOptionUpdate.Response.Error.Code"></a>

### Rpc.Block.Dataview.RecordRelationOptionUpdate.Response.Error.Code


| Name | Number | Description |
| ---- | ------ | ----------- |
| NULL | 0 |  |
| UNKNOWN_ERROR | 1 |  |
| BAD_INPUT | 2 |  |



<a name="anytype.Rpc.Block.Dataview.RecordUpdate.Response.Error.Code"></a>

### Rpc.Block.Dataview.RecordUpdate.Response.Error.Code


| Name | Number | Description |
| ---- | ------ | ----------- |
| NULL | 0 |  |
| UNKNOWN_ERROR | 1 |  |
| BAD_INPUT | 2 | ... |



<a name="anytype.Rpc.Block.Dataview.RelationAdd.Response.Error.Code"></a>

### Rpc.Block.Dataview.RelationAdd.Response.Error.Code


| Name | Number | Description |
| ---- | ------ | ----------- |
| NULL | 0 |  |
| UNKNOWN_ERROR | 1 |  |
| BAD_INPUT | 2 |  |



<a name="anytype.Rpc.Block.Dataview.RelationDelete.Response.Error.Code"></a>

### Rpc.Block.Dataview.RelationDelete.Response.Error.Code


| Name | Number | Description |
| ---- | ------ | ----------- |
| NULL | 0 |  |
| UNKNOWN_ERROR | 1 |  |
| BAD_INPUT | 2 |  |



<a name="anytype.Rpc.Block.Dataview.RelationListAvailable.Response.Error.Code"></a>

### Rpc.Block.Dataview.RelationListAvailable.Response.Error.Code


| Name | Number | Description |
| ---- | ------ | ----------- |
| NULL | 0 |  |
| UNKNOWN_ERROR | 1 |  |
| BAD_INPUT | 2 |  |
| NOT_A_DATAVIEW_BLOCK | 3 | ... |



<a name="anytype.Rpc.Block.Dataview.RelationUpdate.Response.Error.Code"></a>

### Rpc.Block.Dataview.RelationUpdate.Response.Error.Code


| Name | Number | Description |
| ---- | ------ | ----------- |
| NULL | 0 |  |
| UNKNOWN_ERROR | 1 |  |
| BAD_INPUT | 2 |  |



<a name="anytype.Rpc.Block.Dataview.ViewCreate.Response.Error.Code"></a>

### Rpc.Block.Dataview.ViewCreate.Response.Error.Code


| Name | Number | Description |
| ---- | ------ | ----------- |
| NULL | 0 |  |
| UNKNOWN_ERROR | 1 |  |
| BAD_INPUT | 2 | ... |



<a name="anytype.Rpc.Block.Dataview.ViewDelete.Response.Error.Code"></a>

### Rpc.Block.Dataview.ViewDelete.Response.Error.Code


| Name | Number | Description |
| ---- | ------ | ----------- |
| NULL | 0 |  |
| UNKNOWN_ERROR | 1 |  |
| BAD_INPUT | 2 | ... |



<a name="anytype.Rpc.Block.Dataview.ViewSetActive.Response.Error.Code"></a>

### Rpc.Block.Dataview.ViewSetActive.Response.Error.Code


| Name | Number | Description |
| ---- | ------ | ----------- |
| NULL | 0 |  |
| UNKNOWN_ERROR | 1 |  |
| BAD_INPUT | 2 | ... |



<a name="anytype.Rpc.Block.Dataview.ViewUpdate.Response.Error.Code"></a>

### Rpc.Block.Dataview.ViewUpdate.Response.Error.Code


| Name | Number | Description |
| ---- | ------ | ----------- |
| NULL | 0 |  |
| UNKNOWN_ERROR | 1 |  |
| BAD_INPUT | 2 | ... |



<a name="anytype.Rpc.Block.Download.Response.Error.Code"></a>

### Rpc.Block.Download.Response.Error.Code


| Name | Number | Description |
| ---- | ------ | ----------- |
| NULL | 0 |  |
| UNKNOWN_ERROR | 1 |  |
| BAD_INPUT | 2 | ... |



<a name="anytype.Rpc.Block.Export.Response.Error.Code"></a>

### Rpc.Block.Export.Response.Error.Code


| Name | Number | Description |
| ---- | ------ | ----------- |
| NULL | 0 |  |
| UNKNOWN_ERROR | 1 |  |
| BAD_INPUT | 2 | ... |



<a name="anytype.Rpc.Block.File.CreateAndUpload.Response.Error.Code"></a>

### Rpc.Block.File.CreateAndUpload.Response.Error.Code


| Name | Number | Description |
| ---- | ------ | ----------- |
| NULL | 0 |  |
| UNKNOWN_ERROR | 1 |  |
| BAD_INPUT | 2 |  |



<a name="anytype.Rpc.Block.Get.Marks.Response.Error.Code"></a>

### Rpc.Block.Get.Marks.Response.Error.Code


| Name | Number | Description |
| ---- | ------ | ----------- |
| NULL | 0 |  |
| UNKNOWN_ERROR | 1 |  |
| BAD_INPUT | 2 | ... |



<a name="anytype.Rpc.Block.GetPublicWebURL.Response.Error.Code"></a>

### Rpc.Block.GetPublicWebURL.Response.Error.Code


| Name | Number | Description |
| ---- | ------ | ----------- |
| NULL | 0 |  |
| UNKNOWN_ERROR | 1 |  |
| BAD_INPUT | 2 | ... |



<a name="anytype.Rpc.Block.ImportMarkdown.Response.Error.Code"></a>

### Rpc.Block.ImportMarkdown.Response.Error.Code


| Name | Number | Description |
| ---- | ------ | ----------- |
| NULL | 0 |  |
| UNKNOWN_ERROR | 1 |  |
| BAD_INPUT | 2 | ... |



<a name="anytype.Rpc.Block.Merge.Response.Error.Code"></a>

### Rpc.Block.Merge.Response.Error.Code


| Name | Number | Description |
| ---- | ------ | ----------- |
| NULL | 0 |  |
| UNKNOWN_ERROR | 1 |  |
| BAD_INPUT | 2 | ... |



<a name="anytype.Rpc.Block.ObjectType.Set.Response.Error.Code"></a>

### Rpc.Block.ObjectType.Set.Response.Error.Code


| Name | Number | Description |
| ---- | ------ | ----------- |
| NULL | 0 |  |
| UNKNOWN_ERROR | 1 |  |
| BAD_INPUT | 2 |  |
| UNKNOWN_OBJECT_TYPE_URL | 3 |  |



<a name="anytype.Rpc.Block.Open.Response.Error.Code"></a>

### Rpc.Block.Open.Response.Error.Code


| Name | Number | Description |
| ---- | ------ | ----------- |
| NULL | 0 |  |
| UNKNOWN_ERROR | 1 |  |
| BAD_INPUT | 2 |  |
| ANYTYPE_NEEDS_UPGRADE | 10 | failed to read unknown data format – need to upgrade anytype |



<a name="anytype.Rpc.Block.OpenBreadcrumbs.Response.Error.Code"></a>

### Rpc.Block.OpenBreadcrumbs.Response.Error.Code


| Name | Number | Description |
| ---- | ------ | ----------- |
| NULL | 0 |  |
| UNKNOWN_ERROR | 1 |  |
| BAD_INPUT | 2 | ... |



<a name="anytype.Rpc.Block.Paste.Response.Error.Code"></a>

### Rpc.Block.Paste.Response.Error.Code


| Name | Number | Description |
| ---- | ------ | ----------- |
| NULL | 0 |  |
| UNKNOWN_ERROR | 1 |  |
| BAD_INPUT | 2 | ... |



<a name="anytype.Rpc.Block.Redo.Response.Error.Code"></a>

### Rpc.Block.Redo.Response.Error.Code


| Name | Number | Description |
| ---- | ------ | ----------- |
| NULL | 0 |  |
| UNKNOWN_ERROR | 1 |  |
| BAD_INPUT | 2 |  |
| CAN_NOT_MOVE | 3 | ... |



<a name="anytype.Rpc.Block.Relation.Add.Response.Error.Code"></a>

### Rpc.Block.Relation.Add.Response.Error.Code


| Name | Number | Description |
| ---- | ------ | ----------- |
| NULL | 0 |  |
| UNKNOWN_ERROR | 1 |  |
| BAD_INPUT | 2 |  |



<a name="anytype.Rpc.Block.Relation.SetKey.Response.Error.Code"></a>

### Rpc.Block.Relation.SetKey.Response.Error.Code


| Name | Number | Description |
| ---- | ------ | ----------- |
| NULL | 0 |  |
| UNKNOWN_ERROR | 1 |  |
| BAD_INPUT | 2 |  |



<a name="anytype.Rpc.Block.Replace.Response.Error.Code"></a>

### Rpc.Block.Replace.Response.Error.Code


| Name | Number | Description |
| ---- | ------ | ----------- |
| NULL | 0 |  |
| UNKNOWN_ERROR | 1 |  |
| BAD_INPUT | 2 | ... |



<a name="anytype.Rpc.Block.Set.Details.Response.Error.Code"></a>

### Rpc.Block.Set.Details.Response.Error.Code


| Name | Number | Description |
| ---- | ------ | ----------- |
| NULL | 0 |  |
| UNKNOWN_ERROR | 1 |  |
| BAD_INPUT | 2 | ... |



<a name="anytype.Rpc.Block.Set.Fields.Response.Error.Code"></a>

### Rpc.Block.Set.Fields.Response.Error.Code


| Name | Number | Description |
| ---- | ------ | ----------- |
| NULL | 0 |  |
| UNKNOWN_ERROR | 1 |  |
| BAD_INPUT | 2 | ... |



<a name="anytype.Rpc.Block.Set.File.Name.Response.Error.Code"></a>

### Rpc.Block.Set.File.Name.Response.Error.Code


| Name | Number | Description |
| ---- | ------ | ----------- |
| NULL | 0 |  |
| UNKNOWN_ERROR | 1 |  |
| BAD_INPUT | 2 | ... |



<a name="anytype.Rpc.Block.Set.Image.Name.Response.Error.Code"></a>

### Rpc.Block.Set.Image.Name.Response.Error.Code


| Name | Number | Description |
| ---- | ------ | ----------- |
| NULL | 0 |  |
| UNKNOWN_ERROR | 1 |  |
| BAD_INPUT | 2 | ... |



<a name="anytype.Rpc.Block.Set.Image.Width.Response.Error.Code"></a>

### Rpc.Block.Set.Image.Width.Response.Error.Code


| Name | Number | Description |
| ---- | ------ | ----------- |
| NULL | 0 |  |
| UNKNOWN_ERROR | 1 |  |
| BAD_INPUT | 2 | ... |



<a name="anytype.Rpc.Block.Set.Link.TargetBlockId.Response.Error.Code"></a>

### Rpc.Block.Set.Link.TargetBlockId.Response.Error.Code


| Name | Number | Description |
| ---- | ------ | ----------- |
| NULL | 0 |  |
| UNKNOWN_ERROR | 1 |  |
| BAD_INPUT | 2 | ... |



<a name="anytype.Rpc.Block.Set.Page.IsArchived.Response.Error.Code"></a>

### Rpc.Block.Set.Page.IsArchived.Response.Error.Code


| Name | Number | Description |
| ---- | ------ | ----------- |
| NULL | 0 |  |
| UNKNOWN_ERROR | 1 |  |
| BAD_INPUT | 2 | ... |



<a name="anytype.Rpc.Block.Set.Restrictions.Response.Error.Code"></a>

### Rpc.Block.Set.Restrictions.Response.Error.Code


| Name | Number | Description |
| ---- | ------ | ----------- |
| NULL | 0 |  |
| UNKNOWN_ERROR | 1 |  |
| BAD_INPUT | 2 | ... |



<a name="anytype.Rpc.Block.Set.Text.Checked.Response.Error.Code"></a>

### Rpc.Block.Set.Text.Checked.Response.Error.Code


| Name | Number | Description |
| ---- | ------ | ----------- |
| NULL | 0 |  |
| UNKNOWN_ERROR | 1 |  |
| BAD_INPUT | 2 | ... |



<a name="anytype.Rpc.Block.Set.Text.Color.Response.Error.Code"></a>

### Rpc.Block.Set.Text.Color.Response.Error.Code


| Name | Number | Description |
| ---- | ------ | ----------- |
| NULL | 0 |  |
| UNKNOWN_ERROR | 1 |  |
| BAD_INPUT | 2 | ... |



<a name="anytype.Rpc.Block.Set.Text.Style.Response.Error.Code"></a>

### Rpc.Block.Set.Text.Style.Response.Error.Code


| Name | Number | Description |
| ---- | ------ | ----------- |
| NULL | 0 |  |
| UNKNOWN_ERROR | 1 |  |
| BAD_INPUT | 2 | ... |



<a name="anytype.Rpc.Block.Set.Text.Text.Response.Error.Code"></a>

### Rpc.Block.Set.Text.Text.Response.Error.Code


| Name | Number | Description |
| ---- | ------ | ----------- |
| NULL | 0 |  |
| UNKNOWN_ERROR | 1 |  |
| BAD_INPUT | 2 | ... |



<a name="anytype.Rpc.Block.Set.Video.Name.Response.Error.Code"></a>

### Rpc.Block.Set.Video.Name.Response.Error.Code


| Name | Number | Description |
| ---- | ------ | ----------- |
| NULL | 0 |  |
| UNKNOWN_ERROR | 1 |  |
| BAD_INPUT | 2 | ... |



<a name="anytype.Rpc.Block.Set.Video.Width.Response.Error.Code"></a>

### Rpc.Block.Set.Video.Width.Response.Error.Code


| Name | Number | Description |
| ---- | ------ | ----------- |
| NULL | 0 |  |
| UNKNOWN_ERROR | 1 |  |
| BAD_INPUT | 2 | ... |



<a name="anytype.Rpc.Block.SetBreadcrumbs.Response.Error.Code"></a>

### Rpc.Block.SetBreadcrumbs.Response.Error.Code


| Name | Number | Description |
| ---- | ------ | ----------- |
| NULL | 0 |  |
| UNKNOWN_ERROR | 1 |  |
| BAD_INPUT | 2 | ... |



<a name="anytype.Rpc.Block.Show.Response.Error.Code"></a>

### Rpc.Block.Show.Response.Error.Code


| Name | Number | Description |
| ---- | ------ | ----------- |
| NULL | 0 |  |
| UNKNOWN_ERROR | 1 |  |
| BAD_INPUT | 2 |  |
| ANYTYPE_NEEDS_UPGRADE | 10 | failed to read unknown data format – need to upgrade anytype |



<a name="anytype.Rpc.Block.Split.Request.Mode"></a>

### Rpc.Block.Split.Request.Mode


| Name | Number | Description |
| ---- | ------ | ----------- |
| BOTTOM | 0 | new block will be created under existing |
| TOP | 1 | new block will be created above existing |
| INNER | 2 | new block will be created as the first children of existing |
| TITLE | 3 | new block will be created after header (not required for set at client side, will auto set for title block) |



<a name="anytype.Rpc.Block.Split.Response.Error.Code"></a>

### Rpc.Block.Split.Response.Error.Code


| Name | Number | Description |
| ---- | ------ | ----------- |
| NULL | 0 |  |
| UNKNOWN_ERROR | 1 |  |
| BAD_INPUT | 2 | ... |



<a name="anytype.Rpc.Block.Undo.Response.Error.Code"></a>

### Rpc.Block.Undo.Response.Error.Code


| Name | Number | Description |
| ---- | ------ | ----------- |
| NULL | 0 |  |
| UNKNOWN_ERROR | 1 |  |
| BAD_INPUT | 2 |  |
| CAN_NOT_MOVE | 3 | ... |



<a name="anytype.Rpc.Block.Unlink.Response.Error.Code"></a>

### Rpc.Block.Unlink.Response.Error.Code


| Name | Number | Description |
| ---- | ------ | ----------- |
| NULL | 0 |  |
| UNKNOWN_ERROR | 1 |  |
| BAD_INPUT | 2 | ... |



<a name="anytype.Rpc.Block.Upload.Response.Error.Code"></a>

### Rpc.Block.Upload.Response.Error.Code


| Name | Number | Description |
| ---- | ------ | ----------- |
| NULL | 0 |  |
| UNKNOWN_ERROR | 1 |  |
| BAD_INPUT | 2 | ... |



<a name="anytype.Rpc.BlockList.ConvertChildrenToPages.Response.Error.Code"></a>

### Rpc.BlockList.ConvertChildrenToPages.Response.Error.Code


| Name | Number | Description |
| ---- | ------ | ----------- |
| NULL | 0 |  |
| UNKNOWN_ERROR | 1 |  |
| BAD_INPUT | 2 | ... |



<a name="anytype.Rpc.BlockList.Delete.Page.Response.Error.Code"></a>

### Rpc.BlockList.Delete.Page.Response.Error.Code


| Name | Number | Description |
| ---- | ------ | ----------- |
| NULL | 0 |  |
| UNKNOWN_ERROR | 1 |  |
| BAD_INPUT | 2 | ... |



<a name="anytype.Rpc.BlockList.Duplicate.Response.Error.Code"></a>

### Rpc.BlockList.Duplicate.Response.Error.Code


| Name | Number | Description |
| ---- | ------ | ----------- |
| NULL | 0 |  |
| UNKNOWN_ERROR | 1 |  |
| BAD_INPUT | 2 | ... |



<a name="anytype.Rpc.BlockList.Move.Response.Error.Code"></a>

### Rpc.BlockList.Move.Response.Error.Code


| Name | Number | Description |
| ---- | ------ | ----------- |
| NULL | 0 |  |
| UNKNOWN_ERROR | 1 |  |
| BAD_INPUT | 2 | ... |



<a name="anytype.Rpc.BlockList.MoveToNewPage.Response.Error.Code"></a>

### Rpc.BlockList.MoveToNewPage.Response.Error.Code


| Name | Number | Description |
| ---- | ------ | ----------- |
| NULL | 0 |  |
| UNKNOWN_ERROR | 1 |  |
| BAD_INPUT | 2 | ... |



<a name="anytype.Rpc.BlockList.Set.Align.Response.Error.Code"></a>

### Rpc.BlockList.Set.Align.Response.Error.Code


| Name | Number | Description |
| ---- | ------ | ----------- |
| NULL | 0 |  |
| UNKNOWN_ERROR | 1 |  |
| BAD_INPUT | 2 | ... |



<a name="anytype.Rpc.BlockList.Set.BackgroundColor.Response.Error.Code"></a>

### Rpc.BlockList.Set.BackgroundColor.Response.Error.Code


| Name | Number | Description |
| ---- | ------ | ----------- |
| NULL | 0 |  |
| UNKNOWN_ERROR | 1 |  |
| BAD_INPUT | 2 | ... |



<a name="anytype.Rpc.BlockList.Set.Div.Style.Response.Error.Code"></a>

### Rpc.BlockList.Set.Div.Style.Response.Error.Code


| Name | Number | Description |
| ---- | ------ | ----------- |
| NULL | 0 |  |
| UNKNOWN_ERROR | 1 |  |
| BAD_INPUT | 2 | ... |



<a name="anytype.Rpc.BlockList.Set.Fields.Response.Error.Code"></a>

### Rpc.BlockList.Set.Fields.Response.Error.Code


| Name | Number | Description |
| ---- | ------ | ----------- |
| NULL | 0 |  |
| UNKNOWN_ERROR | 1 |  |
| BAD_INPUT | 2 | ... |



<a name="anytype.Rpc.BlockList.Set.Page.IsArchived.Response.Error.Code"></a>

### Rpc.BlockList.Set.Page.IsArchived.Response.Error.Code


| Name | Number | Description |
| ---- | ------ | ----------- |
| NULL | 0 |  |
| UNKNOWN_ERROR | 1 |  |
| BAD_INPUT | 2 | ... |



<a name="anytype.Rpc.BlockList.Set.Text.Color.Response.Error.Code"></a>

### Rpc.BlockList.Set.Text.Color.Response.Error.Code


| Name | Number | Description |
| ---- | ------ | ----------- |
| NULL | 0 |  |
| UNKNOWN_ERROR | 1 |  |
| BAD_INPUT | 2 | ... |



<a name="anytype.Rpc.BlockList.Set.Text.Mark.Response.Error.Code"></a>

### Rpc.BlockList.Set.Text.Mark.Response.Error.Code


| Name | Number | Description |
| ---- | ------ | ----------- |
| NULL | 0 |  |
| UNKNOWN_ERROR | 1 |  |
| BAD_INPUT | 2 | ... |



<a name="anytype.Rpc.BlockList.Set.Text.Style.Response.Error.Code"></a>

### Rpc.BlockList.Set.Text.Style.Response.Error.Code


| Name | Number | Description |
| ---- | ------ | ----------- |
| NULL | 0 |  |
| UNKNOWN_ERROR | 1 |  |
| BAD_INPUT | 2 | ... |



<a name="anytype.Rpc.BlockList.TurnInto.Response.Error.Code"></a>

### Rpc.BlockList.TurnInto.Response.Error.Code


| Name | Number | Description |
| ---- | ------ | ----------- |
| NULL | 0 |  |
| UNKNOWN_ERROR | 1 |  |
| BAD_INPUT | 2 | ... |



<a name="anytype.Rpc.CloneTemplate.Response.Error.Code"></a>

### Rpc.CloneTemplate.Response.Error.Code


| Name | Number | Description |
| ---- | ------ | ----------- |
| NULL | 0 |  |
| UNKNOWN_ERROR | 1 |  |
| BAD_INPUT | 2 | ... |



<a name="anytype.Rpc.Config.Get.Response.Error.Code"></a>

### Rpc.Config.Get.Response.Error.Code


| Name | Number | Description |
| ---- | ------ | ----------- |
| NULL | 0 |  |
| UNKNOWN_ERROR | 1 |  |
| BAD_INPUT | 2 |  |
| NODE_NOT_STARTED | 101 |  |



<a name="anytype.Rpc.Debug.Sync.Response.Error.Code"></a>

### Rpc.Debug.Sync.Response.Error.Code


| Name | Number | Description |
| ---- | ------ | ----------- |
| NULL | 0 |  |
| UNKNOWN_ERROR | 1 |  |
| BAD_INPUT | 2 | ... |



<a name="anytype.Rpc.Debug.Thread.Response.Error.Code"></a>

### Rpc.Debug.Thread.Response.Error.Code


| Name | Number | Description |
| ---- | ------ | ----------- |
| NULL | 0 |  |
| UNKNOWN_ERROR | 1 |  |
| BAD_INPUT | 2 | ... |



<a name="anytype.Rpc.Export.Format"></a>

### Rpc.Export.Format


| Name | Number | Description |
| ---- | ------ | ----------- |
| Markdown | 0 |  |
| Protobuf | 1 |  |



<a name="anytype.Rpc.Export.Response.Error.Code"></a>

### Rpc.Export.Response.Error.Code


| Name | Number | Description |
| ---- | ------ | ----------- |
| NULL | 0 |  |
| UNKNOWN_ERROR | 1 |  |
| BAD_INPUT | 2 | ... |



<a name="anytype.Rpc.ExportTemplates.Response.Error.Code"></a>

### Rpc.ExportTemplates.Response.Error.Code


| Name | Number | Description |
| ---- | ------ | ----------- |
| NULL | 0 |  |
| UNKNOWN_ERROR | 1 |  |
| BAD_INPUT | 2 | ... |



<a name="anytype.Rpc.ExternalDrop.Content.Response.Error.Code"></a>

### Rpc.ExternalDrop.Content.Response.Error.Code


| Name | Number | Description |
| ---- | ------ | ----------- |
| NULL | 0 |  |
| UNKNOWN_ERROR | 1 |  |
| BAD_INPUT | 2 | ... |



<a name="anytype.Rpc.ExternalDrop.Files.Response.Error.Code"></a>

### Rpc.ExternalDrop.Files.Response.Error.Code


| Name | Number | Description |
| ---- | ------ | ----------- |
| NULL | 0 |  |
| UNKNOWN_ERROR | 1 |  |
| BAD_INPUT | 2 | ... |



<a name="anytype.Rpc.History.SetVersion.Response.Error.Code"></a>

### Rpc.History.SetVersion.Response.Error.Code


| Name | Number | Description |
| ---- | ------ | ----------- |
| NULL | 0 |  |
| UNKNOWN_ERROR | 1 |  |
| BAD_INPUT | 2 | ... |



<a name="anytype.Rpc.History.Show.Response.Error.Code"></a>

### Rpc.History.Show.Response.Error.Code


| Name | Number | Description |
| ---- | ------ | ----------- |
| NULL | 0 |  |
| UNKNOWN_ERROR | 1 |  |
| BAD_INPUT | 2 | ... |



<a name="anytype.Rpc.History.Versions.Response.Error.Code"></a>

### Rpc.History.Versions.Response.Error.Code


| Name | Number | Description |
| ---- | ------ | ----------- |
| NULL | 0 |  |
| UNKNOWN_ERROR | 1 |  |
| BAD_INPUT | 2 | ... |



<a name="anytype.Rpc.Ipfs.File.Get.Response.Error.Code"></a>

### Rpc.Ipfs.File.Get.Response.Error.Code


| Name | Number | Description |
| ---- | ------ | ----------- |
| NULL | 0 |  |
| UNKNOWN_ERROR | 1 |  |
| BAD_INPUT | 2 | ... |
| NOT_FOUND | 101 |  |
| TIMEOUT | 102 |  |



<a name="anytype.Rpc.Ipfs.Image.Get.Blob.Response.Error.Code"></a>

### Rpc.Ipfs.Image.Get.Blob.Response.Error.Code


| Name | Number | Description |
| ---- | ------ | ----------- |
| NULL | 0 |  |
| UNKNOWN_ERROR | 1 |  |
| BAD_INPUT | 2 | ... |
| NOT_FOUND | 101 |  |
| TIMEOUT | 102 |  |
| NODE_NOT_STARTED | 103 |  |



<a name="anytype.Rpc.Ipfs.Image.Get.File.Response.Error.Code"></a>

### Rpc.Ipfs.Image.Get.File.Response.Error.Code


| Name | Number | Description |
| ---- | ------ | ----------- |
| NULL | 0 |  |
| UNKNOWN_ERROR | 1 |  |
| BAD_INPUT | 2 | ... |
| NOT_FOUND | 101 |  |
| TIMEOUT | 102 |  |
| NODE_NOT_STARTED | 103 |  |



<a name="anytype.Rpc.LinkPreview.Response.Error.Code"></a>

### Rpc.LinkPreview.Response.Error.Code


| Name | Number | Description |
| ---- | ------ | ----------- |
| NULL | 0 |  |
| UNKNOWN_ERROR | 1 |  |
| BAD_INPUT | 2 |  |



<a name="anytype.Rpc.Log.Send.Request.Level"></a>

### Rpc.Log.Send.Request.Level


| Name | Number | Description |
| ---- | ------ | ----------- |
| DEBUG | 0 |  |
| ERROR | 1 |  |
| FATAL | 2 |  |
| INFO | 3 |  |
| PANIC | 4 |  |
| WARNING | 5 |  |



<a name="anytype.Rpc.Log.Send.Response.Error.Code"></a>

### Rpc.Log.Send.Response.Error.Code


| Name | Number | Description |
| ---- | ------ | ----------- |
| NULL | 0 |  |
| UNKNOWN_ERROR | 1 |  |
| BAD_INPUT | 2 |  |
| NOT_FOUND | 101 |  |
| TIMEOUT | 102 |  |



<a name="anytype.Rpc.MakeTemplate.Response.Error.Code"></a>

### Rpc.MakeTemplate.Response.Error.Code


| Name | Number | Description |
| ---- | ------ | ----------- |
| NULL | 0 |  |
| UNKNOWN_ERROR | 1 |  |
| BAD_INPUT | 2 | ... |



<a name="anytype.Rpc.MakeTemplateByObjectType.Response.Error.Code"></a>

### Rpc.MakeTemplateByObjectType.Response.Error.Code


| Name | Number | Description |
| ---- | ------ | ----------- |
| NULL | 0 |  |
| UNKNOWN_ERROR | 1 |  |
| BAD_INPUT | 2 | ... |



<a name="anytype.Rpc.Navigation.Context"></a>

### Rpc.Navigation.Context


| Name | Number | Description |
| ---- | ------ | ----------- |
| Navigation | 0 |  |
| MoveTo | 1 | do not show sets/archive |
| LinkTo | 2 | same for mention, do not show sets/archive |



<a name="anytype.Rpc.Navigation.GetObjectInfoWithLinks.Response.Error.Code"></a>

### Rpc.Navigation.GetObjectInfoWithLinks.Response.Error.Code


| Name | Number | Description |
| ---- | ------ | ----------- |
| NULL | 0 |  |
| UNKNOWN_ERROR | 1 |  |
| BAD_INPUT | 2 | ... |



<a name="anytype.Rpc.Navigation.ListObjects.Response.Error.Code"></a>

### Rpc.Navigation.ListObjects.Response.Error.Code


| Name | Number | Description |
| ---- | ------ | ----------- |
| NULL | 0 |  |
| UNKNOWN_ERROR | 1 |  |
| BAD_INPUT | 2 | ... |



<a name="anytype.Rpc.Object.RelationAdd.Response.Error.Code"></a>

### Rpc.Object.RelationAdd.Response.Error.Code


| Name | Number | Description |
| ---- | ------ | ----------- |
| NULL | 0 |  |
| UNKNOWN_ERROR | 1 |  |
| BAD_INPUT | 2 |  |



<a name="anytype.Rpc.Object.RelationDelete.Response.Error.Code"></a>

### Rpc.Object.RelationDelete.Response.Error.Code


| Name | Number | Description |
| ---- | ------ | ----------- |
| NULL | 0 |  |
| UNKNOWN_ERROR | 1 |  |
| BAD_INPUT | 2 |  |



<a name="anytype.Rpc.Object.RelationListAvailable.Response.Error.Code"></a>

### Rpc.Object.RelationListAvailable.Response.Error.Code


| Name | Number | Description |
| ---- | ------ | ----------- |
| NULL | 0 |  |
| UNKNOWN_ERROR | 1 |  |
| BAD_INPUT | 2 | ... |



<a name="anytype.Rpc.Object.RelationOptionAdd.Response.Error.Code"></a>

### Rpc.Object.RelationOptionAdd.Response.Error.Code


| Name | Number | Description |
| ---- | ------ | ----------- |
| NULL | 0 |  |
| UNKNOWN_ERROR | 1 |  |
| BAD_INPUT | 2 |  |



<a name="anytype.Rpc.Object.RelationOptionDelete.Response.Error.Code"></a>

### Rpc.Object.RelationOptionDelete.Response.Error.Code


| Name | Number | Description |
| ---- | ------ | ----------- |
| NULL | 0 |  |
| UNKNOWN_ERROR | 1 |  |
| BAD_INPUT | 2 |  |
| SOME_RECORDS_HAS_RELATION_VALUE_WITH_THIS_OPTION | 3 | need to confirm with confirmRemoveAllValuesInRecords=true |



<a name="anytype.Rpc.Object.RelationOptionUpdate.Response.Error.Code"></a>

### Rpc.Object.RelationOptionUpdate.Response.Error.Code


| Name | Number | Description |
| ---- | ------ | ----------- |
| NULL | 0 |  |
| UNKNOWN_ERROR | 1 |  |
| BAD_INPUT | 2 |  |



<a name="anytype.Rpc.Object.RelationUpdate.Response.Error.Code"></a>

### Rpc.Object.RelationUpdate.Response.Error.Code


| Name | Number | Description |
| ---- | ------ | ----------- |
| NULL | 0 |  |
| UNKNOWN_ERROR | 1 |  |
| BAD_INPUT | 2 |  |



<a name="anytype.Rpc.Object.Search.Response.Error.Code"></a>

### Rpc.Object.Search.Response.Error.Code


| Name | Number | Description |
| ---- | ------ | ----------- |
| NULL | 0 |  |
| UNKNOWN_ERROR | 1 |  |
| BAD_INPUT | 2 | ... |



<a name="anytype.Rpc.ObjectType.Create.Response.Error.Code"></a>

### Rpc.ObjectType.Create.Response.Error.Code


| Name | Number | Description |
| ---- | ------ | ----------- |
| NULL | 0 |  |
| UNKNOWN_ERROR | 1 |  |
| BAD_INPUT | 2 |  |
| UNKNOWN_OBJECT_TYPE_URL | 3 | ... |



<a name="anytype.Rpc.ObjectType.List.Response.Error.Code"></a>

### Rpc.ObjectType.List.Response.Error.Code


| Name | Number | Description |
| ---- | ------ | ----------- |
| NULL | 0 |  |
| UNKNOWN_ERROR | 1 |  |
| BAD_INPUT | 2 | ... |



<a name="anytype.Rpc.ObjectType.Relation.Add.Response.Error.Code"></a>

### Rpc.ObjectType.Relation.Add.Response.Error.Code


| Name | Number | Description |
| ---- | ------ | ----------- |
| NULL | 0 |  |
| UNKNOWN_ERROR | 1 |  |
| BAD_INPUT | 2 |  |
| UNKNOWN_OBJECT_TYPE_URL | 3 |  |
| READONLY_OBJECT_TYPE | 4 | ... |



<a name="anytype.Rpc.ObjectType.Relation.List.Response.Error.Code"></a>

### Rpc.ObjectType.Relation.List.Response.Error.Code


| Name | Number | Description |
| ---- | ------ | ----------- |
| NULL | 0 |  |
| UNKNOWN_ERROR | 1 |  |
| BAD_INPUT | 2 |  |
| UNKNOWN_OBJECT_TYPE_URL | 3 | ... |



<a name="anytype.Rpc.ObjectType.Relation.Remove.Response.Error.Code"></a>

### Rpc.ObjectType.Relation.Remove.Response.Error.Code


| Name | Number | Description |
| ---- | ------ | ----------- |
| NULL | 0 |  |
| UNKNOWN_ERROR | 1 |  |
| BAD_INPUT | 2 |  |
| UNKNOWN_OBJECT_TYPE_URL | 3 |  |
| READONLY_OBJECT_TYPE | 4 | ... |



<a name="anytype.Rpc.ObjectType.Relation.Update.Response.Error.Code"></a>

### Rpc.ObjectType.Relation.Update.Response.Error.Code


| Name | Number | Description |
| ---- | ------ | ----------- |
| NULL | 0 |  |
| UNKNOWN_ERROR | 1 |  |
| BAD_INPUT | 2 |  |
| UNKNOWN_OBJECT_TYPE_URL | 3 |  |
| READONLY_OBJECT_TYPE | 4 | ... |



<a name="anytype.Rpc.Page.Create.Response.Error.Code"></a>

### Rpc.Page.Create.Response.Error.Code


| Name | Number | Description |
| ---- | ------ | ----------- |
| NULL | 0 |  |
| UNKNOWN_ERROR | 1 |  |
| BAD_INPUT | 2 | ... |



<a name="anytype.Rpc.Ping.Response.Error.Code"></a>

### Rpc.Ping.Response.Error.Code


| Name | Number | Description |
| ---- | ------ | ----------- |
| NULL | 0 |  |
| UNKNOWN_ERROR | 1 |  |
| BAD_INPUT | 2 |  |



<a name="anytype.Rpc.Process.Cancel.Response.Error.Code"></a>

### Rpc.Process.Cancel.Response.Error.Code


| Name | Number | Description |
| ---- | ------ | ----------- |
| NULL | 0 |  |
| UNKNOWN_ERROR | 1 |  |
| BAD_INPUT | 2 |  |



<a name="anytype.Rpc.Set.Create.Response.Error.Code"></a>

### Rpc.Set.Create.Response.Error.Code


| Name | Number | Description |
| ---- | ------ | ----------- |
| NULL | 0 |  |
| UNKNOWN_ERROR | 1 |  |
| BAD_INPUT | 2 |  |
| UNKNOWN_OBJECT_TYPE_URL | 3 |  |



<a name="anytype.Rpc.Shutdown.Response.Error.Code"></a>

### Rpc.Shutdown.Response.Error.Code


| Name | Number | Description |
| ---- | ------ | ----------- |
| NULL | 0 |  |
| UNKNOWN_ERROR | 1 |  |
| BAD_INPUT | 2 |  |
| NODE_NOT_STARTED | 101 |  |



<a name="anytype.Rpc.UploadFile.Response.Error.Code"></a>

### Rpc.UploadFile.Response.Error.Code


| Name | Number | Description |
| ---- | ------ | ----------- |
| NULL | 0 |  |
| UNKNOWN_ERROR | 1 |  |
| BAD_INPUT | 2 |  |



<a name="anytype.Rpc.Version.Get.Response.Error.Code"></a>

### Rpc.Version.Get.Response.Error.Code


| Name | Number | Description |
| ---- | ------ | ----------- |
| NULL | 0 |  |
| UNKNOWN_ERROR | 1 |  |
| BAD_INPUT | 2 |  |
| VERSION_IS_EMPTY | 3 |  |
| NOT_FOUND | 101 |  |
| TIMEOUT | 102 |  |



<a name="anytype.Rpc.Wallet.Convert.Response.Error.Code"></a>

### Rpc.Wallet.Convert.Response.Error.Code


| Name | Number | Description |
| ---- | ------ | ----------- |
| NULL | 0 | No error; wallet successfully recovered |
| UNKNOWN_ERROR | 1 | Any other errors |
| BAD_INPUT | 2 | mnemonic is wrong |



<a name="anytype.Rpc.Wallet.Create.Response.Error.Code"></a>

### Rpc.Wallet.Create.Response.Error.Code


| Name | Number | Description |
| ---- | ------ | ----------- |
| NULL | 0 | No error; mnemonic should be non-empty |
| UNKNOWN_ERROR | 1 | Any other errors |
| BAD_INPUT | 2 | Root path is wrong |
| FAILED_TO_CREATE_LOCAL_REPO | 101 | ... |



<a name="anytype.Rpc.Wallet.Recover.Response.Error.Code"></a>

### Rpc.Wallet.Recover.Response.Error.Code


| Name | Number | Description |
| ---- | ------ | ----------- |
| NULL | 0 | No error; wallet successfully recovered |
| UNKNOWN_ERROR | 1 | Any other errors |
| BAD_INPUT | 2 | Root path or mnemonic is wrong |
| FAILED_TO_CREATE_LOCAL_REPO | 101 |  |


 

 

 



<a name="pb/protos/events.proto"></a>
<p align="right"><a href="#top">Top</a></p>

## pb/protos/events.proto



<a name="anytype.Event"></a>

### Event
Event – type of message, that could be sent from a middleware to the corresponding front-end.


| Field | Type | Label | Description |
| ----- | ---- | ----- | ----------- |
| messages | [Event.Message](#anytype.Event.Message) | repeated |  |
| contextId | [string](#string) |  |  |
| initiator | [model.Account](#anytype.model.Account) |  |  |






<a name="anytype.Event.Account"></a>

### Event.Account







<a name="anytype.Event.Account.Details"></a>

### Event.Account.Details



| Field | Type | Label | Description |
| ----- | ---- | ----- | ----------- |
| profileId | [string](#string) |  |  |
| details | [google.protobuf.Struct](#google.protobuf.Struct) |  |  |






<a name="anytype.Event.Account.Show"></a>

### Event.Account.Show
Message, that will be sent to the front on each account found after an AccountRecoverRequest


| Field | Type | Label | Description |
| ----- | ---- | ----- | ----------- |
| index | [int32](#int32) |  | Number of an account in an all found accounts list |
| account | [model.Account](#anytype.model.Account) |  | An Account, that has been found for the mnemonic |






<a name="anytype.Event.Block"></a>

### Event.Block







<a name="anytype.Event.Block.Add"></a>

### Event.Block.Add
Event to show internal blocks on a client.
Example Scenarios
A. Block Creation
1. Block A have been created on a client C1
2. Client C2 receives Event.Block.Add(Block A), Event.Block.Update(Page.children)
B. Partial block load
1. Client C1 opens Page1, that contains, for example, 133 blocks.
2. M -&gt; F: ShowFullScreen(Root, blocks1-50)
3. M -&gt; F: Block.Add(blocks51-100)
3. M -&gt; F: Block.Add(blocks101-133)


| Field | Type | Label | Description |
| ----- | ---- | ----- | ----------- |
| blocks | [model.Block](#anytype.model.Block) | repeated | id -&gt; block |






<a name="anytype.Event.Block.Dataview"></a>

### Event.Block.Dataview







<a name="anytype.Event.Block.Dataview.RecordsDelete"></a>

### Event.Block.Dataview.RecordsDelete
sent when client should remove existing records on the active view


| Field | Type | Label | Description |
| ----- | ---- | ----- | ----------- |
| id | [string](#string) |  | dataview block&#39;s id |
| viewId | [string](#string) |  | view id, client should double check this to make sure client doesn&#39;t switch the active view in the middle |
| removed | [string](#string) | repeated |  |






<a name="anytype.Event.Block.Dataview.RecordsInsert"></a>

### Event.Block.Dataview.RecordsInsert
sent when client should insert new records on the active view


| Field | Type | Label | Description |
| ----- | ---- | ----- | ----------- |
| id | [string](#string) |  | dataview block&#39;s id |
| viewId | [string](#string) |  | view id, client should double check this to make sure client doesn&#39;t switch the active view in the middle |
| records | [google.protobuf.Struct](#google.protobuf.Struct) | repeated |  |
| insertPosition | [uint32](#uint32) |  | position to insert |






<a name="anytype.Event.Block.Dataview.RecordsSet"></a>

### Event.Block.Dataview.RecordsSet
sent when the active view&#39;s visible records should be replaced


| Field | Type | Label | Description |
| ----- | ---- | ----- | ----------- |
| id | [string](#string) |  | dataview block&#39;s id |
| viewId | [string](#string) |  | view id, client should double check this to make sure client doesn&#39;t switch the active view in the middle |
| records | [google.protobuf.Struct](#google.protobuf.Struct) | repeated |  |
| total | [uint32](#uint32) |  | total number of records |






<a name="anytype.Event.Block.Dataview.RecordsUpdate"></a>

### Event.Block.Dataview.RecordsUpdate
sent when client should update existing records on the active view


| Field | Type | Label | Description |
| ----- | ---- | ----- | ----------- |
| id | [string](#string) |  | dataview block&#39;s id |
| viewId | [string](#string) |  | view id, client should double check this to make sure client doesn&#39;t switch the active view in the middle |
| records | [google.protobuf.Struct](#google.protobuf.Struct) | repeated | records to update. Use &#39;id&#39; field to get records ids |






<a name="anytype.Event.Block.Dataview.RelationDelete"></a>

### Event.Block.Dataview.RelationDelete



| Field | Type | Label | Description |
| ----- | ---- | ----- | ----------- |
| id | [string](#string) |  | dataview block&#39;s id |
| relationKey | [string](#string) |  | relation key to remove |






<a name="anytype.Event.Block.Dataview.RelationSet"></a>

### Event.Block.Dataview.RelationSet
sent when the dataview relation has been changed or added


| Field | Type | Label | Description |
| ----- | ---- | ----- | ----------- |
| id | [string](#string) |  | dataview block&#39;s id |
| relationKey | [string](#string) |  | relation key to update |
| relation | [model.Relation](#anytype.model.Relation) |  |  |






<a name="anytype.Event.Block.Dataview.SourceSet"></a>

### Event.Block.Dataview.SourceSet



| Field | Type | Label | Description |
| ----- | ---- | ----- | ----------- |
| id | [string](#string) |  | dataview block&#39;s id |
| source | [string](#string) |  |  |






<a name="anytype.Event.Block.Dataview.ViewDelete"></a>

### Event.Block.Dataview.ViewDelete



| Field | Type | Label | Description |
| ----- | ---- | ----- | ----------- |
| id | [string](#string) |  | dataview block&#39;s id |
| viewId | [string](#string) |  | view id to remove |






<a name="anytype.Event.Block.Dataview.ViewSet"></a>

### Event.Block.Dataview.ViewSet
sent when the view have been changed or added


| Field | Type | Label | Description |
| ----- | ---- | ----- | ----------- |
| id | [string](#string) |  | dataview block&#39;s id |
| viewId | [string](#string) |  | view id, client should double check this to make sure client doesn&#39;t switch the active view in the middle |
| view | [model.Block.Content.Dataview.View](#anytype.model.Block.Content.Dataview.View) |  |  |
| offset | [uint32](#uint32) |  | middleware will try to preserve the current aciveview&#39;s offset&amp;limit but may reset it in case it becomes invalid or not actual anymore |
| limit | [uint32](#uint32) |  |  |






<a name="anytype.Event.Block.Delete"></a>

### Event.Block.Delete



| Field | Type | Label | Description |
| ----- | ---- | ----- | ----------- |
| blockIds | [string](#string) | repeated |  |






<a name="anytype.Event.Block.FilesUpload"></a>

### Event.Block.FilesUpload
Middleware to front end event message, that will be sent on one of this scenarios:
Precondition: user A opened a block
1. User A drops a set of files/pictures/videos
2. User A creates a MediaBlock and drops a single media, that corresponds to its type.


| Field | Type | Label | Description |
| ----- | ---- | ----- | ----------- |
| blockId | [string](#string) |  | if empty =&gt; create new blocks |
| filePath | [string](#string) | repeated | filepaths to the files |






<a name="anytype.Event.Block.Fill"></a>

### Event.Block.Fill







<a name="anytype.Event.Block.Fill.Align"></a>

### Event.Block.Fill.Align



| Field | Type | Label | Description |
| ----- | ---- | ----- | ----------- |
| id | [string](#string) |  |  |
| align | [model.Block.Align](#anytype.model.Block.Align) |  |  |






<a name="anytype.Event.Block.Fill.BackgroundColor"></a>

### Event.Block.Fill.BackgroundColor



| Field | Type | Label | Description |
| ----- | ---- | ----- | ----------- |
| id | [string](#string) |  |  |
| backgroundColor | [string](#string) |  |  |






<a name="anytype.Event.Block.Fill.Bookmark"></a>

### Event.Block.Fill.Bookmark



| Field | Type | Label | Description |
| ----- | ---- | ----- | ----------- |
| id | [string](#string) |  |  |
| url | [Event.Block.Fill.Bookmark.Url](#anytype.Event.Block.Fill.Bookmark.Url) |  |  |
| title | [Event.Block.Fill.Bookmark.Title](#anytype.Event.Block.Fill.Bookmark.Title) |  |  |
| description | [Event.Block.Fill.Bookmark.Description](#anytype.Event.Block.Fill.Bookmark.Description) |  |  |
| imageHash | [Event.Block.Fill.Bookmark.ImageHash](#anytype.Event.Block.Fill.Bookmark.ImageHash) |  |  |
| faviconHash | [Event.Block.Fill.Bookmark.FaviconHash](#anytype.Event.Block.Fill.Bookmark.FaviconHash) |  |  |
| type | [Event.Block.Fill.Bookmark.Type](#anytype.Event.Block.Fill.Bookmark.Type) |  |  |






<a name="anytype.Event.Block.Fill.Bookmark.Description"></a>

### Event.Block.Fill.Bookmark.Description



| Field | Type | Label | Description |
| ----- | ---- | ----- | ----------- |
| value | [string](#string) |  |  |






<a name="anytype.Event.Block.Fill.Bookmark.FaviconHash"></a>

### Event.Block.Fill.Bookmark.FaviconHash



| Field | Type | Label | Description |
| ----- | ---- | ----- | ----------- |
| value | [string](#string) |  |  |






<a name="anytype.Event.Block.Fill.Bookmark.ImageHash"></a>

### Event.Block.Fill.Bookmark.ImageHash



| Field | Type | Label | Description |
| ----- | ---- | ----- | ----------- |
| value | [string](#string) |  |  |






<a name="anytype.Event.Block.Fill.Bookmark.Title"></a>

### Event.Block.Fill.Bookmark.Title



| Field | Type | Label | Description |
| ----- | ---- | ----- | ----------- |
| value | [string](#string) |  |  |






<a name="anytype.Event.Block.Fill.Bookmark.Type"></a>

### Event.Block.Fill.Bookmark.Type



| Field | Type | Label | Description |
| ----- | ---- | ----- | ----------- |
| value | [model.LinkPreview.Type](#anytype.model.LinkPreview.Type) |  |  |






<a name="anytype.Event.Block.Fill.Bookmark.Url"></a>

### Event.Block.Fill.Bookmark.Url



| Field | Type | Label | Description |
| ----- | ---- | ----- | ----------- |
| value | [string](#string) |  |  |






<a name="anytype.Event.Block.Fill.ChildrenIds"></a>

### Event.Block.Fill.ChildrenIds



| Field | Type | Label | Description |
| ----- | ---- | ----- | ----------- |
| id | [string](#string) |  |  |
| childrenIds | [string](#string) | repeated |  |






<a name="anytype.Event.Block.Fill.DatabaseRecords"></a>

### Event.Block.Fill.DatabaseRecords



| Field | Type | Label | Description |
| ----- | ---- | ----- | ----------- |
| id | [string](#string) |  |  |
| records | [google.protobuf.Struct](#google.protobuf.Struct) | repeated |  |






<a name="anytype.Event.Block.Fill.Details"></a>

### Event.Block.Fill.Details



| Field | Type | Label | Description |
| ----- | ---- | ----- | ----------- |
| id | [string](#string) |  |  |
| details | [google.protobuf.Struct](#google.protobuf.Struct) |  |  |






<a name="anytype.Event.Block.Fill.Div"></a>

### Event.Block.Fill.Div



| Field | Type | Label | Description |
| ----- | ---- | ----- | ----------- |
| id | [string](#string) |  |  |
| style | [Event.Block.Fill.Div.Style](#anytype.Event.Block.Fill.Div.Style) |  |  |






<a name="anytype.Event.Block.Fill.Div.Style"></a>

### Event.Block.Fill.Div.Style



| Field | Type | Label | Description |
| ----- | ---- | ----- | ----------- |
| value | [model.Block.Content.Div.Style](#anytype.model.Block.Content.Div.Style) |  |  |






<a name="anytype.Event.Block.Fill.Fields"></a>

### Event.Block.Fill.Fields



| Field | Type | Label | Description |
| ----- | ---- | ----- | ----------- |
| id | [string](#string) |  |  |
| fields | [google.protobuf.Struct](#google.protobuf.Struct) |  |  |






<a name="anytype.Event.Block.Fill.File"></a>

### Event.Block.Fill.File



| Field | Type | Label | Description |
| ----- | ---- | ----- | ----------- |
| id | [string](#string) |  |  |
| type | [Event.Block.Fill.File.Type](#anytype.Event.Block.Fill.File.Type) |  |  |
| state | [Event.Block.Fill.File.State](#anytype.Event.Block.Fill.File.State) |  |  |
| mime | [Event.Block.Fill.File.Mime](#anytype.Event.Block.Fill.File.Mime) |  |  |
| hash | [Event.Block.Fill.File.Hash](#anytype.Event.Block.Fill.File.Hash) |  |  |
| name | [Event.Block.Fill.File.Name](#anytype.Event.Block.Fill.File.Name) |  |  |
| size | [Event.Block.Fill.File.Size](#anytype.Event.Block.Fill.File.Size) |  |  |






<a name="anytype.Event.Block.Fill.File.Hash"></a>

### Event.Block.Fill.File.Hash



| Field | Type | Label | Description |
| ----- | ---- | ----- | ----------- |
| value | [string](#string) |  |  |






<a name="anytype.Event.Block.Fill.File.Mime"></a>

### Event.Block.Fill.File.Mime



| Field | Type | Label | Description |
| ----- | ---- | ----- | ----------- |
| value | [string](#string) |  |  |






<a name="anytype.Event.Block.Fill.File.Name"></a>

### Event.Block.Fill.File.Name



| Field | Type | Label | Description |
| ----- | ---- | ----- | ----------- |
| value | [string](#string) |  |  |






<a name="anytype.Event.Block.Fill.File.Size"></a>

### Event.Block.Fill.File.Size



| Field | Type | Label | Description |
| ----- | ---- | ----- | ----------- |
| value | [int64](#int64) |  |  |






<a name="anytype.Event.Block.Fill.File.State"></a>

### Event.Block.Fill.File.State



| Field | Type | Label | Description |
| ----- | ---- | ----- | ----------- |
| value | [model.Block.Content.File.State](#anytype.model.Block.Content.File.State) |  |  |






<a name="anytype.Event.Block.Fill.File.Type"></a>

### Event.Block.Fill.File.Type



| Field | Type | Label | Description |
| ----- | ---- | ----- | ----------- |
| value | [model.Block.Content.File.Type](#anytype.model.Block.Content.File.Type) |  |  |






<a name="anytype.Event.Block.Fill.File.Width"></a>

### Event.Block.Fill.File.Width



| Field | Type | Label | Description |
| ----- | ---- | ----- | ----------- |
| value | [int32](#int32) |  |  |






<a name="anytype.Event.Block.Fill.Link"></a>

### Event.Block.Fill.Link



| Field | Type | Label | Description |
| ----- | ---- | ----- | ----------- |
| id | [string](#string) |  |  |
| targetBlockId | [Event.Block.Fill.Link.TargetBlockId](#anytype.Event.Block.Fill.Link.TargetBlockId) |  |  |
| style | [Event.Block.Fill.Link.Style](#anytype.Event.Block.Fill.Link.Style) |  |  |
| fields | [Event.Block.Fill.Link.Fields](#anytype.Event.Block.Fill.Link.Fields) |  |  |






<a name="anytype.Event.Block.Fill.Link.Fields"></a>

### Event.Block.Fill.Link.Fields



| Field | Type | Label | Description |
| ----- | ---- | ----- | ----------- |
| value | [google.protobuf.Struct](#google.protobuf.Struct) |  |  |






<a name="anytype.Event.Block.Fill.Link.Style"></a>

### Event.Block.Fill.Link.Style



| Field | Type | Label | Description |
| ----- | ---- | ----- | ----------- |
| value | [model.Block.Content.Link.Style](#anytype.model.Block.Content.Link.Style) |  |  |






<a name="anytype.Event.Block.Fill.Link.TargetBlockId"></a>

### Event.Block.Fill.Link.TargetBlockId



| Field | Type | Label | Description |
| ----- | ---- | ----- | ----------- |
| value | [string](#string) |  |  |






<a name="anytype.Event.Block.Fill.Restrictions"></a>

### Event.Block.Fill.Restrictions



| Field | Type | Label | Description |
| ----- | ---- | ----- | ----------- |
| id | [string](#string) |  |  |
| restrictions | [model.Block.Restrictions](#anytype.model.Block.Restrictions) |  |  |






<a name="anytype.Event.Block.Fill.Text"></a>

### Event.Block.Fill.Text



| Field | Type | Label | Description |
| ----- | ---- | ----- | ----------- |
| id | [string](#string) |  |  |
| text | [Event.Block.Fill.Text.Text](#anytype.Event.Block.Fill.Text.Text) |  |  |
| style | [Event.Block.Fill.Text.Style](#anytype.Event.Block.Fill.Text.Style) |  |  |
| marks | [Event.Block.Fill.Text.Marks](#anytype.Event.Block.Fill.Text.Marks) |  |  |
| checked | [Event.Block.Fill.Text.Checked](#anytype.Event.Block.Fill.Text.Checked) |  |  |
| color | [Event.Block.Fill.Text.Color](#anytype.Event.Block.Fill.Text.Color) |  |  |






<a name="anytype.Event.Block.Fill.Text.Checked"></a>

### Event.Block.Fill.Text.Checked



| Field | Type | Label | Description |
| ----- | ---- | ----- | ----------- |
| value | [bool](#bool) |  |  |






<a name="anytype.Event.Block.Fill.Text.Color"></a>

### Event.Block.Fill.Text.Color



| Field | Type | Label | Description |
| ----- | ---- | ----- | ----------- |
| value | [string](#string) |  |  |






<a name="anytype.Event.Block.Fill.Text.Marks"></a>

### Event.Block.Fill.Text.Marks



| Field | Type | Label | Description |
| ----- | ---- | ----- | ----------- |
| value | [model.Block.Content.Text.Marks](#anytype.model.Block.Content.Text.Marks) |  |  |






<a name="anytype.Event.Block.Fill.Text.Style"></a>

### Event.Block.Fill.Text.Style



| Field | Type | Label | Description |
| ----- | ---- | ----- | ----------- |
| value | [model.Block.Content.Text.Style](#anytype.model.Block.Content.Text.Style) |  |  |






<a name="anytype.Event.Block.Fill.Text.Text"></a>

### Event.Block.Fill.Text.Text



| Field | Type | Label | Description |
| ----- | ---- | ----- | ----------- |
| value | [string](#string) |  |  |






<a name="anytype.Event.Block.MarksInfo"></a>

### Event.Block.MarksInfo



| Field | Type | Label | Description |
| ----- | ---- | ----- | ----------- |
| marksInRange | [model.Block.Content.Text.Mark.Type](#anytype.model.Block.Content.Text.Mark.Type) | repeated |  |






<a name="anytype.Event.Block.Set"></a>

### Event.Block.Set







<a name="anytype.Event.Block.Set.Align"></a>

### Event.Block.Set.Align



| Field | Type | Label | Description |
| ----- | ---- | ----- | ----------- |
| id | [string](#string) |  |  |
| align | [model.Block.Align](#anytype.model.Block.Align) |  |  |






<a name="anytype.Event.Block.Set.BackgroundColor"></a>

### Event.Block.Set.BackgroundColor



| Field | Type | Label | Description |
| ----- | ---- | ----- | ----------- |
| id | [string](#string) |  |  |
| backgroundColor | [string](#string) |  |  |






<a name="anytype.Event.Block.Set.Bookmark"></a>

### Event.Block.Set.Bookmark



| Field | Type | Label | Description |
| ----- | ---- | ----- | ----------- |
| id | [string](#string) |  |  |
| url | [Event.Block.Set.Bookmark.Url](#anytype.Event.Block.Set.Bookmark.Url) |  |  |
| title | [Event.Block.Set.Bookmark.Title](#anytype.Event.Block.Set.Bookmark.Title) |  |  |
| description | [Event.Block.Set.Bookmark.Description](#anytype.Event.Block.Set.Bookmark.Description) |  |  |
| imageHash | [Event.Block.Set.Bookmark.ImageHash](#anytype.Event.Block.Set.Bookmark.ImageHash) |  |  |
| faviconHash | [Event.Block.Set.Bookmark.FaviconHash](#anytype.Event.Block.Set.Bookmark.FaviconHash) |  |  |
| type | [Event.Block.Set.Bookmark.Type](#anytype.Event.Block.Set.Bookmark.Type) |  |  |






<a name="anytype.Event.Block.Set.Bookmark.Description"></a>

### Event.Block.Set.Bookmark.Description



| Field | Type | Label | Description |
| ----- | ---- | ----- | ----------- |
| value | [string](#string) |  |  |






<a name="anytype.Event.Block.Set.Bookmark.FaviconHash"></a>

### Event.Block.Set.Bookmark.FaviconHash



| Field | Type | Label | Description |
| ----- | ---- | ----- | ----------- |
| value | [string](#string) |  |  |






<a name="anytype.Event.Block.Set.Bookmark.ImageHash"></a>

### Event.Block.Set.Bookmark.ImageHash



| Field | Type | Label | Description |
| ----- | ---- | ----- | ----------- |
| value | [string](#string) |  |  |






<a name="anytype.Event.Block.Set.Bookmark.Title"></a>

### Event.Block.Set.Bookmark.Title



| Field | Type | Label | Description |
| ----- | ---- | ----- | ----------- |
| value | [string](#string) |  |  |






<a name="anytype.Event.Block.Set.Bookmark.Type"></a>

### Event.Block.Set.Bookmark.Type



| Field | Type | Label | Description |
| ----- | ---- | ----- | ----------- |
| value | [model.LinkPreview.Type](#anytype.model.LinkPreview.Type) |  |  |






<a name="anytype.Event.Block.Set.Bookmark.Url"></a>

### Event.Block.Set.Bookmark.Url



| Field | Type | Label | Description |
| ----- | ---- | ----- | ----------- |
| value | [string](#string) |  |  |






<a name="anytype.Event.Block.Set.ChildrenIds"></a>

### Event.Block.Set.ChildrenIds



| Field | Type | Label | Description |
| ----- | ---- | ----- | ----------- |
| id | [string](#string) |  |  |
| childrenIds | [string](#string) | repeated |  |






<a name="anytype.Event.Block.Set.Div"></a>

### Event.Block.Set.Div



| Field | Type | Label | Description |
| ----- | ---- | ----- | ----------- |
| id | [string](#string) |  |  |
| style | [Event.Block.Set.Div.Style](#anytype.Event.Block.Set.Div.Style) |  |  |






<a name="anytype.Event.Block.Set.Div.Style"></a>

### Event.Block.Set.Div.Style



| Field | Type | Label | Description |
| ----- | ---- | ----- | ----------- |
| value | [model.Block.Content.Div.Style](#anytype.model.Block.Content.Div.Style) |  |  |






<a name="anytype.Event.Block.Set.Fields"></a>

### Event.Block.Set.Fields



| Field | Type | Label | Description |
| ----- | ---- | ----- | ----------- |
| id | [string](#string) |  |  |
| fields | [google.protobuf.Struct](#google.protobuf.Struct) |  |  |






<a name="anytype.Event.Block.Set.File"></a>

### Event.Block.Set.File



| Field | Type | Label | Description |
| ----- | ---- | ----- | ----------- |
| id | [string](#string) |  |  |
| type | [Event.Block.Set.File.Type](#anytype.Event.Block.Set.File.Type) |  |  |
| state | [Event.Block.Set.File.State](#anytype.Event.Block.Set.File.State) |  |  |
| mime | [Event.Block.Set.File.Mime](#anytype.Event.Block.Set.File.Mime) |  |  |
| hash | [Event.Block.Set.File.Hash](#anytype.Event.Block.Set.File.Hash) |  |  |
| name | [Event.Block.Set.File.Name](#anytype.Event.Block.Set.File.Name) |  |  |
| size | [Event.Block.Set.File.Size](#anytype.Event.Block.Set.File.Size) |  |  |






<a name="anytype.Event.Block.Set.File.Hash"></a>

### Event.Block.Set.File.Hash



| Field | Type | Label | Description |
| ----- | ---- | ----- | ----------- |
| value | [string](#string) |  |  |






<a name="anytype.Event.Block.Set.File.Mime"></a>

### Event.Block.Set.File.Mime



| Field | Type | Label | Description |
| ----- | ---- | ----- | ----------- |
| value | [string](#string) |  |  |






<a name="anytype.Event.Block.Set.File.Name"></a>

### Event.Block.Set.File.Name



| Field | Type | Label | Description |
| ----- | ---- | ----- | ----------- |
| value | [string](#string) |  |  |






<a name="anytype.Event.Block.Set.File.Size"></a>

### Event.Block.Set.File.Size



| Field | Type | Label | Description |
| ----- | ---- | ----- | ----------- |
| value | [int64](#int64) |  |  |






<a name="anytype.Event.Block.Set.File.State"></a>

### Event.Block.Set.File.State



| Field | Type | Label | Description |
| ----- | ---- | ----- | ----------- |
| value | [model.Block.Content.File.State](#anytype.model.Block.Content.File.State) |  |  |






<a name="anytype.Event.Block.Set.File.Type"></a>

### Event.Block.Set.File.Type



| Field | Type | Label | Description |
| ----- | ---- | ----- | ----------- |
| value | [model.Block.Content.File.Type](#anytype.model.Block.Content.File.Type) |  |  |






<a name="anytype.Event.Block.Set.File.Width"></a>

### Event.Block.Set.File.Width



| Field | Type | Label | Description |
| ----- | ---- | ----- | ----------- |
| value | [int32](#int32) |  |  |






<a name="anytype.Event.Block.Set.Link"></a>

### Event.Block.Set.Link



| Field | Type | Label | Description |
| ----- | ---- | ----- | ----------- |
| id | [string](#string) |  |  |
| targetBlockId | [Event.Block.Set.Link.TargetBlockId](#anytype.Event.Block.Set.Link.TargetBlockId) |  |  |
| style | [Event.Block.Set.Link.Style](#anytype.Event.Block.Set.Link.Style) |  |  |
| fields | [Event.Block.Set.Link.Fields](#anytype.Event.Block.Set.Link.Fields) |  |  |






<a name="anytype.Event.Block.Set.Link.Fields"></a>

### Event.Block.Set.Link.Fields



| Field | Type | Label | Description |
| ----- | ---- | ----- | ----------- |
| value | [google.protobuf.Struct](#google.protobuf.Struct) |  |  |






<a name="anytype.Event.Block.Set.Link.Style"></a>

### Event.Block.Set.Link.Style



| Field | Type | Label | Description |
| ----- | ---- | ----- | ----------- |
| value | [model.Block.Content.Link.Style](#anytype.model.Block.Content.Link.Style) |  |  |






<a name="anytype.Event.Block.Set.Link.TargetBlockId"></a>

### Event.Block.Set.Link.TargetBlockId



| Field | Type | Label | Description |
| ----- | ---- | ----- | ----------- |
| value | [string](#string) |  |  |






<a name="anytype.Event.Block.Set.Relation"></a>

### Event.Block.Set.Relation



| Field | Type | Label | Description |
| ----- | ---- | ----- | ----------- |
| id | [string](#string) |  |  |
| key | [Event.Block.Set.Relation.Key](#anytype.Event.Block.Set.Relation.Key) |  |  |






<a name="anytype.Event.Block.Set.Relation.Key"></a>

### Event.Block.Set.Relation.Key



| Field | Type | Label | Description |
| ----- | ---- | ----- | ----------- |
| value | [string](#string) |  |  |






<a name="anytype.Event.Block.Set.Restrictions"></a>

### Event.Block.Set.Restrictions



| Field | Type | Label | Description |
| ----- | ---- | ----- | ----------- |
| id | [string](#string) |  |  |
| restrictions | [model.Block.Restrictions](#anytype.model.Block.Restrictions) |  |  |






<a name="anytype.Event.Block.Set.Text"></a>

### Event.Block.Set.Text



| Field | Type | Label | Description |
| ----- | ---- | ----- | ----------- |
| id | [string](#string) |  |  |
| text | [Event.Block.Set.Text.Text](#anytype.Event.Block.Set.Text.Text) |  |  |
| style | [Event.Block.Set.Text.Style](#anytype.Event.Block.Set.Text.Style) |  |  |
| marks | [Event.Block.Set.Text.Marks](#anytype.Event.Block.Set.Text.Marks) |  |  |
| checked | [Event.Block.Set.Text.Checked](#anytype.Event.Block.Set.Text.Checked) |  |  |
| color | [Event.Block.Set.Text.Color](#anytype.Event.Block.Set.Text.Color) |  |  |






<a name="anytype.Event.Block.Set.Text.Checked"></a>

### Event.Block.Set.Text.Checked



| Field | Type | Label | Description |
| ----- | ---- | ----- | ----------- |
| value | [bool](#bool) |  |  |






<a name="anytype.Event.Block.Set.Text.Color"></a>

### Event.Block.Set.Text.Color



| Field | Type | Label | Description |
| ----- | ---- | ----- | ----------- |
| value | [string](#string) |  |  |






<a name="anytype.Event.Block.Set.Text.Marks"></a>

### Event.Block.Set.Text.Marks



| Field | Type | Label | Description |
| ----- | ---- | ----- | ----------- |
| value | [model.Block.Content.Text.Marks](#anytype.model.Block.Content.Text.Marks) |  |  |






<a name="anytype.Event.Block.Set.Text.Style"></a>

### Event.Block.Set.Text.Style



| Field | Type | Label | Description |
| ----- | ---- | ----- | ----------- |
| value | [model.Block.Content.Text.Style](#anytype.model.Block.Content.Text.Style) |  |  |






<a name="anytype.Event.Block.Set.Text.Text"></a>

### Event.Block.Set.Text.Text



| Field | Type | Label | Description |
| ----- | ---- | ----- | ----------- |
| value | [string](#string) |  |  |






<a name="anytype.Event.Message"></a>

### Event.Message



| Field | Type | Label | Description |
| ----- | ---- | ----- | ----------- |
| accountShow | [Event.Account.Show](#anytype.Event.Account.Show) |  |  |
| accountDetails | [Event.Account.Details](#anytype.Event.Account.Details) |  |  |
| objectDetailsSet | [Event.Object.Details.Set](#anytype.Event.Object.Details.Set) |  |  |
| objectDetailsAmend | [Event.Object.Details.Amend](#anytype.Event.Object.Details.Amend) |  |  |
| objectDetailsUnset | [Event.Object.Details.Unset](#anytype.Event.Object.Details.Unset) |  |  |
| objectRelationsSet | [Event.Object.Relations.Set](#anytype.Event.Object.Relations.Set) |  |  |
| objectRelationsAmend | [Event.Object.Relations.Amend](#anytype.Event.Object.Relations.Amend) |  |  |
| objectRelationsRemove | [Event.Object.Relations.Remove](#anytype.Event.Object.Relations.Remove) |  |  |
| objectShow | [Event.Object.Show](#anytype.Event.Object.Show) |  |  |
| blockAdd | [Event.Block.Add](#anytype.Event.Block.Add) |  |  |
| blockDelete | [Event.Block.Delete](#anytype.Event.Block.Delete) |  |  |
| filesUpload | [Event.Block.FilesUpload](#anytype.Event.Block.FilesUpload) |  |  |
| marksInfo | [Event.Block.MarksInfo](#anytype.Event.Block.MarksInfo) |  |  |
| blockSetFields | [Event.Block.Set.Fields](#anytype.Event.Block.Set.Fields) |  |  |
| blockSetChildrenIds | [Event.Block.Set.ChildrenIds](#anytype.Event.Block.Set.ChildrenIds) |  |  |
| blockSetRestrictions | [Event.Block.Set.Restrictions](#anytype.Event.Block.Set.Restrictions) |  |  |
| blockSetBackgroundColor | [Event.Block.Set.BackgroundColor](#anytype.Event.Block.Set.BackgroundColor) |  |  |
| blockSetText | [Event.Block.Set.Text](#anytype.Event.Block.Set.Text) |  |  |
| blockSetFile | [Event.Block.Set.File](#anytype.Event.Block.Set.File) |  |  |
| blockSetLink | [Event.Block.Set.Link](#anytype.Event.Block.Set.Link) |  |  |
| blockSetBookmark | [Event.Block.Set.Bookmark](#anytype.Event.Block.Set.Bookmark) |  |  |
| blockSetAlign | [Event.Block.Set.Align](#anytype.Event.Block.Set.Align) |  |  |
| blockSetDiv | [Event.Block.Set.Div](#anytype.Event.Block.Set.Div) |  |  |
| blockDataviewRecordsSet | [Event.Block.Dataview.RecordsSet](#anytype.Event.Block.Dataview.RecordsSet) |  |  |
| blockDataviewRecordsUpdate | [Event.Block.Dataview.RecordsUpdate](#anytype.Event.Block.Dataview.RecordsUpdate) |  |  |
| blockDataviewRecordsInsert | [Event.Block.Dataview.RecordsInsert](#anytype.Event.Block.Dataview.RecordsInsert) |  |  |
| blockDataviewRecordsDelete | [Event.Block.Dataview.RecordsDelete](#anytype.Event.Block.Dataview.RecordsDelete) |  |  |
| blockDataviewSourceSet | [Event.Block.Dataview.SourceSet](#anytype.Event.Block.Dataview.SourceSet) |  |  |
| blockDataviewViewSet | [Event.Block.Dataview.ViewSet](#anytype.Event.Block.Dataview.ViewSet) |  |  |
| blockDataviewViewDelete | [Event.Block.Dataview.ViewDelete](#anytype.Event.Block.Dataview.ViewDelete) |  |  |
| blockDataviewRelationDelete | [Event.Block.Dataview.RelationDelete](#anytype.Event.Block.Dataview.RelationDelete) |  |  |
| blockDataviewRelationSet | [Event.Block.Dataview.RelationSet](#anytype.Event.Block.Dataview.RelationSet) |  |  |
| blockSetRelation | [Event.Block.Set.Relation](#anytype.Event.Block.Set.Relation) |  |  |
| userBlockJoin | [Event.User.Block.Join](#anytype.Event.User.Block.Join) |  |  |
| userBlockLeft | [Event.User.Block.Left](#anytype.Event.User.Block.Left) |  |  |
| userBlockSelectRange | [Event.User.Block.SelectRange](#anytype.Event.User.Block.SelectRange) |  |  |
| userBlockTextRange | [Event.User.Block.TextRange](#anytype.Event.User.Block.TextRange) |  |  |
| ping | [Event.Ping](#anytype.Event.Ping) |  |  |
| processNew | [Event.Process.New](#anytype.Event.Process.New) |  |  |
| processUpdate | [Event.Process.Update](#anytype.Event.Process.Update) |  |  |
| processDone | [Event.Process.Done](#anytype.Event.Process.Done) |  |  |
| threadStatus | [Event.Status.Thread](#anytype.Event.Status.Thread) |  |  |






<a name="anytype.Event.Object"></a>

### Event.Object







<a name="anytype.Event.Object.Details"></a>

### Event.Object.Details







<a name="anytype.Event.Object.Details.Amend"></a>

### Event.Object.Details.Amend
Amend (i.e. add a new key-value pair or update an existing key-value pair) existing state


| Field | Type | Label | Description |
| ----- | ---- | ----- | ----------- |
| id | [string](#string) |  | context objectId |
| details | [Event.Object.Details.Amend.KeyValue](#anytype.Event.Object.Details.Amend.KeyValue) | repeated | slice of changed key-values |






<a name="anytype.Event.Object.Details.Amend.KeyValue"></a>

### Event.Object.Details.Amend.KeyValue



| Field | Type | Label | Description |
| ----- | ---- | ----- | ----------- |
| key | [string](#string) |  |  |
| value | [google.protobuf.Value](#google.protobuf.Value) |  | should not be null |






<a name="anytype.Event.Object.Details.Set"></a>

### Event.Object.Details.Set
Overwrite current state


| Field | Type | Label | Description |
| ----- | ---- | ----- | ----------- |
| id | [string](#string) |  | context objectId |
| details | [google.protobuf.Struct](#google.protobuf.Struct) |  | can not be a partial state. Should replace client details state |






<a name="anytype.Event.Object.Details.Unset"></a>

### Event.Object.Details.Unset
Unset existing detail keys


| Field | Type | Label | Description |
| ----- | ---- | ----- | ----------- |
| id | [string](#string) |  | context objectId |
| keys | [string](#string) | repeated |  |






<a name="anytype.Event.Object.Relation"></a>

### Event.Object.Relation







<a name="anytype.Event.Object.Relation.Remove"></a>

### Event.Object.Relation.Remove



| Field | Type | Label | Description |
| ----- | ---- | ----- | ----------- |
| id | [string](#string) |  | context objectId |
| relationKey | [string](#string) |  |  |






<a name="anytype.Event.Object.Relation.Set"></a>

### Event.Object.Relation.Set



| Field | Type | Label | Description |
| ----- | ---- | ----- | ----------- |
| id | [string](#string) |  | context objectId |
| relationKey | [string](#string) |  |  |
| relation | [model.Relation](#anytype.model.Relation) |  | missing value means relation should be removed |






<a name="anytype.Event.Object.Relations"></a>

### Event.Object.Relations







<a name="anytype.Event.Object.Relations.Amend"></a>

### Event.Object.Relations.Amend



| Field | Type | Label | Description |
| ----- | ---- | ----- | ----------- |
| id | [string](#string) |  | context objectId |
| relations | [model.Relation](#anytype.model.Relation) | repeated |  |






<a name="anytype.Event.Object.Relations.Remove"></a>

### Event.Object.Relations.Remove



| Field | Type | Label | Description |
| ----- | ---- | ----- | ----------- |
| id | [string](#string) |  | context objectId |
| keys | [string](#string) | repeated |  |






<a name="anytype.Event.Object.Relations.Set"></a>

### Event.Object.Relations.Set



| Field | Type | Label | Description |
| ----- | ---- | ----- | ----------- |
| id | [string](#string) |  | context objectId |
| relations | [model.Relation](#anytype.model.Relation) | repeated |  |






<a name="anytype.Event.Object.Show"></a>

### Event.Object.Show
Works with a smart blocks: Page, Dashboard
Dashboard opened, click on a page, Rpc.Block.open, Block.ShowFullscreen(PageBlock)


| Field | Type | Label | Description |
| ----- | ---- | ----- | ----------- |
| rootId | [string](#string) |  | Root block id |
| blocks | [model.Block](#anytype.model.Block) | repeated | dependent simple blocks (descendants) |
| details | [Event.Object.Details.Set](#anytype.Event.Object.Details.Set) | repeated | details for the current and dependent objects |
| type | [model.SmartBlockType](#anytype.model.SmartBlockType) |  |  |
| objectTypes | [model.ObjectType](#anytype.model.ObjectType) | repeated | objectTypes contains ONLY to get layouts for the actual and all dependent objects. Relations are currently omitted // todo: switch to other pb model |
| relations | [model.Relation](#anytype.model.Relation) | repeated | combined relations of object&#39;s type &#43; extra relations. If object doesn&#39;t has some relation key in the details this means client should hide it and only suggest when adding existing one |
| restrictions | [model.Restrictions](#anytype.model.Restrictions) |  | object restrictions |






<a name="anytype.Event.Object.Show.RelationWithValuePerObject"></a>

### Event.Object.Show.RelationWithValuePerObject



| Field | Type | Label | Description |
| ----- | ---- | ----- | ----------- |
| objectId | [string](#string) |  |  |
| relations | [model.RelationWithValue](#anytype.model.RelationWithValue) | repeated |  |






<a name="anytype.Event.Ping"></a>

### Event.Ping



| Field | Type | Label | Description |
| ----- | ---- | ----- | ----------- |
| index | [int32](#int32) |  |  |






<a name="anytype.Event.Process"></a>

### Event.Process







<a name="anytype.Event.Process.Done"></a>

### Event.Process.Done



| Field | Type | Label | Description |
| ----- | ---- | ----- | ----------- |
| process | [Model.Process](#anytype.Model.Process) |  |  |






<a name="anytype.Event.Process.New"></a>

### Event.Process.New



| Field | Type | Label | Description |
| ----- | ---- | ----- | ----------- |
| process | [Model.Process](#anytype.Model.Process) |  |  |






<a name="anytype.Event.Process.Update"></a>

### Event.Process.Update



| Field | Type | Label | Description |
| ----- | ---- | ----- | ----------- |
| process | [Model.Process](#anytype.Model.Process) |  |  |






<a name="anytype.Event.Status"></a>

### Event.Status







<a name="anytype.Event.Status.Thread"></a>

### Event.Status.Thread



| Field | Type | Label | Description |
| ----- | ---- | ----- | ----------- |
| summary | [Event.Status.Thread.Summary](#anytype.Event.Status.Thread.Summary) |  |  |
| cafe | [Event.Status.Thread.Cafe](#anytype.Event.Status.Thread.Cafe) |  |  |
| accounts | [Event.Status.Thread.Account](#anytype.Event.Status.Thread.Account) | repeated |  |






<a name="anytype.Event.Status.Thread.Account"></a>

### Event.Status.Thread.Account



| Field | Type | Label | Description |
| ----- | ---- | ----- | ----------- |
| id | [string](#string) |  |  |
| name | [string](#string) |  |  |
| imageHash | [string](#string) |  |  |
| online | [bool](#bool) |  |  |
| lastPulled | [int64](#int64) |  |  |
| lastEdited | [int64](#int64) |  |  |
| devices | [Event.Status.Thread.Device](#anytype.Event.Status.Thread.Device) | repeated |  |






<a name="anytype.Event.Status.Thread.Cafe"></a>

### Event.Status.Thread.Cafe



| Field | Type | Label | Description |
| ----- | ---- | ----- | ----------- |
| status | [Event.Status.Thread.SyncStatus](#anytype.Event.Status.Thread.SyncStatus) |  |  |
| lastPulled | [int64](#int64) |  |  |
| lastPushSucceed | [bool](#bool) |  |  |
| files | [Event.Status.Thread.Cafe.PinStatus](#anytype.Event.Status.Thread.Cafe.PinStatus) |  |  |






<a name="anytype.Event.Status.Thread.Cafe.PinStatus"></a>

### Event.Status.Thread.Cafe.PinStatus



| Field | Type | Label | Description |
| ----- | ---- | ----- | ----------- |
| pinning | [int32](#int32) |  |  |
| pinned | [int32](#int32) |  |  |
| failed | [int32](#int32) |  |  |
| updated | [int64](#int64) |  |  |






<a name="anytype.Event.Status.Thread.Device"></a>

### Event.Status.Thread.Device



| Field | Type | Label | Description |
| ----- | ---- | ----- | ----------- |
| name | [string](#string) |  |  |
| online | [bool](#bool) |  |  |
| lastPulled | [int64](#int64) |  |  |
| lastEdited | [int64](#int64) |  |  |






<a name="anytype.Event.Status.Thread.Summary"></a>

### Event.Status.Thread.Summary



| Field | Type | Label | Description |
| ----- | ---- | ----- | ----------- |
| status | [Event.Status.Thread.SyncStatus](#anytype.Event.Status.Thread.SyncStatus) |  |  |






<a name="anytype.Event.User"></a>

### Event.User







<a name="anytype.Event.User.Block"></a>

### Event.User.Block







<a name="anytype.Event.User.Block.Join"></a>

### Event.User.Block.Join
Middleware to front end event message, that will be sent in this scenario:
Precondition: user A opened a block
1. User B opens the same block
2. User A receives a message about p.1


| Field | Type | Label | Description |
| ----- | ---- | ----- | ----------- |
| account | [Event.Account](#anytype.Event.Account) |  | Account of the user, that opened a block |






<a name="anytype.Event.User.Block.Left"></a>

### Event.User.Block.Left
Middleware to front end event message, that will be sent in this scenario:
Precondition: user A and user B opened the same block
1. User B closes the block
2. User A receives a message about p.1


| Field | Type | Label | Description |
| ----- | ---- | ----- | ----------- |
| account | [Event.Account](#anytype.Event.Account) |  | Account of the user, that left the block |






<a name="anytype.Event.User.Block.SelectRange"></a>

### Event.User.Block.SelectRange
Middleware to front end event message, that will be sent in this scenario:
Precondition: user A and user B opened the same block
1. User B selects some inner blocks
2. User A receives a message about p.1


| Field | Type | Label | Description |
| ----- | ---- | ----- | ----------- |
| account | [Event.Account](#anytype.Event.Account) |  | Account of the user, that selected blocks |
| blockIdsArray | [string](#string) | repeated | Ids of selected blocks. |






<a name="anytype.Event.User.Block.TextRange"></a>

### Event.User.Block.TextRange
Middleware to front end event message, that will be sent in this scenario:
Precondition: user A and user B opened the same block
1. User B sets cursor or selects a text region into a text block
2. User A receives a message about p.1


| Field | Type | Label | Description |
| ----- | ---- | ----- | ----------- |
| account | [Event.Account](#anytype.Event.Account) |  | Account of the user, that selected a text |
| blockId | [string](#string) |  | Id of the text block, that have a selection |
| range | [model.Range](#anytype.model.Range) |  | Range of the selection |






<a name="anytype.Model"></a>

### Model







<a name="anytype.Model.Process"></a>

### Model.Process



| Field | Type | Label | Description |
| ----- | ---- | ----- | ----------- |
| id | [string](#string) |  |  |
| type | [Model.Process.Type](#anytype.Model.Process.Type) |  |  |
| state | [Model.Process.State](#anytype.Model.Process.State) |  |  |
| progress | [Model.Process.Progress](#anytype.Model.Process.Progress) |  |  |






<a name="anytype.Model.Process.Progress"></a>

### Model.Process.Progress



| Field | Type | Label | Description |
| ----- | ---- | ----- | ----------- |
| total | [int64](#int64) |  |  |
| done | [int64](#int64) |  |  |
| message | [string](#string) |  |  |






<a name="anytype.ResponseEvent"></a>

### ResponseEvent



| Field | Type | Label | Description |
| ----- | ---- | ----- | ----------- |
| messages | [Event.Message](#anytype.Event.Message) | repeated |  |
| contextId | [string](#string) |  |  |





 


<a name="anytype.Event.Status.Thread.SyncStatus"></a>

### Event.Status.Thread.SyncStatus


| Name | Number | Description |
| ---- | ------ | ----------- |
| Unknown | 0 |  |
| Offline | 1 |  |
| Syncing | 2 |  |
| Synced | 3 |  |
| Failed | 4 |  |



<a name="anytype.Model.Process.State"></a>

### Model.Process.State


| Name | Number | Description |
| ---- | ------ | ----------- |
| None | 0 |  |
| Running | 1 |  |
| Done | 2 |  |
| Canceled | 3 |  |
| Error | 4 |  |



<a name="anytype.Model.Process.Type"></a>

### Model.Process.Type


| Name | Number | Description |
| ---- | ------ | ----------- |
| DropFiles | 0 |  |
| Import | 1 |  |
| Export | 2 |  |


 

 

 



<a name="pkg/lib/pb/model/protos/localstore.proto"></a>
<p align="right"><a href="#top">Top</a></p>

## pkg/lib/pb/model/protos/localstore.proto



<a name="anytype.model.ObjectDetails"></a>

### ObjectDetails



| Field | Type | Label | Description |
| ----- | ---- | ----- | ----------- |
| details | [google.protobuf.Struct](#google.protobuf.Struct) |  |  |






<a name="anytype.model.ObjectInfo"></a>

### ObjectInfo



| Field | Type | Label | Description |
| ----- | ---- | ----- | ----------- |
| id | [string](#string) |  |  |
| objectTypeUrls | [string](#string) | repeated |  |
| details | [google.protobuf.Struct](#google.protobuf.Struct) |  |  |
| relations | [Relations](#anytype.model.Relations) |  |  |
| snippet | [string](#string) |  |  |
| hasInboundLinks | [bool](#bool) |  |  |
| objectType | [SmartBlockType](#anytype.model.SmartBlockType) |  |  |






<a name="anytype.model.ObjectInfoWithLinks"></a>

### ObjectInfoWithLinks



| Field | Type | Label | Description |
| ----- | ---- | ----- | ----------- |
| id | [string](#string) |  |  |
| info | [ObjectInfo](#anytype.model.ObjectInfo) |  |  |
| links | [ObjectLinksInfo](#anytype.model.ObjectLinksInfo) |  |  |






<a name="anytype.model.ObjectInfoWithOutboundLinks"></a>

### ObjectInfoWithOutboundLinks



| Field | Type | Label | Description |
| ----- | ---- | ----- | ----------- |
| id | [string](#string) |  |  |
| info | [ObjectInfo](#anytype.model.ObjectInfo) |  |  |
| outboundLinks | [ObjectInfo](#anytype.model.ObjectInfo) | repeated |  |






<a name="anytype.model.ObjectInfoWithOutboundLinksIDs"></a>

### ObjectInfoWithOutboundLinksIDs



| Field | Type | Label | Description |
| ----- | ---- | ----- | ----------- |
| id | [string](#string) |  |  |
| info | [ObjectInfo](#anytype.model.ObjectInfo) |  |  |
| outboundLinks | [string](#string) | repeated |  |






<a name="anytype.model.ObjectLinks"></a>

### ObjectLinks



| Field | Type | Label | Description |
| ----- | ---- | ----- | ----------- |
| inboundIDs | [string](#string) | repeated |  |
| outboundIDs | [string](#string) | repeated |  |






<a name="anytype.model.ObjectLinksInfo"></a>

### ObjectLinksInfo



| Field | Type | Label | Description |
| ----- | ---- | ----- | ----------- |
| inbound | [ObjectInfo](#anytype.model.ObjectInfo) | repeated |  |
| outbound | [ObjectInfo](#anytype.model.ObjectInfo) | repeated |  |






<a name="anytype.model.ObjectStoreChecksums"></a>

### ObjectStoreChecksums



| Field | Type | Label | Description |
| ----- | ---- | ----- | ----------- |
| bundledObjectTypes | [string](#string) |  |  |
| bundledRelations | [string](#string) |  |  |
| bundledLayouts | [string](#string) |  |  |
| objectsForceReindexCounter | [int32](#int32) |  | increased in order to trigger all objects reindex |
| filesForceReindexCounter | [int32](#int32) |  | increased in order to fully reindex all objects |
| idxRebuildCounter | [int32](#int32) |  | increased in order to remove indexes and reindex everything. Automatically triggers objects and files reindex(one time only) |
| fulltextRebuild | [int32](#int32) |  | increased in order to perform fulltext indexing for all type of objects (useful when we change fulltext config) |
| bundledTemplates | [string](#string) |  |  |





 

 

 

 



<a name="pkg/lib/pb/model/protos/models.proto"></a>
<p align="right"><a href="#top">Top</a></p>

## pkg/lib/pb/model/protos/models.proto



<a name="anytype.model.Account"></a>

### Account
Contains basic information about a user account


| Field | Type | Label | Description |
| ----- | ---- | ----- | ----------- |
| id | [string](#string) |  | User&#39;s thread id |
| name | [string](#string) |  | User name, that associated with this account |
| avatar | [Account.Avatar](#anytype.model.Account.Avatar) |  | Avatar of a user&#39;s account |






<a name="anytype.model.Account.Avatar"></a>

### Account.Avatar
Avatar of a user&#39;s account. It could be an image or color


| Field | Type | Label | Description |
| ----- | ---- | ----- | ----------- |
| image | [Block.Content.File](#anytype.model.Block.Content.File) |  | Image of the avatar. Contains the hash to retrieve the image. |
| color | [string](#string) |  | Color of the avatar, used if image not set. |






<a name="anytype.model.Block"></a>

### Block



| Field | Type | Label | Description |
| ----- | ---- | ----- | ----------- |
| id | [string](#string) |  |  |
| fields | [google.protobuf.Struct](#google.protobuf.Struct) |  |  |
| restrictions | [Block.Restrictions](#anytype.model.Block.Restrictions) |  |  |
| childrenIds | [string](#string) | repeated |  |
| backgroundColor | [string](#string) |  |  |
| align | [Block.Align](#anytype.model.Block.Align) |  |  |
| smartblock | [Block.Content.Smartblock](#anytype.model.Block.Content.Smartblock) |  |  |
| text | [Block.Content.Text](#anytype.model.Block.Content.Text) |  |  |
| file | [Block.Content.File](#anytype.model.Block.Content.File) |  |  |
| layout | [Block.Content.Layout](#anytype.model.Block.Content.Layout) |  |  |
| div | [Block.Content.Div](#anytype.model.Block.Content.Div) |  |  |
| bookmark | [Block.Content.Bookmark](#anytype.model.Block.Content.Bookmark) |  |  |
| icon | [Block.Content.Icon](#anytype.model.Block.Content.Icon) |  |  |
| link | [Block.Content.Link](#anytype.model.Block.Content.Link) |  |  |
| dataview | [Block.Content.Dataview](#anytype.model.Block.Content.Dataview) |  |  |
| relation | [Block.Content.Relation](#anytype.model.Block.Content.Relation) |  |  |
| featuredRelations | [Block.Content.FeaturedRelations](#anytype.model.Block.Content.FeaturedRelations) |  |  |






<a name="anytype.model.Block.Content"></a>

### Block.Content







<a name="anytype.model.Block.Content.Bookmark"></a>

### Block.Content.Bookmark
Bookmark is to keep a web-link and to preview a content.


| Field | Type | Label | Description |
| ----- | ---- | ----- | ----------- |
| url | [string](#string) |  |  |
| title | [string](#string) |  |  |
| description | [string](#string) |  |  |
| imageHash | [string](#string) |  |  |
| faviconHash | [string](#string) |  |  |
| type | [LinkPreview.Type](#anytype.model.LinkPreview.Type) |  |  |






<a name="anytype.model.Block.Content.Dataview"></a>

### Block.Content.Dataview



| Field | Type | Label | Description |
| ----- | ---- | ----- | ----------- |
| source | [string](#string) |  |  |
| views | [Block.Content.Dataview.View](#anytype.model.Block.Content.Dataview.View) | repeated |  |
| relations | [Relation](#anytype.model.Relation) | repeated | index 3 is deprecated, was used for schemaURL in old-format sets |
| activeView | [string](#string) |  | saved within a session |






<a name="anytype.model.Block.Content.Dataview.Filter"></a>

### Block.Content.Dataview.Filter



| Field | Type | Label | Description |
| ----- | ---- | ----- | ----------- |
| operator | [Block.Content.Dataview.Filter.Operator](#anytype.model.Block.Content.Dataview.Filter.Operator) |  | looks not applicable? |
| RelationKey | [string](#string) |  |  |
| relationProperty | [string](#string) |  |  |
| condition | [Block.Content.Dataview.Filter.Condition](#anytype.model.Block.Content.Dataview.Filter.Condition) |  |  |
| value | [google.protobuf.Value](#google.protobuf.Value) |  |  |






<a name="anytype.model.Block.Content.Dataview.Relation"></a>

### Block.Content.Dataview.Relation



| Field | Type | Label | Description |
| ----- | ---- | ----- | ----------- |
| key | [string](#string) |  |  |
| isVisible | [bool](#bool) |  |  |
| width | [int32](#int32) |  | the displayed column % calculated based on other visible relations |
| dateIncludeTime | [bool](#bool) |  |  |
| timeFormat | [Block.Content.Dataview.Relation.TimeFormat](#anytype.model.Block.Content.Dataview.Relation.TimeFormat) |  |  |
| dateFormat | [Block.Content.Dataview.Relation.DateFormat](#anytype.model.Block.Content.Dataview.Relation.DateFormat) |  |  |






<a name="anytype.model.Block.Content.Dataview.Sort"></a>

### Block.Content.Dataview.Sort



| Field | Type | Label | Description |
| ----- | ---- | ----- | ----------- |
| RelationKey | [string](#string) |  |  |
| type | [Block.Content.Dataview.Sort.Type](#anytype.model.Block.Content.Dataview.Sort.Type) |  |  |






<a name="anytype.model.Block.Content.Dataview.View"></a>

### Block.Content.Dataview.View



| Field | Type | Label | Description |
| ----- | ---- | ----- | ----------- |
| id | [string](#string) |  |  |
| type | [Block.Content.Dataview.View.Type](#anytype.model.Block.Content.Dataview.View.Type) |  |  |
| name | [string](#string) |  |  |
| sorts | [Block.Content.Dataview.Sort](#anytype.model.Block.Content.Dataview.Sort) | repeated |  |
| filters | [Block.Content.Dataview.Filter](#anytype.model.Block.Content.Dataview.Filter) | repeated |  |
| relations | [Block.Content.Dataview.Relation](#anytype.model.Block.Content.Dataview.Relation) | repeated | relations fields/columns options, also used to provide the order |






<a name="anytype.model.Block.Content.Div"></a>

### Block.Content.Div
Divider: block, that contains only one horizontal thin line


| Field | Type | Label | Description |
| ----- | ---- | ----- | ----------- |
| style | [Block.Content.Div.Style](#anytype.model.Block.Content.Div.Style) |  |  |






<a name="anytype.model.Block.Content.FeaturedRelations"></a>

### Block.Content.FeaturedRelations







<a name="anytype.model.Block.Content.File"></a>

### Block.Content.File



| Field | Type | Label | Description |
| ----- | ---- | ----- | ----------- |
| hash | [string](#string) |  |  |
| name | [string](#string) |  |  |
| type | [Block.Content.File.Type](#anytype.model.Block.Content.File.Type) |  |  |
| mime | [string](#string) |  |  |
| size | [int64](#int64) |  |  |
| addedAt | [int64](#int64) |  |  |
| state | [Block.Content.File.State](#anytype.model.Block.Content.File.State) |  |  |






<a name="anytype.model.Block.Content.Icon"></a>

### Block.Content.Icon



| Field | Type | Label | Description |
| ----- | ---- | ----- | ----------- |
| name | [string](#string) |  |  |






<a name="anytype.model.Block.Content.Layout"></a>

### Block.Content.Layout
Layout have no visual representation, but affects on blocks, that it contains.
Row/Column layout blocks creates only automatically, after some of a D&amp;D operations, for example


| Field | Type | Label | Description |
| ----- | ---- | ----- | ----------- |
| style | [Block.Content.Layout.Style](#anytype.model.Block.Content.Layout.Style) |  |  |






<a name="anytype.model.Block.Content.Link"></a>

### Block.Content.Link
Link: block to link some content from an external sources.


| Field | Type | Label | Description |
| ----- | ---- | ----- | ----------- |
| targetBlockId | [string](#string) |  | id of the target block |
| style | [Block.Content.Link.Style](#anytype.model.Block.Content.Link.Style) |  |  |
| fields | [google.protobuf.Struct](#google.protobuf.Struct) |  |  |






<a name="anytype.model.Block.Content.Relation"></a>

### Block.Content.Relation



| Field | Type | Label | Description |
| ----- | ---- | ----- | ----------- |
| key | [string](#string) |  |  |






<a name="anytype.model.Block.Content.Smartblock"></a>

### Block.Content.Smartblock







<a name="anytype.model.Block.Content.Text"></a>

### Block.Content.Text



| Field | Type | Label | Description |
| ----- | ---- | ----- | ----------- |
| text | [string](#string) |  |  |
| style | [Block.Content.Text.Style](#anytype.model.Block.Content.Text.Style) |  |  |
| marks | [Block.Content.Text.Marks](#anytype.model.Block.Content.Text.Marks) |  | list of marks to apply to the text |
| checked | [bool](#bool) |  |  |
| color | [string](#string) |  |  |






<a name="anytype.model.Block.Content.Text.Mark"></a>

### Block.Content.Text.Mark



| Field | Type | Label | Description |
| ----- | ---- | ----- | ----------- |
| range | [Range](#anytype.model.Range) |  | range of symbols to apply this mark. From(symbol) To(symbol) |
| type | [Block.Content.Text.Mark.Type](#anytype.model.Block.Content.Text.Mark.Type) |  |  |
| param | [string](#string) |  | link, color, etc |






<a name="anytype.model.Block.Content.Text.Marks"></a>

### Block.Content.Text.Marks



| Field | Type | Label | Description |
| ----- | ---- | ----- | ----------- |
| marks | [Block.Content.Text.Mark](#anytype.model.Block.Content.Text.Mark) | repeated |  |






<a name="anytype.model.Block.Restrictions"></a>

### Block.Restrictions



| Field | Type | Label | Description |
| ----- | ---- | ----- | ----------- |
| read | [bool](#bool) |  |  |
| edit | [bool](#bool) |  |  |
| remove | [bool](#bool) |  |  |
| drag | [bool](#bool) |  |  |
| dropOn | [bool](#bool) |  |  |






<a name="anytype.model.BlockMetaOnly"></a>

### BlockMetaOnly
Used to decode block meta only, without the content itself


| Field | Type | Label | Description |
| ----- | ---- | ----- | ----------- |
| id | [string](#string) |  |  |
| fields | [google.protobuf.Struct](#google.protobuf.Struct) |  |  |






<a name="anytype.model.Layout"></a>

### Layout



| Field | Type | Label | Description |
| ----- | ---- | ----- | ----------- |
| id | [ObjectType.Layout](#anytype.model.ObjectType.Layout) |  |  |
| name | [string](#string) |  |  |
| requiredRelations | [Relation](#anytype.model.Relation) | repeated | relations required for this object type |






<a name="anytype.model.LinkPreview"></a>

### LinkPreview



| Field | Type | Label | Description |
| ----- | ---- | ----- | ----------- |
| url | [string](#string) |  |  |
| title | [string](#string) |  |  |
| description | [string](#string) |  |  |
| imageUrl | [string](#string) |  |  |
| faviconUrl | [string](#string) |  |  |
| type | [LinkPreview.Type](#anytype.model.LinkPreview.Type) |  |  |






<a name="anytype.model.ObjectType"></a>

### ObjectType



| Field | Type | Label | Description |
| ----- | ---- | ----- | ----------- |
| url | [string](#string) |  | leave empty in case you want to create the new one |
| name | [string](#string) |  | name of objectType (can be localized for bundled types) |
| relations | [Relation](#anytype.model.Relation) | repeated | cannot contain more than one Relation with the same RelationType |
| layout | [ObjectType.Layout](#anytype.model.ObjectType.Layout) |  |  |
| iconEmoji | [string](#string) |  | emoji symbol |
| description | [string](#string) |  |  |
| hidden | [bool](#bool) |  |  |
| types | [SmartBlockType](#anytype.model.SmartBlockType) | repeated |  |






<a name="anytype.model.Range"></a>

### Range
General purpose structure, uses in Mark.


| Field | Type | Label | Description |
| ----- | ---- | ----- | ----------- |
| from | [int32](#int32) |  |  |
| to | [int32](#int32) |  |  |






<a name="anytype.model.Relation"></a>

### Relation
Relation describe the human-interpreted relation type. It may be something like &#34;Date of creation, format=date&#34; or &#34;Assignee, format=objectId, objectType=person&#34;


| Field | Type | Label | Description |
| ----- | ---- | ----- | ----------- |
| key | [string](#string) |  | Key under which the value is stored in the map. Must be unique for the object type. It usually auto-generated bsonid, but also may be something human-readable in case of prebuilt types. |
| format | [RelationFormat](#anytype.model.RelationFormat) |  | format of the underlying data |
| name | [string](#string) |  | name to show (can be localized for bundled types) |
| defaultValue | [google.protobuf.Value](#google.protobuf.Value) |  |  |
| dataSource | [Relation.DataSource](#anytype.model.Relation.DataSource) |  | where the data is stored |
| hidden | [bool](#bool) |  | internal, not displayed to user (e.g. coverX, coverY) |
| readOnly | [bool](#bool) |  | not editable by user |
| multi | [bool](#bool) |  | allow multiple values (stored in pb list) |
| objectTypes | [string](#string) | repeated | URL of object type, empty to allow link to any object |
| selectDict | [Relation.Option](#anytype.model.Relation.Option) | repeated | index 10, 11 was used in internal-only builds. Can be reused, but may break some test accounts

default dictionary with unique values to choose for select/multiSelect format |
| maxCount | [int32](#int32) |  | max number of values can be set for this relation. 0 means no limit. 1 means the value can be stored in non-repeated field |
| description | [string](#string) |  |  |
| scope | [Relation.Scope](#anytype.model.Relation.Scope) |  | on-store fields, injected only locally

scope from which this relation have been aggregated |
| creator | [string](#string) |  | creator profile id |






<a name="anytype.model.Relation.Option"></a>

### Relation.Option



| Field | Type | Label | Description |
| ----- | ---- | ----- | ----------- |
| id | [string](#string) |  | id generated automatically if omitted |
| text | [string](#string) |  |  |
| color | [string](#string) |  | stored |
| scope | [Relation.Option.Scope](#anytype.model.Relation.Option.Scope) |  | on-store contains only local-scope relations. All others injected on-the-fly |






<a name="anytype.model.RelationWithValue"></a>

### RelationWithValue



| Field | Type | Label | Description |
| ----- | ---- | ----- | ----------- |
| relation | [Relation](#anytype.model.Relation) |  |  |
| value | [google.protobuf.Value](#google.protobuf.Value) |  |  |






<a name="anytype.model.Relations"></a>

### Relations



| Field | Type | Label | Description |
| ----- | ---- | ----- | ----------- |
| relations | [Relation](#anytype.model.Relation) | repeated |  |






<a name="anytype.model.Restrictions"></a>

### Restrictions



| Field | Type | Label | Description |
| ----- | ---- | ----- | ----------- |
| object | [Restrictions.ObjectRestriction](#anytype.model.Restrictions.ObjectRestriction) | repeated |  |
| dataview | [Restrictions.DataviewRestrictions](#anytype.model.Restrictions.DataviewRestrictions) | repeated |  |






<a name="anytype.model.Restrictions.DataviewRestrictions"></a>

### Restrictions.DataviewRestrictions



| Field | Type | Label | Description |
| ----- | ---- | ----- | ----------- |
| blockId | [string](#string) |  |  |
| restrictions | [Restrictions.DataviewRestriction](#anytype.model.Restrictions.DataviewRestriction) | repeated |  |






<a name="anytype.model.SmartBlockSnapshotBase"></a>

### SmartBlockSnapshotBase



| Field | Type | Label | Description |
| ----- | ---- | ----- | ----------- |
| blocks | [Block](#anytype.model.Block) | repeated |  |
| details | [google.protobuf.Struct](#google.protobuf.Struct) |  |  |
| fileKeys | [google.protobuf.Struct](#google.protobuf.Struct) |  |  |
| extraRelations | [Relation](#anytype.model.Relation) | repeated |  |
| objectTypes | [string](#string) | repeated |  |





 


<a name="anytype.model.Block.Align"></a>

### Block.Align


| Name | Number | Description |
| ---- | ------ | ----------- |
| AlignLeft | 0 |  |
| AlignCenter | 1 |  |
| AlignRight | 2 |  |



<a name="anytype.model.Block.Content.Dataview.Filter.Condition"></a>

### Block.Content.Dataview.Filter.Condition


| Name | Number | Description |
| ---- | ------ | ----------- |
| None | 0 |  |
| Equal | 1 |  |
| NotEqual | 2 |  |
| Greater | 3 |  |
| Less | 4 |  |
| GreaterOrEqual | 5 |  |
| LessOrEqual | 6 |  |
| Like | 7 |  |
| NotLike | 8 |  |
| In | 9 |  |
| NotIn | 10 |  |
| Empty | 11 |  |
| NotEmpty | 12 |  |
| AllIn | 13 |  |
| NotAllIn | 14 |  |



<a name="anytype.model.Block.Content.Dataview.Filter.Operator"></a>

### Block.Content.Dataview.Filter.Operator


| Name | Number | Description |
| ---- | ------ | ----------- |
| And | 0 |  |
| Or | 1 |  |



<a name="anytype.model.Block.Content.Dataview.Relation.DateFormat"></a>

### Block.Content.Dataview.Relation.DateFormat


| Name | Number | Description |
| ---- | ------ | ----------- |
| MonthAbbrBeforeDay | 0 | Jul 30, 2020 |
| MonthAbbrAfterDay | 1 | 30 Jul 2020 |
| Short | 2 | 30/07/2020 |
| ShortUS | 3 | 07/30/2020 |
| ISO | 4 | 2020-07-30 |



<a name="anytype.model.Block.Content.Dataview.Relation.TimeFormat"></a>

### Block.Content.Dataview.Relation.TimeFormat


| Name | Number | Description |
| ---- | ------ | ----------- |
| Format12 | 0 |  |
| Format24 | 1 |  |



<a name="anytype.model.Block.Content.Dataview.Sort.Type"></a>

### Block.Content.Dataview.Sort.Type


| Name | Number | Description |
| ---- | ------ | ----------- |
| Asc | 0 |  |
| Desc | 1 |  |



<a name="anytype.model.Block.Content.Dataview.View.Type"></a>

### Block.Content.Dataview.View.Type


| Name | Number | Description |
| ---- | ------ | ----------- |
| Table | 0 |  |
| List | 1 |  |
| Gallery | 2 |  |
| Kanban | 3 |  |



<a name="anytype.model.Block.Content.Div.Style"></a>

### Block.Content.Div.Style


| Name | Number | Description |
| ---- | ------ | ----------- |
| Line | 0 |  |
| Dots | 1 |  |



<a name="anytype.model.Block.Content.File.State"></a>

### Block.Content.File.State


| Name | Number | Description |
| ---- | ------ | ----------- |
| Empty | 0 | There is no file and preview, it&#39;s an empty block, that waits files. |
| Uploading | 1 | There is still no file/preview, but file already uploading |
| Done | 2 | File and preview downloaded |
| Error | 3 | Error while uploading |



<a name="anytype.model.Block.Content.File.Type"></a>

### Block.Content.File.Type


| Name | Number | Description |
| ---- | ------ | ----------- |
| None | 0 |  |
| File | 1 |  |
| Image | 2 |  |
| Video | 3 |  |



<a name="anytype.model.Block.Content.Layout.Style"></a>

### Block.Content.Layout.Style


| Name | Number | Description |
| ---- | ------ | ----------- |
| Row | 0 |  |
| Column | 1 |  |
| Div | 2 |  |
| Header | 3 |  |



<a name="anytype.model.Block.Content.Link.Style"></a>

### Block.Content.Link.Style


| Name | Number | Description |
| ---- | ------ | ----------- |
| Page | 0 |  |
| Dataview | 1 |  |
| Dashboard | 2 |  |
| Archive | 3 | ... |



<a name="anytype.model.Block.Content.Text.Mark.Type"></a>

### Block.Content.Text.Mark.Type


| Name | Number | Description |
| ---- | ------ | ----------- |
| Strikethrough | 0 |  |
| Keyboard | 1 |  |
| Italic | 2 |  |
| Bold | 3 |  |
| Underscored | 4 |  |
| Link | 5 |  |
| TextColor | 6 |  |
| BackgroundColor | 7 |  |
| Mention | 8 |  |



<a name="anytype.model.Block.Content.Text.Style"></a>

### Block.Content.Text.Style


| Name | Number | Description |
| ---- | ------ | ----------- |
| Paragraph | 0 |  |
| Header1 | 1 |  |
| Header2 | 2 |  |
| Header3 | 3 |  |
| Header4 | 4 | deprecated |
| Quote | 5 |  |
| Code | 6 |  |
| Title | 7 | currently only only one block of this style can exists on a page |
| Checkbox | 8 |  |
| Marked | 9 |  |
| Numbered | 10 |  |
| Toggle | 11 |  |
| Description | 12 | currently only only one block of this style can exists on a page |



<a name="anytype.model.Block.Position"></a>

### Block.Position


| Name | Number | Description |
| ---- | ------ | ----------- |
| None | 0 |  |
| Top | 1 |  |
| Bottom | 2 |  |
| Left | 3 |  |
| Right | 4 |  |
| Inner | 5 |  |
| Replace | 6 |  |



<a name="anytype.model.LinkPreview.Type"></a>

### LinkPreview.Type


| Name | Number | Description |
| ---- | ------ | ----------- |
| Unknown | 0 |  |
| Page | 1 |  |
| Image | 2 |  |
| Text | 3 |  |



<a name="anytype.model.ObjectType.Layout"></a>

### ObjectType.Layout


| Name | Number | Description |
| ---- | ------ | ----------- |
| basic | 0 |  |
| profile | 1 |  |
| todo | 2 |  |
| set | 3 |  |
| objectType | 4 |  |
| relation | 5 |  |
| file | 6 |  |
| dashboard | 7 |  |
| image | 8 |  |
| database | 20 | to be released later |



<a name="anytype.model.Relation.DataSource"></a>

### Relation.DataSource


| Name | Number | Description |
| ---- | ------ | ----------- |
| details | 0 | default, stored inside the object&#39;s details |
| derived | 1 | stored locally, e.g. in badger or generated on the fly |
| account | 2 | stored in the account DB. means existing only for specific anytype account |



<a name="anytype.model.Relation.Option.Scope"></a>

### Relation.Option.Scope


| Name | Number | Description |
| ---- | ------ | ----------- |
| local | 0 | stored within the object/aggregated from set |
| relation | 1 | aggregated from all relation of this relation&#39;s key |
| format | 2 | aggregated from all relations of this relation&#39;s format |



<a name="anytype.model.Relation.Scope"></a>

### Relation.Scope


| Name | Number | Description |
| ---- | ------ | ----------- |
| object | 0 | stored within the object |
| type | 1 | stored within the object type |
| setOfTheSameType | 2 | aggregated from the dataview of sets of the same object type |
| objectsOfTheSameType | 3 | aggregated from the dataview of sets of the same object type |
| library | 4 | aggregated from relations library |



<a name="anytype.model.RelationFormat"></a>

### RelationFormat
RelationFormat describes how the underlying data is stored in the google.protobuf.Value and how it should be validated/sanitized

| Name | Number | Description |
| ---- | ------ | ----------- |
| longtext | 0 | string |
| shorttext | 1 | string, usually short enough. May be truncated |
| number | 2 | double |
| status | 3 | string (choose one from a list) |
| tag | 11 | list of string (choose multiple from a list) |
| date | 4 | int64(pb.Value doesn&#39;t have int64) or string |
| file | 5 | relation can has objects of specific types: file, image, audio, video |
| checkbox | 6 | boolean |
| url | 7 | string with sanity check |
| email | 8 | string with sanity check |
| phone | 9 | string with sanity check |
| emoji | 10 | one emoji, can contains multiple utf-8 symbols |
| object | 100 | relation can has objectType to specify objectType |
| relations | 101 | base64-encoded |



<a name="anytype.model.Restrictions.DataviewRestriction"></a>

### Restrictions.DataviewRestriction


| Name | Number | Description |
| ---- | ------ | ----------- |
| DVNone | 0 |  |
| DVRelation | 1 |  |
| DVCreateObject | 2 |  |
<<<<<<< HEAD
=======
| DVViews | 3 |  |
>>>>>>> 07f62bfd



<a name="anytype.model.Restrictions.ObjectRestriction"></a>

### Restrictions.ObjectRestriction


| Name | Number | Description |
| ---- | ------ | ----------- |
| None | 0 |  |
| Delete | 1 | restricts delete |
| Relations | 2 | restricts work with relations |
| Blocks | 3 | restricts work with blocks |
| Details | 4 | restricts work with details |
| TypeChange | 5 |  |
| LayoutChange | 6 |  |



<a name="anytype.model.SmartBlockType"></a>

### SmartBlockType


| Name | Number | Description |
| ---- | ------ | ----------- |
| Breadcrumbs | 0 |  |
| Page | 16 |  |
| ProfilePage | 17 |  |
| Home | 32 |  |
| Archive | 48 |  |
| Database | 64 |  |
| Set | 65 | only have dataview simpleblock |
| STObjectType | 96 | have relations list |
| File | 256 |  |
| Template | 288 |  |
| BundledTemplate | 289 |  |
| MarketplaceType | 272 |  |
| MarketplaceRelation | 273 |  |
| MarketplaceTemplate | 274 |  |
| BundledRelation | 512 |  |
| IndexedRelation | 513 |  |
| BundledObjectType | 514 |  |
| AnytypeProfile | 515 |  |


 

 

 



## Scalar Value Types

| .proto Type | Notes | C++ | Java | Python | Go | C# | PHP | Ruby |
| ----------- | ----- | --- | ---- | ------ | -- | -- | --- | ---- |
| <a name="double" /> double |  | double | double | float | float64 | double | float | Float |
| <a name="float" /> float |  | float | float | float | float32 | float | float | Float |
| <a name="int32" /> int32 | Uses variable-length encoding. Inefficient for encoding negative numbers – if your field is likely to have negative values, use sint32 instead. | int32 | int | int | int32 | int | integer | Bignum or Fixnum (as required) |
| <a name="int64" /> int64 | Uses variable-length encoding. Inefficient for encoding negative numbers – if your field is likely to have negative values, use sint64 instead. | int64 | long | int/long | int64 | long | integer/string | Bignum |
| <a name="uint32" /> uint32 | Uses variable-length encoding. | uint32 | int | int/long | uint32 | uint | integer | Bignum or Fixnum (as required) |
| <a name="uint64" /> uint64 | Uses variable-length encoding. | uint64 | long | int/long | uint64 | ulong | integer/string | Bignum or Fixnum (as required) |
| <a name="sint32" /> sint32 | Uses variable-length encoding. Signed int value. These more efficiently encode negative numbers than regular int32s. | int32 | int | int | int32 | int | integer | Bignum or Fixnum (as required) |
| <a name="sint64" /> sint64 | Uses variable-length encoding. Signed int value. These more efficiently encode negative numbers than regular int64s. | int64 | long | int/long | int64 | long | integer/string | Bignum |
| <a name="fixed32" /> fixed32 | Always four bytes. More efficient than uint32 if values are often greater than 2^28. | uint32 | int | int | uint32 | uint | integer | Bignum or Fixnum (as required) |
| <a name="fixed64" /> fixed64 | Always eight bytes. More efficient than uint64 if values are often greater than 2^56. | uint64 | long | int/long | uint64 | ulong | integer/string | Bignum |
| <a name="sfixed32" /> sfixed32 | Always four bytes. | int32 | int | int | int32 | int | integer | Bignum or Fixnum (as required) |
| <a name="sfixed64" /> sfixed64 | Always eight bytes. | int64 | long | int/long | int64 | long | integer/string | Bignum |
| <a name="bool" /> bool |  | bool | boolean | boolean | bool | bool | boolean | TrueClass/FalseClass |
| <a name="string" /> string | A string must always contain UTF-8 encoded or 7-bit ASCII text. | string | String | str/unicode | string | string | string | String (UTF-8) |
| <a name="bytes" /> bytes | May contain any arbitrary sequence of bytes. | string | ByteString | str | []byte | ByteString | string | String (ASCII-8BIT) |
<|MERGE_RESOLUTION|>--- conflicted
+++ resolved
@@ -13923,10 +13923,7 @@
 | DVNone | 0 |  |
 | DVRelation | 1 |  |
 | DVCreateObject | 2 |  |
-<<<<<<< HEAD
-=======
 | DVViews | 3 |  |
->>>>>>> 07f62bfd
 
 
 

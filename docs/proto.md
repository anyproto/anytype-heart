# Protocol Documentation
<a name="top"></a>

## Table of Contents

- [pb/protos/service/service.proto](#pb/protos/service/service.proto)
  
  
  
    - [ClientCommands](#anytype.ClientCommands)
  

- [pb/protos/commands.proto](#pb/protos/commands.proto)
    - [Rpc](#anytype.Rpc)
    - [Rpc.Account](#anytype.Rpc.Account)
    - [Rpc.Account.Create](#anytype.Rpc.Account.Create)
    - [Rpc.Account.Create.Request](#anytype.Rpc.Account.Create.Request)
    - [Rpc.Account.Create.Response](#anytype.Rpc.Account.Create.Response)
    - [Rpc.Account.Create.Response.Error](#anytype.Rpc.Account.Create.Response.Error)
    - [Rpc.Account.Recover](#anytype.Rpc.Account.Recover)
    - [Rpc.Account.Recover.Request](#anytype.Rpc.Account.Recover.Request)
    - [Rpc.Account.Recover.Response](#anytype.Rpc.Account.Recover.Response)
    - [Rpc.Account.Recover.Response.Error](#anytype.Rpc.Account.Recover.Response.Error)
    - [Rpc.Account.Select](#anytype.Rpc.Account.Select)
    - [Rpc.Account.Select.Request](#anytype.Rpc.Account.Select.Request)
    - [Rpc.Account.Select.Response](#anytype.Rpc.Account.Select.Response)
    - [Rpc.Account.Select.Response.Error](#anytype.Rpc.Account.Select.Response.Error)
    - [Rpc.Block](#anytype.Rpc.Block)
    - [Rpc.Block.Close](#anytype.Rpc.Block.Close)
    - [Rpc.Block.Close.Request](#anytype.Rpc.Block.Close.Request)
    - [Rpc.Block.Close.Response](#anytype.Rpc.Block.Close.Response)
    - [Rpc.Block.Close.Response.Error](#anytype.Rpc.Block.Close.Response.Error)
    - [Rpc.Block.Copy](#anytype.Rpc.Block.Copy)
    - [Rpc.Block.Copy.Request](#anytype.Rpc.Block.Copy.Request)
    - [Rpc.Block.Copy.Response](#anytype.Rpc.Block.Copy.Response)
    - [Rpc.Block.Copy.Response.Error](#anytype.Rpc.Block.Copy.Response.Error)
    - [Rpc.Block.Create](#anytype.Rpc.Block.Create)
    - [Rpc.Block.Create.Request](#anytype.Rpc.Block.Create.Request)
    - [Rpc.Block.Create.Response](#anytype.Rpc.Block.Create.Response)
    - [Rpc.Block.Create.Response.Error](#anytype.Rpc.Block.Create.Response.Error)
    - [Rpc.Block.Download](#anytype.Rpc.Block.Download)
    - [Rpc.Block.Download.Request](#anytype.Rpc.Block.Download.Request)
    - [Rpc.Block.Download.Response](#anytype.Rpc.Block.Download.Response)
    - [Rpc.Block.Download.Response.Error](#anytype.Rpc.Block.Download.Response.Error)
    - [Rpc.Block.Get](#anytype.Rpc.Block.Get)
    - [Rpc.Block.Get.Marks](#anytype.Rpc.Block.Get.Marks)
    - [Rpc.Block.Get.Marks.Request](#anytype.Rpc.Block.Get.Marks.Request)
    - [Rpc.Block.Get.Marks.Response](#anytype.Rpc.Block.Get.Marks.Response)
    - [Rpc.Block.Get.Marks.Response.Error](#anytype.Rpc.Block.Get.Marks.Response.Error)
    - [Rpc.Block.History](#anytype.Rpc.Block.History)
    - [Rpc.Block.History.Move](#anytype.Rpc.Block.History.Move)
    - [Rpc.Block.History.Move.Request](#anytype.Rpc.Block.History.Move.Request)
    - [Rpc.Block.History.Move.Response](#anytype.Rpc.Block.History.Move.Response)
    - [Rpc.Block.History.Move.Response.Error](#anytype.Rpc.Block.History.Move.Response.Error)
    - [Rpc.Block.Merge](#anytype.Rpc.Block.Merge)
    - [Rpc.Block.Merge.Request](#anytype.Rpc.Block.Merge.Request)
    - [Rpc.Block.Merge.Response](#anytype.Rpc.Block.Merge.Response)
    - [Rpc.Block.Merge.Response.Error](#anytype.Rpc.Block.Merge.Response.Error)
    - [Rpc.Block.Open](#anytype.Rpc.Block.Open)
    - [Rpc.Block.Open.Request](#anytype.Rpc.Block.Open.Request)
    - [Rpc.Block.Open.Response](#anytype.Rpc.Block.Open.Response)
    - [Rpc.Block.Open.Response.Error](#anytype.Rpc.Block.Open.Response.Error)
    - [Rpc.Block.Paste](#anytype.Rpc.Block.Paste)
    - [Rpc.Block.Paste.Request](#anytype.Rpc.Block.Paste.Request)
    - [Rpc.Block.Paste.Response](#anytype.Rpc.Block.Paste.Response)
    - [Rpc.Block.Paste.Response.Error](#anytype.Rpc.Block.Paste.Response.Error)
    - [Rpc.Block.Replace](#anytype.Rpc.Block.Replace)
    - [Rpc.Block.Replace.Request](#anytype.Rpc.Block.Replace.Request)
    - [Rpc.Block.Replace.Response](#anytype.Rpc.Block.Replace.Response)
    - [Rpc.Block.Replace.Response.Error](#anytype.Rpc.Block.Replace.Response.Error)
    - [Rpc.Block.Set](#anytype.Rpc.Block.Set)
    - [Rpc.Block.Set.Fields](#anytype.Rpc.Block.Set.Fields)
    - [Rpc.Block.Set.Fields.Request](#anytype.Rpc.Block.Set.Fields.Request)
    - [Rpc.Block.Set.Fields.Response](#anytype.Rpc.Block.Set.Fields.Response)
    - [Rpc.Block.Set.Fields.Response.Error](#anytype.Rpc.Block.Set.Fields.Response.Error)
    - [Rpc.Block.Set.File](#anytype.Rpc.Block.Set.File)
    - [Rpc.Block.Set.File.Name](#anytype.Rpc.Block.Set.File.Name)
    - [Rpc.Block.Set.File.Name.Request](#anytype.Rpc.Block.Set.File.Name.Request)
    - [Rpc.Block.Set.File.Name.Response](#anytype.Rpc.Block.Set.File.Name.Response)
    - [Rpc.Block.Set.File.Name.Response.Error](#anytype.Rpc.Block.Set.File.Name.Response.Error)
    - [Rpc.Block.Set.Icon](#anytype.Rpc.Block.Set.Icon)
    - [Rpc.Block.Set.Icon.Name](#anytype.Rpc.Block.Set.Icon.Name)
    - [Rpc.Block.Set.Icon.Name.Request](#anytype.Rpc.Block.Set.Icon.Name.Request)
    - [Rpc.Block.Set.Icon.Name.Response](#anytype.Rpc.Block.Set.Icon.Name.Response)
    - [Rpc.Block.Set.Icon.Name.Response.Error](#anytype.Rpc.Block.Set.Icon.Name.Response.Error)
    - [Rpc.Block.Set.Image](#anytype.Rpc.Block.Set.Image)
    - [Rpc.Block.Set.Image.Name](#anytype.Rpc.Block.Set.Image.Name)
    - [Rpc.Block.Set.Image.Name.Request](#anytype.Rpc.Block.Set.Image.Name.Request)
    - [Rpc.Block.Set.Image.Name.Response](#anytype.Rpc.Block.Set.Image.Name.Response)
    - [Rpc.Block.Set.Image.Name.Response.Error](#anytype.Rpc.Block.Set.Image.Name.Response.Error)
    - [Rpc.Block.Set.Image.Width](#anytype.Rpc.Block.Set.Image.Width)
    - [Rpc.Block.Set.Image.Width.Request](#anytype.Rpc.Block.Set.Image.Width.Request)
    - [Rpc.Block.Set.Image.Width.Response](#anytype.Rpc.Block.Set.Image.Width.Response)
    - [Rpc.Block.Set.Image.Width.Response.Error](#anytype.Rpc.Block.Set.Image.Width.Response.Error)
    - [Rpc.Block.Set.IsArchived](#anytype.Rpc.Block.Set.IsArchived)
    - [Rpc.Block.Set.IsArchived.Request](#anytype.Rpc.Block.Set.IsArchived.Request)
    - [Rpc.Block.Set.IsArchived.Response](#anytype.Rpc.Block.Set.IsArchived.Response)
    - [Rpc.Block.Set.IsArchived.Response.Error](#anytype.Rpc.Block.Set.IsArchived.Response.Error)
    - [Rpc.Block.Set.Link](#anytype.Rpc.Block.Set.Link)
    - [Rpc.Block.Set.Link.TargetBlockId](#anytype.Rpc.Block.Set.Link.TargetBlockId)
    - [Rpc.Block.Set.Link.TargetBlockId.Request](#anytype.Rpc.Block.Set.Link.TargetBlockId.Request)
    - [Rpc.Block.Set.Link.TargetBlockId.Response](#anytype.Rpc.Block.Set.Link.TargetBlockId.Response)
    - [Rpc.Block.Set.Link.TargetBlockId.Response.Error](#anytype.Rpc.Block.Set.Link.TargetBlockId.Response.Error)
    - [Rpc.Block.Set.Restrictions](#anytype.Rpc.Block.Set.Restrictions)
    - [Rpc.Block.Set.Restrictions.Request](#anytype.Rpc.Block.Set.Restrictions.Request)
    - [Rpc.Block.Set.Restrictions.Response](#anytype.Rpc.Block.Set.Restrictions.Response)
    - [Rpc.Block.Set.Restrictions.Response.Error](#anytype.Rpc.Block.Set.Restrictions.Response.Error)
    - [Rpc.Block.Set.Text](#anytype.Rpc.Block.Set.Text)
    - [Rpc.Block.Set.Text.BackgroundColor](#anytype.Rpc.Block.Set.Text.BackgroundColor)
    - [Rpc.Block.Set.Text.BackgroundColor.Request](#anytype.Rpc.Block.Set.Text.BackgroundColor.Request)
    - [Rpc.Block.Set.Text.BackgroundColor.Response](#anytype.Rpc.Block.Set.Text.BackgroundColor.Response)
    - [Rpc.Block.Set.Text.BackgroundColor.Response.Error](#anytype.Rpc.Block.Set.Text.BackgroundColor.Response.Error)
    - [Rpc.Block.Set.Text.Checked](#anytype.Rpc.Block.Set.Text.Checked)
    - [Rpc.Block.Set.Text.Checked.Request](#anytype.Rpc.Block.Set.Text.Checked.Request)
    - [Rpc.Block.Set.Text.Checked.Response](#anytype.Rpc.Block.Set.Text.Checked.Response)
    - [Rpc.Block.Set.Text.Checked.Response.Error](#anytype.Rpc.Block.Set.Text.Checked.Response.Error)
    - [Rpc.Block.Set.Text.Color](#anytype.Rpc.Block.Set.Text.Color)
    - [Rpc.Block.Set.Text.Color.Request](#anytype.Rpc.Block.Set.Text.Color.Request)
    - [Rpc.Block.Set.Text.Color.Response](#anytype.Rpc.Block.Set.Text.Color.Response)
    - [Rpc.Block.Set.Text.Color.Response.Error](#anytype.Rpc.Block.Set.Text.Color.Response.Error)
    - [Rpc.Block.Set.Text.Style](#anytype.Rpc.Block.Set.Text.Style)
    - [Rpc.Block.Set.Text.Style.Request](#anytype.Rpc.Block.Set.Text.Style.Request)
    - [Rpc.Block.Set.Text.Style.Response](#anytype.Rpc.Block.Set.Text.Style.Response)
    - [Rpc.Block.Set.Text.Style.Response.Error](#anytype.Rpc.Block.Set.Text.Style.Response.Error)
    - [Rpc.Block.Set.Text.Text](#anytype.Rpc.Block.Set.Text.Text)
    - [Rpc.Block.Set.Text.Text.Request](#anytype.Rpc.Block.Set.Text.Text.Request)
    - [Rpc.Block.Set.Text.Text.Response](#anytype.Rpc.Block.Set.Text.Text.Response)
    - [Rpc.Block.Set.Text.Text.Response.Error](#anytype.Rpc.Block.Set.Text.Text.Response.Error)
    - [Rpc.Block.Set.Video](#anytype.Rpc.Block.Set.Video)
    - [Rpc.Block.Set.Video.Name](#anytype.Rpc.Block.Set.Video.Name)
    - [Rpc.Block.Set.Video.Name.Request](#anytype.Rpc.Block.Set.Video.Name.Request)
    - [Rpc.Block.Set.Video.Name.Response](#anytype.Rpc.Block.Set.Video.Name.Response)
    - [Rpc.Block.Set.Video.Name.Response.Error](#anytype.Rpc.Block.Set.Video.Name.Response.Error)
    - [Rpc.Block.Set.Video.Width](#anytype.Rpc.Block.Set.Video.Width)
    - [Rpc.Block.Set.Video.Width.Request](#anytype.Rpc.Block.Set.Video.Width.Request)
    - [Rpc.Block.Set.Video.Width.Response](#anytype.Rpc.Block.Set.Video.Width.Response)
    - [Rpc.Block.Set.Video.Width.Response.Error](#anytype.Rpc.Block.Set.Video.Width.Response.Error)
    - [Rpc.Block.Split](#anytype.Rpc.Block.Split)
    - [Rpc.Block.Split.Request](#anytype.Rpc.Block.Split.Request)
    - [Rpc.Block.Split.Response](#anytype.Rpc.Block.Split.Response)
    - [Rpc.Block.Split.Response.Error](#anytype.Rpc.Block.Split.Response.Error)
    - [Rpc.Block.Unlink](#anytype.Rpc.Block.Unlink)
    - [Rpc.Block.Unlink.Request](#anytype.Rpc.Block.Unlink.Request)
    - [Rpc.Block.Unlink.Response](#anytype.Rpc.Block.Unlink.Response)
    - [Rpc.Block.Unlink.Response.Error](#anytype.Rpc.Block.Unlink.Response.Error)
    - [Rpc.Block.Upload](#anytype.Rpc.Block.Upload)
    - [Rpc.Block.Upload.Request](#anytype.Rpc.Block.Upload.Request)
    - [Rpc.Block.Upload.Response](#anytype.Rpc.Block.Upload.Response)
    - [Rpc.Block.Upload.Response.Error](#anytype.Rpc.Block.Upload.Response.Error)
    - [Rpc.BlockList](#anytype.Rpc.BlockList)
    - [Rpc.BlockList.Duplicate](#anytype.Rpc.BlockList.Duplicate)
    - [Rpc.BlockList.Duplicate.Request](#anytype.Rpc.BlockList.Duplicate.Request)
    - [Rpc.BlockList.Duplicate.Response](#anytype.Rpc.BlockList.Duplicate.Response)
    - [Rpc.BlockList.Duplicate.Response.Error](#anytype.Rpc.BlockList.Duplicate.Response.Error)
    - [Rpc.BlockList.Move](#anytype.Rpc.BlockList.Move)
    - [Rpc.BlockList.Move.Request](#anytype.Rpc.BlockList.Move.Request)
    - [Rpc.BlockList.Move.Response](#anytype.Rpc.BlockList.Move.Response)
    - [Rpc.BlockList.Move.Response.Error](#anytype.Rpc.BlockList.Move.Response.Error)
    - [Rpc.BlockList.Set](#anytype.Rpc.BlockList.Set)
    - [Rpc.BlockList.Set.Fields](#anytype.Rpc.BlockList.Set.Fields)
    - [Rpc.BlockList.Set.Fields.Request](#anytype.Rpc.BlockList.Set.Fields.Request)
    - [Rpc.BlockList.Set.Fields.Request.BlockField](#anytype.Rpc.BlockList.Set.Fields.Request.BlockField)
    - [Rpc.BlockList.Set.Fields.Response](#anytype.Rpc.BlockList.Set.Fields.Response)
    - [Rpc.BlockList.Set.Fields.Response.Error](#anytype.Rpc.BlockList.Set.Fields.Response.Error)
    - [Rpc.BlockList.Set.Text](#anytype.Rpc.BlockList.Set.Text)
    - [Rpc.BlockList.Set.Text.BackgroundColor](#anytype.Rpc.BlockList.Set.Text.BackgroundColor)
    - [Rpc.BlockList.Set.Text.BackgroundColor.Request](#anytype.Rpc.BlockList.Set.Text.BackgroundColor.Request)
    - [Rpc.BlockList.Set.Text.BackgroundColor.Response](#anytype.Rpc.BlockList.Set.Text.BackgroundColor.Response)
    - [Rpc.BlockList.Set.Text.BackgroundColor.Response.Error](#anytype.Rpc.BlockList.Set.Text.BackgroundColor.Response.Error)
    - [Rpc.BlockList.Set.Text.Color](#anytype.Rpc.BlockList.Set.Text.Color)
    - [Rpc.BlockList.Set.Text.Color.Request](#anytype.Rpc.BlockList.Set.Text.Color.Request)
    - [Rpc.BlockList.Set.Text.Color.Response](#anytype.Rpc.BlockList.Set.Text.Color.Response)
    - [Rpc.BlockList.Set.Text.Color.Response.Error](#anytype.Rpc.BlockList.Set.Text.Color.Response.Error)
    - [Rpc.BlockList.Set.Text.Style](#anytype.Rpc.BlockList.Set.Text.Style)
    - [Rpc.BlockList.Set.Text.Style.Request](#anytype.Rpc.BlockList.Set.Text.Style.Request)
    - [Rpc.BlockList.Set.Text.Style.Response](#anytype.Rpc.BlockList.Set.Text.Style.Response)
    - [Rpc.BlockList.Set.Text.Style.Response.Error](#anytype.Rpc.BlockList.Set.Text.Style.Response.Error)
    - [Rpc.Config](#anytype.Rpc.Config)
    - [Rpc.Config.Get](#anytype.Rpc.Config.Get)
    - [Rpc.Config.Get.Request](#anytype.Rpc.Config.Get.Request)
    - [Rpc.Config.Get.Response](#anytype.Rpc.Config.Get.Response)
    - [Rpc.Config.Get.Response.Error](#anytype.Rpc.Config.Get.Response.Error)
    - [Rpc.ExternalDrop](#anytype.Rpc.ExternalDrop)
    - [Rpc.ExternalDrop.Content](#anytype.Rpc.ExternalDrop.Content)
    - [Rpc.ExternalDrop.Content.Request](#anytype.Rpc.ExternalDrop.Content.Request)
    - [Rpc.ExternalDrop.Content.Response](#anytype.Rpc.ExternalDrop.Content.Response)
    - [Rpc.ExternalDrop.Content.Response.Error](#anytype.Rpc.ExternalDrop.Content.Response.Error)
    - [Rpc.ExternalDrop.Files](#anytype.Rpc.ExternalDrop.Files)
    - [Rpc.ExternalDrop.Files.Request](#anytype.Rpc.ExternalDrop.Files.Request)
    - [Rpc.ExternalDrop.Files.Response](#anytype.Rpc.ExternalDrop.Files.Response)
    - [Rpc.ExternalDrop.Files.Response.Error](#anytype.Rpc.ExternalDrop.Files.Response.Error)
    - [Rpc.GetPageRecords](#anytype.Rpc.GetPageRecords)
    - [Rpc.GetPageRecords.Request](#anytype.Rpc.GetPageRecords.Request)
    - [Rpc.GetPageRecords.Response](#anytype.Rpc.GetPageRecords.Response)
    - [Rpc.GetPageRecords.Response.Error](#anytype.Rpc.GetPageRecords.Response.Error)
    - [Rpc.Ipfs](#anytype.Rpc.Ipfs)
    - [Rpc.Ipfs.File](#anytype.Rpc.Ipfs.File)
    - [Rpc.Ipfs.File.Get](#anytype.Rpc.Ipfs.File.Get)
    - [Rpc.Ipfs.File.Get.Request](#anytype.Rpc.Ipfs.File.Get.Request)
    - [Rpc.Ipfs.File.Get.Response](#anytype.Rpc.Ipfs.File.Get.Response)
    - [Rpc.Ipfs.File.Get.Response.Error](#anytype.Rpc.Ipfs.File.Get.Response.Error)
    - [Rpc.Ipfs.Image](#anytype.Rpc.Ipfs.Image)
    - [Rpc.Ipfs.Image.Get](#anytype.Rpc.Ipfs.Image.Get)
    - [Rpc.Ipfs.Image.Get.Blob](#anytype.Rpc.Ipfs.Image.Get.Blob)
    - [Rpc.Ipfs.Image.Get.Blob.Request](#anytype.Rpc.Ipfs.Image.Get.Blob.Request)
    - [Rpc.Ipfs.Image.Get.Blob.Response](#anytype.Rpc.Ipfs.Image.Get.Blob.Response)
    - [Rpc.Ipfs.Image.Get.Blob.Response.Error](#anytype.Rpc.Ipfs.Image.Get.Blob.Response.Error)
    - [Rpc.Ipfs.Image.Get.File](#anytype.Rpc.Ipfs.Image.Get.File)
    - [Rpc.Ipfs.Image.Get.File.Request](#anytype.Rpc.Ipfs.Image.Get.File.Request)
    - [Rpc.Ipfs.Image.Get.File.Response](#anytype.Rpc.Ipfs.Image.Get.File.Response)
    - [Rpc.Ipfs.Image.Get.File.Response.Error](#anytype.Rpc.Ipfs.Image.Get.File.Response.Error)
    - [Rpc.Log](#anytype.Rpc.Log)
    - [Rpc.Log.Send](#anytype.Rpc.Log.Send)
    - [Rpc.Log.Send.Request](#anytype.Rpc.Log.Send.Request)
    - [Rpc.Log.Send.Response](#anytype.Rpc.Log.Send.Response)
    - [Rpc.Log.Send.Response.Error](#anytype.Rpc.Log.Send.Response.Error)
    - [Rpc.Ping](#anytype.Rpc.Ping)
    - [Rpc.Ping.Request](#anytype.Rpc.Ping.Request)
    - [Rpc.Ping.Response](#anytype.Rpc.Ping.Response)
    - [Rpc.Ping.Response.Error](#anytype.Rpc.Ping.Response.Error)
    - [Rpc.Version](#anytype.Rpc.Version)
    - [Rpc.Version.Get](#anytype.Rpc.Version.Get)
    - [Rpc.Version.Get.Request](#anytype.Rpc.Version.Get.Request)
    - [Rpc.Version.Get.Response](#anytype.Rpc.Version.Get.Response)
    - [Rpc.Version.Get.Response.Error](#anytype.Rpc.Version.Get.Response.Error)
    - [Rpc.Wallet](#anytype.Rpc.Wallet)
    - [Rpc.Wallet.Create](#anytype.Rpc.Wallet.Create)
    - [Rpc.Wallet.Create.Request](#anytype.Rpc.Wallet.Create.Request)
    - [Rpc.Wallet.Create.Response](#anytype.Rpc.Wallet.Create.Response)
    - [Rpc.Wallet.Create.Response.Error](#anytype.Rpc.Wallet.Create.Response.Error)
    - [Rpc.Wallet.Recover](#anytype.Rpc.Wallet.Recover)
    - [Rpc.Wallet.Recover.Request](#anytype.Rpc.Wallet.Recover.Request)
    - [Rpc.Wallet.Recover.Response](#anytype.Rpc.Wallet.Recover.Response)
    - [Rpc.Wallet.Recover.Response.Error](#anytype.Rpc.Wallet.Recover.Response.Error)
  
    - [Rpc.Account.Create.Response.Error.Code](#anytype.Rpc.Account.Create.Response.Error.Code)
    - [Rpc.Account.Recover.Response.Error.Code](#anytype.Rpc.Account.Recover.Response.Error.Code)
    - [Rpc.Account.Select.Response.Error.Code](#anytype.Rpc.Account.Select.Response.Error.Code)
    - [Rpc.Block.Close.Response.Error.Code](#anytype.Rpc.Block.Close.Response.Error.Code)
    - [Rpc.Block.Copy.Response.Error.Code](#anytype.Rpc.Block.Copy.Response.Error.Code)
    - [Rpc.Block.Create.Response.Error.Code](#anytype.Rpc.Block.Create.Response.Error.Code)
    - [Rpc.Block.Download.Response.Error.Code](#anytype.Rpc.Block.Download.Response.Error.Code)
    - [Rpc.Block.Get.Marks.Response.Error.Code](#anytype.Rpc.Block.Get.Marks.Response.Error.Code)
    - [Rpc.Block.History.Move.Response.Error.Code](#anytype.Rpc.Block.History.Move.Response.Error.Code)
    - [Rpc.Block.Merge.Response.Error.Code](#anytype.Rpc.Block.Merge.Response.Error.Code)
    - [Rpc.Block.Open.Response.Error.Code](#anytype.Rpc.Block.Open.Response.Error.Code)
    - [Rpc.Block.Paste.Response.Error.Code](#anytype.Rpc.Block.Paste.Response.Error.Code)
    - [Rpc.Block.Replace.Response.Error.Code](#anytype.Rpc.Block.Replace.Response.Error.Code)
    - [Rpc.Block.Set.Fields.Response.Error.Code](#anytype.Rpc.Block.Set.Fields.Response.Error.Code)
    - [Rpc.Block.Set.File.Name.Response.Error.Code](#anytype.Rpc.Block.Set.File.Name.Response.Error.Code)
    - [Rpc.Block.Set.Icon.Name.Response.Error.Code](#anytype.Rpc.Block.Set.Icon.Name.Response.Error.Code)
    - [Rpc.Block.Set.Image.Name.Response.Error.Code](#anytype.Rpc.Block.Set.Image.Name.Response.Error.Code)
    - [Rpc.Block.Set.Image.Width.Response.Error.Code](#anytype.Rpc.Block.Set.Image.Width.Response.Error.Code)
    - [Rpc.Block.Set.IsArchived.Response.Error.Code](#anytype.Rpc.Block.Set.IsArchived.Response.Error.Code)
    - [Rpc.Block.Set.Link.TargetBlockId.Response.Error.Code](#anytype.Rpc.Block.Set.Link.TargetBlockId.Response.Error.Code)
    - [Rpc.Block.Set.Restrictions.Response.Error.Code](#anytype.Rpc.Block.Set.Restrictions.Response.Error.Code)
    - [Rpc.Block.Set.Text.BackgroundColor.Response.Error.Code](#anytype.Rpc.Block.Set.Text.BackgroundColor.Response.Error.Code)
    - [Rpc.Block.Set.Text.Checked.Response.Error.Code](#anytype.Rpc.Block.Set.Text.Checked.Response.Error.Code)
    - [Rpc.Block.Set.Text.Color.Response.Error.Code](#anytype.Rpc.Block.Set.Text.Color.Response.Error.Code)
    - [Rpc.Block.Set.Text.Style.Response.Error.Code](#anytype.Rpc.Block.Set.Text.Style.Response.Error.Code)
    - [Rpc.Block.Set.Text.Text.Response.Error.Code](#anytype.Rpc.Block.Set.Text.Text.Response.Error.Code)
    - [Rpc.Block.Set.Video.Name.Response.Error.Code](#anytype.Rpc.Block.Set.Video.Name.Response.Error.Code)
    - [Rpc.Block.Set.Video.Width.Response.Error.Code](#anytype.Rpc.Block.Set.Video.Width.Response.Error.Code)
    - [Rpc.Block.Split.Response.Error.Code](#anytype.Rpc.Block.Split.Response.Error.Code)
    - [Rpc.Block.Unlink.Response.Error.Code](#anytype.Rpc.Block.Unlink.Response.Error.Code)
    - [Rpc.Block.Upload.Response.Error.Code](#anytype.Rpc.Block.Upload.Response.Error.Code)
    - [Rpc.BlockList.Duplicate.Response.Error.Code](#anytype.Rpc.BlockList.Duplicate.Response.Error.Code)
    - [Rpc.BlockList.Move.Response.Error.Code](#anytype.Rpc.BlockList.Move.Response.Error.Code)
    - [Rpc.BlockList.Set.Fields.Response.Error.Code](#anytype.Rpc.BlockList.Set.Fields.Response.Error.Code)
    - [Rpc.BlockList.Set.Text.BackgroundColor.Response.Error.Code](#anytype.Rpc.BlockList.Set.Text.BackgroundColor.Response.Error.Code)
    - [Rpc.BlockList.Set.Text.Color.Response.Error.Code](#anytype.Rpc.BlockList.Set.Text.Color.Response.Error.Code)
    - [Rpc.BlockList.Set.Text.Style.Response.Error.Code](#anytype.Rpc.BlockList.Set.Text.Style.Response.Error.Code)
    - [Rpc.Config.Get.Response.Error.Code](#anytype.Rpc.Config.Get.Response.Error.Code)
    - [Rpc.ExternalDrop.Content.Response.Error.Code](#anytype.Rpc.ExternalDrop.Content.Response.Error.Code)
    - [Rpc.ExternalDrop.Files.Response.Error.Code](#anytype.Rpc.ExternalDrop.Files.Response.Error.Code)
    - [Rpc.GetPageRecords.Response.Error.Code](#anytype.Rpc.GetPageRecords.Response.Error.Code)
    - [Rpc.Ipfs.File.Get.Response.Error.Code](#anytype.Rpc.Ipfs.File.Get.Response.Error.Code)
    - [Rpc.Ipfs.Image.Get.Blob.Response.Error.Code](#anytype.Rpc.Ipfs.Image.Get.Blob.Response.Error.Code)
    - [Rpc.Ipfs.Image.Get.File.Response.Error.Code](#anytype.Rpc.Ipfs.Image.Get.File.Response.Error.Code)
    - [Rpc.Log.Send.Request.Level](#anytype.Rpc.Log.Send.Request.Level)
    - [Rpc.Log.Send.Response.Error.Code](#anytype.Rpc.Log.Send.Response.Error.Code)
    - [Rpc.Ping.Response.Error.Code](#anytype.Rpc.Ping.Response.Error.Code)
    - [Rpc.Version.Get.Response.Error.Code](#anytype.Rpc.Version.Get.Response.Error.Code)
    - [Rpc.Wallet.Create.Response.Error.Code](#anytype.Rpc.Wallet.Create.Response.Error.Code)
    - [Rpc.Wallet.Recover.Response.Error.Code](#anytype.Rpc.Wallet.Recover.Response.Error.Code)
  
  
  

- [pb/protos/events.proto](#pb/protos/events.proto)
    - [Event](#anytype.Event)
    - [Event.Account](#anytype.Event.Account)
    - [Event.Account.Show](#anytype.Event.Account.Show)
    - [Event.Block](#anytype.Event.Block)
    - [Event.Block.Add](#anytype.Event.Block.Add)
    - [Event.Block.Delete](#anytype.Event.Block.Delete)
    - [Event.Block.FilesUpload](#anytype.Event.Block.FilesUpload)
    - [Event.Block.MarksInfo](#anytype.Event.Block.MarksInfo)
    - [Event.Block.Set](#anytype.Event.Block.Set)
    - [Event.Block.Set.ChildrenIds](#anytype.Event.Block.Set.ChildrenIds)
    - [Event.Block.Set.Fields](#anytype.Event.Block.Set.Fields)
    - [Event.Block.Set.File](#anytype.Event.Block.Set.File)
    - [Event.Block.Set.File.Hash](#anytype.Event.Block.Set.File.Hash)
    - [Event.Block.Set.File.Mime](#anytype.Event.Block.Set.File.Mime)
    - [Event.Block.Set.File.Name](#anytype.Event.Block.Set.File.Name)
    - [Event.Block.Set.File.Size](#anytype.Event.Block.Set.File.Size)
    - [Event.Block.Set.File.State](#anytype.Event.Block.Set.File.State)
    - [Event.Block.Set.File.Type](#anytype.Event.Block.Set.File.Type)
    - [Event.Block.Set.File.Width](#anytype.Event.Block.Set.File.Width)
    - [Event.Block.Set.Icon](#anytype.Event.Block.Set.Icon)
    - [Event.Block.Set.Icon.Name](#anytype.Event.Block.Set.Icon.Name)
    - [Event.Block.Set.IsArchived](#anytype.Event.Block.Set.IsArchived)
    - [Event.Block.Set.Link](#anytype.Event.Block.Set.Link)
    - [Event.Block.Set.Link.Fields](#anytype.Event.Block.Set.Link.Fields)
    - [Event.Block.Set.Link.IsArchived](#anytype.Event.Block.Set.Link.IsArchived)
    - [Event.Block.Set.Link.Style](#anytype.Event.Block.Set.Link.Style)
    - [Event.Block.Set.Restrictions](#anytype.Event.Block.Set.Restrictions)
    - [Event.Block.Set.Text](#anytype.Event.Block.Set.Text)
    - [Event.Block.Set.Text.BackgroundColor](#anytype.Event.Block.Set.Text.BackgroundColor)
    - [Event.Block.Set.Text.Checked](#anytype.Event.Block.Set.Text.Checked)
    - [Event.Block.Set.Text.Color](#anytype.Event.Block.Set.Text.Color)
    - [Event.Block.Set.Text.Marks](#anytype.Event.Block.Set.Text.Marks)
    - [Event.Block.Set.Text.Style](#anytype.Event.Block.Set.Text.Style)
    - [Event.Block.Set.Text.Text](#anytype.Event.Block.Set.Text.Text)
    - [Event.Block.Show](#anytype.Event.Block.Show)
    - [Event.Message](#anytype.Event.Message)
    - [Event.Ping](#anytype.Event.Ping)
    - [Event.User](#anytype.Event.User)
    - [Event.User.Block](#anytype.Event.User.Block)
    - [Event.User.Block.Join](#anytype.Event.User.Block.Join)
    - [Event.User.Block.Left](#anytype.Event.User.Block.Left)
    - [Event.User.Block.SelectRange](#anytype.Event.User.Block.SelectRange)
    - [Event.User.Block.TextRange](#anytype.Event.User.Block.TextRange)
  
  
  
  

- [vendor/github.com/anytypeio/go-anytype-library/pb/model/protos/models.proto](#vendor/github.com/anytypeio/go-anytype-library/pb/model/protos/models.proto)
    - [Account](#anytype.model.Account)
    - [Account.Avatar](#anytype.model.Account.Avatar)
    - [Block](#anytype.model.Block)
    - [Block.Content](#anytype.model.Block.Content)
    - [Block.Content.Bookmark](#anytype.model.Block.Content.Bookmark)
    - [Block.Content.Dashboard](#anytype.model.Block.Content.Dashboard)
    - [Block.Content.Dataview](#anytype.model.Block.Content.Dataview)
    - [Block.Content.Div](#anytype.model.Block.Content.Div)
    - [Block.Content.File](#anytype.model.Block.Content.File)
    - [Block.Content.Icon](#anytype.model.Block.Content.Icon)
    - [Block.Content.Layout](#anytype.model.Block.Content.Layout)
    - [Block.Content.Link](#anytype.model.Block.Content.Link)
    - [Block.Content.Page](#anytype.model.Block.Content.Page)
    - [Block.Content.Text](#anytype.model.Block.Content.Text)
    - [Block.Content.Text.Mark](#anytype.model.Block.Content.Text.Mark)
    - [Block.Content.Text.Marks](#anytype.model.Block.Content.Text.Marks)
    - [Block.Restrictions](#anytype.model.Block.Restrictions)
<<<<<<< HEAD
    - [Image](#anytype.model.Image)
    - [PageRecord](#anytype.model.PageRecord)
=======
>>>>>>> 0545a23d
    - [Range](#anytype.model.Range)
  
    - [Block.Content.Dashboard.Style](#anytype.model.Block.Content.Dashboard.Style)
    - [Block.Content.File.State](#anytype.model.Block.Content.File.State)
    - [Block.Content.File.Type](#anytype.model.Block.Content.File.Type)
    - [Block.Content.Layout.Style](#anytype.model.Block.Content.Layout.Style)
    - [Block.Content.Link.Style](#anytype.model.Block.Content.Link.Style)
    - [Block.Content.Page.Style](#anytype.model.Block.Content.Page.Style)
    - [Block.Content.Text.Mark.Type](#anytype.model.Block.Content.Text.Mark.Type)
    - [Block.Content.Text.Style](#anytype.model.Block.Content.Text.Style)
    - [Block.Position](#anytype.model.Block.Position)
  
  
  

- [Scalar Value Types](#scalar-value-types)



<a name="pb/protos/service/service.proto"></a>
<p align="right"><a href="#top">Top</a></p>

## pb/protos/service/service.proto


 

 

 


<a name="anytype.ClientCommands"></a>

### ClientCommands


| Method Name | Request Type | Response Type | Description |
| ----------- | ------------ | ------------- | ------------|
| WalletCreate | [Rpc.Wallet.Create.Request](#anytype.Rpc.Wallet.Create.Request) | [Rpc.Wallet.Create.Response](#anytype.Rpc.Wallet.Create.Response) |  |
| WalletRecover | [Rpc.Wallet.Recover.Request](#anytype.Rpc.Wallet.Recover.Request) | [Rpc.Wallet.Recover.Response](#anytype.Rpc.Wallet.Recover.Response) |  |
| AccountRecover | [Rpc.Account.Recover.Request](#anytype.Rpc.Account.Recover.Request) | [Rpc.Account.Recover.Response](#anytype.Rpc.Account.Recover.Response) |  |
| AccountCreate | [Rpc.Account.Create.Request](#anytype.Rpc.Account.Create.Request) | [Rpc.Account.Create.Response](#anytype.Rpc.Account.Create.Response) |  |
| AccountSelect | [Rpc.Account.Select.Request](#anytype.Rpc.Account.Select.Request) | [Rpc.Account.Select.Response](#anytype.Rpc.Account.Select.Response) |  |
| ImageGetBlob | [Rpc.Ipfs.Image.Get.Blob.Request](#anytype.Rpc.Ipfs.Image.Get.Blob.Request) | [Rpc.Ipfs.Image.Get.Blob.Response](#anytype.Rpc.Ipfs.Image.Get.Blob.Response) |  |
| VersionGet | [Rpc.Version.Get.Request](#anytype.Rpc.Version.Get.Request) | [Rpc.Version.Get.Response](#anytype.Rpc.Version.Get.Response) |  |
| LogSend | [Rpc.Log.Send.Request](#anytype.Rpc.Log.Send.Request) | [Rpc.Log.Send.Response](#anytype.Rpc.Log.Send.Response) |  |
| ConfigGet | [Rpc.Config.Get.Request](#anytype.Rpc.Config.Get.Request) | [Rpc.Config.Get.Response](#anytype.Rpc.Config.Get.Response) |  |
| ExternalDropFiles | [Rpc.ExternalDrop.Files.Request](#anytype.Rpc.ExternalDrop.Files.Request) | [Rpc.ExternalDrop.Files.Response](#anytype.Rpc.ExternalDrop.Files.Response) |  |
| ExternalDropContent | [Rpc.ExternalDrop.Content.Request](#anytype.Rpc.ExternalDrop.Content.Request) | [Rpc.ExternalDrop.Content.Response](#anytype.Rpc.ExternalDrop.Content.Response) |  |
| GetPageRecords | [Rpc.GetPageRecords.Request](#anytype.Rpc.GetPageRecords.Request) | [Rpc.GetPageRecords.Response](#anytype.Rpc.GetPageRecords.Response) |  |
| BlockUpload | [Rpc.Block.Upload.Request](#anytype.Rpc.Block.Upload.Request) | [Rpc.Block.Upload.Response](#anytype.Rpc.Block.Upload.Response) |  |
| BlockReplace | [Rpc.Block.Replace.Request](#anytype.Rpc.Block.Replace.Request) | [Rpc.Block.Replace.Response](#anytype.Rpc.Block.Replace.Response) |  |
| BlockOpen | [Rpc.Block.Open.Request](#anytype.Rpc.Block.Open.Request) | [Rpc.Block.Open.Response](#anytype.Rpc.Block.Open.Response) |  |
| BlockCreate | [Rpc.Block.Create.Request](#anytype.Rpc.Block.Create.Request) | [Rpc.Block.Create.Response](#anytype.Rpc.Block.Create.Response) |  |
| BlockUnlink | [Rpc.Block.Unlink.Request](#anytype.Rpc.Block.Unlink.Request) | [Rpc.Block.Unlink.Response](#anytype.Rpc.Block.Unlink.Response) |  |
| BlockClose | [Rpc.Block.Close.Request](#anytype.Rpc.Block.Close.Request) | [Rpc.Block.Close.Response](#anytype.Rpc.Block.Close.Response) |  |
| BlockDownload | [Rpc.Block.Download.Request](#anytype.Rpc.Block.Download.Request) | [Rpc.Block.Download.Response](#anytype.Rpc.Block.Download.Response) |  |
| BlockGetMarks | [Rpc.Block.Get.Marks.Request](#anytype.Rpc.Block.Get.Marks.Request) | [Rpc.Block.Get.Marks.Response](#anytype.Rpc.Block.Get.Marks.Response) |  |
| BlockHistoryMove | [Rpc.Block.History.Move.Request](#anytype.Rpc.Block.History.Move.Request) | [Rpc.Block.History.Move.Response](#anytype.Rpc.Block.History.Move.Response) |  |
| BlockSetFields | [Rpc.Block.Set.Fields.Request](#anytype.Rpc.Block.Set.Fields.Request) | [Rpc.Block.Set.Fields.Response](#anytype.Rpc.Block.Set.Fields.Response) |  |
| BlockSetRestrictions | [Rpc.Block.Set.Restrictions.Request](#anytype.Rpc.Block.Set.Restrictions.Request) | [Rpc.Block.Set.Restrictions.Response](#anytype.Rpc.Block.Set.Restrictions.Response) |  |
| BlockSetIsArchived | [Rpc.Block.Set.IsArchived.Request](#anytype.Rpc.Block.Set.IsArchived.Request) | [Rpc.Block.Set.IsArchived.Response](#anytype.Rpc.Block.Set.IsArchived.Response) |  |
| BlockListMove | [Rpc.BlockList.Move.Request](#anytype.Rpc.BlockList.Move.Request) | [Rpc.BlockList.Move.Response](#anytype.Rpc.BlockList.Move.Response) |  |
| BlockListSetFields | [Rpc.BlockList.Set.Fields.Request](#anytype.Rpc.BlockList.Set.Fields.Request) | [Rpc.BlockList.Set.Fields.Response](#anytype.Rpc.BlockList.Set.Fields.Response) |  |
| BlockListSetTextStyle | [Rpc.BlockList.Set.Text.Style.Request](#anytype.Rpc.BlockList.Set.Text.Style.Request) | [Rpc.BlockList.Set.Text.Style.Response](#anytype.Rpc.BlockList.Set.Text.Style.Response) |  |
| BlockListDuplicate | [Rpc.BlockList.Duplicate.Request](#anytype.Rpc.BlockList.Duplicate.Request) | [Rpc.BlockList.Duplicate.Response](#anytype.Rpc.BlockList.Duplicate.Response) |  |
| BlockSetTextText | [Rpc.Block.Set.Text.Text.Request](#anytype.Rpc.Block.Set.Text.Text.Request) | [Rpc.Block.Set.Text.Text.Response](#anytype.Rpc.Block.Set.Text.Text.Response) |  |
| BlockSetTextColor | [Rpc.Block.Set.Text.Color.Request](#anytype.Rpc.Block.Set.Text.Color.Request) | [Rpc.Block.Set.Text.Color.Response](#anytype.Rpc.Block.Set.Text.Color.Response) |  |
| BlockListSetTextColor | [Rpc.BlockList.Set.Text.Color.Request](#anytype.Rpc.BlockList.Set.Text.Color.Request) | [Rpc.BlockList.Set.Text.Color.Response](#anytype.Rpc.BlockList.Set.Text.Color.Response) |  |
| BlockSetTextBackgroundColor | [Rpc.Block.Set.Text.BackgroundColor.Request](#anytype.Rpc.Block.Set.Text.BackgroundColor.Request) | [Rpc.Block.Set.Text.BackgroundColor.Response](#anytype.Rpc.Block.Set.Text.BackgroundColor.Response) |  |
| BlockListSetTextBackgroundColor | [Rpc.BlockList.Set.Text.BackgroundColor.Request](#anytype.Rpc.BlockList.Set.Text.BackgroundColor.Request) | [Rpc.BlockList.Set.Text.BackgroundColor.Response](#anytype.Rpc.BlockList.Set.Text.BackgroundColor.Response) |  |
| BlockSetTextStyle | [Rpc.Block.Set.Text.Style.Request](#anytype.Rpc.Block.Set.Text.Style.Request) | [Rpc.Block.Set.Text.Style.Response](#anytype.Rpc.Block.Set.Text.Style.Response) |  |
| BlockSetTextChecked | [Rpc.Block.Set.Text.Checked.Request](#anytype.Rpc.Block.Set.Text.Checked.Request) | [Rpc.Block.Set.Text.Checked.Response](#anytype.Rpc.Block.Set.Text.Checked.Response) |  |
| BlockSplit | [Rpc.Block.Split.Request](#anytype.Rpc.Block.Split.Request) | [Rpc.Block.Split.Response](#anytype.Rpc.Block.Split.Response) |  |
| BlockMerge | [Rpc.Block.Merge.Request](#anytype.Rpc.Block.Merge.Request) | [Rpc.Block.Merge.Response](#anytype.Rpc.Block.Merge.Response) |  |
| BlockCopy | [Rpc.Block.Copy.Request](#anytype.Rpc.Block.Copy.Request) | [Rpc.Block.Copy.Response](#anytype.Rpc.Block.Copy.Response) |  |
| BlockPaste | [Rpc.Block.Paste.Request](#anytype.Rpc.Block.Paste.Request) | [Rpc.Block.Paste.Response](#anytype.Rpc.Block.Paste.Response) |  |
| BlockSetFileName | [Rpc.Block.Set.File.Name.Request](#anytype.Rpc.Block.Set.File.Name.Request) | [Rpc.Block.Set.File.Name.Response](#anytype.Rpc.Block.Set.File.Name.Response) |  |
| BlockSetImageName | [Rpc.Block.Set.Image.Name.Request](#anytype.Rpc.Block.Set.Image.Name.Request) | [Rpc.Block.Set.Image.Name.Response](#anytype.Rpc.Block.Set.Image.Name.Response) |  |
| BlockSetImageWidth | [Rpc.Block.Set.Image.Width.Request](#anytype.Rpc.Block.Set.Image.Width.Request) | [Rpc.Block.Set.Image.Width.Response](#anytype.Rpc.Block.Set.Image.Width.Response) |  |
| BlockSetVideoName | [Rpc.Block.Set.Video.Name.Request](#anytype.Rpc.Block.Set.Video.Name.Request) | [Rpc.Block.Set.Video.Name.Response](#anytype.Rpc.Block.Set.Video.Name.Response) |  |
| BlockSetVideoWidth | [Rpc.Block.Set.Video.Width.Request](#anytype.Rpc.Block.Set.Video.Width.Request) | [Rpc.Block.Set.Video.Width.Response](#anytype.Rpc.Block.Set.Video.Width.Response) |  |
| BlockSetIconName | [Rpc.Block.Set.Icon.Name.Request](#anytype.Rpc.Block.Set.Icon.Name.Request) | [Rpc.Block.Set.Icon.Name.Response](#anytype.Rpc.Block.Set.Icon.Name.Response) |  |
| BlockSetLinkTargetBlockId | [Rpc.Block.Set.Link.TargetBlockId.Request](#anytype.Rpc.Block.Set.Link.TargetBlockId.Request) | [Rpc.Block.Set.Link.TargetBlockId.Response](#anytype.Rpc.Block.Set.Link.TargetBlockId.Response) |  |
| Ping | [Rpc.Ping.Request](#anytype.Rpc.Ping.Request) | [Rpc.Ping.Response](#anytype.Rpc.Ping.Response) |  |

 



<a name="pb/protos/commands.proto"></a>
<p align="right"><a href="#top">Top</a></p>

## pb/protos/commands.proto



<a name="anytype.Rpc"></a>

### Rpc
Rpc is a namespace, that agregates all of the service commands between client and middleware.
Structure: Topic &gt; Subtopic &gt; Subsub... &gt; Action &gt; (Request, Response).
Request – message from a client.
Response – message from a middleware.






<a name="anytype.Rpc.Account"></a>

### Rpc.Account
Namespace, that agregates subtopics and actions, that relates to account.






<a name="anytype.Rpc.Account.Create"></a>

### Rpc.Account.Create







<a name="anytype.Rpc.Account.Create.Request"></a>

### Rpc.Account.Create.Request
Front end to middleware request-to-create-an account


| Field | Type | Label | Description |
| ----- | ---- | ----- | ----------- |
| name | [string](#string) |  | Account name |
| avatarLocalPath | [string](#string) |  | Path to an image, that will be used as an avatar of this account |
| avatarColor | [string](#string) |  | Avatar color as an alternative for avatar image |






<a name="anytype.Rpc.Account.Create.Response"></a>

### Rpc.Account.Create.Response
Middleware-to-front-end response for an account creation request, that can contain a NULL error and created account or a non-NULL error and an empty account


| Field | Type | Label | Description |
| ----- | ---- | ----- | ----------- |
| error | [Rpc.Account.Create.Response.Error](#anytype.Rpc.Account.Create.Response.Error) |  | Error while trying to create an account |
| account | [model.Account](#anytype.model.Account) |  | A newly created account; In case of a failure, i.e. error is non-NULL, the account model should contain empty/default-value fields |






<a name="anytype.Rpc.Account.Create.Response.Error"></a>

### Rpc.Account.Create.Response.Error



| Field | Type | Label | Description |
| ----- | ---- | ----- | ----------- |
| code | [Rpc.Account.Create.Response.Error.Code](#anytype.Rpc.Account.Create.Response.Error.Code) |  |  |
| description | [string](#string) |  |  |






<a name="anytype.Rpc.Account.Recover"></a>

### Rpc.Account.Recover







<a name="anytype.Rpc.Account.Recover.Request"></a>

### Rpc.Account.Recover.Request
Front end to middleware request-to-start-search of an accounts for a recovered mnemonic.
Each of an account that would be found will come with an AccountAdd event






<a name="anytype.Rpc.Account.Recover.Response"></a>

### Rpc.Account.Recover.Response
Middleware-to-front-end response to an account recover request, that can contain a NULL error and created account or a non-NULL error and an empty account


| Field | Type | Label | Description |
| ----- | ---- | ----- | ----------- |
| error | [Rpc.Account.Recover.Response.Error](#anytype.Rpc.Account.Recover.Response.Error) |  | Error while trying to recover an account |






<a name="anytype.Rpc.Account.Recover.Response.Error"></a>

### Rpc.Account.Recover.Response.Error



| Field | Type | Label | Description |
| ----- | ---- | ----- | ----------- |
| code | [Rpc.Account.Recover.Response.Error.Code](#anytype.Rpc.Account.Recover.Response.Error.Code) |  |  |
| description | [string](#string) |  |  |






<a name="anytype.Rpc.Account.Select"></a>

### Rpc.Account.Select







<a name="anytype.Rpc.Account.Select.Request"></a>

### Rpc.Account.Select.Request
Front end to middleware request-to-launch-a specific account using account id and a root path
User can select an account from those, that came with an AccountAdd events


| Field | Type | Label | Description |
| ----- | ---- | ----- | ----------- |
| id | [string](#string) |  | Id of a selected account |
| rootPath | [string](#string) |  | Root path is optional, set if this is a first request |






<a name="anytype.Rpc.Account.Select.Response"></a>

### Rpc.Account.Select.Response
Middleware-to-front-end response for an account select request, that can contain a NULL error and selected account or a non-NULL error and an empty account


| Field | Type | Label | Description |
| ----- | ---- | ----- | ----------- |
| error | [Rpc.Account.Select.Response.Error](#anytype.Rpc.Account.Select.Response.Error) |  | Error while trying to launch/select an account |
| account | [model.Account](#anytype.model.Account) |  | Selected account |






<a name="anytype.Rpc.Account.Select.Response.Error"></a>

### Rpc.Account.Select.Response.Error



| Field | Type | Label | Description |
| ----- | ---- | ----- | ----------- |
| code | [Rpc.Account.Select.Response.Error.Code](#anytype.Rpc.Account.Select.Response.Error.Code) |  |  |
| description | [string](#string) |  |  |






<a name="anytype.Rpc.Block"></a>

### Rpc.Block
Namespace, that agregates subtopics and actions, that relates to blocks.






<a name="anytype.Rpc.Block.Close"></a>

### Rpc.Block.Close
Block.Close – it means unsubscribe from a block.
Precondition: block should be opened.






<a name="anytype.Rpc.Block.Close.Request"></a>

### Rpc.Block.Close.Request



| Field | Type | Label | Description |
| ----- | ---- | ----- | ----------- |
| contextId | [string](#string) |  | id of the context blo1k |
| blockId | [string](#string) |  |  |






<a name="anytype.Rpc.Block.Close.Response"></a>

### Rpc.Block.Close.Response



| Field | Type | Label | Description |
| ----- | ---- | ----- | ----------- |
| error | [Rpc.Block.Close.Response.Error](#anytype.Rpc.Block.Close.Response.Error) |  |  |






<a name="anytype.Rpc.Block.Close.Response.Error"></a>

### Rpc.Block.Close.Response.Error



| Field | Type | Label | Description |
| ----- | ---- | ----- | ----------- |
| code | [Rpc.Block.Close.Response.Error.Code](#anytype.Rpc.Block.Close.Response.Error.Code) |  |  |
| description | [string](#string) |  |  |






<a name="anytype.Rpc.Block.Copy"></a>

### Rpc.Block.Copy







<a name="anytype.Rpc.Block.Copy.Request"></a>

### Rpc.Block.Copy.Request



| Field | Type | Label | Description |
| ----- | ---- | ----- | ----------- |
| contextId | [string](#string) |  |  |
| blockIds | [string](#string) | repeated |  |






<a name="anytype.Rpc.Block.Copy.Response"></a>

### Rpc.Block.Copy.Response



| Field | Type | Label | Description |
| ----- | ---- | ----- | ----------- |
| error | [Rpc.Block.Copy.Response.Error](#anytype.Rpc.Block.Copy.Response.Error) |  |  |
| clipboardText | [string](#string) |  |  |
| clipboardHtml | [string](#string) |  | string clipboardAny = 4; Client already knows blockIds |






<a name="anytype.Rpc.Block.Copy.Response.Error"></a>

### Rpc.Block.Copy.Response.Error



| Field | Type | Label | Description |
| ----- | ---- | ----- | ----------- |
| code | [Rpc.Block.Copy.Response.Error.Code](#anytype.Rpc.Block.Copy.Response.Error.Code) |  |  |
| description | [string](#string) |  |  |






<a name="anytype.Rpc.Block.Create"></a>

### Rpc.Block.Create
Create a Smart/Internal block. Request can contain a block with a content, or it can be an empty block with a specific block.content.
**Example scenario**
1A. Create Page on a dashboard
    1. Front -&gt; MW: Rpc.Block.Create.Request(blockId:dashboard.id, position:bottom, block: emtpy block with page content and id = &#34;&#34;)
    2. Front -&gt; MW: Rpc.Block.Close.Request(block: dashboard.id)
    3. Front &lt;- MW: Rpc.Block.Close.Response(err)
    4. Front &lt;- MW: Rpc.Block.Create.Response(page.id)
    5. Front &lt;- MW: Rpc.Block.Open.Response(err)
    6. Front &lt;- MW: Event.Block.Show(page)
1B. Create Page on a Page
    1. Front -&gt; MW: Rpc.Block.Create.Request(blockId:dashboard.id, position:bottom, block: emtpy block with page content and id = &#34;&#34;)
    2. Front &lt;- MW: Rpc.Block.Create.Response(newPage.id)
    3. Front &lt;- MW: Event.Block.Show(newPage)






<a name="anytype.Rpc.Block.Create.Request"></a>

### Rpc.Block.Create.Request



| Field | Type | Label | Description |
| ----- | ---- | ----- | ----------- |
| contextId | [string](#string) |  | id of the context block |
| targetId | [string](#string) |  | id of the closest block |
| block | [model.Block](#anytype.model.Block) |  |  |
| position | [model.Block.Position](#anytype.model.Block.Position) |  |  |






<a name="anytype.Rpc.Block.Create.Response"></a>

### Rpc.Block.Create.Response



| Field | Type | Label | Description |
| ----- | ---- | ----- | ----------- |
| error | [Rpc.Block.Create.Response.Error](#anytype.Rpc.Block.Create.Response.Error) |  |  |
| blockId | [string](#string) |  |  |






<a name="anytype.Rpc.Block.Create.Response.Error"></a>

### Rpc.Block.Create.Response.Error



| Field | Type | Label | Description |
| ----- | ---- | ----- | ----------- |
| code | [Rpc.Block.Create.Response.Error.Code](#anytype.Rpc.Block.Create.Response.Error.Code) |  |  |
| description | [string](#string) |  |  |






<a name="anytype.Rpc.Block.Download"></a>

### Rpc.Block.Download







<a name="anytype.Rpc.Block.Download.Request"></a>

### Rpc.Block.Download.Request



| Field | Type | Label | Description |
| ----- | ---- | ----- | ----------- |
| contextId | [string](#string) |  |  |
| blockId | [string](#string) |  |  |






<a name="anytype.Rpc.Block.Download.Response"></a>

### Rpc.Block.Download.Response



| Field | Type | Label | Description |
| ----- | ---- | ----- | ----------- |
| error | [Rpc.Block.Download.Response.Error](#anytype.Rpc.Block.Download.Response.Error) |  |  |






<a name="anytype.Rpc.Block.Download.Response.Error"></a>

### Rpc.Block.Download.Response.Error



| Field | Type | Label | Description |
| ----- | ---- | ----- | ----------- |
| code | [Rpc.Block.Download.Response.Error.Code](#anytype.Rpc.Block.Download.Response.Error.Code) |  |  |
| description | [string](#string) |  |  |






<a name="anytype.Rpc.Block.Get"></a>

### Rpc.Block.Get







<a name="anytype.Rpc.Block.Get.Marks"></a>

### Rpc.Block.Get.Marks
Get marks list in the selected range in text block.






<a name="anytype.Rpc.Block.Get.Marks.Request"></a>

### Rpc.Block.Get.Marks.Request



| Field | Type | Label | Description |
| ----- | ---- | ----- | ----------- |
| contextId | [string](#string) |  |  |
| blockId | [string](#string) |  |  |
| range | [model.Range](#anytype.model.Range) |  |  |






<a name="anytype.Rpc.Block.Get.Marks.Response"></a>

### Rpc.Block.Get.Marks.Response



| Field | Type | Label | Description |
| ----- | ---- | ----- | ----------- |
| error | [Rpc.Block.Get.Marks.Response.Error](#anytype.Rpc.Block.Get.Marks.Response.Error) |  |  |






<a name="anytype.Rpc.Block.Get.Marks.Response.Error"></a>

### Rpc.Block.Get.Marks.Response.Error



| Field | Type | Label | Description |
| ----- | ---- | ----- | ----------- |
| code | [Rpc.Block.Get.Marks.Response.Error.Code](#anytype.Rpc.Block.Get.Marks.Response.Error.Code) |  |  |
| description | [string](#string) |  |  |






<a name="anytype.Rpc.Block.History"></a>

### Rpc.Block.History
Block history: switch between versions (lib context: switch block head), move forward or backward
**Example scenario**
1. User -&gt; MacOS Front: CMD&#43;Z
2. Front -&gt; MW: Rpc.Block.History.Move.Request(blockId, false)
3. MW -&gt; Lib: ?? TODO
4. Lib: switches current block header to a previous one
5. Lib -&gt; MW: prev version of block
6. MW -&gt; Front: BlockShow(block.prevVersion)






<a name="anytype.Rpc.Block.History.Move"></a>

### Rpc.Block.History.Move







<a name="anytype.Rpc.Block.History.Move.Request"></a>

### Rpc.Block.History.Move.Request



| Field | Type | Label | Description |
| ----- | ---- | ----- | ----------- |
| contextId | [string](#string) |  | id of the context block |
| blockId | [string](#string) |  |  |
| moveForward | [bool](#bool) |  | Move direction. If true, move forward |






<a name="anytype.Rpc.Block.History.Move.Response"></a>

### Rpc.Block.History.Move.Response



| Field | Type | Label | Description |
| ----- | ---- | ----- | ----------- |
| error | [Rpc.Block.History.Move.Response.Error](#anytype.Rpc.Block.History.Move.Response.Error) |  |  |






<a name="anytype.Rpc.Block.History.Move.Response.Error"></a>

### Rpc.Block.History.Move.Response.Error



| Field | Type | Label | Description |
| ----- | ---- | ----- | ----------- |
| code | [Rpc.Block.History.Move.Response.Error.Code](#anytype.Rpc.Block.History.Move.Response.Error.Code) |  |  |
| description | [string](#string) |  |  |






<a name="anytype.Rpc.Block.Merge"></a>

### Rpc.Block.Merge







<a name="anytype.Rpc.Block.Merge.Request"></a>

### Rpc.Block.Merge.Request



| Field | Type | Label | Description |
| ----- | ---- | ----- | ----------- |
| contextId | [string](#string) |  |  |
| firstBlockId | [string](#string) |  |  |
| secondBlockId | [string](#string) |  |  |






<a name="anytype.Rpc.Block.Merge.Response"></a>

### Rpc.Block.Merge.Response



| Field | Type | Label | Description |
| ----- | ---- | ----- | ----------- |
| error | [Rpc.Block.Merge.Response.Error](#anytype.Rpc.Block.Merge.Response.Error) |  |  |






<a name="anytype.Rpc.Block.Merge.Response.Error"></a>

### Rpc.Block.Merge.Response.Error



| Field | Type | Label | Description |
| ----- | ---- | ----- | ----------- |
| code | [Rpc.Block.Merge.Response.Error.Code](#anytype.Rpc.Block.Merge.Response.Error.Code) |  |  |
| description | [string](#string) |  |  |






<a name="anytype.Rpc.Block.Open"></a>

### Rpc.Block.Open
Works with a smart blocks (block-organizers, like page, dashboard etc)
**Example scenario**
1A. On front-end start.
    1. Front -&gt; MW: Rpc.Block.Open.Request(dashboard.id)
    2. MW -&gt; Front: BlockShow(dashboard)
    3. MW -&gt; Front: Rpc.Block.Open.Response(err)
1B. User clicks on a page icon on the dashboard.
    1. Front -&gt; MW: Rpc.Block.Close.Request(dashboard.id)
Get close response first, then open request:
    2. MW -&gt; Front: Rpc.Block.Close.Response(err)
    3. Front -&gt; MW: Rpc.Block.Open.Request(page.id)
    4. MW -&gt; Front: BlockShow(&lt;page, blocks&gt;)
    5. MW -&gt; Front: Rpc.Block.Open.Response(err)
Image/Video/File blocks then:
    6. MW -&gt; Front: BlockShow(&lt;blocks&gt;)






<a name="anytype.Rpc.Block.Open.Request"></a>

### Rpc.Block.Open.Request



| Field | Type | Label | Description |
| ----- | ---- | ----- | ----------- |
| contextId | [string](#string) |  | id of the context blo1k |
| blockId | [string](#string) |  |  |






<a name="anytype.Rpc.Block.Open.Response"></a>

### Rpc.Block.Open.Response



| Field | Type | Label | Description |
| ----- | ---- | ----- | ----------- |
| error | [Rpc.Block.Open.Response.Error](#anytype.Rpc.Block.Open.Response.Error) |  |  |






<a name="anytype.Rpc.Block.Open.Response.Error"></a>

### Rpc.Block.Open.Response.Error



| Field | Type | Label | Description |
| ----- | ---- | ----- | ----------- |
| code | [Rpc.Block.Open.Response.Error.Code](#anytype.Rpc.Block.Open.Response.Error.Code) |  |  |
| description | [string](#string) |  |  |






<a name="anytype.Rpc.Block.Paste"></a>

### Rpc.Block.Paste







<a name="anytype.Rpc.Block.Paste.Request"></a>

### Rpc.Block.Paste.Request



| Field | Type | Label | Description |
| ----- | ---- | ----- | ----------- |
| contextId | [string](#string) |  |  |
| focusedBlockId | [string](#string) |  |  |
| selectedTextRange | [model.Range](#anytype.model.Range) |  |  |
| selectedBlockIds | [string](#string) | repeated |  |
| textSlot | [string](#string) |  |  |
| htmlSlot | [string](#string) |  |  |
| anySlot | [model.Block](#anytype.model.Block) | repeated |  |






<a name="anytype.Rpc.Block.Paste.Response"></a>

### Rpc.Block.Paste.Response



| Field | Type | Label | Description |
| ----- | ---- | ----- | ----------- |
| error | [Rpc.Block.Paste.Response.Error](#anytype.Rpc.Block.Paste.Response.Error) |  |  |






<a name="anytype.Rpc.Block.Paste.Response.Error"></a>

### Rpc.Block.Paste.Response.Error



| Field | Type | Label | Description |
| ----- | ---- | ----- | ----------- |
| code | [Rpc.Block.Paste.Response.Error.Code](#anytype.Rpc.Block.Paste.Response.Error.Code) |  |  |
| description | [string](#string) |  |  |






<a name="anytype.Rpc.Block.Replace"></a>

### Rpc.Block.Replace







<a name="anytype.Rpc.Block.Replace.Request"></a>

### Rpc.Block.Replace.Request



| Field | Type | Label | Description |
| ----- | ---- | ----- | ----------- |
| contextId | [string](#string) |  |  |
| blockId | [string](#string) |  |  |
| block | [model.Block](#anytype.model.Block) |  |  |






<a name="anytype.Rpc.Block.Replace.Response"></a>

### Rpc.Block.Replace.Response



| Field | Type | Label | Description |
| ----- | ---- | ----- | ----------- |
| error | [Rpc.Block.Replace.Response.Error](#anytype.Rpc.Block.Replace.Response.Error) |  |  |
| blockId | [string](#string) |  |  |






<a name="anytype.Rpc.Block.Replace.Response.Error"></a>

### Rpc.Block.Replace.Response.Error



| Field | Type | Label | Description |
| ----- | ---- | ----- | ----------- |
| code | [Rpc.Block.Replace.Response.Error.Code](#anytype.Rpc.Block.Replace.Response.Error.Code) |  |  |
| description | [string](#string) |  |  |






<a name="anytype.Rpc.Block.Set"></a>

### Rpc.Block.Set







<a name="anytype.Rpc.Block.Set.Fields"></a>

### Rpc.Block.Set.Fields







<a name="anytype.Rpc.Block.Set.Fields.Request"></a>

### Rpc.Block.Set.Fields.Request



| Field | Type | Label | Description |
| ----- | ---- | ----- | ----------- |
| contextId | [string](#string) |  |  |
| blockId | [string](#string) |  |  |
| fields | [google.protobuf.Struct](#google.protobuf.Struct) |  |  |






<a name="anytype.Rpc.Block.Set.Fields.Response"></a>

### Rpc.Block.Set.Fields.Response



| Field | Type | Label | Description |
| ----- | ---- | ----- | ----------- |
| error | [Rpc.Block.Set.Fields.Response.Error](#anytype.Rpc.Block.Set.Fields.Response.Error) |  |  |






<a name="anytype.Rpc.Block.Set.Fields.Response.Error"></a>

### Rpc.Block.Set.Fields.Response.Error



| Field | Type | Label | Description |
| ----- | ---- | ----- | ----------- |
| code | [Rpc.Block.Set.Fields.Response.Error.Code](#anytype.Rpc.Block.Set.Fields.Response.Error.Code) |  |  |
| description | [string](#string) |  |  |






<a name="anytype.Rpc.Block.Set.File"></a>

### Rpc.Block.Set.File







<a name="anytype.Rpc.Block.Set.File.Name"></a>

### Rpc.Block.Set.File.Name







<a name="anytype.Rpc.Block.Set.File.Name.Request"></a>

### Rpc.Block.Set.File.Name.Request



| Field | Type | Label | Description |
| ----- | ---- | ----- | ----------- |
| contextId | [string](#string) |  |  |
| blockId | [string](#string) |  |  |
| name | [string](#string) |  |  |






<a name="anytype.Rpc.Block.Set.File.Name.Response"></a>

### Rpc.Block.Set.File.Name.Response



| Field | Type | Label | Description |
| ----- | ---- | ----- | ----------- |
| error | [Rpc.Block.Set.File.Name.Response.Error](#anytype.Rpc.Block.Set.File.Name.Response.Error) |  |  |






<a name="anytype.Rpc.Block.Set.File.Name.Response.Error"></a>

### Rpc.Block.Set.File.Name.Response.Error



| Field | Type | Label | Description |
| ----- | ---- | ----- | ----------- |
| code | [Rpc.Block.Set.File.Name.Response.Error.Code](#anytype.Rpc.Block.Set.File.Name.Response.Error.Code) |  |  |
| description | [string](#string) |  |  |






<a name="anytype.Rpc.Block.Set.Icon"></a>

### Rpc.Block.Set.Icon







<a name="anytype.Rpc.Block.Set.Icon.Name"></a>

### Rpc.Block.Set.Icon.Name







<a name="anytype.Rpc.Block.Set.Icon.Name.Request"></a>

### Rpc.Block.Set.Icon.Name.Request



| Field | Type | Label | Description |
| ----- | ---- | ----- | ----------- |
| contextId | [string](#string) |  |  |
| blockId | [string](#string) |  |  |
| name | [string](#string) |  |  |






<a name="anytype.Rpc.Block.Set.Icon.Name.Response"></a>

### Rpc.Block.Set.Icon.Name.Response



| Field | Type | Label | Description |
| ----- | ---- | ----- | ----------- |
| error | [Rpc.Block.Set.Icon.Name.Response.Error](#anytype.Rpc.Block.Set.Icon.Name.Response.Error) |  |  |






<a name="anytype.Rpc.Block.Set.Icon.Name.Response.Error"></a>

### Rpc.Block.Set.Icon.Name.Response.Error



| Field | Type | Label | Description |
| ----- | ---- | ----- | ----------- |
| code | [Rpc.Block.Set.Icon.Name.Response.Error.Code](#anytype.Rpc.Block.Set.Icon.Name.Response.Error.Code) |  |  |
| description | [string](#string) |  |  |






<a name="anytype.Rpc.Block.Set.Image"></a>

### Rpc.Block.Set.Image







<a name="anytype.Rpc.Block.Set.Image.Name"></a>

### Rpc.Block.Set.Image.Name







<a name="anytype.Rpc.Block.Set.Image.Name.Request"></a>

### Rpc.Block.Set.Image.Name.Request



| Field | Type | Label | Description |
| ----- | ---- | ----- | ----------- |
| contextId | [string](#string) |  |  |
| blockId | [string](#string) |  |  |
| name | [string](#string) |  |  |






<a name="anytype.Rpc.Block.Set.Image.Name.Response"></a>

### Rpc.Block.Set.Image.Name.Response



| Field | Type | Label | Description |
| ----- | ---- | ----- | ----------- |
| error | [Rpc.Block.Set.Image.Name.Response.Error](#anytype.Rpc.Block.Set.Image.Name.Response.Error) |  |  |






<a name="anytype.Rpc.Block.Set.Image.Name.Response.Error"></a>

### Rpc.Block.Set.Image.Name.Response.Error



| Field | Type | Label | Description |
| ----- | ---- | ----- | ----------- |
| code | [Rpc.Block.Set.Image.Name.Response.Error.Code](#anytype.Rpc.Block.Set.Image.Name.Response.Error.Code) |  |  |
| description | [string](#string) |  |  |






<a name="anytype.Rpc.Block.Set.Image.Width"></a>

### Rpc.Block.Set.Image.Width







<a name="anytype.Rpc.Block.Set.Image.Width.Request"></a>

### Rpc.Block.Set.Image.Width.Request



| Field | Type | Label | Description |
| ----- | ---- | ----- | ----------- |
| contextId | [string](#string) |  |  |
| blockId | [string](#string) |  |  |
| width | [int32](#int32) |  |  |






<a name="anytype.Rpc.Block.Set.Image.Width.Response"></a>

### Rpc.Block.Set.Image.Width.Response



| Field | Type | Label | Description |
| ----- | ---- | ----- | ----------- |
| error | [Rpc.Block.Set.Image.Width.Response.Error](#anytype.Rpc.Block.Set.Image.Width.Response.Error) |  |  |






<a name="anytype.Rpc.Block.Set.Image.Width.Response.Error"></a>

### Rpc.Block.Set.Image.Width.Response.Error



| Field | Type | Label | Description |
| ----- | ---- | ----- | ----------- |
| code | [Rpc.Block.Set.Image.Width.Response.Error.Code](#anytype.Rpc.Block.Set.Image.Width.Response.Error.Code) |  |  |
| description | [string](#string) |  |  |






<a name="anytype.Rpc.Block.Set.IsArchived"></a>

### Rpc.Block.Set.IsArchived







<a name="anytype.Rpc.Block.Set.IsArchived.Request"></a>

### Rpc.Block.Set.IsArchived.Request



| Field | Type | Label | Description |
| ----- | ---- | ----- | ----------- |
| contextId | [string](#string) |  |  |
| blockId | [string](#string) |  |  |
| IsArchived | [bool](#bool) |  |  |






<a name="anytype.Rpc.Block.Set.IsArchived.Response"></a>

### Rpc.Block.Set.IsArchived.Response



| Field | Type | Label | Description |
| ----- | ---- | ----- | ----------- |
| error | [Rpc.Block.Set.IsArchived.Response.Error](#anytype.Rpc.Block.Set.IsArchived.Response.Error) |  |  |






<a name="anytype.Rpc.Block.Set.IsArchived.Response.Error"></a>

### Rpc.Block.Set.IsArchived.Response.Error



| Field | Type | Label | Description |
| ----- | ---- | ----- | ----------- |
| code | [Rpc.Block.Set.IsArchived.Response.Error.Code](#anytype.Rpc.Block.Set.IsArchived.Response.Error.Code) |  |  |
| description | [string](#string) |  |  |






<a name="anytype.Rpc.Block.Set.Link"></a>

### Rpc.Block.Set.Link







<a name="anytype.Rpc.Block.Set.Link.TargetBlockId"></a>

### Rpc.Block.Set.Link.TargetBlockId







<a name="anytype.Rpc.Block.Set.Link.TargetBlockId.Request"></a>

### Rpc.Block.Set.Link.TargetBlockId.Request



| Field | Type | Label | Description |
| ----- | ---- | ----- | ----------- |
| contextId | [string](#string) |  |  |
| blockId | [string](#string) |  |  |
| targetBlockId | [string](#string) |  |  |






<a name="anytype.Rpc.Block.Set.Link.TargetBlockId.Response"></a>

### Rpc.Block.Set.Link.TargetBlockId.Response



| Field | Type | Label | Description |
| ----- | ---- | ----- | ----------- |
| error | [Rpc.Block.Set.Link.TargetBlockId.Response.Error](#anytype.Rpc.Block.Set.Link.TargetBlockId.Response.Error) |  |  |






<a name="anytype.Rpc.Block.Set.Link.TargetBlockId.Response.Error"></a>

### Rpc.Block.Set.Link.TargetBlockId.Response.Error



| Field | Type | Label | Description |
| ----- | ---- | ----- | ----------- |
| code | [Rpc.Block.Set.Link.TargetBlockId.Response.Error.Code](#anytype.Rpc.Block.Set.Link.TargetBlockId.Response.Error.Code) |  |  |
| description | [string](#string) |  |  |






<a name="anytype.Rpc.Block.Set.Restrictions"></a>

### Rpc.Block.Set.Restrictions







<a name="anytype.Rpc.Block.Set.Restrictions.Request"></a>

### Rpc.Block.Set.Restrictions.Request



| Field | Type | Label | Description |
| ----- | ---- | ----- | ----------- |
| contextId | [string](#string) |  |  |
| blockId | [string](#string) |  |  |
| restrictions | [model.Block.Restrictions](#anytype.model.Block.Restrictions) |  |  |






<a name="anytype.Rpc.Block.Set.Restrictions.Response"></a>

### Rpc.Block.Set.Restrictions.Response



| Field | Type | Label | Description |
| ----- | ---- | ----- | ----------- |
| error | [Rpc.Block.Set.Restrictions.Response.Error](#anytype.Rpc.Block.Set.Restrictions.Response.Error) |  |  |






<a name="anytype.Rpc.Block.Set.Restrictions.Response.Error"></a>

### Rpc.Block.Set.Restrictions.Response.Error



| Field | Type | Label | Description |
| ----- | ---- | ----- | ----------- |
| code | [Rpc.Block.Set.Restrictions.Response.Error.Code](#anytype.Rpc.Block.Set.Restrictions.Response.Error.Code) |  |  |
| description | [string](#string) |  |  |






<a name="anytype.Rpc.Block.Set.Text"></a>

### Rpc.Block.Set.Text







<a name="anytype.Rpc.Block.Set.Text.BackgroundColor"></a>

### Rpc.Block.Set.Text.BackgroundColor







<a name="anytype.Rpc.Block.Set.Text.BackgroundColor.Request"></a>

### Rpc.Block.Set.Text.BackgroundColor.Request



| Field | Type | Label | Description |
| ----- | ---- | ----- | ----------- |
| contextId | [string](#string) |  |  |
| blockId | [string](#string) |  |  |
| color | [string](#string) |  |  |






<a name="anytype.Rpc.Block.Set.Text.BackgroundColor.Response"></a>

### Rpc.Block.Set.Text.BackgroundColor.Response



| Field | Type | Label | Description |
| ----- | ---- | ----- | ----------- |
| error | [Rpc.Block.Set.Text.BackgroundColor.Response.Error](#anytype.Rpc.Block.Set.Text.BackgroundColor.Response.Error) |  |  |






<a name="anytype.Rpc.Block.Set.Text.BackgroundColor.Response.Error"></a>

### Rpc.Block.Set.Text.BackgroundColor.Response.Error



| Field | Type | Label | Description |
| ----- | ---- | ----- | ----------- |
| code | [Rpc.Block.Set.Text.BackgroundColor.Response.Error.Code](#anytype.Rpc.Block.Set.Text.BackgroundColor.Response.Error.Code) |  |  |
| description | [string](#string) |  |  |






<a name="anytype.Rpc.Block.Set.Text.Checked"></a>

### Rpc.Block.Set.Text.Checked







<a name="anytype.Rpc.Block.Set.Text.Checked.Request"></a>

### Rpc.Block.Set.Text.Checked.Request



| Field | Type | Label | Description |
| ----- | ---- | ----- | ----------- |
| contextId | [string](#string) |  |  |
| blockId | [string](#string) |  |  |
| checked | [bool](#bool) |  |  |






<a name="anytype.Rpc.Block.Set.Text.Checked.Response"></a>

### Rpc.Block.Set.Text.Checked.Response



| Field | Type | Label | Description |
| ----- | ---- | ----- | ----------- |
| error | [Rpc.Block.Set.Text.Checked.Response.Error](#anytype.Rpc.Block.Set.Text.Checked.Response.Error) |  |  |






<a name="anytype.Rpc.Block.Set.Text.Checked.Response.Error"></a>

### Rpc.Block.Set.Text.Checked.Response.Error



| Field | Type | Label | Description |
| ----- | ---- | ----- | ----------- |
| code | [Rpc.Block.Set.Text.Checked.Response.Error.Code](#anytype.Rpc.Block.Set.Text.Checked.Response.Error.Code) |  |  |
| description | [string](#string) |  |  |






<a name="anytype.Rpc.Block.Set.Text.Color"></a>

### Rpc.Block.Set.Text.Color







<a name="anytype.Rpc.Block.Set.Text.Color.Request"></a>

### Rpc.Block.Set.Text.Color.Request



| Field | Type | Label | Description |
| ----- | ---- | ----- | ----------- |
| contextId | [string](#string) |  |  |
| blockId | [string](#string) |  |  |
| color | [string](#string) |  |  |






<a name="anytype.Rpc.Block.Set.Text.Color.Response"></a>

### Rpc.Block.Set.Text.Color.Response



| Field | Type | Label | Description |
| ----- | ---- | ----- | ----------- |
| error | [Rpc.Block.Set.Text.Color.Response.Error](#anytype.Rpc.Block.Set.Text.Color.Response.Error) |  |  |






<a name="anytype.Rpc.Block.Set.Text.Color.Response.Error"></a>

### Rpc.Block.Set.Text.Color.Response.Error



| Field | Type | Label | Description |
| ----- | ---- | ----- | ----------- |
| code | [Rpc.Block.Set.Text.Color.Response.Error.Code](#anytype.Rpc.Block.Set.Text.Color.Response.Error.Code) |  |  |
| description | [string](#string) |  |  |






<a name="anytype.Rpc.Block.Set.Text.Style"></a>

### Rpc.Block.Set.Text.Style







<a name="anytype.Rpc.Block.Set.Text.Style.Request"></a>

### Rpc.Block.Set.Text.Style.Request



| Field | Type | Label | Description |
| ----- | ---- | ----- | ----------- |
| contextId | [string](#string) |  |  |
| blockId | [string](#string) |  |  |
| style | [model.Block.Content.Text.Style](#anytype.model.Block.Content.Text.Style) |  |  |






<a name="anytype.Rpc.Block.Set.Text.Style.Response"></a>

### Rpc.Block.Set.Text.Style.Response



| Field | Type | Label | Description |
| ----- | ---- | ----- | ----------- |
| error | [Rpc.Block.Set.Text.Style.Response.Error](#anytype.Rpc.Block.Set.Text.Style.Response.Error) |  |  |






<a name="anytype.Rpc.Block.Set.Text.Style.Response.Error"></a>

### Rpc.Block.Set.Text.Style.Response.Error



| Field | Type | Label | Description |
| ----- | ---- | ----- | ----------- |
| code | [Rpc.Block.Set.Text.Style.Response.Error.Code](#anytype.Rpc.Block.Set.Text.Style.Response.Error.Code) |  |  |
| description | [string](#string) |  |  |






<a name="anytype.Rpc.Block.Set.Text.Text"></a>

### Rpc.Block.Set.Text.Text







<a name="anytype.Rpc.Block.Set.Text.Text.Request"></a>

### Rpc.Block.Set.Text.Text.Request



| Field | Type | Label | Description |
| ----- | ---- | ----- | ----------- |
| contextId | [string](#string) |  |  |
| blockId | [string](#string) |  |  |
| text | [string](#string) |  |  |
| marks | [model.Block.Content.Text.Marks](#anytype.model.Block.Content.Text.Marks) |  |  |






<a name="anytype.Rpc.Block.Set.Text.Text.Response"></a>

### Rpc.Block.Set.Text.Text.Response



| Field | Type | Label | Description |
| ----- | ---- | ----- | ----------- |
| error | [Rpc.Block.Set.Text.Text.Response.Error](#anytype.Rpc.Block.Set.Text.Text.Response.Error) |  |  |






<a name="anytype.Rpc.Block.Set.Text.Text.Response.Error"></a>

### Rpc.Block.Set.Text.Text.Response.Error



| Field | Type | Label | Description |
| ----- | ---- | ----- | ----------- |
| code | [Rpc.Block.Set.Text.Text.Response.Error.Code](#anytype.Rpc.Block.Set.Text.Text.Response.Error.Code) |  |  |
| description | [string](#string) |  |  |






<a name="anytype.Rpc.Block.Set.Video"></a>

### Rpc.Block.Set.Video







<a name="anytype.Rpc.Block.Set.Video.Name"></a>

### Rpc.Block.Set.Video.Name







<a name="anytype.Rpc.Block.Set.Video.Name.Request"></a>

### Rpc.Block.Set.Video.Name.Request



| Field | Type | Label | Description |
| ----- | ---- | ----- | ----------- |
| contextId | [string](#string) |  |  |
| blockId | [string](#string) |  |  |
| name | [string](#string) |  |  |






<a name="anytype.Rpc.Block.Set.Video.Name.Response"></a>

### Rpc.Block.Set.Video.Name.Response



| Field | Type | Label | Description |
| ----- | ---- | ----- | ----------- |
| error | [Rpc.Block.Set.Video.Name.Response.Error](#anytype.Rpc.Block.Set.Video.Name.Response.Error) |  |  |






<a name="anytype.Rpc.Block.Set.Video.Name.Response.Error"></a>

### Rpc.Block.Set.Video.Name.Response.Error



| Field | Type | Label | Description |
| ----- | ---- | ----- | ----------- |
| code | [Rpc.Block.Set.Video.Name.Response.Error.Code](#anytype.Rpc.Block.Set.Video.Name.Response.Error.Code) |  |  |
| description | [string](#string) |  |  |






<a name="anytype.Rpc.Block.Set.Video.Width"></a>

### Rpc.Block.Set.Video.Width







<a name="anytype.Rpc.Block.Set.Video.Width.Request"></a>

### Rpc.Block.Set.Video.Width.Request



| Field | Type | Label | Description |
| ----- | ---- | ----- | ----------- |
| contextId | [string](#string) |  |  |
| blockId | [string](#string) |  |  |
| width | [int32](#int32) |  |  |






<a name="anytype.Rpc.Block.Set.Video.Width.Response"></a>

### Rpc.Block.Set.Video.Width.Response



| Field | Type | Label | Description |
| ----- | ---- | ----- | ----------- |
| error | [Rpc.Block.Set.Video.Width.Response.Error](#anytype.Rpc.Block.Set.Video.Width.Response.Error) |  |  |






<a name="anytype.Rpc.Block.Set.Video.Width.Response.Error"></a>

### Rpc.Block.Set.Video.Width.Response.Error



| Field | Type | Label | Description |
| ----- | ---- | ----- | ----------- |
| code | [Rpc.Block.Set.Video.Width.Response.Error.Code](#anytype.Rpc.Block.Set.Video.Width.Response.Error.Code) |  |  |
| description | [string](#string) |  |  |






<a name="anytype.Rpc.Block.Split"></a>

### Rpc.Block.Split







<a name="anytype.Rpc.Block.Split.Request"></a>

### Rpc.Block.Split.Request



| Field | Type | Label | Description |
| ----- | ---- | ----- | ----------- |
| contextId | [string](#string) |  |  |
| blockId | [string](#string) |  |  |
| cursorPosition | [int32](#int32) |  |  |






<a name="anytype.Rpc.Block.Split.Response"></a>

### Rpc.Block.Split.Response



| Field | Type | Label | Description |
| ----- | ---- | ----- | ----------- |
| error | [Rpc.Block.Split.Response.Error](#anytype.Rpc.Block.Split.Response.Error) |  |  |
| blockId | [string](#string) |  |  |






<a name="anytype.Rpc.Block.Split.Response.Error"></a>

### Rpc.Block.Split.Response.Error



| Field | Type | Label | Description |
| ----- | ---- | ----- | ----------- |
| code | [Rpc.Block.Split.Response.Error.Code](#anytype.Rpc.Block.Split.Response.Error.Code) |  |  |
| description | [string](#string) |  |  |






<a name="anytype.Rpc.Block.Unlink"></a>

### Rpc.Block.Unlink
Remove blocks from the childrenIds of its parents






<a name="anytype.Rpc.Block.Unlink.Request"></a>

### Rpc.Block.Unlink.Request



| Field | Type | Label | Description |
| ----- | ---- | ----- | ----------- |
| contextId | [string](#string) |  | id of the context block |
| blockIds | [string](#string) | repeated | targets to remove |






<a name="anytype.Rpc.Block.Unlink.Response"></a>

### Rpc.Block.Unlink.Response



| Field | Type | Label | Description |
| ----- | ---- | ----- | ----------- |
| error | [Rpc.Block.Unlink.Response.Error](#anytype.Rpc.Block.Unlink.Response.Error) |  |  |






<a name="anytype.Rpc.Block.Unlink.Response.Error"></a>

### Rpc.Block.Unlink.Response.Error



| Field | Type | Label | Description |
| ----- | ---- | ----- | ----------- |
| code | [Rpc.Block.Unlink.Response.Error.Code](#anytype.Rpc.Block.Unlink.Response.Error.Code) |  |  |
| description | [string](#string) |  |  |






<a name="anytype.Rpc.Block.Upload"></a>

### Rpc.Block.Upload







<a name="anytype.Rpc.Block.Upload.Request"></a>

### Rpc.Block.Upload.Request



| Field | Type | Label | Description |
| ----- | ---- | ----- | ----------- |
| contextId | [string](#string) |  |  |
| blockId | [string](#string) |  |  |
| filePath | [string](#string) |  |  |
| url | [string](#string) |  |  |






<a name="anytype.Rpc.Block.Upload.Response"></a>

### Rpc.Block.Upload.Response



| Field | Type | Label | Description |
| ----- | ---- | ----- | ----------- |
| error | [Rpc.Block.Upload.Response.Error](#anytype.Rpc.Block.Upload.Response.Error) |  |  |






<a name="anytype.Rpc.Block.Upload.Response.Error"></a>

### Rpc.Block.Upload.Response.Error



| Field | Type | Label | Description |
| ----- | ---- | ----- | ----------- |
| code | [Rpc.Block.Upload.Response.Error.Code](#anytype.Rpc.Block.Upload.Response.Error.Code) |  |  |
| description | [string](#string) |  |  |






<a name="anytype.Rpc.BlockList"></a>

### Rpc.BlockList







<a name="anytype.Rpc.BlockList.Duplicate"></a>

### Rpc.BlockList.Duplicate
Makes blocks copy by given ids and paste it to shown place






<a name="anytype.Rpc.BlockList.Duplicate.Request"></a>

### Rpc.BlockList.Duplicate.Request



| Field | Type | Label | Description |
| ----- | ---- | ----- | ----------- |
| contextId | [string](#string) |  | id of the context block |
| targetId | [string](#string) |  | id of the closest block |
| blockIds | [string](#string) | repeated | id of block for duplicate |
| position | [model.Block.Position](#anytype.model.Block.Position) |  |  |






<a name="anytype.Rpc.BlockList.Duplicate.Response"></a>

### Rpc.BlockList.Duplicate.Response



| Field | Type | Label | Description |
| ----- | ---- | ----- | ----------- |
| error | [Rpc.BlockList.Duplicate.Response.Error](#anytype.Rpc.BlockList.Duplicate.Response.Error) |  |  |
| blockIds | [string](#string) | repeated |  |






<a name="anytype.Rpc.BlockList.Duplicate.Response.Error"></a>

### Rpc.BlockList.Duplicate.Response.Error



| Field | Type | Label | Description |
| ----- | ---- | ----- | ----------- |
| code | [Rpc.BlockList.Duplicate.Response.Error.Code](#anytype.Rpc.BlockList.Duplicate.Response.Error.Code) |  |  |
| description | [string](#string) |  |  |






<a name="anytype.Rpc.BlockList.Move"></a>

### Rpc.BlockList.Move







<a name="anytype.Rpc.BlockList.Move.Request"></a>

### Rpc.BlockList.Move.Request



| Field | Type | Label | Description |
| ----- | ---- | ----- | ----------- |
| contextId | [string](#string) |  |  |
| blockIds | [string](#string) | repeated |  |
| targetContextId | [string](#string) |  |  |
| dropTargetId | [string](#string) |  |  |
| position | [model.Block.Position](#anytype.model.Block.Position) |  |  |






<a name="anytype.Rpc.BlockList.Move.Response"></a>

### Rpc.BlockList.Move.Response



| Field | Type | Label | Description |
| ----- | ---- | ----- | ----------- |
| error | [Rpc.BlockList.Move.Response.Error](#anytype.Rpc.BlockList.Move.Response.Error) |  |  |






<a name="anytype.Rpc.BlockList.Move.Response.Error"></a>

### Rpc.BlockList.Move.Response.Error



| Field | Type | Label | Description |
| ----- | ---- | ----- | ----------- |
| code | [Rpc.BlockList.Move.Response.Error.Code](#anytype.Rpc.BlockList.Move.Response.Error.Code) |  |  |
| description | [string](#string) |  |  |






<a name="anytype.Rpc.BlockList.Set"></a>

### Rpc.BlockList.Set







<a name="anytype.Rpc.BlockList.Set.Fields"></a>

### Rpc.BlockList.Set.Fields







<a name="anytype.Rpc.BlockList.Set.Fields.Request"></a>

### Rpc.BlockList.Set.Fields.Request



| Field | Type | Label | Description |
| ----- | ---- | ----- | ----------- |
| contextId | [string](#string) |  |  |
| blockFields | [Rpc.BlockList.Set.Fields.Request.BlockField](#anytype.Rpc.BlockList.Set.Fields.Request.BlockField) | repeated |  |






<a name="anytype.Rpc.BlockList.Set.Fields.Request.BlockField"></a>

### Rpc.BlockList.Set.Fields.Request.BlockField



| Field | Type | Label | Description |
| ----- | ---- | ----- | ----------- |
| blockId | [string](#string) |  |  |
| fields | [google.protobuf.Struct](#google.protobuf.Struct) |  |  |






<a name="anytype.Rpc.BlockList.Set.Fields.Response"></a>

### Rpc.BlockList.Set.Fields.Response



| Field | Type | Label | Description |
| ----- | ---- | ----- | ----------- |
| error | [Rpc.BlockList.Set.Fields.Response.Error](#anytype.Rpc.BlockList.Set.Fields.Response.Error) |  |  |






<a name="anytype.Rpc.BlockList.Set.Fields.Response.Error"></a>

### Rpc.BlockList.Set.Fields.Response.Error



| Field | Type | Label | Description |
| ----- | ---- | ----- | ----------- |
| code | [Rpc.BlockList.Set.Fields.Response.Error.Code](#anytype.Rpc.BlockList.Set.Fields.Response.Error.Code) |  |  |
| description | [string](#string) |  |  |






<a name="anytype.Rpc.BlockList.Set.Text"></a>

### Rpc.BlockList.Set.Text







<a name="anytype.Rpc.BlockList.Set.Text.BackgroundColor"></a>

### Rpc.BlockList.Set.Text.BackgroundColor







<a name="anytype.Rpc.BlockList.Set.Text.BackgroundColor.Request"></a>

### Rpc.BlockList.Set.Text.BackgroundColor.Request



| Field | Type | Label | Description |
| ----- | ---- | ----- | ----------- |
| contextId | [string](#string) |  |  |
| blockIds | [string](#string) | repeated |  |
| color | [string](#string) |  |  |






<a name="anytype.Rpc.BlockList.Set.Text.BackgroundColor.Response"></a>

### Rpc.BlockList.Set.Text.BackgroundColor.Response



| Field | Type | Label | Description |
| ----- | ---- | ----- | ----------- |
| error | [Rpc.BlockList.Set.Text.BackgroundColor.Response.Error](#anytype.Rpc.BlockList.Set.Text.BackgroundColor.Response.Error) |  |  |






<a name="anytype.Rpc.BlockList.Set.Text.BackgroundColor.Response.Error"></a>

### Rpc.BlockList.Set.Text.BackgroundColor.Response.Error



| Field | Type | Label | Description |
| ----- | ---- | ----- | ----------- |
| code | [Rpc.BlockList.Set.Text.BackgroundColor.Response.Error.Code](#anytype.Rpc.BlockList.Set.Text.BackgroundColor.Response.Error.Code) |  |  |
| description | [string](#string) |  |  |






<a name="anytype.Rpc.BlockList.Set.Text.Color"></a>

### Rpc.BlockList.Set.Text.Color







<a name="anytype.Rpc.BlockList.Set.Text.Color.Request"></a>

### Rpc.BlockList.Set.Text.Color.Request



| Field | Type | Label | Description |
| ----- | ---- | ----- | ----------- |
| contextId | [string](#string) |  |  |
| blockIds | [string](#string) | repeated |  |
| color | [string](#string) |  |  |






<a name="anytype.Rpc.BlockList.Set.Text.Color.Response"></a>

### Rpc.BlockList.Set.Text.Color.Response



| Field | Type | Label | Description |
| ----- | ---- | ----- | ----------- |
| error | [Rpc.BlockList.Set.Text.Color.Response.Error](#anytype.Rpc.BlockList.Set.Text.Color.Response.Error) |  |  |






<a name="anytype.Rpc.BlockList.Set.Text.Color.Response.Error"></a>

### Rpc.BlockList.Set.Text.Color.Response.Error



| Field | Type | Label | Description |
| ----- | ---- | ----- | ----------- |
| code | [Rpc.BlockList.Set.Text.Color.Response.Error.Code](#anytype.Rpc.BlockList.Set.Text.Color.Response.Error.Code) |  |  |
| description | [string](#string) |  |  |






<a name="anytype.Rpc.BlockList.Set.Text.Style"></a>

### Rpc.BlockList.Set.Text.Style







<a name="anytype.Rpc.BlockList.Set.Text.Style.Request"></a>

### Rpc.BlockList.Set.Text.Style.Request



| Field | Type | Label | Description |
| ----- | ---- | ----- | ----------- |
| contextId | [string](#string) |  |  |
| blockIds | [string](#string) | repeated |  |
| style | [model.Block.Content.Text.Style](#anytype.model.Block.Content.Text.Style) |  |  |






<a name="anytype.Rpc.BlockList.Set.Text.Style.Response"></a>

### Rpc.BlockList.Set.Text.Style.Response



| Field | Type | Label | Description |
| ----- | ---- | ----- | ----------- |
| error | [Rpc.BlockList.Set.Text.Style.Response.Error](#anytype.Rpc.BlockList.Set.Text.Style.Response.Error) |  |  |






<a name="anytype.Rpc.BlockList.Set.Text.Style.Response.Error"></a>

### Rpc.BlockList.Set.Text.Style.Response.Error



| Field | Type | Label | Description |
| ----- | ---- | ----- | ----------- |
| code | [Rpc.BlockList.Set.Text.Style.Response.Error.Code](#anytype.Rpc.BlockList.Set.Text.Style.Response.Error.Code) |  |  |
| description | [string](#string) |  |  |






<a name="anytype.Rpc.Config"></a>

### Rpc.Config







<a name="anytype.Rpc.Config.Get"></a>

### Rpc.Config.Get







<a name="anytype.Rpc.Config.Get.Request"></a>

### Rpc.Config.Get.Request







<a name="anytype.Rpc.Config.Get.Response"></a>

### Rpc.Config.Get.Response



| Field | Type | Label | Description |
| ----- | ---- | ----- | ----------- |
| error | [Rpc.Config.Get.Response.Error](#anytype.Rpc.Config.Get.Response.Error) |  |  |
| homeBlockId | [string](#string) |  | home dashboard block id |
| gatewayUrl | [string](#string) |  | gateway url for fetching static files |






<a name="anytype.Rpc.Config.Get.Response.Error"></a>

### Rpc.Config.Get.Response.Error



| Field | Type | Label | Description |
| ----- | ---- | ----- | ----------- |
| code | [Rpc.Config.Get.Response.Error.Code](#anytype.Rpc.Config.Get.Response.Error.Code) |  |  |
| description | [string](#string) |  |  |






<a name="anytype.Rpc.ExternalDrop"></a>

### Rpc.ExternalDrop







<a name="anytype.Rpc.ExternalDrop.Content"></a>

### Rpc.ExternalDrop.Content







<a name="anytype.Rpc.ExternalDrop.Content.Request"></a>

### Rpc.ExternalDrop.Content.Request



| Field | Type | Label | Description |
| ----- | ---- | ----- | ----------- |
| contextId | [string](#string) |  |  |
| focusedBlockId | [string](#string) |  | can be null |
| content | [bytes](#bytes) |  | TODO |






<a name="anytype.Rpc.ExternalDrop.Content.Response"></a>

### Rpc.ExternalDrop.Content.Response



| Field | Type | Label | Description |
| ----- | ---- | ----- | ----------- |
| error | [Rpc.ExternalDrop.Content.Response.Error](#anytype.Rpc.ExternalDrop.Content.Response.Error) |  |  |






<a name="anytype.Rpc.ExternalDrop.Content.Response.Error"></a>

### Rpc.ExternalDrop.Content.Response.Error



| Field | Type | Label | Description |
| ----- | ---- | ----- | ----------- |
| code | [Rpc.ExternalDrop.Content.Response.Error.Code](#anytype.Rpc.ExternalDrop.Content.Response.Error.Code) |  |  |
| description | [string](#string) |  |  |






<a name="anytype.Rpc.ExternalDrop.Files"></a>

### Rpc.ExternalDrop.Files







<a name="anytype.Rpc.ExternalDrop.Files.Request"></a>

### Rpc.ExternalDrop.Files.Request



| Field | Type | Label | Description |
| ----- | ---- | ----- | ----------- |
| contextId | [string](#string) |  |  |
| focusedBlockId | [string](#string) |  | can be null |
| localFilePaths | [string](#string) | repeated |  |






<a name="anytype.Rpc.ExternalDrop.Files.Response"></a>

### Rpc.ExternalDrop.Files.Response



| Field | Type | Label | Description |
| ----- | ---- | ----- | ----------- |
| error | [Rpc.ExternalDrop.Files.Response.Error](#anytype.Rpc.ExternalDrop.Files.Response.Error) |  |  |






<a name="anytype.Rpc.ExternalDrop.Files.Response.Error"></a>

### Rpc.ExternalDrop.Files.Response.Error



| Field | Type | Label | Description |
| ----- | ---- | ----- | ----------- |
| code | [Rpc.ExternalDrop.Files.Response.Error.Code](#anytype.Rpc.ExternalDrop.Files.Response.Error.Code) |  |  |
| description | [string](#string) |  |  |






<a name="anytype.Rpc.GetPageRecords"></a>

### Rpc.GetPageRecords







<a name="anytype.Rpc.GetPageRecords.Request"></a>

### Rpc.GetPageRecords.Request







<a name="anytype.Rpc.GetPageRecords.Response"></a>

### Rpc.GetPageRecords.Response



| Field | Type | Label | Description |
| ----- | ---- | ----- | ----------- |
| error | [Rpc.GetPageRecords.Response.Error](#anytype.Rpc.GetPageRecords.Response.Error) |  |  |
| pageRecords | [model.PageRecord](#anytype.model.PageRecord) | repeated |  |






<a name="anytype.Rpc.GetPageRecords.Response.Error"></a>

### Rpc.GetPageRecords.Response.Error



| Field | Type | Label | Description |
| ----- | ---- | ----- | ----------- |
| code | [Rpc.GetPageRecords.Response.Error.Code](#anytype.Rpc.GetPageRecords.Response.Error.Code) |  |  |
| description | [string](#string) |  |  |






<a name="anytype.Rpc.Ipfs"></a>

### Rpc.Ipfs
Namespace, that agregates subtopics and actions to work with IPFS directly (get files, blobs, images, etc)






<a name="anytype.Rpc.Ipfs.File"></a>

### Rpc.Ipfs.File







<a name="anytype.Rpc.Ipfs.File.Get"></a>

### Rpc.Ipfs.File.Get







<a name="anytype.Rpc.Ipfs.File.Get.Request"></a>

### Rpc.Ipfs.File.Get.Request



| Field | Type | Label | Description |
| ----- | ---- | ----- | ----------- |
| id | [string](#string) |  |  |






<a name="anytype.Rpc.Ipfs.File.Get.Response"></a>

### Rpc.Ipfs.File.Get.Response



| Field | Type | Label | Description |
| ----- | ---- | ----- | ----------- |
| error | [Rpc.Ipfs.File.Get.Response.Error](#anytype.Rpc.Ipfs.File.Get.Response.Error) |  |  |
| data | [bytes](#bytes) |  |  |
| media | [string](#string) |  |  |
| name | [string](#string) |  |  |






<a name="anytype.Rpc.Ipfs.File.Get.Response.Error"></a>

### Rpc.Ipfs.File.Get.Response.Error



| Field | Type | Label | Description |
| ----- | ---- | ----- | ----------- |
| code | [Rpc.Ipfs.File.Get.Response.Error.Code](#anytype.Rpc.Ipfs.File.Get.Response.Error.Code) |  |  |
| description | [string](#string) |  |  |






<a name="anytype.Rpc.Ipfs.Image"></a>

### Rpc.Ipfs.Image







<a name="anytype.Rpc.Ipfs.Image.Get"></a>

### Rpc.Ipfs.Image.Get







<a name="anytype.Rpc.Ipfs.Image.Get.Blob"></a>

### Rpc.Ipfs.Image.Get.Blob







<a name="anytype.Rpc.Ipfs.Image.Get.Blob.Request"></a>

### Rpc.Ipfs.Image.Get.Blob.Request



| Field | Type | Label | Description |
| ----- | ---- | ----- | ----------- |
| hash | [string](#string) |  |  |
| wantWidth | [int32](#int32) |  |  |






<a name="anytype.Rpc.Ipfs.Image.Get.Blob.Response"></a>

### Rpc.Ipfs.Image.Get.Blob.Response



| Field | Type | Label | Description |
| ----- | ---- | ----- | ----------- |
| error | [Rpc.Ipfs.Image.Get.Blob.Response.Error](#anytype.Rpc.Ipfs.Image.Get.Blob.Response.Error) |  |  |
| blob | [bytes](#bytes) |  |  |






<a name="anytype.Rpc.Ipfs.Image.Get.Blob.Response.Error"></a>

### Rpc.Ipfs.Image.Get.Blob.Response.Error



| Field | Type | Label | Description |
| ----- | ---- | ----- | ----------- |
| code | [Rpc.Ipfs.Image.Get.Blob.Response.Error.Code](#anytype.Rpc.Ipfs.Image.Get.Blob.Response.Error.Code) |  |  |
| description | [string](#string) |  |  |






<a name="anytype.Rpc.Ipfs.Image.Get.File"></a>

### Rpc.Ipfs.Image.Get.File







<a name="anytype.Rpc.Ipfs.Image.Get.File.Request"></a>

### Rpc.Ipfs.Image.Get.File.Request



| Field | Type | Label | Description |
| ----- | ---- | ----- | ----------- |
| hash | [string](#string) |  |  |
| wantWidth | [int32](#int32) |  |  |






<a name="anytype.Rpc.Ipfs.Image.Get.File.Response"></a>

### Rpc.Ipfs.Image.Get.File.Response



| Field | Type | Label | Description |
| ----- | ---- | ----- | ----------- |
| error | [Rpc.Ipfs.Image.Get.File.Response.Error](#anytype.Rpc.Ipfs.Image.Get.File.Response.Error) |  |  |
| localPath | [string](#string) |  |  |






<a name="anytype.Rpc.Ipfs.Image.Get.File.Response.Error"></a>

### Rpc.Ipfs.Image.Get.File.Response.Error



| Field | Type | Label | Description |
| ----- | ---- | ----- | ----------- |
| code | [Rpc.Ipfs.Image.Get.File.Response.Error.Code](#anytype.Rpc.Ipfs.Image.Get.File.Response.Error.Code) |  |  |
| description | [string](#string) |  |  |






<a name="anytype.Rpc.Log"></a>

### Rpc.Log
Namespace, that agregates log subtopics and actions.
Usage: send request with topic (Level) and description (message) from client to middleware to log.






<a name="anytype.Rpc.Log.Send"></a>

### Rpc.Log.Send







<a name="anytype.Rpc.Log.Send.Request"></a>

### Rpc.Log.Send.Request



| Field | Type | Label | Description |
| ----- | ---- | ----- | ----------- |
| message | [string](#string) |  |  |
| level | [Rpc.Log.Send.Request.Level](#anytype.Rpc.Log.Send.Request.Level) |  |  |






<a name="anytype.Rpc.Log.Send.Response"></a>

### Rpc.Log.Send.Response



| Field | Type | Label | Description |
| ----- | ---- | ----- | ----------- |
| error | [Rpc.Log.Send.Response.Error](#anytype.Rpc.Log.Send.Response.Error) |  |  |






<a name="anytype.Rpc.Log.Send.Response.Error"></a>

### Rpc.Log.Send.Response.Error



| Field | Type | Label | Description |
| ----- | ---- | ----- | ----------- |
| code | [Rpc.Log.Send.Response.Error.Code](#anytype.Rpc.Log.Send.Response.Error.Code) |  |  |
| description | [string](#string) |  |  |






<a name="anytype.Rpc.Ping"></a>

### Rpc.Ping







<a name="anytype.Rpc.Ping.Request"></a>

### Rpc.Ping.Request



| Field | Type | Label | Description |
| ----- | ---- | ----- | ----------- |
| index | [int32](#int32) |  |  |
| numberOfEventsToSend | [int32](#int32) |  |  |






<a name="anytype.Rpc.Ping.Response"></a>

### Rpc.Ping.Response



| Field | Type | Label | Description |
| ----- | ---- | ----- | ----------- |
| error | [Rpc.Ping.Response.Error](#anytype.Rpc.Ping.Response.Error) |  |  |
| index | [int32](#int32) |  |  |






<a name="anytype.Rpc.Ping.Response.Error"></a>

### Rpc.Ping.Response.Error



| Field | Type | Label | Description |
| ----- | ---- | ----- | ----------- |
| code | [Rpc.Ping.Response.Error.Code](#anytype.Rpc.Ping.Response.Error.Code) |  |  |
| description | [string](#string) |  |  |






<a name="anytype.Rpc.Version"></a>

### Rpc.Version
Get info about a version of a middleware.
Info is a string, that contains: BuildDate, GitCommit, GitBranch, GitState






<a name="anytype.Rpc.Version.Get"></a>

### Rpc.Version.Get







<a name="anytype.Rpc.Version.Get.Request"></a>

### Rpc.Version.Get.Request







<a name="anytype.Rpc.Version.Get.Response"></a>

### Rpc.Version.Get.Response



| Field | Type | Label | Description |
| ----- | ---- | ----- | ----------- |
| error | [Rpc.Version.Get.Response.Error](#anytype.Rpc.Version.Get.Response.Error) |  |  |
| version | [string](#string) |  | BuildDate, GitCommit, GitBranch, GitState |






<a name="anytype.Rpc.Version.Get.Response.Error"></a>

### Rpc.Version.Get.Response.Error



| Field | Type | Label | Description |
| ----- | ---- | ----- | ----------- |
| code | [Rpc.Version.Get.Response.Error.Code](#anytype.Rpc.Version.Get.Response.Error.Code) |  |  |
| description | [string](#string) |  |  |






<a name="anytype.Rpc.Wallet"></a>

### Rpc.Wallet
Namespace, that agregates subtopics and actions, that relates to wallet.






<a name="anytype.Rpc.Wallet.Create"></a>

### Rpc.Wallet.Create







<a name="anytype.Rpc.Wallet.Create.Request"></a>

### Rpc.Wallet.Create.Request
Front-end-to-middleware request to create a new wallet


| Field | Type | Label | Description |
| ----- | ---- | ----- | ----------- |
| rootPath | [string](#string) |  | Path to a wallet directory |






<a name="anytype.Rpc.Wallet.Create.Response"></a>

### Rpc.Wallet.Create.Response
Middleware-to-front-end response, that can contain mnemonic of a created account and a NULL error or an empty mnemonic and a non-NULL error


| Field | Type | Label | Description |
| ----- | ---- | ----- | ----------- |
| error | [Rpc.Wallet.Create.Response.Error](#anytype.Rpc.Wallet.Create.Response.Error) |  |  |
| mnemonic | [string](#string) |  | Mnemonic of a new account (sequence of words, divided by spaces) |






<a name="anytype.Rpc.Wallet.Create.Response.Error"></a>

### Rpc.Wallet.Create.Response.Error



| Field | Type | Label | Description |
| ----- | ---- | ----- | ----------- |
| code | [Rpc.Wallet.Create.Response.Error.Code](#anytype.Rpc.Wallet.Create.Response.Error.Code) |  |  |
| description | [string](#string) |  |  |






<a name="anytype.Rpc.Wallet.Recover"></a>

### Rpc.Wallet.Recover







<a name="anytype.Rpc.Wallet.Recover.Request"></a>

### Rpc.Wallet.Recover.Request
Front end to middleware request-to-recover-a wallet with this mnemonic and a rootPath


| Field | Type | Label | Description |
| ----- | ---- | ----- | ----------- |
| rootPath | [string](#string) |  | Path to a wallet directory |
| mnemonic | [string](#string) |  | Mnemonic of a wallet to recover |






<a name="anytype.Rpc.Wallet.Recover.Response"></a>

### Rpc.Wallet.Recover.Response
Middleware-to-front-end response, that can contain a NULL error or a non-NULL error


| Field | Type | Label | Description |
| ----- | ---- | ----- | ----------- |
| error | [Rpc.Wallet.Recover.Response.Error](#anytype.Rpc.Wallet.Recover.Response.Error) |  | Error while trying to recover a wallet |






<a name="anytype.Rpc.Wallet.Recover.Response.Error"></a>

### Rpc.Wallet.Recover.Response.Error



| Field | Type | Label | Description |
| ----- | ---- | ----- | ----------- |
| code | [Rpc.Wallet.Recover.Response.Error.Code](#anytype.Rpc.Wallet.Recover.Response.Error.Code) |  |  |
| description | [string](#string) |  |  |





 


<a name="anytype.Rpc.Account.Create.Response.Error.Code"></a>

### Rpc.Account.Create.Response.Error.Code


| Name | Number | Description |
| ---- | ------ | ----------- |
| NULL | 0 | No error; Account should be non-empty |
| UNKNOWN_ERROR | 1 | Any other errors |
| BAD_INPUT | 2 | Avatar or name is not correct |
| ACCOUNT_CREATED_BUT_FAILED_TO_START_NODE | 101 |  |
| ACCOUNT_CREATED_BUT_FAILED_TO_SET_NAME | 102 |  |
| ACCOUNT_CREATED_BUT_FAILED_TO_SET_AVATAR | 103 |  |



<a name="anytype.Rpc.Account.Recover.Response.Error.Code"></a>

### Rpc.Account.Recover.Response.Error.Code


| Name | Number | Description |
| ---- | ------ | ----------- |
| NULL | 0 | No error; |
| UNKNOWN_ERROR | 1 | Any other errors |
| BAD_INPUT | 2 |  |
| NO_ACCOUNTS_FOUND | 101 |  |
| NEED_TO_RECOVER_WALLET_FIRST | 102 |  |
| FAILED_TO_CREATE_LOCAL_REPO | 103 |  |
| LOCAL_REPO_EXISTS_BUT_CORRUPTED | 104 |  |
| FAILED_TO_RUN_NODE | 105 |  |
| WALLET_RECOVER_NOT_PERFORMED | 106 |  |



<a name="anytype.Rpc.Account.Select.Response.Error.Code"></a>

### Rpc.Account.Select.Response.Error.Code


| Name | Number | Description |
| ---- | ------ | ----------- |
| NULL | 0 | No error |
| UNKNOWN_ERROR | 1 | Any other errors |
| BAD_INPUT | 2 | Id or root path is wrong |
| FAILED_TO_CREATE_LOCAL_REPO | 101 |  |
| LOCAL_REPO_EXISTS_BUT_CORRUPTED | 102 |  |
| FAILED_TO_RUN_NODE | 103 |  |
| FAILED_TO_FIND_ACCOUNT_INFO | 104 |  |
| LOCAL_REPO_NOT_EXISTS_AND_MNEMONIC_NOT_SET | 105 |  |
| FAILED_TO_STOP_SEARCHER_NODE | 106 |  |



<a name="anytype.Rpc.Block.Close.Response.Error.Code"></a>

### Rpc.Block.Close.Response.Error.Code


| Name | Number | Description |
| ---- | ------ | ----------- |
| NULL | 0 |  |
| UNKNOWN_ERROR | 1 |  |
| BAD_INPUT | 2 | ... |



<a name="anytype.Rpc.Block.Copy.Response.Error.Code"></a>

### Rpc.Block.Copy.Response.Error.Code


| Name | Number | Description |
| ---- | ------ | ----------- |
| NULL | 0 |  |
| UNKNOWN_ERROR | 1 |  |
| BAD_INPUT | 2 | ... |



<a name="anytype.Rpc.Block.Create.Response.Error.Code"></a>

### Rpc.Block.Create.Response.Error.Code


| Name | Number | Description |
| ---- | ------ | ----------- |
| NULL | 0 |  |
| UNKNOWN_ERROR | 1 |  |
| BAD_INPUT | 2 | ... |



<a name="anytype.Rpc.Block.Download.Response.Error.Code"></a>

### Rpc.Block.Download.Response.Error.Code


| Name | Number | Description |
| ---- | ------ | ----------- |
| NULL | 0 |  |
| UNKNOWN_ERROR | 1 |  |
| BAD_INPUT | 2 | ... |



<a name="anytype.Rpc.Block.Get.Marks.Response.Error.Code"></a>

### Rpc.Block.Get.Marks.Response.Error.Code


| Name | Number | Description |
| ---- | ------ | ----------- |
| NULL | 0 |  |
| UNKNOWN_ERROR | 1 |  |
| BAD_INPUT | 2 | ... |



<a name="anytype.Rpc.Block.History.Move.Response.Error.Code"></a>

### Rpc.Block.History.Move.Response.Error.Code


| Name | Number | Description |
| ---- | ------ | ----------- |
| NULL | 0 |  |
| UNKNOWN_ERROR | 1 |  |
| BAD_INPUT | 2 |  |
| CAN_NOT_MOVE | 3 | ... |



<a name="anytype.Rpc.Block.Merge.Response.Error.Code"></a>

### Rpc.Block.Merge.Response.Error.Code


| Name | Number | Description |
| ---- | ------ | ----------- |
| NULL | 0 |  |
| UNKNOWN_ERROR | 1 |  |
| BAD_INPUT | 2 | ... |



<a name="anytype.Rpc.Block.Open.Response.Error.Code"></a>

### Rpc.Block.Open.Response.Error.Code


| Name | Number | Description |
| ---- | ------ | ----------- |
| NULL | 0 |  |
| UNKNOWN_ERROR | 1 |  |
| BAD_INPUT | 2 | ... |



<a name="anytype.Rpc.Block.Paste.Response.Error.Code"></a>

### Rpc.Block.Paste.Response.Error.Code


| Name | Number | Description |
| ---- | ------ | ----------- |
| NULL | 0 |  |
| UNKNOWN_ERROR | 1 |  |
| BAD_INPUT | 2 | ... |



<a name="anytype.Rpc.Block.Replace.Response.Error.Code"></a>

### Rpc.Block.Replace.Response.Error.Code


| Name | Number | Description |
| ---- | ------ | ----------- |
| NULL | 0 |  |
| UNKNOWN_ERROR | 1 |  |
| BAD_INPUT | 2 | ... |



<a name="anytype.Rpc.Block.Set.Fields.Response.Error.Code"></a>

### Rpc.Block.Set.Fields.Response.Error.Code


| Name | Number | Description |
| ---- | ------ | ----------- |
| NULL | 0 |  |
| UNKNOWN_ERROR | 1 |  |
| BAD_INPUT | 2 | ... |



<a name="anytype.Rpc.Block.Set.File.Name.Response.Error.Code"></a>

### Rpc.Block.Set.File.Name.Response.Error.Code


| Name | Number | Description |
| ---- | ------ | ----------- |
| NULL | 0 |  |
| UNKNOWN_ERROR | 1 |  |
| BAD_INPUT | 2 | ... |



<a name="anytype.Rpc.Block.Set.Icon.Name.Response.Error.Code"></a>

### Rpc.Block.Set.Icon.Name.Response.Error.Code


| Name | Number | Description |
| ---- | ------ | ----------- |
| NULL | 0 |  |
| UNKNOWN_ERROR | 1 |  |
| BAD_INPUT | 2 | ... |



<a name="anytype.Rpc.Block.Set.Image.Name.Response.Error.Code"></a>

### Rpc.Block.Set.Image.Name.Response.Error.Code


| Name | Number | Description |
| ---- | ------ | ----------- |
| NULL | 0 |  |
| UNKNOWN_ERROR | 1 |  |
| BAD_INPUT | 2 | ... |



<a name="anytype.Rpc.Block.Set.Image.Width.Response.Error.Code"></a>

### Rpc.Block.Set.Image.Width.Response.Error.Code


| Name | Number | Description |
| ---- | ------ | ----------- |
| NULL | 0 |  |
| UNKNOWN_ERROR | 1 |  |
| BAD_INPUT | 2 | ... |



<a name="anytype.Rpc.Block.Set.IsArchived.Response.Error.Code"></a>

### Rpc.Block.Set.IsArchived.Response.Error.Code


| Name | Number | Description |
| ---- | ------ | ----------- |
| NULL | 0 |  |
| UNKNOWN_ERROR | 1 |  |
| BAD_INPUT | 2 | ... |



<a name="anytype.Rpc.Block.Set.Link.TargetBlockId.Response.Error.Code"></a>

### Rpc.Block.Set.Link.TargetBlockId.Response.Error.Code


| Name | Number | Description |
| ---- | ------ | ----------- |
| NULL | 0 |  |
| UNKNOWN_ERROR | 1 |  |
| BAD_INPUT | 2 | ... |



<a name="anytype.Rpc.Block.Set.Restrictions.Response.Error.Code"></a>

### Rpc.Block.Set.Restrictions.Response.Error.Code


| Name | Number | Description |
| ---- | ------ | ----------- |
| NULL | 0 |  |
| UNKNOWN_ERROR | 1 |  |
| BAD_INPUT | 2 | ... |



<a name="anytype.Rpc.Block.Set.Text.BackgroundColor.Response.Error.Code"></a>

### Rpc.Block.Set.Text.BackgroundColor.Response.Error.Code


| Name | Number | Description |
| ---- | ------ | ----------- |
| NULL | 0 |  |
| UNKNOWN_ERROR | 1 |  |
| BAD_INPUT | 2 | ... |



<a name="anytype.Rpc.Block.Set.Text.Checked.Response.Error.Code"></a>

### Rpc.Block.Set.Text.Checked.Response.Error.Code


| Name | Number | Description |
| ---- | ------ | ----------- |
| NULL | 0 |  |
| UNKNOWN_ERROR | 1 |  |
| BAD_INPUT | 2 | ... |



<a name="anytype.Rpc.Block.Set.Text.Color.Response.Error.Code"></a>

### Rpc.Block.Set.Text.Color.Response.Error.Code


| Name | Number | Description |
| ---- | ------ | ----------- |
| NULL | 0 |  |
| UNKNOWN_ERROR | 1 |  |
| BAD_INPUT | 2 | ... |



<a name="anytype.Rpc.Block.Set.Text.Style.Response.Error.Code"></a>

### Rpc.Block.Set.Text.Style.Response.Error.Code


| Name | Number | Description |
| ---- | ------ | ----------- |
| NULL | 0 |  |
| UNKNOWN_ERROR | 1 |  |
| BAD_INPUT | 2 | ... |



<a name="anytype.Rpc.Block.Set.Text.Text.Response.Error.Code"></a>

### Rpc.Block.Set.Text.Text.Response.Error.Code


| Name | Number | Description |
| ---- | ------ | ----------- |
| NULL | 0 |  |
| UNKNOWN_ERROR | 1 |  |
| BAD_INPUT | 2 | ... |



<a name="anytype.Rpc.Block.Set.Video.Name.Response.Error.Code"></a>

### Rpc.Block.Set.Video.Name.Response.Error.Code


| Name | Number | Description |
| ---- | ------ | ----------- |
| NULL | 0 |  |
| UNKNOWN_ERROR | 1 |  |
| BAD_INPUT | 2 | ... |



<a name="anytype.Rpc.Block.Set.Video.Width.Response.Error.Code"></a>

### Rpc.Block.Set.Video.Width.Response.Error.Code


| Name | Number | Description |
| ---- | ------ | ----------- |
| NULL | 0 |  |
| UNKNOWN_ERROR | 1 |  |
| BAD_INPUT | 2 | ... |



<a name="anytype.Rpc.Block.Split.Response.Error.Code"></a>

### Rpc.Block.Split.Response.Error.Code


| Name | Number | Description |
| ---- | ------ | ----------- |
| NULL | 0 |  |
| UNKNOWN_ERROR | 1 |  |
| BAD_INPUT | 2 | ... |



<a name="anytype.Rpc.Block.Unlink.Response.Error.Code"></a>

### Rpc.Block.Unlink.Response.Error.Code


| Name | Number | Description |
| ---- | ------ | ----------- |
| NULL | 0 |  |
| UNKNOWN_ERROR | 1 |  |
| BAD_INPUT | 2 | ... |



<a name="anytype.Rpc.Block.Upload.Response.Error.Code"></a>

### Rpc.Block.Upload.Response.Error.Code


| Name | Number | Description |
| ---- | ------ | ----------- |
| NULL | 0 |  |
| UNKNOWN_ERROR | 1 |  |
| BAD_INPUT | 2 | ... |



<a name="anytype.Rpc.BlockList.Duplicate.Response.Error.Code"></a>

### Rpc.BlockList.Duplicate.Response.Error.Code


| Name | Number | Description |
| ---- | ------ | ----------- |
| NULL | 0 |  |
| UNKNOWN_ERROR | 1 |  |
| BAD_INPUT | 2 | ... |



<a name="anytype.Rpc.BlockList.Move.Response.Error.Code"></a>

### Rpc.BlockList.Move.Response.Error.Code


| Name | Number | Description |
| ---- | ------ | ----------- |
| NULL | 0 |  |
| UNKNOWN_ERROR | 1 |  |
| BAD_INPUT | 2 | ... |



<a name="anytype.Rpc.BlockList.Set.Fields.Response.Error.Code"></a>

### Rpc.BlockList.Set.Fields.Response.Error.Code


| Name | Number | Description |
| ---- | ------ | ----------- |
| NULL | 0 |  |
| UNKNOWN_ERROR | 1 |  |
| BAD_INPUT | 2 | ... |



<a name="anytype.Rpc.BlockList.Set.Text.BackgroundColor.Response.Error.Code"></a>

### Rpc.BlockList.Set.Text.BackgroundColor.Response.Error.Code


| Name | Number | Description |
| ---- | ------ | ----------- |
| NULL | 0 |  |
| UNKNOWN_ERROR | 1 |  |
| BAD_INPUT | 2 | ... |



<a name="anytype.Rpc.BlockList.Set.Text.Color.Response.Error.Code"></a>

### Rpc.BlockList.Set.Text.Color.Response.Error.Code


| Name | Number | Description |
| ---- | ------ | ----------- |
| NULL | 0 |  |
| UNKNOWN_ERROR | 1 |  |
| BAD_INPUT | 2 | ... |



<a name="anytype.Rpc.BlockList.Set.Text.Style.Response.Error.Code"></a>

### Rpc.BlockList.Set.Text.Style.Response.Error.Code


| Name | Number | Description |
| ---- | ------ | ----------- |
| NULL | 0 |  |
| UNKNOWN_ERROR | 1 |  |
| BAD_INPUT | 2 | ... |



<a name="anytype.Rpc.Config.Get.Response.Error.Code"></a>

### Rpc.Config.Get.Response.Error.Code


| Name | Number | Description |
| ---- | ------ | ----------- |
| NULL | 0 |  |
| UNKNOWN_ERROR | 1 |  |
| BAD_INPUT | 2 |  |



<a name="anytype.Rpc.ExternalDrop.Content.Response.Error.Code"></a>

### Rpc.ExternalDrop.Content.Response.Error.Code


| Name | Number | Description |
| ---- | ------ | ----------- |
| NULL | 0 |  |
| UNKNOWN_ERROR | 1 |  |
| BAD_INPUT | 2 | ... |



<a name="anytype.Rpc.ExternalDrop.Files.Response.Error.Code"></a>

### Rpc.ExternalDrop.Files.Response.Error.Code


| Name | Number | Description |
| ---- | ------ | ----------- |
| NULL | 0 |  |
| UNKNOWN_ERROR | 1 |  |
| BAD_INPUT | 2 | ... |



<a name="anytype.Rpc.GetPageRecords.Response.Error.Code"></a>

### Rpc.GetPageRecords.Response.Error.Code


| Name | Number | Description |
| ---- | ------ | ----------- |
| NULL | 0 |  |
| UNKNOWN_ERROR | 1 |  |
| BAD_INPUT | 2 | ... |



<a name="anytype.Rpc.Ipfs.File.Get.Response.Error.Code"></a>

### Rpc.Ipfs.File.Get.Response.Error.Code


| Name | Number | Description |
| ---- | ------ | ----------- |
| NULL | 0 |  |
| UNKNOWN_ERROR | 1 |  |
| BAD_INPUT | 2 | ... |
| NOT_FOUND | 101 |  |
| TIMEOUT | 102 |  |



<a name="anytype.Rpc.Ipfs.Image.Get.Blob.Response.Error.Code"></a>

### Rpc.Ipfs.Image.Get.Blob.Response.Error.Code


| Name | Number | Description |
| ---- | ------ | ----------- |
| NULL | 0 |  |
| UNKNOWN_ERROR | 1 |  |
| BAD_INPUT | 2 | ... |
| NOT_FOUND | 101 |  |
| TIMEOUT | 102 |  |
| NODE_NOT_STARTED | 103 |  |



<a name="anytype.Rpc.Ipfs.Image.Get.File.Response.Error.Code"></a>

### Rpc.Ipfs.Image.Get.File.Response.Error.Code


| Name | Number | Description |
| ---- | ------ | ----------- |
| NULL | 0 |  |
| UNKNOWN_ERROR | 1 |  |
| BAD_INPUT | 2 | ... |
| NOT_FOUND | 101 |  |
| TIMEOUT | 102 |  |
| NODE_NOT_STARTED | 103 |  |



<a name="anytype.Rpc.Log.Send.Request.Level"></a>

### Rpc.Log.Send.Request.Level


| Name | Number | Description |
| ---- | ------ | ----------- |
| DEBUG | 0 |  |
| ERROR | 1 |  |
| FATAL | 2 |  |
| INFO | 3 |  |
| PANIC | 4 |  |
| WARNING | 5 |  |



<a name="anytype.Rpc.Log.Send.Response.Error.Code"></a>

### Rpc.Log.Send.Response.Error.Code


| Name | Number | Description |
| ---- | ------ | ----------- |
| NULL | 0 |  |
| UNKNOWN_ERROR | 1 |  |
| BAD_INPUT | 2 |  |
| NOT_FOUND | 101 |  |
| TIMEOUT | 102 |  |



<a name="anytype.Rpc.Ping.Response.Error.Code"></a>

### Rpc.Ping.Response.Error.Code


| Name | Number | Description |
| ---- | ------ | ----------- |
| NULL | 0 |  |
| UNKNOWN_ERROR | 1 |  |
| BAD_INPUT | 2 |  |



<a name="anytype.Rpc.Version.Get.Response.Error.Code"></a>

### Rpc.Version.Get.Response.Error.Code


| Name | Number | Description |
| ---- | ------ | ----------- |
| NULL | 0 |  |
| UNKNOWN_ERROR | 1 |  |
| BAD_INPUT | 2 |  |
| VERSION_IS_EMPTY | 3 |  |
| NOT_FOUND | 101 |  |
| TIMEOUT | 102 |  |



<a name="anytype.Rpc.Wallet.Create.Response.Error.Code"></a>

### Rpc.Wallet.Create.Response.Error.Code


| Name | Number | Description |
| ---- | ------ | ----------- |
| NULL | 0 | No error; mnemonic should be non-empty |
| UNKNOWN_ERROR | 1 | Any other errors |
| BAD_INPUT | 2 | Root path is wrong |
| FAILED_TO_CREATE_LOCAL_REPO | 101 | ... |



<a name="anytype.Rpc.Wallet.Recover.Response.Error.Code"></a>

### Rpc.Wallet.Recover.Response.Error.Code


| Name | Number | Description |
| ---- | ------ | ----------- |
| NULL | 0 | No error; wallet successfully recovered |
| UNKNOWN_ERROR | 1 | Any other errors |
| BAD_INPUT | 2 | Root path or mnemonic is wrong |
| FAILED_TO_CREATE_LOCAL_REPO | 101 |  |


 

 

 



<a name="pb/protos/events.proto"></a>
<p align="right"><a href="#top">Top</a></p>

## pb/protos/events.proto



<a name="anytype.Event"></a>

### Event
Event – type of message, that could be sent from a middleware to the corresponding front-end.


| Field | Type | Label | Description |
| ----- | ---- | ----- | ----------- |
| messages | [Event.Message](#anytype.Event.Message) | repeated |  |
| contextId | [string](#string) |  |  |
| initiator | [model.Account](#anytype.model.Account) |  |  |






<a name="anytype.Event.Account"></a>

### Event.Account







<a name="anytype.Event.Account.Show"></a>

### Event.Account.Show
Message, that will be sent to the front on each account found after an AccountRecoverRequest


| Field | Type | Label | Description |
| ----- | ---- | ----- | ----------- |
| index | [int32](#int32) |  | Number of an account in an all found accounts list |
| account | [model.Account](#anytype.model.Account) |  | An Account, that has been found for the mnemonic |






<a name="anytype.Event.Block"></a>

### Event.Block







<a name="anytype.Event.Block.Add"></a>

### Event.Block.Add
Event to show internal blocks on a client.
Example Scenarios
A. Block Creation
1. Block A have been created on a client C1
2. Client C2 receives Event.Block.Add(Block A), Event.Block.Update(Page.children)
B. Partial block load
1. Client C1 opens Page1, that contains, for example, 133 blocks.
2. M -&gt; F: ShowFullScreen(Root, blocks1-50)
3. M -&gt; F: Block.Add(blocks51-100)
3. M -&gt; F: Block.Add(blocks101-133)


| Field | Type | Label | Description |
| ----- | ---- | ----- | ----------- |
| blocks | [model.Block](#anytype.model.Block) | repeated | id -&gt; block |






<a name="anytype.Event.Block.Delete"></a>

### Event.Block.Delete



| Field | Type | Label | Description |
| ----- | ---- | ----- | ----------- |
| blockId | [string](#string) |  | TODO: repeated string blockIds? |






<a name="anytype.Event.Block.FilesUpload"></a>

### Event.Block.FilesUpload
Middleware to front end event message, that will be sent on one of this scenarios:
Precondition: user A opened a block
1. User A drops a set of files/pictures/videos
2. User A creates a MediaBlock and drops a single media, that corresponds to its type.


| Field | Type | Label | Description |
| ----- | ---- | ----- | ----------- |
| blockId | [string](#string) |  | if empty =&gt; create new blocks |
| filePath | [string](#string) | repeated | filepaths to the files |






<a name="anytype.Event.Block.MarksInfo"></a>

### Event.Block.MarksInfo



| Field | Type | Label | Description |
| ----- | ---- | ----- | ----------- |
| marksInRange | [model.Block.Content.Text.Mark.Type](#anytype.model.Block.Content.Text.Mark.Type) | repeated |  |






<a name="anytype.Event.Block.Set"></a>

### Event.Block.Set







<a name="anytype.Event.Block.Set.ChildrenIds"></a>

### Event.Block.Set.ChildrenIds



| Field | Type | Label | Description |
| ----- | ---- | ----- | ----------- |
| id | [string](#string) |  |  |
| childrenIds | [string](#string) | repeated |  |






<a name="anytype.Event.Block.Set.Fields"></a>

### Event.Block.Set.Fields



| Field | Type | Label | Description |
| ----- | ---- | ----- | ----------- |
| id | [string](#string) |  |  |
| fields | [google.protobuf.Struct](#google.protobuf.Struct) |  |  |






<a name="anytype.Event.Block.Set.File"></a>

### Event.Block.Set.File



| Field | Type | Label | Description |
| ----- | ---- | ----- | ----------- |
| id | [string](#string) |  |  |
| type | [Event.Block.Set.File.Type](#anytype.Event.Block.Set.File.Type) |  |  |
| state | [Event.Block.Set.File.State](#anytype.Event.Block.Set.File.State) |  |  |
| mime | [Event.Block.Set.File.Mime](#anytype.Event.Block.Set.File.Mime) |  |  |
| hash | [Event.Block.Set.File.Hash](#anytype.Event.Block.Set.File.Hash) |  |  |
| name | [Event.Block.Set.File.Name](#anytype.Event.Block.Set.File.Name) |  |  |
| size | [Event.Block.Set.File.Size](#anytype.Event.Block.Set.File.Size) |  |  |






<a name="anytype.Event.Block.Set.File.Hash"></a>

### Event.Block.Set.File.Hash



| Field | Type | Label | Description |
| ----- | ---- | ----- | ----------- |
| value | [string](#string) |  |  |






<a name="anytype.Event.Block.Set.File.Mime"></a>

### Event.Block.Set.File.Mime



| Field | Type | Label | Description |
| ----- | ---- | ----- | ----------- |
| value | [string](#string) |  |  |






<a name="anytype.Event.Block.Set.File.Name"></a>

### Event.Block.Set.File.Name



| Field | Type | Label | Description |
| ----- | ---- | ----- | ----------- |
| value | [string](#string) |  |  |






<a name="anytype.Event.Block.Set.File.Size"></a>

### Event.Block.Set.File.Size



| Field | Type | Label | Description |
| ----- | ---- | ----- | ----------- |
| value | [int64](#int64) |  |  |






<a name="anytype.Event.Block.Set.File.State"></a>

### Event.Block.Set.File.State



| Field | Type | Label | Description |
| ----- | ---- | ----- | ----------- |
| value | [model.Block.Content.File.State](#anytype.model.Block.Content.File.State) |  |  |






<a name="anytype.Event.Block.Set.File.Type"></a>

### Event.Block.Set.File.Type



| Field | Type | Label | Description |
| ----- | ---- | ----- | ----------- |
| value | [model.Block.Content.File.Type](#anytype.model.Block.Content.File.Type) |  |  |






<a name="anytype.Event.Block.Set.File.Width"></a>

### Event.Block.Set.File.Width



| Field | Type | Label | Description |
| ----- | ---- | ----- | ----------- |
| value | [int32](#int32) |  |  |






<a name="anytype.Event.Block.Set.Icon"></a>

### Event.Block.Set.Icon



| Field | Type | Label | Description |
| ----- | ---- | ----- | ----------- |
| id | [string](#string) |  |  |
| name | [Event.Block.Set.Icon.Name](#anytype.Event.Block.Set.Icon.Name) |  |  |






<a name="anytype.Event.Block.Set.Icon.Name"></a>

### Event.Block.Set.Icon.Name



| Field | Type | Label | Description |
| ----- | ---- | ----- | ----------- |
| value | [string](#string) |  |  |






<a name="anytype.Event.Block.Set.IsArchived"></a>

### Event.Block.Set.IsArchived



| Field | Type | Label | Description |
| ----- | ---- | ----- | ----------- |
| id | [string](#string) |  |  |
| IsArchived | [bool](#bool) |  |  |






<a name="anytype.Event.Block.Set.Link"></a>

### Event.Block.Set.Link



| Field | Type | Label | Description |
| ----- | ---- | ----- | ----------- |
| id | [string](#string) |  |  |
| style | [Event.Block.Set.Link.Style](#anytype.Event.Block.Set.Link.Style) |  |  |
| fields | [Event.Block.Set.Link.Fields](#anytype.Event.Block.Set.Link.Fields) |  |  |
| isArchived | [Event.Block.Set.Link.IsArchived](#anytype.Event.Block.Set.Link.IsArchived) |  |  |






<a name="anytype.Event.Block.Set.Link.Fields"></a>

### Event.Block.Set.Link.Fields



| Field | Type | Label | Description |
| ----- | ---- | ----- | ----------- |
| value | [google.protobuf.Struct](#google.protobuf.Struct) |  |  |






<a name="anytype.Event.Block.Set.Link.IsArchived"></a>

### Event.Block.Set.Link.IsArchived



| Field | Type | Label | Description |
| ----- | ---- | ----- | ----------- |
| value | [bool](#bool) |  |  |






<a name="anytype.Event.Block.Set.Link.Style"></a>

### Event.Block.Set.Link.Style



| Field | Type | Label | Description |
| ----- | ---- | ----- | ----------- |
| value | [model.Block.Content.Link.Style](#anytype.model.Block.Content.Link.Style) |  |  |






<a name="anytype.Event.Block.Set.Restrictions"></a>

### Event.Block.Set.Restrictions



| Field | Type | Label | Description |
| ----- | ---- | ----- | ----------- |
| id | [string](#string) |  |  |
| restrictions | [model.Block.Restrictions](#anytype.model.Block.Restrictions) |  |  |






<a name="anytype.Event.Block.Set.Text"></a>

### Event.Block.Set.Text



| Field | Type | Label | Description |
| ----- | ---- | ----- | ----------- |
| id | [string](#string) |  |  |
| text | [Event.Block.Set.Text.Text](#anytype.Event.Block.Set.Text.Text) |  |  |
| style | [Event.Block.Set.Text.Style](#anytype.Event.Block.Set.Text.Style) |  |  |
| marks | [Event.Block.Set.Text.Marks](#anytype.Event.Block.Set.Text.Marks) |  |  |
| checked | [Event.Block.Set.Text.Checked](#anytype.Event.Block.Set.Text.Checked) |  |  |
| color | [Event.Block.Set.Text.Color](#anytype.Event.Block.Set.Text.Color) |  |  |
| backgroundColor | [Event.Block.Set.Text.BackgroundColor](#anytype.Event.Block.Set.Text.BackgroundColor) |  |  |






<a name="anytype.Event.Block.Set.Text.BackgroundColor"></a>

### Event.Block.Set.Text.BackgroundColor



| Field | Type | Label | Description |
| ----- | ---- | ----- | ----------- |
| value | [string](#string) |  |  |






<a name="anytype.Event.Block.Set.Text.Checked"></a>

### Event.Block.Set.Text.Checked



| Field | Type | Label | Description |
| ----- | ---- | ----- | ----------- |
| value | [bool](#bool) |  |  |






<a name="anytype.Event.Block.Set.Text.Color"></a>

### Event.Block.Set.Text.Color



| Field | Type | Label | Description |
| ----- | ---- | ----- | ----------- |
| value | [string](#string) |  |  |






<a name="anytype.Event.Block.Set.Text.Marks"></a>

### Event.Block.Set.Text.Marks



| Field | Type | Label | Description |
| ----- | ---- | ----- | ----------- |
| value | [model.Block.Content.Text.Marks](#anytype.model.Block.Content.Text.Marks) |  |  |






<a name="anytype.Event.Block.Set.Text.Style"></a>

### Event.Block.Set.Text.Style



| Field | Type | Label | Description |
| ----- | ---- | ----- | ----------- |
| value | [model.Block.Content.Text.Style](#anytype.model.Block.Content.Text.Style) |  |  |






<a name="anytype.Event.Block.Set.Text.Text"></a>

### Event.Block.Set.Text.Text



| Field | Type | Label | Description |
| ----- | ---- | ----- | ----------- |
| value | [string](#string) |  |  |






<a name="anytype.Event.Block.Show"></a>

### Event.Block.Show
Works with a smart blocks: Page, Dashboard
Dashboard opened, click on a page, Rpc.Block.open, Block.ShowFullscreen(PageBlock)


| Field | Type | Label | Description |
| ----- | ---- | ----- | ----------- |
| rootId | [string](#string) |  | Root block id |
| blocks | [model.Block](#anytype.model.Block) | repeated | dependent blocks (descendants) |






<a name="anytype.Event.Message"></a>

### Event.Message



| Field | Type | Label | Description |
| ----- | ---- | ----- | ----------- |
| accountShow | [Event.Account.Show](#anytype.Event.Account.Show) |  |  |
| blockAdd | [Event.Block.Add](#anytype.Event.Block.Add) |  |  |
| blockDelete | [Event.Block.Delete](#anytype.Event.Block.Delete) |  |  |
| filesUpload | [Event.Block.FilesUpload](#anytype.Event.Block.FilesUpload) |  |  |
| marksInfo | [Event.Block.MarksInfo](#anytype.Event.Block.MarksInfo) |  |  |
| blockSetFields | [Event.Block.Set.Fields](#anytype.Event.Block.Set.Fields) |  |  |
| blockSetChildrenIds | [Event.Block.Set.ChildrenIds](#anytype.Event.Block.Set.ChildrenIds) |  |  |
| blockSetRestrictions | [Event.Block.Set.Restrictions](#anytype.Event.Block.Set.Restrictions) |  |  |
| blockSetIsArchived | [Event.Block.Set.IsArchived](#anytype.Event.Block.Set.IsArchived) |  |  |
| blockSetText | [Event.Block.Set.Text](#anytype.Event.Block.Set.Text) |  |  |
| blockSetFile | [Event.Block.Set.File](#anytype.Event.Block.Set.File) |  |  |
| blockSetIcon | [Event.Block.Set.Icon](#anytype.Event.Block.Set.Icon) |  |  |
| blockSetLink | [Event.Block.Set.Link](#anytype.Event.Block.Set.Link) |  |  |
| blockShow | [Event.Block.Show](#anytype.Event.Block.Show) |  |  |
| userBlockJoin | [Event.User.Block.Join](#anytype.Event.User.Block.Join) |  |  |
| userBlockLeft | [Event.User.Block.Left](#anytype.Event.User.Block.Left) |  |  |
| userBlockSelectRange | [Event.User.Block.SelectRange](#anytype.Event.User.Block.SelectRange) |  |  |
| userBlockTextRange | [Event.User.Block.TextRange](#anytype.Event.User.Block.TextRange) |  |  |
| ping | [Event.Ping](#anytype.Event.Ping) |  |  |






<a name="anytype.Event.Ping"></a>

### Event.Ping



| Field | Type | Label | Description |
| ----- | ---- | ----- | ----------- |
| index | [int32](#int32) |  |  |






<a name="anytype.Event.User"></a>

### Event.User







<a name="anytype.Event.User.Block"></a>

### Event.User.Block







<a name="anytype.Event.User.Block.Join"></a>

### Event.User.Block.Join
Middleware to front end event message, that will be sent in this scenario:
Precondition: user A opened a block
1. User B opens the same block
2. User A receives a message about p.1


| Field | Type | Label | Description |
| ----- | ---- | ----- | ----------- |
| account | [Event.Account](#anytype.Event.Account) |  | Account of the user, that opened a block |






<a name="anytype.Event.User.Block.Left"></a>

### Event.User.Block.Left
Middleware to front end event message, that will be sent in this scenario:
Precondition: user A and user B opened the same block
1. User B closes the block
2. User A receives a message about p.1


| Field | Type | Label | Description |
| ----- | ---- | ----- | ----------- |
| account | [Event.Account](#anytype.Event.Account) |  | Account of the user, that left the block |






<a name="anytype.Event.User.Block.SelectRange"></a>

### Event.User.Block.SelectRange
Middleware to front end event message, that will be sent in this scenario:
Precondition: user A and user B opened the same block
1. User B selects some inner blocks
2. User A receives a message about p.1


| Field | Type | Label | Description |
| ----- | ---- | ----- | ----------- |
| account | [Event.Account](#anytype.Event.Account) |  | Account of the user, that selected blocks |
| blockIdsArray | [string](#string) | repeated | Ids of selected blocks. |






<a name="anytype.Event.User.Block.TextRange"></a>

### Event.User.Block.TextRange
Middleware to front end event message, that will be sent in this scenario:
Precondition: user A and user B opened the same block
1. User B sets cursor or selects a text region into a text block
2. User A receives a message about p.1


| Field | Type | Label | Description |
| ----- | ---- | ----- | ----------- |
| account | [Event.Account](#anytype.Event.Account) |  | Account of the user, that selected a text |
| blockId | [string](#string) |  | Id of the text block, that have a selection |
| range | [model.Range](#anytype.model.Range) |  | Range of the selection |





 

 

 

 



<a name="vendor/github.com/anytypeio/go-anytype-library/pb/model/protos/models.proto"></a>
<p align="right"><a href="#top">Top</a></p>

## vendor/github.com/anytypeio/go-anytype-library/pb/model/protos/models.proto



<a name="anytype.model.Account"></a>

### Account
Contains basic information about a user account


| Field | Type | Label | Description |
| ----- | ---- | ----- | ----------- |
| id | [string](#string) |  | User&#39;s thread id |
| name | [string](#string) |  | User name, that associated with this account |
| avatar | [Account.Avatar](#anytype.model.Account.Avatar) |  | Avatar of a user&#39;s account |






<a name="anytype.model.Account.Avatar"></a>

### Account.Avatar
Avatar of a user&#39;s account. It could be an image or color


| Field | Type | Label | Description |
| ----- | ---- | ----- | ----------- |
| image | [Block.Content.File](#anytype.model.Block.Content.File) |  | Image of the avatar. Contains the hash to retrieve the image. |
| color | [string](#string) |  | Color of the avatar, used if image not set. |






<a name="anytype.model.Block"></a>

### Block



| Field | Type | Label | Description |
| ----- | ---- | ----- | ----------- |
| id | [string](#string) |  |  |
| fields | [google.protobuf.Struct](#google.protobuf.Struct) |  |  |
| restrictions | [Block.Restrictions](#anytype.model.Block.Restrictions) |  |  |
| childrenIds | [string](#string) | repeated |  |
| isArchived | [bool](#bool) |  |  |
| dashboard | [Block.Content.Dashboard](#anytype.model.Block.Content.Dashboard) |  |  |
| page | [Block.Content.Page](#anytype.model.Block.Content.Page) |  |  |
| dataview | [Block.Content.Dataview](#anytype.model.Block.Content.Dataview) |  |  |
| text | [Block.Content.Text](#anytype.model.Block.Content.Text) |  |  |
| file | [Block.Content.File](#anytype.model.Block.Content.File) |  |  |
| layout | [Block.Content.Layout](#anytype.model.Block.Content.Layout) |  |  |
| div | [Block.Content.Div](#anytype.model.Block.Content.Div) |  |  |
| bookmark | [Block.Content.Bookmark](#anytype.model.Block.Content.Bookmark) |  |  |
| icon | [Block.Content.Icon](#anytype.model.Block.Content.Icon) |  |  |
| link | [Block.Content.Link](#anytype.model.Block.Content.Link) |  |  |






<a name="anytype.model.Block.Content"></a>

### Block.Content







<a name="anytype.model.Block.Content.Bookmark"></a>

### Block.Content.Bookmark
Bookmark is to keep a web-link and to preview a content.

Model.Link.Preview preview = 1;






<a name="anytype.model.Block.Content.Dashboard"></a>

### Block.Content.Dashboard
Block type to organize pages on the main screen (main purpose)
It also can be mounted on a page.


| Field | Type | Label | Description |
| ----- | ---- | ----- | ----------- |
| style | [Block.Content.Dashboard.Style](#anytype.model.Block.Content.Dashboard.Style) |  |  |






<a name="anytype.model.Block.Content.Dataview"></a>

### Block.Content.Dataview







<a name="anytype.model.Block.Content.Div"></a>

### Block.Content.Div
Divider: block, that contains only one horizontal thin line






<a name="anytype.model.Block.Content.File"></a>

### Block.Content.File



| Field | Type | Label | Description |
| ----- | ---- | ----- | ----------- |
| hash | [string](#string) |  |  |
| name | [string](#string) |  |  |
| type | [Block.Content.File.Type](#anytype.model.Block.Content.File.Type) |  |  |
| mime | [string](#string) |  |  |
| size | [int64](#int64) |  |  |
| addedAt | [int64](#int64) |  |  |
| state | [Block.Content.File.State](#anytype.model.Block.Content.File.State) |  |  |






<a name="anytype.model.Block.Content.Icon"></a>

### Block.Content.Icon



| Field | Type | Label | Description |
| ----- | ---- | ----- | ----------- |
| name | [string](#string) |  |  |






<a name="anytype.model.Block.Content.Layout"></a>

### Block.Content.Layout
Layout have no visual representation, but affects on blocks, that it contains.
Row/Column layout blocks creates only automatically, after some of a D&amp;D operations, for example


| Field | Type | Label | Description |
| ----- | ---- | ----- | ----------- |
| style | [Block.Content.Layout.Style](#anytype.model.Block.Content.Layout.Style) |  |  |






<a name="anytype.model.Block.Content.Link"></a>

### Block.Content.Link
Link: block to link some content from an external sources.


| Field | Type | Label | Description |
| ----- | ---- | ----- | ----------- |
| targetBlockId | [string](#string) |  | id of the target block |
| style | [Block.Content.Link.Style](#anytype.model.Block.Content.Link.Style) |  |  |
| fields | [google.protobuf.Struct](#google.protobuf.Struct) |  |  |
| isArchived | [bool](#bool) |  |  |






<a name="anytype.model.Block.Content.Page"></a>

### Block.Content.Page



| Field | Type | Label | Description |
| ----- | ---- | ----- | ----------- |
| style | [Block.Content.Page.Style](#anytype.model.Block.Content.Page.Style) |  |  |






<a name="anytype.model.Block.Content.Text"></a>

### Block.Content.Text



| Field | Type | Label | Description |
| ----- | ---- | ----- | ----------- |
| text | [string](#string) |  |  |
| style | [Block.Content.Text.Style](#anytype.model.Block.Content.Text.Style) |  |  |
| marks | [Block.Content.Text.Marks](#anytype.model.Block.Content.Text.Marks) |  | list of marks to apply to the text |
| checked | [bool](#bool) |  |  |
| color | [string](#string) |  |  |
| backgroundColor | [string](#string) |  |  |






<a name="anytype.model.Block.Content.Text.Mark"></a>

### Block.Content.Text.Mark



| Field | Type | Label | Description |
| ----- | ---- | ----- | ----------- |
| range | [Range](#anytype.model.Range) |  | range of symbols to apply this mark. From(symbol) To(symbol) |
| type | [Block.Content.Text.Mark.Type](#anytype.model.Block.Content.Text.Mark.Type) |  |  |
| param | [string](#string) |  | link, color, etc |






<a name="anytype.model.Block.Content.Text.Marks"></a>

### Block.Content.Text.Marks



| Field | Type | Label | Description |
| ----- | ---- | ----- | ----------- |
| marks | [Block.Content.Text.Mark](#anytype.model.Block.Content.Text.Mark) | repeated |  |






<a name="anytype.model.Block.Restrictions"></a>

### Block.Restrictions



| Field | Type | Label | Description |
| ----- | ---- | ----- | ----------- |
| read | [bool](#bool) |  |  |
| edit | [bool](#bool) |  |  |
| remove | [bool](#bool) |  |  |
| drag | [bool](#bool) |  |  |
| dropOn | [bool](#bool) |  |  |






<<<<<<< HEAD
<a name="anytype.model.Image"></a>

### Image



| Field | Type | Label | Description |
| ----- | ---- | ----- | ----------- |
| id | [string](#string) |  |  |
| sizes | [Image.Size](#anytype.model.Image.Size) | repeated |  |
| style | [Image.Style](#anytype.model.Image.Style) |  |  |






<a name="anytype.model.PageRecord"></a>

### PageRecord



| Field | Type | Label | Description |
| ----- | ---- | ----- | ----------- |
| id | [string](#string) |  |  |
| name | [string](#string) |  |  |
| icon | [string](#string) |  |  |






=======
>>>>>>> 0545a23d
<a name="anytype.model.Range"></a>

### Range
General purpose structure, uses in Mark.


| Field | Type | Label | Description |
| ----- | ---- | ----- | ----------- |
| from | [int32](#int32) |  |  |
| to | [int32](#int32) |  |  |





 


<a name="anytype.model.Block.Content.Dashboard.Style"></a>

### Block.Content.Dashboard.Style


| Name | Number | Description |
| ---- | ------ | ----------- |
| MainScreen | 0 |  |
| Archive | 1 |  |



<a name="anytype.model.Block.Content.File.State"></a>

### Block.Content.File.State


| Name | Number | Description |
| ---- | ------ | ----------- |
| Empty | 0 | There is no file and preview, it&#39;s an empty block, that waits files. |
| Uploading | 1 | There is still no file/preview, but file already uploading |
| Done | 2 | File and preview downloaded |
| Error | 3 | Error while uploading |



<a name="anytype.model.Block.Content.File.Type"></a>

### Block.Content.File.Type


| Name | Number | Description |
| ---- | ------ | ----------- |
| None | 0 |  |
| File | 1 |  |
| Image | 2 |  |
| Video | 3 |  |



<a name="anytype.model.Block.Content.Layout.Style"></a>

### Block.Content.Layout.Style


| Name | Number | Description |
| ---- | ------ | ----------- |
| Row | 0 |  |
| Column | 1 |  |



<a name="anytype.model.Block.Content.Link.Style"></a>

### Block.Content.Link.Style


| Name | Number | Description |
| ---- | ------ | ----------- |
| Page | 0 |  |
| Dataview | 1 | ... |



<a name="anytype.model.Block.Content.Page.Style"></a>

### Block.Content.Page.Style


| Name | Number | Description |
| ---- | ------ | ----------- |
| Empty | 0 | Ordinary page, without additional fields |
| Task | 1 | Page with a task fields |
| Set | 2 | Page, that organize a set of blocks by a specific criterio |



<a name="anytype.model.Block.Content.Text.Mark.Type"></a>

### Block.Content.Text.Mark.Type


| Name | Number | Description |
| ---- | ------ | ----------- |
| Strikethrough | 0 |  |
| Keyboard | 1 |  |
| Italic | 2 |  |
| Bold | 3 |  |
| Underscored | 4 |  |
| Link | 5 |  |
| TextColor | 6 |  |
| BackgroundColor | 7 |  |



<a name="anytype.model.Block.Content.Text.Style"></a>

### Block.Content.Text.Style


| Name | Number | Description |
| ---- | ------ | ----------- |
| Paragraph | 0 |  |
| Header1 | 1 |  |
| Header2 | 2 |  |
| Header3 | 3 |  |
| Header4 | 4 |  |
| Quote | 5 |  |
| Code | 6 |  |
| Title | 7 |  |
| Checkbox | 8 |  |
| Marked | 9 |  |
| Numbered | 10 |  |
| Toggle | 11 |  |



<a name="anytype.model.Block.Position"></a>

### Block.Position


| Name | Number | Description |
| ---- | ------ | ----------- |
| None | 0 |  |
| Top | 1 |  |
| Bottom | 2 |  |
| Left | 3 |  |
| Right | 4 |  |
| Inner | 5 |  |


 

 

 



## Scalar Value Types

| .proto Type | Notes | C++ Type | Java Type | Python Type |
| ----------- | ----- | -------- | --------- | ----------- |
| <a name="double" /> double |  | double | double | float |
| <a name="float" /> float |  | float | float | float |
| <a name="int32" /> int32 | Uses variable-length encoding. Inefficient for encoding negative numbers – if your field is likely to have negative values, use sint32 instead. | int32 | int | int |
| <a name="int64" /> int64 | Uses variable-length encoding. Inefficient for encoding negative numbers – if your field is likely to have negative values, use sint64 instead. | int64 | long | int/long |
| <a name="uint32" /> uint32 | Uses variable-length encoding. | uint32 | int | int/long |
| <a name="uint64" /> uint64 | Uses variable-length encoding. | uint64 | long | int/long |
| <a name="sint32" /> sint32 | Uses variable-length encoding. Signed int value. These more efficiently encode negative numbers than regular int32s. | int32 | int | int |
| <a name="sint64" /> sint64 | Uses variable-length encoding. Signed int value. These more efficiently encode negative numbers than regular int64s. | int64 | long | int/long |
| <a name="fixed32" /> fixed32 | Always four bytes. More efficient than uint32 if values are often greater than 2^28. | uint32 | int | int |
| <a name="fixed64" /> fixed64 | Always eight bytes. More efficient than uint64 if values are often greater than 2^56. | uint64 | long | int/long |
| <a name="sfixed32" /> sfixed32 | Always four bytes. | int32 | int | int |
| <a name="sfixed64" /> sfixed64 | Always eight bytes. | int64 | long | int/long |
| <a name="bool" /> bool |  | bool | boolean | boolean |
| <a name="string" /> string | A string must always contain UTF-8 encoded or 7-bit ASCII text. | string | String | str/unicode |
| <a name="bytes" /> bytes | May contain any arbitrary sequence of bytes. | string | ByteString | str |
<|MERGE_RESOLUTION|>--- conflicted
+++ resolved
@@ -354,12 +354,10 @@
     - [Block.Content.Text.Mark](#anytype.model.Block.Content.Text.Mark)
     - [Block.Content.Text.Marks](#anytype.model.Block.Content.Text.Marks)
     - [Block.Restrictions](#anytype.model.Block.Restrictions)
-<<<<<<< HEAD
     - [Image](#anytype.model.Image)
     - [PageRecord](#anytype.model.PageRecord)
-=======
->>>>>>> 0545a23d
     - [Range](#anytype.model.Range)
+    - [Video](#anytype.model.Video)
   
     - [Block.Content.Dashboard.Style](#anytype.model.Block.Content.Dashboard.Style)
     - [Block.Content.File.State](#anytype.model.Block.Content.File.State)
@@ -370,6 +368,9 @@
     - [Block.Content.Text.Mark.Type](#anytype.model.Block.Content.Text.Mark.Type)
     - [Block.Content.Text.Style](#anytype.model.Block.Content.Text.Style)
     - [Block.Position](#anytype.model.Block.Position)
+    - [Image.Size](#anytype.model.Image.Size)
+    - [Image.Style](#anytype.model.Image.Style)
+    - [Video.Size](#anytype.model.Video.Size)
   
   
   
@@ -5013,8 +5014,8 @@
 
 | Field | Type | Label | Description |
 | ----- | ---- | ----- | ----------- |
-| image | [Block.Content.File](#anytype.model.Block.Content.File) |  | Image of the avatar. Contains the hash to retrieve the image. |
-| color | [string](#string) |  | Color of the avatar, used if image not set. |
+| image | [Image](#anytype.model.Image) |  | Image of the avatar. Contains hash and size |
+| color | [string](#string) |  | Color of the avatar, if no image |
 
 
 
@@ -5116,13 +5117,12 @@
 
 | Field | Type | Label | Description |
 | ----- | ---- | ----- | ----------- |
-| hash | [string](#string) |  |  |
-| name | [string](#string) |  |  |
+| localFilePath | [string](#string) |  |  |
+| previewFilePath | [string](#string) |  |  |
+| state | [Block.Content.File.State](#anytype.model.Block.Content.File.State) |  |  |
 | type | [Block.Content.File.Type](#anytype.model.Block.Content.File.Type) |  |  |
-| mime | [string](#string) |  |  |
 | size | [int64](#int64) |  |  |
 | addedAt | [int64](#int64) |  |  |
-| state | [Block.Content.File.State](#anytype.model.Block.Content.File.State) |  |  |
 
 
 
@@ -5264,7 +5264,6 @@
 
 
 
-<<<<<<< HEAD
 <a name="anytype.model.Image"></a>
 
 ### Image
@@ -5299,8 +5298,6 @@
 
 
 
-=======
->>>>>>> 0545a23d
 <a name="anytype.model.Range"></a>
 
 ### Range
@@ -5316,6 +5313,22 @@
 
 
 
+
+<a name="anytype.model.Video"></a>
+
+### Video
+
+
+
+| Field | Type | Label | Description |
+| ----- | ---- | ----- | ----------- |
+| id | [string](#string) |  |  |
+| sizes | [Video.Size](#anytype.model.Video.Size) | repeated |  |
+
+
+
+
+
  
 
 
@@ -5340,8 +5353,9 @@
 | ---- | ------ | ----------- |
 | Empty | 0 | There is no file and preview, it&#39;s an empty block, that waits files. |
 | Uploading | 1 | There is still no file/preview, but file already uploading |
-| Done | 2 | File and preview downloaded |
-| Error | 3 | Error while uploading |
+| PreviewDownloaded | 2 | File exists, preview downloaded, but file is not. |
+| Downloading | 3 | File exists, preview downloaded, but file downloading |
+| Done | 4 | File and preview downloaded |
 
 
 
@@ -5352,10 +5366,9 @@
 
 | Name | Number | Description |
 | ---- | ------ | ----------- |
-| None | 0 |  |
-| File | 1 |  |
-| Image | 2 |  |
-| Video | 3 |  |
+| File | 0 |  |
+| Image | 1 |  |
+| Video | 2 |  |
 
 
 
@@ -5449,6 +5462,47 @@
 | Left | 3 |  |
 | Right | 4 |  |
 | Inner | 5 |  |
+
+
+
+<a name="anytype.model.Image.Size"></a>
+
+### Image.Size
+
+
+| Name | Number | Description |
+| ---- | ------ | ----------- |
+| Large | 0 |  |
+| Small | 1 |  |
+| Thumb | 2 |  |
+
+
+
+<a name="anytype.model.Image.Style"></a>
+
+### Image.Style
+
+
+| Name | Number | Description |
+| ---- | ------ | ----------- |
+| Picture | 0 |  |
+| File | 1 |  |
+
+
+
+<a name="anytype.model.Video.Size"></a>
+
+### Video.Size
+
+
+| Name | Number | Description |
+| ---- | ------ | ----------- |
+| SD360p | 0 |  |
+| SD480p | 1 |  |
+| HD720p | 2 |  |
+| HD1080p | 3 |  |
+| UHD1440p | 4 |  |
+| UHD2160p | 5 |  |
 
 
  

# Protocol Documentation
<a name="top"></a>

## Table of Contents

- [pb/protos/service/service.proto](#pb/protos/service/service.proto)
  
  
  
    - [ClientCommands](#anytype.ClientCommands)
  

- [pb/protos/changes.proto](#pb/protos/changes.proto)
    - [Change](#anytype.Change)
    - [Change.Block](#anytype.Change.Block)
    - [Change.Block.ChildrenIds](#anytype.Change.Block.ChildrenIds)
    - [Change.Block.Content](#anytype.Change.Block.Content)
    - [Change.Block.Content.Dashboard](#anytype.Change.Block.Content.Dashboard)
    - [Change.Block.Content.File](#anytype.Change.Block.Content.File)
    - [Change.Block.Content.Image](#anytype.Change.Block.Content.Image)
    - [Change.Block.Content.Page](#anytype.Change.Block.Content.Page)
    - [Change.Block.Content.Text](#anytype.Change.Block.Content.Text)
    - [Change.Block.Content.Video](#anytype.Change.Block.Content.Video)
    - [Change.Block.Fields](#anytype.Change.Block.Fields)
    - [Change.Block.Permissions](#anytype.Change.Block.Permissions)
    - [Change.Multiple](#anytype.Change.Multiple)
    - [Change.Multiple.BlocksList](#anytype.Change.Multiple.BlocksList)
    - [Change.Single](#anytype.Change.Single)
    - [Change.Single.BlocksList](#anytype.Change.Single.BlocksList)
  
  
  
  

- [pb/protos/commands.proto](#pb/protos/commands.proto)
    - [Rpc](#anytype.Rpc)
    - [Rpc.Account](#anytype.Rpc.Account)
    - [Rpc.Account.Create](#anytype.Rpc.Account.Create)
    - [Rpc.Account.Create.Request](#anytype.Rpc.Account.Create.Request)
    - [Rpc.Account.Create.Response](#anytype.Rpc.Account.Create.Response)
    - [Rpc.Account.Create.Response.Error](#anytype.Rpc.Account.Create.Response.Error)
    - [Rpc.Account.Recover](#anytype.Rpc.Account.Recover)
    - [Rpc.Account.Recover.Request](#anytype.Rpc.Account.Recover.Request)
    - [Rpc.Account.Recover.Response](#anytype.Rpc.Account.Recover.Response)
    - [Rpc.Account.Recover.Response.Error](#anytype.Rpc.Account.Recover.Response.Error)
    - [Rpc.Account.Select](#anytype.Rpc.Account.Select)
    - [Rpc.Account.Select.Request](#anytype.Rpc.Account.Select.Request)
    - [Rpc.Account.Select.Response](#anytype.Rpc.Account.Select.Response)
    - [Rpc.Account.Select.Response.Error](#anytype.Rpc.Account.Select.Response.Error)
    - [Rpc.Block](#anytype.Rpc.Block)
    - [Rpc.Block.Close](#anytype.Rpc.Block.Close)
    - [Rpc.Block.Close.Request](#anytype.Rpc.Block.Close.Request)
    - [Rpc.Block.Close.Response](#anytype.Rpc.Block.Close.Response)
    - [Rpc.Block.Close.Response.Error](#anytype.Rpc.Block.Close.Response.Error)
    - [Rpc.Block.Create](#anytype.Rpc.Block.Create)
    - [Rpc.Block.Create.Request](#anytype.Rpc.Block.Create.Request)
    - [Rpc.Block.Create.Response](#anytype.Rpc.Block.Create.Response)
    - [Rpc.Block.Create.Response.Error](#anytype.Rpc.Block.Create.Response.Error)
    - [Rpc.Block.History](#anytype.Rpc.Block.History)
    - [Rpc.Block.History.Move](#anytype.Rpc.Block.History.Move)
    - [Rpc.Block.History.Move.Request](#anytype.Rpc.Block.History.Move.Request)
    - [Rpc.Block.History.Move.Response](#anytype.Rpc.Block.History.Move.Response)
    - [Rpc.Block.History.Move.Response.Error](#anytype.Rpc.Block.History.Move.Response.Error)
    - [Rpc.Block.Open](#anytype.Rpc.Block.Open)
    - [Rpc.Block.Open.Request](#anytype.Rpc.Block.Open.Request)
    - [Rpc.Block.Open.Response](#anytype.Rpc.Block.Open.Response)
    - [Rpc.Block.Open.Response.Error](#anytype.Rpc.Block.Open.Response.Error)
    - [Rpc.Block.Update](#anytype.Rpc.Block.Update)
    - [Rpc.Block.Update.Request](#anytype.Rpc.Block.Update.Request)
    - [Rpc.Block.Update.Response](#anytype.Rpc.Block.Update.Response)
    - [Rpc.Block.Update.Response.Error](#anytype.Rpc.Block.Update.Response.Error)
    - [Rpc.Ipfs](#anytype.Rpc.Ipfs)
    - [Rpc.Ipfs.File](#anytype.Rpc.Ipfs.File)
    - [Rpc.Ipfs.File.Get](#anytype.Rpc.Ipfs.File.Get)
    - [Rpc.Ipfs.File.Get.Request](#anytype.Rpc.Ipfs.File.Get.Request)
    - [Rpc.Ipfs.File.Get.Response](#anytype.Rpc.Ipfs.File.Get.Response)
    - [Rpc.Ipfs.File.Get.Response.Error](#anytype.Rpc.Ipfs.File.Get.Response.Error)
    - [Rpc.Ipfs.Image](#anytype.Rpc.Ipfs.Image)
    - [Rpc.Ipfs.Image.Get](#anytype.Rpc.Ipfs.Image.Get)
    - [Rpc.Ipfs.Image.Get.Blob](#anytype.Rpc.Ipfs.Image.Get.Blob)
    - [Rpc.Ipfs.Image.Get.Blob.Request](#anytype.Rpc.Ipfs.Image.Get.Blob.Request)
    - [Rpc.Ipfs.Image.Get.Blob.Response](#anytype.Rpc.Ipfs.Image.Get.Blob.Response)
    - [Rpc.Ipfs.Image.Get.Blob.Response.Error](#anytype.Rpc.Ipfs.Image.Get.Blob.Response.Error)
    - [Rpc.Ipfs.Image.Get.File](#anytype.Rpc.Ipfs.Image.Get.File)
    - [Rpc.Ipfs.Image.Get.File.Request](#anytype.Rpc.Ipfs.Image.Get.File.Request)
    - [Rpc.Ipfs.Image.Get.File.Response](#anytype.Rpc.Ipfs.Image.Get.File.Response)
    - [Rpc.Ipfs.Image.Get.File.Response.Error](#anytype.Rpc.Ipfs.Image.Get.File.Response.Error)
    - [Rpc.Log](#anytype.Rpc.Log)
    - [Rpc.Log.Send](#anytype.Rpc.Log.Send)
    - [Rpc.Log.Send.Request](#anytype.Rpc.Log.Send.Request)
    - [Rpc.Log.Send.Response](#anytype.Rpc.Log.Send.Response)
    - [Rpc.Log.Send.Response.Error](#anytype.Rpc.Log.Send.Response.Error)
    - [Rpc.Version](#anytype.Rpc.Version)
    - [Rpc.Version.Get](#anytype.Rpc.Version.Get)
    - [Rpc.Version.Get.Request](#anytype.Rpc.Version.Get.Request)
    - [Rpc.Version.Get.Response](#anytype.Rpc.Version.Get.Response)
    - [Rpc.Version.Get.Response.Error](#anytype.Rpc.Version.Get.Response.Error)
    - [Rpc.Wallet](#anytype.Rpc.Wallet)
    - [Rpc.Wallet.Create](#anytype.Rpc.Wallet.Create)
    - [Rpc.Wallet.Create.Request](#anytype.Rpc.Wallet.Create.Request)
    - [Rpc.Wallet.Create.Response](#anytype.Rpc.Wallet.Create.Response)
    - [Rpc.Wallet.Create.Response.Error](#anytype.Rpc.Wallet.Create.Response.Error)
    - [Rpc.Wallet.Recover](#anytype.Rpc.Wallet.Recover)
    - [Rpc.Wallet.Recover.Request](#anytype.Rpc.Wallet.Recover.Request)
    - [Rpc.Wallet.Recover.Response](#anytype.Rpc.Wallet.Recover.Response)
    - [Rpc.Wallet.Recover.Response.Error](#anytype.Rpc.Wallet.Recover.Response.Error)
  
    - [Rpc.Account.Create.Response.Error.Code](#anytype.Rpc.Account.Create.Response.Error.Code)
    - [Rpc.Account.Recover.Response.Error.Code](#anytype.Rpc.Account.Recover.Response.Error.Code)
    - [Rpc.Account.Select.Response.Error.Code](#anytype.Rpc.Account.Select.Response.Error.Code)
    - [Rpc.Block.Close.Response.Error.Code](#anytype.Rpc.Block.Close.Response.Error.Code)
    - [Rpc.Block.Create.Response.Error.Code](#anytype.Rpc.Block.Create.Response.Error.Code)
    - [Rpc.Block.History.Move.Response.Error.Code](#anytype.Rpc.Block.History.Move.Response.Error.Code)
    - [Rpc.Block.Open.Response.Error.Code](#anytype.Rpc.Block.Open.Response.Error.Code)
    - [Rpc.Block.Update.Response.Error.Code](#anytype.Rpc.Block.Update.Response.Error.Code)
    - [Rpc.Ipfs.File.Get.Response.Error.Code](#anytype.Rpc.Ipfs.File.Get.Response.Error.Code)
    - [Rpc.Ipfs.Image.Get.Blob.Response.Error.Code](#anytype.Rpc.Ipfs.Image.Get.Blob.Response.Error.Code)
    - [Rpc.Ipfs.Image.Get.File.Response.Error.Code](#anytype.Rpc.Ipfs.Image.Get.File.Response.Error.Code)
    - [Rpc.Log.Send.Request.Level](#anytype.Rpc.Log.Send.Request.Level)
    - [Rpc.Log.Send.Response.Error.Code](#anytype.Rpc.Log.Send.Response.Error.Code)
    - [Rpc.Version.Get.Response.Error.Code](#anytype.Rpc.Version.Get.Response.Error.Code)
    - [Rpc.Wallet.Create.Response.Error.Code](#anytype.Rpc.Wallet.Create.Response.Error.Code)
    - [Rpc.Wallet.Recover.Response.Error.Code](#anytype.Rpc.Wallet.Recover.Response.Error.Code)
  
  
  

- [pb/protos/events.proto](#pb/protos/events.proto)
    - [Event](#anytype.Event)
    - [Event.Account](#anytype.Event.Account)
    - [Event.Account.Show](#anytype.Event.Account.Show)
    - [Event.Block](#anytype.Event.Block)
    - [Event.Block.Add](#anytype.Event.Block.Add)
    - [Event.Block.Delete](#anytype.Event.Block.Delete)
    - [Event.Block.FilesUpload](#anytype.Event.Block.FilesUpload)
    - [Event.Block.ShowFullscreen](#anytype.Event.Block.ShowFullscreen)
    - [Event.Block.Update](#anytype.Event.Block.Update)
    - [Event.User](#anytype.Event.User)
    - [Event.User.Block](#anytype.Event.User.Block)
    - [Event.User.Block.Join](#anytype.Event.User.Block.Join)
    - [Event.User.Block.Left](#anytype.Event.User.Block.Left)
    - [Event.User.Block.SelectRange](#anytype.Event.User.Block.SelectRange)
    - [Event.User.Block.TextRange](#anytype.Event.User.Block.TextRange)
  
  
  
  

<<<<<<< HEAD
- [models.proto](#models.proto)
    - [Model](#anytype.Model)
    - [Model.Account](#anytype.Model.Account)
    - [Model.Account.Avatar](#anytype.Model.Account.Avatar)
    - [Model.Block](#anytype.Model.Block)
    - [Model.Block.Content](#anytype.Model.Block.Content)
    - [Model.Block.Content.Bookmark](#anytype.Model.Block.Content.Bookmark)
    - [Model.Block.Content.Dashboard](#anytype.Model.Block.Content.Dashboard)
    - [Model.Block.Content.Dataview](#anytype.Model.Block.Content.Dataview)
    - [Model.Block.Content.Div](#anytype.Model.Block.Content.Div)
    - [Model.Block.Content.File](#anytype.Model.Block.Content.File)
    - [Model.Block.Content.File.Preview](#anytype.Model.Block.Content.File.Preview)
    - [Model.Block.Content.Image](#anytype.Model.Block.Content.Image)
    - [Model.Block.Content.Image.Preview](#anytype.Model.Block.Content.Image.Preview)
    - [Model.Block.Content.Layout](#anytype.Model.Block.Content.Layout)
    - [Model.Block.Content.Page](#anytype.Model.Block.Content.Page)
    - [Model.Block.Content.Text](#anytype.Model.Block.Content.Text)
    - [Model.Block.Content.Text.Mark](#anytype.Model.Block.Content.Text.Mark)
    - [Model.Block.Content.Text.Marks](#anytype.Model.Block.Content.Text.Marks)
    - [Model.Block.Content.Video](#anytype.Model.Block.Content.Video)
    - [Model.Block.Content.Video.Preview](#anytype.Model.Block.Content.Video.Preview)
    - [Model.Block.Permissions](#anytype.Model.Block.Permissions)
    - [Model.Image](#anytype.Model.Image)
    - [Model.Range](#anytype.Model.Range)
    - [Model.Video](#anytype.Model.Video)
  
    - [Model.Block.Content.Dashboard.Style](#anytype.Model.Block.Content.Dashboard.Style)
    - [Model.Block.Content.File.State](#anytype.Model.Block.Content.File.State)
    - [Model.Block.Content.Image.State](#anytype.Model.Block.Content.Image.State)
    - [Model.Block.Content.Layout.Style](#anytype.Model.Block.Content.Layout.Style)
    - [Model.Block.Content.Page.Style](#anytype.Model.Block.Content.Page.Style)
    - [Model.Block.Content.Text.Mark.Type](#anytype.Model.Block.Content.Text.Mark.Type)
    - [Model.Block.Content.Text.MarkerType](#anytype.Model.Block.Content.Text.MarkerType)
    - [Model.Block.Content.Text.Style](#anytype.Model.Block.Content.Text.Style)
    - [Model.Block.Content.Video.State](#anytype.Model.Block.Content.Video.State)
    - [Model.Block.Position](#anytype.Model.Block.Position)
    - [Model.Image.Size](#anytype.Model.Image.Size)
    - [Model.Video.Size](#anytype.Model.Video.Size)
=======
- [vendor/github.com/anytypeio/go-anytype-library/pb/model/protos/models.proto](#vendor/github.com/anytypeio/go-anytype-library/pb/model/protos/models.proto)
    - [Account](#anytype.model.Account)
    - [Account.Avatar](#anytype.model.Account.Avatar)
    - [Block](#anytype.model.Block)
    - [Block.Content](#anytype.model.Block.Content)
    - [Block.Content.Bookmark](#anytype.model.Block.Content.Bookmark)
    - [Block.Content.Dashboard](#anytype.model.Block.Content.Dashboard)
    - [Block.Content.Dataview](#anytype.model.Block.Content.Dataview)
    - [Block.Content.Div](#anytype.model.Block.Content.Div)
    - [Block.Content.File](#anytype.model.Block.Content.File)
    - [Block.Content.File.Preview](#anytype.model.Block.Content.File.Preview)
    - [Block.Content.Image](#anytype.model.Block.Content.Image)
    - [Block.Content.Image.Preview](#anytype.model.Block.Content.Image.Preview)
    - [Block.Content.Layout](#anytype.model.Block.Content.Layout)
    - [Block.Content.Page](#anytype.model.Block.Content.Page)
    - [Block.Content.Text](#anytype.model.Block.Content.Text)
    - [Block.Content.Text.Mark](#anytype.model.Block.Content.Text.Mark)
    - [Block.Content.Text.Marks](#anytype.model.Block.Content.Text.Marks)
    - [Block.Content.Video](#anytype.model.Block.Content.Video)
    - [Block.Content.Video.Preview](#anytype.model.Block.Content.Video.Preview)
    - [Block.Permissions](#anytype.model.Block.Permissions)
    - [Image](#anytype.model.Image)
    - [Range](#anytype.model.Range)
    - [Video](#anytype.model.Video)
  
    - [Block.Content.Dashboard.Style](#anytype.model.Block.Content.Dashboard.Style)
    - [Block.Content.File.State](#anytype.model.Block.Content.File.State)
    - [Block.Content.Image.State](#anytype.model.Block.Content.Image.State)
    - [Block.Content.Layout.Style](#anytype.model.Block.Content.Layout.Style)
    - [Block.Content.Page.Style](#anytype.model.Block.Content.Page.Style)
    - [Block.Content.Text.Mark.Type](#anytype.model.Block.Content.Text.Mark.Type)
    - [Block.Content.Text.Marker](#anytype.model.Block.Content.Text.Marker)
    - [Block.Content.Text.Style](#anytype.model.Block.Content.Text.Style)
    - [Block.Content.Video.State](#anytype.model.Block.Content.Video.State)
    - [Block.Position](#anytype.model.Block.Position)
    - [Image.Size](#anytype.model.Image.Size)
    - [Video.Size](#anytype.model.Video.Size)
>>>>>>> 5ea95315
  
  
  

- [Scalar Value Types](#scalar-value-types)



<a name="pb/protos/service/service.proto"></a>
<p align="right"><a href="#top">Top</a></p>

## pb/protos/service/service.proto


 

 

 


<a name="anytype.ClientCommands"></a>

### ClientCommands


| Method Name | Request Type | Response Type | Description |
| ----------- | ------------ | ------------- | ------------|
| WalletCreate | [Rpc.Wallet.Create.Request](#anytype.Rpc.Wallet.Create.Request) | [Rpc.Wallet.Create.Response](#anytype.Rpc.Wallet.Create.Response) |  |
| WalletRecover | [Rpc.Wallet.Recover.Request](#anytype.Rpc.Wallet.Recover.Request) | [Rpc.Wallet.Recover.Response](#anytype.Rpc.Wallet.Recover.Response) |  |
| AccountRecover | [Rpc.Account.Recover.Request](#anytype.Rpc.Account.Recover.Request) | [Rpc.Account.Recover.Response](#anytype.Rpc.Account.Recover.Response) |  |
| AccountCreate | [Rpc.Account.Create.Request](#anytype.Rpc.Account.Create.Request) | [Rpc.Account.Create.Response](#anytype.Rpc.Account.Create.Response) |  |
| AccountSelect | [Rpc.Account.Select.Request](#anytype.Rpc.Account.Select.Request) | [Rpc.Account.Select.Response](#anytype.Rpc.Account.Select.Response) |  |
| ImageGetBlob | [Rpc.Ipfs.Image.Get.Blob.Request](#anytype.Rpc.Ipfs.Image.Get.Blob.Request) | [Rpc.Ipfs.Image.Get.Blob.Response](#anytype.Rpc.Ipfs.Image.Get.Blob.Response) |  |
| VersionGet | [Rpc.Version.Get.Request](#anytype.Rpc.Version.Get.Request) | [Rpc.Version.Get.Response](#anytype.Rpc.Version.Get.Response) |  |
| LogSend | [Rpc.Log.Send.Request](#anytype.Rpc.Log.Send.Request) | [Rpc.Log.Send.Response](#anytype.Rpc.Log.Send.Response) |  |
| BlockOpen | [Rpc.Block.Open.Request](#anytype.Rpc.Block.Open.Request) | [Rpc.Block.Open.Response](#anytype.Rpc.Block.Open.Response) |  |
| BlockCreate | [Rpc.Block.Create.Request](#anytype.Rpc.Block.Create.Request) | [Rpc.Block.Create.Response](#anytype.Rpc.Block.Create.Response) |  |
| BlockUpdate | [Rpc.Block.Update.Request](#anytype.Rpc.Block.Update.Request) | [Rpc.Block.Update.Response](#anytype.Rpc.Block.Update.Response) |  |
| BlockClose | [Rpc.Block.Close.Request](#anytype.Rpc.Block.Close.Request) | [Rpc.Block.Close.Response](#anytype.Rpc.Block.Close.Response) | TODO: rpc BlockDelete (anytype.Rpc.Block.Delete.Request) returns (anytype.Rpc.Block.Delete.Response); |
| BlockHistoryMove | [Rpc.Block.History.Move.Request](#anytype.Rpc.Block.History.Move.Request) | [Rpc.Block.History.Move.Response](#anytype.Rpc.Block.History.Move.Response) | TODO: rpc BlockFilesUpload () returns (); |

 



<a name="pb/protos/changes.proto"></a>
<p align="right"><a href="#top">Top</a></p>

## pb/protos/changes.proto



<a name="anytype.Change"></a>

### Change
Change contains single block change or list of block changes.






<a name="anytype.Change.Block"></a>

### Change.Block
Change.Block contains only one, single change for one block.






<a name="anytype.Change.Block.ChildrenIds"></a>

### Change.Block.ChildrenIds



| Field | Type | Label | Description |
| ----- | ---- | ----- | ----------- |
| childrenIds | [string](#string) | repeated |  |






<a name="anytype.Change.Block.Content"></a>

### Change.Block.Content







<a name="anytype.Change.Block.Content.Dashboard"></a>

### Change.Block.Content.Dashboard



| Field | Type | Label | Description |
| ----- | ---- | ----- | ----------- |
| style | [model.Block.Content.Dashboard.Style](#anytype.model.Block.Content.Dashboard.Style) |  |  |
| block | [model.Block](#anytype.model.Block) |  |  |






<a name="anytype.Change.Block.Content.File"></a>

### Change.Block.Content.File



| Field | Type | Label | Description |
| ----- | ---- | ----- | ----------- |
| content | [string](#string) |  |  |
| state | [model.Block.Content.File.State](#anytype.model.Block.Content.File.State) |  |  |
| preview | [model.Block.Content.File.Preview](#anytype.model.Block.Content.File.Preview) |  |  |






<a name="anytype.Change.Block.Content.Image"></a>

### Change.Block.Content.Image



| Field | Type | Label | Description |
| ----- | ---- | ----- | ----------- |
| content | [string](#string) |  |  |
| state | [model.Block.Content.Image.State](#anytype.model.Block.Content.Image.State) |  |  |
| preview | [model.Block.Content.Image.Preview](#anytype.model.Block.Content.Image.Preview) |  |  |






<a name="anytype.Change.Block.Content.Page"></a>

### Change.Block.Content.Page



| Field | Type | Label | Description |
| ----- | ---- | ----- | ----------- |
| style | [model.Block.Content.Page.Style](#anytype.model.Block.Content.Page.Style) |  |  |
| block | [model.Block](#anytype.model.Block) |  |  |






<a name="anytype.Change.Block.Content.Text"></a>

### Change.Block.Content.Text



| Field | Type | Label | Description |
| ----- | ---- | ----- | ----------- |
| text | [string](#string) |  |  |
| style | [model.Block.Content.Text.Style](#anytype.model.Block.Content.Text.Style) |  |  |
| marks | [model.Block.Content.Text.Marks](#anytype.model.Block.Content.Text.Marks) |  |  |
| toggleable | [bool](#bool) |  |  |
| marker | [model.Block.Content.Text.Marker](#anytype.model.Block.Content.Text.Marker) |  |  |
| checkable | [bool](#bool) |  |  |
| checked | [bool](#bool) |  |  |






<a name="anytype.Change.Block.Content.Video"></a>

### Change.Block.Content.Video



| Field | Type | Label | Description |
| ----- | ---- | ----- | ----------- |
| content | [string](#string) |  |  |
| state | [model.Block.Content.Video.State](#anytype.model.Block.Content.Video.State) |  |  |
| preview | [model.Block.Content.Video.Preview](#anytype.model.Block.Content.Video.Preview) |  |  |






<a name="anytype.Change.Block.Fields"></a>

### Change.Block.Fields



| Field | Type | Label | Description |
| ----- | ---- | ----- | ----------- |
| fields | [google.protobuf.Struct](#google.protobuf.Struct) |  |  |






<a name="anytype.Change.Block.Permissions"></a>

### Change.Block.Permissions



| Field | Type | Label | Description |
| ----- | ---- | ----- | ----------- |
| permissions | [model.Block.Permissions](#anytype.model.Block.Permissions) |  |  |






<a name="anytype.Change.Multiple"></a>

### Change.Multiple
Change.Multiple contains array of changes, for a list of blocks each.






<a name="anytype.Change.Multiple.BlocksList"></a>

### Change.Multiple.BlocksList



| Field | Type | Label | Description |
| ----- | ---- | ----- | ----------- |
| author | [model.Account](#anytype.model.Account) |  |  |
| changes | [Change.Single.BlocksList](#anytype.Change.Single.BlocksList) | repeated |  |






<a name="anytype.Change.Single"></a>

### Change.Single
Change.Single contains only one, single change, but for a list of blocks.






<a name="anytype.Change.Single.BlocksList"></a>

### Change.Single.BlocksList



| Field | Type | Label | Description |
| ----- | ---- | ----- | ----------- |
| id | [string](#string) | repeated |  |
| author | [model.Account](#anytype.model.Account) |  |  |
| text | [Change.Block.Content.Text](#anytype.Change.Block.Content.Text) |  |  |
| fields | [Change.Block.Fields](#anytype.Change.Block.Fields) |  |  |
| premissions | [Change.Block.Permissions](#anytype.Change.Block.Permissions) |  |  |
| childrenIds | [Change.Block.ChildrenIds](#anytype.Change.Block.ChildrenIds) |  |  |
| page | [Change.Block.Content.Page](#anytype.Change.Block.Content.Page) |  |  |
| dashboard | [Change.Block.Content.Dashboard](#anytype.Change.Block.Content.Dashboard) |  |  |
| video | [Change.Block.Content.Video](#anytype.Change.Block.Content.Video) |  |  |
| image | [Change.Block.Content.Image](#anytype.Change.Block.Content.Image) |  |  |
| file | [Change.Block.Content.File](#anytype.Change.Block.Content.File) |  |  |





 

 

 

 



<a name="pb/protos/commands.proto"></a>
<p align="right"><a href="#top">Top</a></p>

## pb/protos/commands.proto



<a name="anytype.Rpc"></a>

### Rpc
Rpc is a namespace, that agregates all of the service commands between client and middleware.
Structure: Topic &gt; Subtopic &gt; Subsub... &gt; Action &gt; (Request, Response).
Request – message from a client.
Response – message from a middleware.






<a name="anytype.Rpc.Account"></a>

### Rpc.Account
Namespace, that agregates subtopics and actions, that relates to account.






<a name="anytype.Rpc.Account.Create"></a>

### Rpc.Account.Create







<a name="anytype.Rpc.Account.Create.Request"></a>

### Rpc.Account.Create.Request
Front end to middleware request-to-create-an account


| Field | Type | Label | Description |
| ----- | ---- | ----- | ----------- |
| name | [string](#string) |  | Account name |
| avatarLocalPath | [string](#string) |  | Path to an image, that will be used as an avatar of this account |
| avatarColor | [string](#string) |  | Avatar color as an alternative for avatar image |






<a name="anytype.Rpc.Account.Create.Response"></a>

### Rpc.Account.Create.Response
Middleware-to-front-end response for an account creation request, that can contain a NULL error and created account or a non-NULL error and an empty account


| Field | Type | Label | Description |
| ----- | ---- | ----- | ----------- |
| error | [Rpc.Account.Create.Response.Error](#anytype.Rpc.Account.Create.Response.Error) |  | Error while trying to create an account |
| account | [model.Account](#anytype.model.Account) |  | A newly created account; In case of a failure, i.e. error is non-NULL, the account model should contain empty/default-value fields |






<a name="anytype.Rpc.Account.Create.Response.Error"></a>

### Rpc.Account.Create.Response.Error



| Field | Type | Label | Description |
| ----- | ---- | ----- | ----------- |
| code | [Rpc.Account.Create.Response.Error.Code](#anytype.Rpc.Account.Create.Response.Error.Code) |  |  |
| description | [string](#string) |  |  |






<a name="anytype.Rpc.Account.Recover"></a>

### Rpc.Account.Recover







<a name="anytype.Rpc.Account.Recover.Request"></a>

### Rpc.Account.Recover.Request
Front end to middleware request-to-start-search of an accounts for a recovered mnemonic.
Each of an account that would be found will come with an AccountAdd event






<a name="anytype.Rpc.Account.Recover.Response"></a>

### Rpc.Account.Recover.Response
Middleware-to-front-end response to an account recover request, that can contain a NULL error and created account or a non-NULL error and an empty account


| Field | Type | Label | Description |
| ----- | ---- | ----- | ----------- |
| error | [Rpc.Account.Recover.Response.Error](#anytype.Rpc.Account.Recover.Response.Error) |  | Error while trying to recover an account |






<a name="anytype.Rpc.Account.Recover.Response.Error"></a>

### Rpc.Account.Recover.Response.Error



| Field | Type | Label | Description |
| ----- | ---- | ----- | ----------- |
| code | [Rpc.Account.Recover.Response.Error.Code](#anytype.Rpc.Account.Recover.Response.Error.Code) |  |  |
| description | [string](#string) |  |  |






<a name="anytype.Rpc.Account.Select"></a>

### Rpc.Account.Select







<a name="anytype.Rpc.Account.Select.Request"></a>

### Rpc.Account.Select.Request
Front end to middleware request-to-launch-a specific account using account id and a root path
User can select an account from those, that came with an AccountAdd events


| Field | Type | Label | Description |
| ----- | ---- | ----- | ----------- |
| id | [string](#string) |  | Id of a selected account |
| rootPath | [string](#string) |  | Root path is optional, set if this is a first request |






<a name="anytype.Rpc.Account.Select.Response"></a>

### Rpc.Account.Select.Response
Middleware-to-front-end response for an account select request, that can contain a NULL error and selected account or a non-NULL error and an empty account


| Field | Type | Label | Description |
| ----- | ---- | ----- | ----------- |
| error | [Rpc.Account.Select.Response.Error](#anytype.Rpc.Account.Select.Response.Error) |  | Error while trying to launch/select an account |
| account | [model.Account](#anytype.model.Account) |  | Selected account |






<a name="anytype.Rpc.Account.Select.Response.Error"></a>

### Rpc.Account.Select.Response.Error



| Field | Type | Label | Description |
| ----- | ---- | ----- | ----------- |
| code | [Rpc.Account.Select.Response.Error.Code](#anytype.Rpc.Account.Select.Response.Error.Code) |  |  |
| description | [string](#string) |  |  |






<a name="anytype.Rpc.Block"></a>

### Rpc.Block
Namespace, that agregates subtopics and actions, that relates to blocks.






<a name="anytype.Rpc.Block.Close"></a>

### Rpc.Block.Close
Block.Close – it means unsubscribe from a block.
Precondition: block should be opened.






<a name="anytype.Rpc.Block.Close.Request"></a>

### Rpc.Block.Close.Request



| Field | Type | Label | Description |
| ----- | ---- | ----- | ----------- |
| id | [string](#string) |  |  |
| contextId | [string](#string) |  | id of the context block |






<a name="anytype.Rpc.Block.Close.Response"></a>

### Rpc.Block.Close.Response



| Field | Type | Label | Description |
| ----- | ---- | ----- | ----------- |
| error | [Rpc.Block.Close.Response.Error](#anytype.Rpc.Block.Close.Response.Error) |  |  |






<a name="anytype.Rpc.Block.Close.Response.Error"></a>

### Rpc.Block.Close.Response.Error



| Field | Type | Label | Description |
| ----- | ---- | ----- | ----------- |
| code | [Rpc.Block.Close.Response.Error.Code](#anytype.Rpc.Block.Close.Response.Error.Code) |  |  |
| description | [string](#string) |  |  |






<a name="anytype.Rpc.Block.Create"></a>

### Rpc.Block.Create
Create a Smart/Internal block. Request can contain a block with a content, or it can be an empty block with a specific block.content.
**Example scenario**
1A. Create Page on a dashboard
    1. Front -&gt; MW: Rpc.Block.Create.Request(targetId:dashboard.id, position:after, block: emtpy block with page content and id = &#34;&#34;)
    2. Front -&gt; MW: Rpc.Block.Close.Request(block: dashboard.id)
    3. Front &lt;- MW: Rpc.Block.Close.Response(err)
    4. Front &lt;- MW: Rpc.Block.Create.Response(page.id)
    5. Front &lt;- MW: Rpc.Block.Open.Response(err)
    6. Front &lt;- MW: Event.Block.Show(page)
1B. Create Page on a Page
    1. Front -&gt; MW: Rpc.Block.Create.Request(targetId:dashboard.id, position:after, block: emtpy block with page content and id = &#34;&#34;)
    2. Front &lt;- MW: Rpc.Block.Create.Response(newPage.id)
    3. Front &lt;- MW: Event.Block.Show(newPage)






<a name="anytype.Rpc.Block.Create.Request"></a>

### Rpc.Block.Create.Request



| Field | Type | Label | Description |
| ----- | ---- | ----- | ----------- |
| block | [model.Block](#anytype.model.Block) |  |  |
| targetId | [string](#string) |  |  |
| position | [model.Block.Position](#anytype.model.Block.Position) |  |  |
| contextId | [string](#string) |  | id of the context block |
| parentId | [string](#string) |  | id of the parent block |






<a name="anytype.Rpc.Block.Create.Response"></a>

### Rpc.Block.Create.Response



| Field | Type | Label | Description |
| ----- | ---- | ----- | ----------- |
| error | [Rpc.Block.Create.Response.Error](#anytype.Rpc.Block.Create.Response.Error) |  |  |
| blockId | [string](#string) |  |  |






<a name="anytype.Rpc.Block.Create.Response.Error"></a>

### Rpc.Block.Create.Response.Error



| Field | Type | Label | Description |
| ----- | ---- | ----- | ----------- |
| code | [Rpc.Block.Create.Response.Error.Code](#anytype.Rpc.Block.Create.Response.Error.Code) |  |  |
| description | [string](#string) |  |  |






<a name="anytype.Rpc.Block.History"></a>

### Rpc.Block.History
Block history: switch between versions (lib context: switch block head), move forward or backward
**Example scenario**
1. User -&gt; MacOS Front: CMD&#43;Z
2. Front -&gt; MW: Rpc.Block.History.Move.Request(blockId, false)
3. MW -&gt; Lib: ?? TODO
4. Lib: switches current block header to a previous one
5. Lib -&gt; MW: prev version of block
6. MW -&gt; Front: BlockShow(block.prevVersion)






<a name="anytype.Rpc.Block.History.Move"></a>

### Rpc.Block.History.Move







<a name="anytype.Rpc.Block.History.Move.Request"></a>

### Rpc.Block.History.Move.Request



| Field | Type | Label | Description |
| ----- | ---- | ----- | ----------- |
| blockId | [string](#string) |  |  |
| moveForward | [bool](#bool) |  | Move direction. If true, move forward |
| contextId | [string](#string) |  | id of the context block |






<a name="anytype.Rpc.Block.History.Move.Response"></a>

### Rpc.Block.History.Move.Response



| Field | Type | Label | Description |
| ----- | ---- | ----- | ----------- |
| error | [Rpc.Block.History.Move.Response.Error](#anytype.Rpc.Block.History.Move.Response.Error) |  |  |






<a name="anytype.Rpc.Block.History.Move.Response.Error"></a>

### Rpc.Block.History.Move.Response.Error



| Field | Type | Label | Description |
| ----- | ---- | ----- | ----------- |
| code | [Rpc.Block.History.Move.Response.Error.Code](#anytype.Rpc.Block.History.Move.Response.Error.Code) |  |  |
| description | [string](#string) |  |  |






<a name="anytype.Rpc.Block.Open"></a>

### Rpc.Block.Open
Works with a smart blocks (block-organizers, like page, dashboard etc)
**Example scenario**
1A. On front-end start.
    1. Front -&gt; MW: Rpc.Block.Open.Request(dashboard.id)
    2. MW -&gt; Front: BlockShow(dashboard)
    3. MW -&gt; Front: Rpc.Block.Open.Response(err)
1B. User clicks on a page icon on the dashboard.
    1. Front -&gt; MW: Rpc.Block.Close.Request(dashboard.id)
Get close response first, then open request:
    2. MW -&gt; Front: Rpc.Block.Close.Response(err)
    3. Front -&gt; MW: Rpc.Block.Open.Request(page.id)
    4. MW -&gt; Front: BlockShow(&lt;page, blocks&gt;)
    5. MW -&gt; Front: Rpc.Block.Open.Response(err)
Image/Video/File blocks then:
    6. MW -&gt; Front: BlockShow(&lt;blocks&gt;)






<a name="anytype.Rpc.Block.Open.Request"></a>

### Rpc.Block.Open.Request



| Field | Type | Label | Description |
| ----- | ---- | ----- | ----------- |
| id | [string](#string) |  |  |
| contextId | [string](#string) |  | id of the context block |






<a name="anytype.Rpc.Block.Open.Response"></a>

### Rpc.Block.Open.Response



| Field | Type | Label | Description |
| ----- | ---- | ----- | ----------- |
| error | [Rpc.Block.Open.Response.Error](#anytype.Rpc.Block.Open.Response.Error) |  |  |






<a name="anytype.Rpc.Block.Open.Response.Error"></a>

### Rpc.Block.Open.Response.Error



| Field | Type | Label | Description |
| ----- | ---- | ----- | ----------- |
| code | [Rpc.Block.Open.Response.Error.Code](#anytype.Rpc.Block.Open.Response.Error.Code) |  |  |
| description | [string](#string) |  |  |






<a name="anytype.Rpc.Block.Update"></a>

### Rpc.Block.Update
Update a Smart/Internal block. Request can contain a content/field/permission/children update
**Example scenarios**
Case A. Update text block on page
1. TODO
Case B. Update page on dashboard
1. TODO
Case C. Update page on page
1. TODO
Case D. Update page permission on a dashboard
1. TODO
Case E. Update page children of the same page
1. TODO
Case F. Update children of a layout block on a page
1. TODO






<a name="anytype.Rpc.Block.Update.Request"></a>

### Rpc.Block.Update.Request



| Field | Type | Label | Description |
| ----- | ---- | ----- | ----------- |
| changes | [Change.Multiple.BlocksList](#anytype.Change.Multiple.BlocksList) |  |  |
| contextId | [string](#string) |  | id of the context block |






<a name="anytype.Rpc.Block.Update.Response"></a>

### Rpc.Block.Update.Response



| Field | Type | Label | Description |
| ----- | ---- | ----- | ----------- |
| error | [Rpc.Block.Update.Response.Error](#anytype.Rpc.Block.Update.Response.Error) |  |  |






<a name="anytype.Rpc.Block.Update.Response.Error"></a>

### Rpc.Block.Update.Response.Error



| Field | Type | Label | Description |
| ----- | ---- | ----- | ----------- |
| code | [Rpc.Block.Update.Response.Error.Code](#anytype.Rpc.Block.Update.Response.Error.Code) |  |  |
| description | [string](#string) |  |  |






<a name="anytype.Rpc.Ipfs"></a>

### Rpc.Ipfs
Namespace, that agregates subtopics and actions to work with IPFS directly (get files, blobs, images, etc)






<a name="anytype.Rpc.Ipfs.File"></a>

### Rpc.Ipfs.File







<a name="anytype.Rpc.Ipfs.File.Get"></a>

### Rpc.Ipfs.File.Get







<a name="anytype.Rpc.Ipfs.File.Get.Request"></a>

### Rpc.Ipfs.File.Get.Request



| Field | Type | Label | Description |
| ----- | ---- | ----- | ----------- |
| id | [string](#string) |  |  |






<a name="anytype.Rpc.Ipfs.File.Get.Response"></a>

### Rpc.Ipfs.File.Get.Response



| Field | Type | Label | Description |
| ----- | ---- | ----- | ----------- |
| error | [Rpc.Ipfs.File.Get.Response.Error](#anytype.Rpc.Ipfs.File.Get.Response.Error) |  |  |
| data | [bytes](#bytes) |  |  |
| media | [string](#string) |  |  |
| name | [string](#string) |  |  |






<a name="anytype.Rpc.Ipfs.File.Get.Response.Error"></a>

### Rpc.Ipfs.File.Get.Response.Error



| Field | Type | Label | Description |
| ----- | ---- | ----- | ----------- |
| code | [Rpc.Ipfs.File.Get.Response.Error.Code](#anytype.Rpc.Ipfs.File.Get.Response.Error.Code) |  |  |
| description | [string](#string) |  |  |






<a name="anytype.Rpc.Ipfs.Image"></a>

### Rpc.Ipfs.Image







<a name="anytype.Rpc.Ipfs.Image.Get"></a>

### Rpc.Ipfs.Image.Get







<a name="anytype.Rpc.Ipfs.Image.Get.Blob"></a>

### Rpc.Ipfs.Image.Get.Blob







<a name="anytype.Rpc.Ipfs.Image.Get.Blob.Request"></a>

### Rpc.Ipfs.Image.Get.Blob.Request



| Field | Type | Label | Description |
| ----- | ---- | ----- | ----------- |
| id | [string](#string) |  |  |
| size | [model.Image.Size](#anytype.model.Image.Size) |  |  |






<a name="anytype.Rpc.Ipfs.Image.Get.Blob.Response"></a>

### Rpc.Ipfs.Image.Get.Blob.Response



| Field | Type | Label | Description |
| ----- | ---- | ----- | ----------- |
| error | [Rpc.Ipfs.Image.Get.Blob.Response.Error](#anytype.Rpc.Ipfs.Image.Get.Blob.Response.Error) |  |  |
| blob | [bytes](#bytes) |  |  |






<a name="anytype.Rpc.Ipfs.Image.Get.Blob.Response.Error"></a>

### Rpc.Ipfs.Image.Get.Blob.Response.Error



| Field | Type | Label | Description |
| ----- | ---- | ----- | ----------- |
| code | [Rpc.Ipfs.Image.Get.Blob.Response.Error.Code](#anytype.Rpc.Ipfs.Image.Get.Blob.Response.Error.Code) |  |  |
| description | [string](#string) |  |  |






<a name="anytype.Rpc.Ipfs.Image.Get.File"></a>

### Rpc.Ipfs.Image.Get.File







<a name="anytype.Rpc.Ipfs.Image.Get.File.Request"></a>

### Rpc.Ipfs.Image.Get.File.Request



| Field | Type | Label | Description |
| ----- | ---- | ----- | ----------- |
| id | [string](#string) |  |  |
| size | [model.Image.Size](#anytype.model.Image.Size) |  |  |






<a name="anytype.Rpc.Ipfs.Image.Get.File.Response"></a>

### Rpc.Ipfs.Image.Get.File.Response



| Field | Type | Label | Description |
| ----- | ---- | ----- | ----------- |
| error | [Rpc.Ipfs.Image.Get.File.Response.Error](#anytype.Rpc.Ipfs.Image.Get.File.Response.Error) |  |  |
| localPath | [string](#string) |  |  |






<a name="anytype.Rpc.Ipfs.Image.Get.File.Response.Error"></a>

### Rpc.Ipfs.Image.Get.File.Response.Error



| Field | Type | Label | Description |
| ----- | ---- | ----- | ----------- |
| code | [Rpc.Ipfs.Image.Get.File.Response.Error.Code](#anytype.Rpc.Ipfs.Image.Get.File.Response.Error.Code) |  |  |
| description | [string](#string) |  |  |






<a name="anytype.Rpc.Log"></a>

### Rpc.Log
Namespace, that agregates log subtopics and actions.
Usage: send request with topic (Level) and description (message) from client to middleware to log.






<a name="anytype.Rpc.Log.Send"></a>

### Rpc.Log.Send







<a name="anytype.Rpc.Log.Send.Request"></a>

### Rpc.Log.Send.Request



| Field | Type | Label | Description |
| ----- | ---- | ----- | ----------- |
| message | [string](#string) |  |  |
| level | [Rpc.Log.Send.Request.Level](#anytype.Rpc.Log.Send.Request.Level) |  |  |






<a name="anytype.Rpc.Log.Send.Response"></a>

### Rpc.Log.Send.Response



| Field | Type | Label | Description |
| ----- | ---- | ----- | ----------- |
| error | [Rpc.Log.Send.Response.Error](#anytype.Rpc.Log.Send.Response.Error) |  |  |






<a name="anytype.Rpc.Log.Send.Response.Error"></a>

### Rpc.Log.Send.Response.Error



| Field | Type | Label | Description |
| ----- | ---- | ----- | ----------- |
| code | [Rpc.Log.Send.Response.Error.Code](#anytype.Rpc.Log.Send.Response.Error.Code) |  |  |
| description | [string](#string) |  |  |






<a name="anytype.Rpc.Version"></a>

### Rpc.Version
Get info about a version of a middleware.
Info is a string, that contains: BuildDate, GitCommit, GitBranch, GitState






<a name="anytype.Rpc.Version.Get"></a>

### Rpc.Version.Get







<a name="anytype.Rpc.Version.Get.Request"></a>

### Rpc.Version.Get.Request







<a name="anytype.Rpc.Version.Get.Response"></a>

### Rpc.Version.Get.Response



| Field | Type | Label | Description |
| ----- | ---- | ----- | ----------- |
| error | [Rpc.Version.Get.Response.Error](#anytype.Rpc.Version.Get.Response.Error) |  |  |
| version | [string](#string) |  | BuildDate, GitCommit, GitBranch, GitState |






<a name="anytype.Rpc.Version.Get.Response.Error"></a>

### Rpc.Version.Get.Response.Error



| Field | Type | Label | Description |
| ----- | ---- | ----- | ----------- |
| code | [Rpc.Version.Get.Response.Error.Code](#anytype.Rpc.Version.Get.Response.Error.Code) |  |  |
| description | [string](#string) |  |  |






<a name="anytype.Rpc.Wallet"></a>

### Rpc.Wallet
Namespace, that agregates subtopics and actions, that relates to wallet.






<a name="anytype.Rpc.Wallet.Create"></a>

### Rpc.Wallet.Create







<a name="anytype.Rpc.Wallet.Create.Request"></a>

### Rpc.Wallet.Create.Request
Front-end-to-middleware request to create a new wallet


| Field | Type | Label | Description |
| ----- | ---- | ----- | ----------- |
| rootPath | [string](#string) |  | Path to a wallet directory |






<a name="anytype.Rpc.Wallet.Create.Response"></a>

### Rpc.Wallet.Create.Response
Middleware-to-front-end response, that can contain mnemonic of a created account and a NULL error or an empty mnemonic and a non-NULL error


| Field | Type | Label | Description |
| ----- | ---- | ----- | ----------- |
| error | [Rpc.Wallet.Create.Response.Error](#anytype.Rpc.Wallet.Create.Response.Error) |  |  |
| mnemonic | [string](#string) |  | Mnemonic of a new account (sequence of words, divided by spaces) |






<a name="anytype.Rpc.Wallet.Create.Response.Error"></a>

### Rpc.Wallet.Create.Response.Error



| Field | Type | Label | Description |
| ----- | ---- | ----- | ----------- |
| code | [Rpc.Wallet.Create.Response.Error.Code](#anytype.Rpc.Wallet.Create.Response.Error.Code) |  |  |
| description | [string](#string) |  |  |






<a name="anytype.Rpc.Wallet.Recover"></a>

### Rpc.Wallet.Recover







<a name="anytype.Rpc.Wallet.Recover.Request"></a>

### Rpc.Wallet.Recover.Request
Front end to middleware request-to-recover-a wallet with this mnemonic and a rootPath


| Field | Type | Label | Description |
| ----- | ---- | ----- | ----------- |
| rootPath | [string](#string) |  | Path to a wallet directory |
| mnemonic | [string](#string) |  | Mnemonic of a wallet to recover |






<a name="anytype.Rpc.Wallet.Recover.Response"></a>

### Rpc.Wallet.Recover.Response
Middleware-to-front-end response, that can contain a NULL error or a non-NULL error


| Field | Type | Label | Description |
| ----- | ---- | ----- | ----------- |
| error | [Rpc.Wallet.Recover.Response.Error](#anytype.Rpc.Wallet.Recover.Response.Error) |  | Error while trying to recover a wallet |






<a name="anytype.Rpc.Wallet.Recover.Response.Error"></a>

### Rpc.Wallet.Recover.Response.Error



| Field | Type | Label | Description |
| ----- | ---- | ----- | ----------- |
| code | [Rpc.Wallet.Recover.Response.Error.Code](#anytype.Rpc.Wallet.Recover.Response.Error.Code) |  |  |
| description | [string](#string) |  |  |





 


<a name="anytype.Rpc.Account.Create.Response.Error.Code"></a>

### Rpc.Account.Create.Response.Error.Code


| Name | Number | Description |
| ---- | ------ | ----------- |
| NULL | 0 | No error; Account should be non-empty |
| UNKNOWN_ERROR | 1 | Any other errors |
| BAD_INPUT | 2 | Avatar or name is not correct |
| ACCOUNT_CREATED_BUT_FAILED_TO_START_NODE | 101 |  |
| ACCOUNT_CREATED_BUT_FAILED_TO_SET_NAME | 102 |  |
| ACCOUNT_CREATED_BUT_FAILED_TO_SET_AVATAR | 103 |  |



<a name="anytype.Rpc.Account.Recover.Response.Error.Code"></a>

### Rpc.Account.Recover.Response.Error.Code


| Name | Number | Description |
| ---- | ------ | ----------- |
| NULL | 0 | No error; |
| UNKNOWN_ERROR | 1 | Any other errors |
| BAD_INPUT | 2 |  |
| NO_ACCOUNTS_FOUND | 101 |  |
| NEED_TO_RECOVER_WALLET_FIRST | 102 |  |
| FAILED_TO_CREATE_LOCAL_REPO | 103 |  |
| LOCAL_REPO_EXISTS_BUT_CORRUPTED | 104 |  |
| FAILED_TO_RUN_NODE | 105 |  |
| WALLET_RECOVER_NOT_PERFORMED | 106 |  |



<a name="anytype.Rpc.Account.Select.Response.Error.Code"></a>

### Rpc.Account.Select.Response.Error.Code


| Name | Number | Description |
| ---- | ------ | ----------- |
| NULL | 0 | No error |
| UNKNOWN_ERROR | 1 | Any other errors |
| BAD_INPUT | 2 | Id or root path is wrong |
| FAILED_TO_CREATE_LOCAL_REPO | 101 |  |
| LOCAL_REPO_EXISTS_BUT_CORRUPTED | 102 |  |
| FAILED_TO_RUN_NODE | 103 |  |
| FAILED_TO_FIND_ACCOUNT_INFO | 104 |  |
| LOCAL_REPO_NOT_EXISTS_AND_MNEMONIC_NOT_SET | 105 |  |



<a name="anytype.Rpc.Block.Close.Response.Error.Code"></a>

### Rpc.Block.Close.Response.Error.Code


| Name | Number | Description |
| ---- | ------ | ----------- |
| NULL | 0 |  |
| UNKNOWN_ERROR | 1 |  |
| BAD_INPUT | 2 | ... |



<a name="anytype.Rpc.Block.Create.Response.Error.Code"></a>

### Rpc.Block.Create.Response.Error.Code


| Name | Number | Description |
| ---- | ------ | ----------- |
| NULL | 0 |  |
| UNKNOWN_ERROR | 1 |  |
| BAD_INPUT | 2 | ... |



<a name="anytype.Rpc.Block.History.Move.Response.Error.Code"></a>

### Rpc.Block.History.Move.Response.Error.Code


| Name | Number | Description |
| ---- | ------ | ----------- |
| NULL | 0 |  |
| UNKNOWN_ERROR | 1 |  |
| BAD_INPUT | 2 |  |
| CAN_NOT_MOVE | 3 | ... |



<a name="anytype.Rpc.Block.Open.Response.Error.Code"></a>

### Rpc.Block.Open.Response.Error.Code


| Name | Number | Description |
| ---- | ------ | ----------- |
| NULL | 0 |  |
| UNKNOWN_ERROR | 1 |  |
| BAD_INPUT | 2 | ... |



<a name="anytype.Rpc.Block.Update.Response.Error.Code"></a>

### Rpc.Block.Update.Response.Error.Code


| Name | Number | Description |
| ---- | ------ | ----------- |
| NULL | 0 |  |
| UNKNOWN_ERROR | 1 |  |
| BAD_INPUT | 2 | ... |



<a name="anytype.Rpc.Ipfs.File.Get.Response.Error.Code"></a>

### Rpc.Ipfs.File.Get.Response.Error.Code


| Name | Number | Description |
| ---- | ------ | ----------- |
| NULL | 0 |  |
| UNKNOWN_ERROR | 1 |  |
| BAD_INPUT | 2 | ... |
| NOT_FOUND | 101 |  |
| TIMEOUT | 102 |  |



<a name="anytype.Rpc.Ipfs.Image.Get.Blob.Response.Error.Code"></a>

### Rpc.Ipfs.Image.Get.Blob.Response.Error.Code


| Name | Number | Description |
| ---- | ------ | ----------- |
| NULL | 0 |  |
| UNKNOWN_ERROR | 1 |  |
| BAD_INPUT | 2 | ... |
| NOT_FOUND | 101 |  |
| TIMEOUT | 102 |  |



<a name="anytype.Rpc.Ipfs.Image.Get.File.Response.Error.Code"></a>

### Rpc.Ipfs.Image.Get.File.Response.Error.Code


| Name | Number | Description |
| ---- | ------ | ----------- |
| NULL | 0 |  |
| UNKNOWN_ERROR | 1 |  |
| BAD_INPUT | 2 | ... |
| NOT_FOUND | 101 |  |
| TIMEOUT | 102 |  |



<a name="anytype.Rpc.Log.Send.Request.Level"></a>

### Rpc.Log.Send.Request.Level


| Name | Number | Description |
| ---- | ------ | ----------- |
| DEBUG | 0 |  |
| ERROR | 1 |  |
| FATAL | 2 |  |
| INFO | 3 |  |
| PANIC | 4 |  |
| WARNING | 5 |  |



<a name="anytype.Rpc.Log.Send.Response.Error.Code"></a>

### Rpc.Log.Send.Response.Error.Code


| Name | Number | Description |
| ---- | ------ | ----------- |
| NULL | 0 |  |
| UNKNOWN_ERROR | 1 |  |
| BAD_INPUT | 2 |  |
| NOT_FOUND | 101 |  |
| TIMEOUT | 102 |  |



<a name="anytype.Rpc.Version.Get.Response.Error.Code"></a>

### Rpc.Version.Get.Response.Error.Code


| Name | Number | Description |
| ---- | ------ | ----------- |
| NULL | 0 |  |
| UNKNOWN_ERROR | 1 |  |
| BAD_INPUT | 2 |  |
| VERSION_IS_EMPTY | 3 |  |
| NOT_FOUND | 101 |  |
| TIMEOUT | 102 |  |



<a name="anytype.Rpc.Wallet.Create.Response.Error.Code"></a>

### Rpc.Wallet.Create.Response.Error.Code


| Name | Number | Description |
| ---- | ------ | ----------- |
| NULL | 0 | No error; mnemonic should be non-empty |
| UNKNOWN_ERROR | 1 | Any other errors |
| BAD_INPUT | 2 | Root path is wrong |
| FAILED_TO_CREATE_LOCAL_REPO | 101 | ... |



<a name="anytype.Rpc.Wallet.Recover.Response.Error.Code"></a>

### Rpc.Wallet.Recover.Response.Error.Code


| Name | Number | Description |
| ---- | ------ | ----------- |
| NULL | 0 | No error; wallet successfully recovered |
| UNKNOWN_ERROR | 1 | Any other errors |
| BAD_INPUT | 2 | Root path or mnemonic is wrong |
| FAILED_TO_CREATE_LOCAL_REPO | 101 |  |


 

 

 



<a name="pb/protos/events.proto"></a>
<p align="right"><a href="#top">Top</a></p>

## pb/protos/events.proto



<a name="anytype.Event"></a>

### Event
Event – type of message, that could be sent from a middleware to the corresponding front-end.


| Field | Type | Label | Description |
| ----- | ---- | ----- | ----------- |
| accountShow | [Event.Account.Show](#anytype.Event.Account.Show) |  | show wallet&#39;s accounts that were loaded from local or remote source |
| blockAdd | [Event.Block.Add](#anytype.Event.Block.Add) |  |  |
| blockShowFullscreen | [Event.Block.ShowFullscreen](#anytype.Event.Block.ShowFullscreen) |  |  |
| blockUpdate | [Event.Block.Update](#anytype.Event.Block.Update) |  |  |
| blockDelete | [Event.Block.Delete](#anytype.Event.Block.Delete) |  |  |
| userBlockTextRange | [Event.User.Block.TextRange](#anytype.Event.User.Block.TextRange) |  |  |
| userBlockJoin | [Event.User.Block.Join](#anytype.Event.User.Block.Join) |  |  |
| userBlockLeft | [Event.User.Block.Left](#anytype.Event.User.Block.Left) |  |  |
| userBlockSelectRange | [Event.User.Block.SelectRange](#anytype.Event.User.Block.SelectRange) |  |  |
| filesUpload | [Event.Block.FilesUpload](#anytype.Event.Block.FilesUpload) |  |  |






<a name="anytype.Event.Account"></a>

### Event.Account







<a name="anytype.Event.Account.Show"></a>

### Event.Account.Show
Message, that will be sent to the front on each account found after an AccountRecoverRequest


| Field | Type | Label | Description |
| ----- | ---- | ----- | ----------- |
| index | [int64](#int64) |  | Number of an account in an all found accounts list |
| account | [model.Account](#anytype.model.Account) |  | An Account, that has been found for the mnemonic |






<a name="anytype.Event.Block"></a>

### Event.Block







<a name="anytype.Event.Block.Add"></a>

### Event.Block.Add
Event to show internal blocks on a client.
Example Scenarios
A. Block Creation
1. Block A have been created on a client C1
2. Client C2 receives Event.Block.Add(Block A), Event.Block.Update(Page.children)
B. Partial block load
1. Client C1 opens Page1, that contains, for example, 133 blocks.
2. M -&gt; F: ShowFullScreen(Root, blocks1-50)
3. M -&gt; F: Block.Add(blocks51-100)
3. M -&gt; F: Block.Add(blocks101-133)


| Field | Type | Label | Description |
| ----- | ---- | ----- | ----------- |
| blocks | [model.Block](#anytype.model.Block) | repeated | id -&gt; block |
| contextId | [string](#string) |  | id of the context block |






<a name="anytype.Event.Block.Delete"></a>

### Event.Block.Delete



| Field | Type | Label | Description |
| ----- | ---- | ----- | ----------- |
| blockId | [string](#string) |  |  |
| contextId | [string](#string) |  | id of the context block |






<a name="anytype.Event.Block.FilesUpload"></a>

### Event.Block.FilesUpload
Middleware to front end event message, that will be sent on one of this scenarios:
Precondition: user A opened a block
1. User A drops a set of files/pictures/videos
2. User A creates a MediaBlock and drops a single media, that corresponds to its type.


| Field | Type | Label | Description |
| ----- | ---- | ----- | ----------- |
| filePath | [string](#string) | repeated | filepaths to the files |
| blockId | [string](#string) |  | if empty =&gt; create new blocks |
| contextId | [string](#string) |  | id of the context block |






<a name="anytype.Event.Block.ShowFullscreen"></a>

### Event.Block.ShowFullscreen
Works with a smart blocks: Page, Dashboard
Dashboard opened, click on a page, Rpc.Block.open, Block.ShowFullscreen(PageBlock)


| Field | Type | Label | Description |
| ----- | ---- | ----- | ----------- |
| rootId | [string](#string) |  | Root block id |
| blocks | [model.Block](#anytype.model.Block) | repeated | children of the root block |
| contextId | [string](#string) |  | id of the context block |






<a name="anytype.Event.Block.Update"></a>

### Event.Block.Update
Updates from different clients, or from the local middleware
Example scenarios:
Page opened, TextBlock updated on a different client, BlockUpdate(changes)


| Field | Type | Label | Description |
| ----- | ---- | ----- | ----------- |
| changes | [Change.Multiple.BlocksList](#anytype.Change.Multiple.BlocksList) |  |  |
| contextId | [string](#string) |  | id of the context block |






<a name="anytype.Event.User"></a>

### Event.User







<a name="anytype.Event.User.Block"></a>

### Event.User.Block







<a name="anytype.Event.User.Block.Join"></a>

### Event.User.Block.Join
Middleware to front end event message, that will be sent in this scenario:
Precondition: user A opened a block
1. User B opens the same block
2. User A receives a message about p.1


| Field | Type | Label | Description |
| ----- | ---- | ----- | ----------- |
| account | [Event.Account](#anytype.Event.Account) |  | Account of the user, that opened a block |
| contextId | [string](#string) |  | id of the context block |






<a name="anytype.Event.User.Block.Left"></a>

### Event.User.Block.Left
Middleware to front end event message, that will be sent in this scenario:
Precondition: user A and user B opened the same block
1. User B closes the block
2. User A receives a message about p.1


| Field | Type | Label | Description |
| ----- | ---- | ----- | ----------- |
| account | [Event.Account](#anytype.Event.Account) |  | Account of the user, that left the block |
| contextId | [string](#string) |  | id of the context block |






<a name="anytype.Event.User.Block.SelectRange"></a>

### Event.User.Block.SelectRange
Middleware to front end event message, that will be sent in this scenario:
Precondition: user A and user B opened the same block
1. User B selects some inner blocks
2. User A receives a message about p.1


| Field | Type | Label | Description |
| ----- | ---- | ----- | ----------- |
| account | [Event.Account](#anytype.Event.Account) |  | Account of the user, that selected blocks |
| blockIdsArray | [string](#string) | repeated | Ids of selected blocks. |
| contextId | [string](#string) |  | id of the context block |






<a name="anytype.Event.User.Block.TextRange"></a>

### Event.User.Block.TextRange
Middleware to front end event message, that will be sent in this scenario:
Precondition: user A and user B opened the same block
1. User B sets cursor or selects a text region into a text block
2. User A receives a message about p.1


| Field | Type | Label | Description |
| ----- | ---- | ----- | ----------- |
| account | [Event.Account](#anytype.Event.Account) |  | Account of the user, that selected a text |
| blockId | [string](#string) |  | Id of the text block, that have a selection |
| range | [model.Range](#anytype.model.Range) |  | Range of the selection |
| contextId | [string](#string) |  | id of the context block |





 

 

 

 



<a name="vendor/github.com/anytypeio/go-anytype-library/pb/model/protos/models.proto"></a>
<p align="right"><a href="#top">Top</a></p>

## vendor/github.com/anytypeio/go-anytype-library/pb/model/protos/models.proto



<a name="anytype.model.Account"></a>

### Account
Contains basic information about a user account


| Field | Type | Label | Description |
| ----- | ---- | ----- | ----------- |
| id | [string](#string) |  | User&#39;s thread id |
| name | [string](#string) |  | User name, that associated with this account |
| avatar | [Account.Avatar](#anytype.model.Account.Avatar) |  | Avatar of a user&#39;s account |






<a name="anytype.model.Account.Avatar"></a>

### Account.Avatar
Avatar of a user&#39;s account. It could be an image or color


| Field | Type | Label | Description |
| ----- | ---- | ----- | ----------- |
| image | [Image](#anytype.model.Image) |  | Image of the avatar. Contains hash and size |
| color | [string](#string) |  | Color of the avatar, if no image |






<a name="anytype.model.Block"></a>

### Block



| Field | Type | Label | Description |
| ----- | ---- | ----- | ----------- |
| id | [string](#string) |  |  |
| fields | [google.protobuf.Struct](#google.protobuf.Struct) |  |  |
<<<<<<< HEAD
| permissions | [Model.Block.Permissions](#anytype.Model.Block.Permissions) |  |  |
=======
| permissions | [Block.Permissions](#anytype.model.Block.Permissions) |  |  |
>>>>>>> 5ea95315
| childrenIds | [string](#string) | repeated |  |
| dashboard | [Block.Content.Dashboard](#anytype.model.Block.Content.Dashboard) |  |  |
| page | [Block.Content.Page](#anytype.model.Block.Content.Page) |  |  |
| dataview | [Block.Content.Dataview](#anytype.model.Block.Content.Dataview) |  |  |
| text | [Block.Content.Text](#anytype.model.Block.Content.Text) |  |  |
| video | [Block.Content.Video](#anytype.model.Block.Content.Video) |  |  |
| image | [Block.Content.Image](#anytype.model.Block.Content.Image) |  |  |
| file | [Block.Content.File](#anytype.model.Block.Content.File) |  |  |
| layout | [Block.Content.Layout](#anytype.model.Block.Content.Layout) |  |  |
| div | [Block.Content.Div](#anytype.model.Block.Content.Div) |  |  |
| bookmark | [Block.Content.Bookmark](#anytype.model.Block.Content.Bookmark) |  |  |






<a name="anytype.model.Block.Content"></a>

### Block.Content







<a name="anytype.model.Block.Content.Bookmark"></a>

### Block.Content.Bookmark
Bookmark is to keep a web-link and to preview a content.

Model.Link.Preview preview = 1;






<a name="anytype.model.Block.Content.Dashboard"></a>

### Block.Content.Dashboard
Block type to organize pages on the main screen (main purpose)
It also can be mounted on a page.


| Field | Type | Label | Description |
| ----- | ---- | ----- | ----------- |
| style | [Block.Content.Dashboard.Style](#anytype.model.Block.Content.Dashboard.Style) |  |  |






<a name="anytype.model.Block.Content.Dataview"></a>

### Block.Content.Dataview
...






<a name="anytype.model.Block.Content.Div"></a>

### Block.Content.Div
Divider: block, that contains only one horizontal thin line






<a name="anytype.model.Block.Content.File"></a>

### Block.Content.File



| Field | Type | Label | Description |
| ----- | ---- | ----- | ----------- |
| localFilePath | [string](#string) |  | Path to the file on a local machine |
| state | [Block.Content.File.State](#anytype.model.Block.Content.File.State) |  |  |
| preview | [Block.Content.File.Preview](#anytype.model.Block.Content.File.Preview) |  | Content to show before the main content is downladed |






<a name="anytype.model.Block.Content.File.Preview"></a>

### Block.Content.File.Preview



| Field | Type | Label | Description |
| ----- | ---- | ----- | ----------- |
| name | [string](#string) |  |  |
| icon | [string](#string) |  |  |






<a name="anytype.model.Block.Content.Image"></a>

### Block.Content.Image



| Field | Type | Label | Description |
| ----- | ---- | ----- | ----------- |
| localFilePath | [string](#string) |  |  |
| state | [Block.Content.Image.State](#anytype.model.Block.Content.Image.State) |  |  |
| preview | [Block.Content.Image.Preview](#anytype.model.Block.Content.Image.Preview) |  |  |






<a name="anytype.model.Block.Content.Image.Preview"></a>

### Block.Content.Image.Preview



| Field | Type | Label | Description |
| ----- | ---- | ----- | ----------- |
| name | [string](#string) |  |  |
| icon | [string](#string) |  |  |
| width | [int32](#int32) |  |  |






<a name="anytype.model.Block.Content.Layout"></a>

### Block.Content.Layout
Layout have no visual representation, but affects on blocks, that it contains.
Row/Column layout blocks creates only automatically, after some of a D&amp;D operations, for example


| Field | Type | Label | Description |
| ----- | ---- | ----- | ----------- |
| style | [Block.Content.Layout.Style](#anytype.model.Block.Content.Layout.Style) |  |  |






<a name="anytype.model.Block.Content.Page"></a>

### Block.Content.Page



| Field | Type | Label | Description |
| ----- | ---- | ----- | ----------- |
| style | [Block.Content.Page.Style](#anytype.model.Block.Content.Page.Style) |  |  |






<a name="anytype.model.Block.Content.Text"></a>

### Block.Content.Text



| Field | Type | Label | Description |
| ----- | ---- | ----- | ----------- |
| text | [string](#string) |  |  |
| style | [Block.Content.Text.Style](#anytype.model.Block.Content.Text.Style) |  |  |
| marks | [Block.Content.Text.Marks](#anytype.model.Block.Content.Text.Marks) |  | list of marks to apply to the text |
| toggleable | [bool](#bool) |  | can be toggled or not |
| marker | [Block.Content.Text.Marker](#anytype.model.Block.Content.Text.Marker) |  | if no – it&#39;s not a list. If number/bullet – it should be a list with its list-siblings. |
| checkable | [bool](#bool) |  | can be checked or not |
| checked | [bool](#bool) |  |  |






<a name="anytype.model.Block.Content.Text.Mark"></a>

### Block.Content.Text.Mark



| Field | Type | Label | Description |
| ----- | ---- | ----- | ----------- |
| range | [Range](#anytype.model.Range) |  | range of symbols to apply this mark. From(symbol) To(symbol) |
| type | [Block.Content.Text.Mark.Type](#anytype.model.Block.Content.Text.Mark.Type) |  |  |
| param | [string](#string) |  | link, color, etc |






<a name="anytype.model.Block.Content.Text.Marks"></a>

### Block.Content.Text.Marks



| Field | Type | Label | Description |
| ----- | ---- | ----- | ----------- |
| marks | [Block.Content.Text.Mark](#anytype.model.Block.Content.Text.Mark) | repeated |  |






<a name="anytype.model.Block.Content.Video"></a>

### Block.Content.Video



| Field | Type | Label | Description |
| ----- | ---- | ----- | ----------- |
| localFilePath | [string](#string) |  |  |
| state | [Block.Content.Video.State](#anytype.model.Block.Content.Video.State) |  |  |
| preview | [Block.Content.Video.Preview](#anytype.model.Block.Content.Video.Preview) |  |  |






<a name="anytype.model.Block.Content.Video.Preview"></a>

### Block.Content.Video.Preview



| Field | Type | Label | Description |
| ----- | ---- | ----- | ----------- |
| name | [string](#string) |  |  |
| icon | [string](#string) |  |  |
| width | [int32](#int32) |  |  |






<a name="anytype.model.Block.Permissions"></a>

### Block.Permissions



| Field | Type | Label | Description |
| ----- | ---- | ----- | ----------- |
| read | [bool](#bool) |  |  |
| edit | [bool](#bool) |  |  |
| remove | [bool](#bool) |  |  |
| drag | [bool](#bool) |  |  |
| dropOn | [bool](#bool) |  |  |






<a name="anytype.model.Image"></a>

### Image



| Field | Type | Label | Description |
| ----- | ---- | ----- | ----------- |
| id | [string](#string) |  |  |
| sizes | [Image.Size](#anytype.model.Image.Size) | repeated |  |






<a name="anytype.model.Range"></a>

### Range
General purpose structure, uses in Mark.


| Field | Type | Label | Description |
| ----- | ---- | ----- | ----------- |
| from | [int32](#int32) |  |  |
| to | [int32](#int32) |  |  |






<<<<<<< HEAD
<a name="anytype.Model.Video"></a>

### Model.Video
=======
<a name="anytype.model.Video"></a>

### Video
>>>>>>> 5ea95315



| Field | Type | Label | Description |
| ----- | ---- | ----- | ----------- |
| id | [string](#string) |  |  |
| sizes | [Video.Size](#anytype.model.Video.Size) | repeated |  |





 


<a name="anytype.model.Block.Content.Dashboard.Style"></a>

### Block.Content.Dashboard.Style


| Name | Number | Description |
| ---- | ------ | ----------- |
| MAIN_SCREEN | 0 | ... |



<a name="anytype.model.Block.Content.File.State"></a>

### Block.Content.File.State


| Name | Number | Description |
| ---- | ------ | ----------- |
| EMPTY | 0 | There is no file and preview, it&#39;s an empty block, that waits files. |
| UPLOADING | 1 | There is stil no file/preview, but file already uploading |
| PREVIEW | 2 | File exists, preview downloaded, but file – not. |
| DOWNLOADING | 3 | File exists, preview downloaded, but file downloading |
| DONE | 4 | File and preview downloaded |



<a name="anytype.model.Block.Content.Image.State"></a>

### Block.Content.Image.State


| Name | Number | Description |
| ---- | ------ | ----------- |
| EMPTY | 0 | There is no image and preview, it&#39;s an empty block, that waits image. |
| UPLOADING | 1 | There is stil no image/preview, but image already uploading |
| PREVIEW | 2 | Image exists, preview downloaded, but image – not. |
| DOWNLOADING | 3 | Image exists, preview downloaded, but image downloading |
| DONE | 4 | Image and preview downloaded |



<a name="anytype.model.Block.Content.Layout.Style"></a>

### Block.Content.Layout.Style


| Name | Number | Description |
| ---- | ------ | ----------- |
| ROW | 0 |  |
| COLUMN | 1 |  |



<a name="anytype.model.Block.Content.Page.Style"></a>

### Block.Content.Page.Style


| Name | Number | Description |
| ---- | ------ | ----------- |
| EMPTY | 0 | Ordinary page, without additional fields |
| TASK | 1 | Page with a task fields |
| BOOKMARK | 2 | Page with a bookmark fields |
| SET | 3 | Page, that organize a set of blocks by a specific criterio |



<a name="anytype.model.Block.Content.Text.Mark.Type"></a>

### Block.Content.Text.Mark.Type


| Name | Number | Description |
| ---- | ------ | ----------- |
| STRIKETHROUGH | 0 |  |
| KEYBOARD | 1 |  |
| ITALIC | 2 |  |
| BOLD | 3 |  |
| LINK | 4 |  |



<a name="anytype.model.Block.Content.Text.Marker"></a>

### Block.Content.Text.Marker


| Name | Number | Description |
| ---- | ------ | ----------- |
| none | 0 |  |
| number | 1 |  |
| bullet | 2 |  |



<a name="anytype.model.Block.Content.Text.Style"></a>

### Block.Content.Text.Style


| Name | Number | Description |
| ---- | ------ | ----------- |
| p | 0 |  |
| h1 | 1 |  |
| h2 | 2 |  |
| h3 | 3 |  |
| h4 | 4 |  |
| quote | 5 |  |
| code | 6 |  |



<a name="anytype.model.Block.Content.Video.State"></a>

### Block.Content.Video.State


| Name | Number | Description |
| ---- | ------ | ----------- |
| EMPTY | 0 | There is no video and preview, it&#39;s an empty block, that waits videos. |
| UPLOADING | 1 | There is stil no video/preview, but video already uploading |
| PREVIEW | 2 | Video exists, preview downloaded, but video – not. |
| DOWNLOADING | 3 | Video exists, preview downloaded, but video downloading |
| DONE | 4 | Video and preview downloaded |



<a name="anytype.model.Block.Position"></a>

### Block.Position


| Name | Number | Description |
| ---- | ------ | ----------- |
| BEFORE | 0 |  |
| AFTER | 1 |  |



<a name="anytype.model.Image.Size"></a>

### Image.Size


| Name | Number | Description |
| ---- | ------ | ----------- |
| LARGE | 0 |  |
| SMALL | 1 |  |
| THUMB | 2 |  |



<<<<<<< HEAD
<a name="anytype.Model.Video.Size"></a>
=======
<a name="anytype.model.Video.Size"></a>
>>>>>>> 5ea95315

### Video.Size


| Name | Number | Description |
| ---- | ------ | ----------- |
| SD_360p | 0 |  |
| SD_480p | 1 |  |
| HD_720p | 2 |  |
| HD_1080p | 3 |  |
| UHD_1440p | 4 |  |
| UHD_2160p | 5 |  |


 

 

 



## Scalar Value Types

| .proto Type | Notes | C++ Type | Java Type | Python Type |
| ----------- | ----- | -------- | --------- | ----------- |
| <a name="double" /> double |  | double | double | float |
| <a name="float" /> float |  | float | float | float |
| <a name="int32" /> int32 | Uses variable-length encoding. Inefficient for encoding negative numbers – if your field is likely to have negative values, use sint32 instead. | int32 | int | int |
| <a name="int64" /> int64 | Uses variable-length encoding. Inefficient for encoding negative numbers – if your field is likely to have negative values, use sint64 instead. | int64 | long | int/long |
| <a name="uint32" /> uint32 | Uses variable-length encoding. | uint32 | int | int/long |
| <a name="uint64" /> uint64 | Uses variable-length encoding. | uint64 | long | int/long |
| <a name="sint32" /> sint32 | Uses variable-length encoding. Signed int value. These more efficiently encode negative numbers than regular int32s. | int32 | int | int |
| <a name="sint64" /> sint64 | Uses variable-length encoding. Signed int value. These more efficiently encode negative numbers than regular int64s. | int64 | long | int/long |
| <a name="fixed32" /> fixed32 | Always four bytes. More efficient than uint32 if values are often greater than 2^28. | uint32 | int | int |
| <a name="fixed64" /> fixed64 | Always eight bytes. More efficient than uint64 if values are often greater than 2^56. | uint64 | long | int/long |
| <a name="sfixed32" /> sfixed32 | Always four bytes. | int32 | int | int |
| <a name="sfixed64" /> sfixed64 | Always eight bytes. | int64 | long | int/long |
| <a name="bool" /> bool |  | bool | boolean | boolean |
| <a name="string" /> string | A string must always contain UTF-8 encoded or 7-bit ASCII text. | string | String | str/unicode |
| <a name="bytes" /> bytes | May contain any arbitrary sequence of bytes. | string | ByteString | str |
<|MERGE_RESOLUTION|>--- conflicted
+++ resolved
@@ -146,46 +146,6 @@
   
   
 
-<<<<<<< HEAD
-- [models.proto](#models.proto)
-    - [Model](#anytype.Model)
-    - [Model.Account](#anytype.Model.Account)
-    - [Model.Account.Avatar](#anytype.Model.Account.Avatar)
-    - [Model.Block](#anytype.Model.Block)
-    - [Model.Block.Content](#anytype.Model.Block.Content)
-    - [Model.Block.Content.Bookmark](#anytype.Model.Block.Content.Bookmark)
-    - [Model.Block.Content.Dashboard](#anytype.Model.Block.Content.Dashboard)
-    - [Model.Block.Content.Dataview](#anytype.Model.Block.Content.Dataview)
-    - [Model.Block.Content.Div](#anytype.Model.Block.Content.Div)
-    - [Model.Block.Content.File](#anytype.Model.Block.Content.File)
-    - [Model.Block.Content.File.Preview](#anytype.Model.Block.Content.File.Preview)
-    - [Model.Block.Content.Image](#anytype.Model.Block.Content.Image)
-    - [Model.Block.Content.Image.Preview](#anytype.Model.Block.Content.Image.Preview)
-    - [Model.Block.Content.Layout](#anytype.Model.Block.Content.Layout)
-    - [Model.Block.Content.Page](#anytype.Model.Block.Content.Page)
-    - [Model.Block.Content.Text](#anytype.Model.Block.Content.Text)
-    - [Model.Block.Content.Text.Mark](#anytype.Model.Block.Content.Text.Mark)
-    - [Model.Block.Content.Text.Marks](#anytype.Model.Block.Content.Text.Marks)
-    - [Model.Block.Content.Video](#anytype.Model.Block.Content.Video)
-    - [Model.Block.Content.Video.Preview](#anytype.Model.Block.Content.Video.Preview)
-    - [Model.Block.Permissions](#anytype.Model.Block.Permissions)
-    - [Model.Image](#anytype.Model.Image)
-    - [Model.Range](#anytype.Model.Range)
-    - [Model.Video](#anytype.Model.Video)
-  
-    - [Model.Block.Content.Dashboard.Style](#anytype.Model.Block.Content.Dashboard.Style)
-    - [Model.Block.Content.File.State](#anytype.Model.Block.Content.File.State)
-    - [Model.Block.Content.Image.State](#anytype.Model.Block.Content.Image.State)
-    - [Model.Block.Content.Layout.Style](#anytype.Model.Block.Content.Layout.Style)
-    - [Model.Block.Content.Page.Style](#anytype.Model.Block.Content.Page.Style)
-    - [Model.Block.Content.Text.Mark.Type](#anytype.Model.Block.Content.Text.Mark.Type)
-    - [Model.Block.Content.Text.MarkerType](#anytype.Model.Block.Content.Text.MarkerType)
-    - [Model.Block.Content.Text.Style](#anytype.Model.Block.Content.Text.Style)
-    - [Model.Block.Content.Video.State](#anytype.Model.Block.Content.Video.State)
-    - [Model.Block.Position](#anytype.Model.Block.Position)
-    - [Model.Image.Size](#anytype.Model.Image.Size)
-    - [Model.Video.Size](#anytype.Model.Video.Size)
-=======
 - [vendor/github.com/anytypeio/go-anytype-library/pb/model/protos/models.proto](#vendor/github.com/anytypeio/go-anytype-library/pb/model/protos/models.proto)
     - [Account](#anytype.model.Account)
     - [Account.Avatar](#anytype.model.Account.Avatar)
@@ -223,7 +183,6 @@
     - [Block.Position](#anytype.model.Block.Position)
     - [Image.Size](#anytype.model.Image.Size)
     - [Video.Size](#anytype.model.Video.Size)
->>>>>>> 5ea95315
   
   
   
@@ -2123,11 +2082,7 @@
 | ----- | ---- | ----- | ----------- |
 | id | [string](#string) |  |  |
 | fields | [google.protobuf.Struct](#google.protobuf.Struct) |  |  |
-<<<<<<< HEAD
-| permissions | [Model.Block.Permissions](#anytype.Model.Block.Permissions) |  |  |
-=======
 | permissions | [Block.Permissions](#anytype.model.Block.Permissions) |  |  |
->>>>>>> 5ea95315
 | childrenIds | [string](#string) | repeated |  |
 | dashboard | [Block.Content.Dashboard](#anytype.model.Block.Content.Dashboard) |  |  |
 | page | [Block.Content.Page](#anytype.model.Block.Content.Page) |  |  |
@@ -2439,15 +2394,9 @@
 
 
 
-<<<<<<< HEAD
-<a name="anytype.Model.Video"></a>
-
-### Model.Video
-=======
 <a name="anytype.model.Video"></a>
 
 ### Video
->>>>>>> 5ea95315
 
 
 
@@ -2615,11 +2564,7 @@
 
 
 
-<<<<<<< HEAD
-<a name="anytype.Model.Video.Size"></a>
-=======
 <a name="anytype.model.Video.Size"></a>
->>>>>>> 5ea95315
 
 ### Video.Size
 

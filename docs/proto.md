--- conflicted
+++ resolved
@@ -655,12 +655,9 @@
     - [Event.Block.Set.Link.Fields](#anytype.Event.Block.Set.Link.Fields)
     - [Event.Block.Set.Link.Style](#anytype.Event.Block.Set.Link.Style)
     - [Event.Block.Set.Link.TargetBlockId](#anytype.Event.Block.Set.Link.TargetBlockId)
-<<<<<<< HEAD
-    - [Event.Block.Set.Relations](#anytype.Event.Block.Set.Relations)
-=======
     - [Event.Block.Set.Relation](#anytype.Event.Block.Set.Relation)
     - [Event.Block.Set.Relation.Key](#anytype.Event.Block.Set.Relation.Key)
->>>>>>> d3dc1727
+    - [Event.Block.Set.Relations](#anytype.Event.Block.Set.Relations)
     - [Event.Block.Set.Restrictions](#anytype.Event.Block.Set.Restrictions)
     - [Event.Block.Set.Text](#anytype.Event.Block.Set.Text)
     - [Event.Block.Set.Text.Checked](#anytype.Event.Block.Set.Text.Checked)
@@ -7915,42 +7912,7 @@
 | ---- | ------ | ----------- |
 | NULL | 0 |  |
 | UNKNOWN_ERROR | 1 |  |
-<<<<<<< HEAD
-| BAD_INPUT | 2 | ... |
-
-
-
-<a name="anytype.Rpc.Block.Relation.Remove.Response.Error.Code"></a>
-
-### Rpc.Block.Relation.Remove.Response.Error.Code
-
-
-| Name | Number | Description |
-| ---- | ------ | ----------- |
-| NULL | 0 |  |
-| UNKNOWN_ERROR | 1 |  |
 | BAD_INPUT | 2 |  |
-| UNKNOWN_OBJECT_TYPE_URL | 3 |  |
-| READONLY_OBJECT_TYPE | 4 |  |
-| CANNOT_REMOVE_RELATION_REQUIRED_BY_OBJECTTYPE | 5 | ... |
-
-
-
-<a name="anytype.Rpc.Block.Relation.Update.Response.Error.Code"></a>
-
-### Rpc.Block.Relation.Update.Response.Error.Code
-
-
-| Name | Number | Description |
-| ---- | ------ | ----------- |
-| NULL | 0 |  |
-| UNKNOWN_ERROR | 1 |  |
-| BAD_INPUT | 2 |  |
-| UNKNOWN_OBJECT_TYPE_URL | 3 |  |
-| READONLY_OBJECT_TYPE | 4 | ... |
-=======
-| BAD_INPUT | 2 |  |
->>>>>>> d3dc1727
 
 
 
@@ -10071,41 +10033,47 @@
 
 
 
-<<<<<<< HEAD
+<a name="anytype.Event.Block.Set.Relation"></a>
+
+### Event.Block.Set.Relation
+
+
+
+| Field | Type | Label | Description |
+| ----- | ---- | ----- | ----------- |
+| id | [string](#string) |  |  |
+| key | [Event.Block.Set.Relation.Key](#anytype.Event.Block.Set.Relation.Key) |  |  |
+
+
+
+
+
+
+<a name="anytype.Event.Block.Set.Relation.Key"></a>
+
+### Event.Block.Set.Relation.Key
+
+
+
+| Field | Type | Label | Description |
+| ----- | ---- | ----- | ----------- |
+| value | [string](#string) |  |  |
+
+
+
+
+
+
 <a name="anytype.Event.Block.Set.Relations"></a>
 
 ### Event.Block.Set.Relations
-=======
-<a name="anytype.Event.Block.Set.Relation"></a>
-
-### Event.Block.Set.Relation
->>>>>>> d3dc1727
 
 
 
 | Field | Type | Label | Description |
 | ----- | ---- | ----- | ----------- |
 | id | [string](#string) |  |  |
-<<<<<<< HEAD
 | relations | [relation.Relation](#anytype.relation.Relation) | repeated |  |
-=======
-| key | [Event.Block.Set.Relation.Key](#anytype.Event.Block.Set.Relation.Key) |  |  |
-
-
-
-
-
-
-<a name="anytype.Event.Block.Set.Relation.Key"></a>
-
-### Event.Block.Set.Relation.Key
-
-
-
-| Field | Type | Label | Description |
-| ----- | ---- | ----- | ----------- |
-| value | [string](#string) |  |  |
->>>>>>> d3dc1727
 
 
 
@@ -11611,20 +11579,20 @@
 
 ## Scalar Value Types
 
-| .proto Type | Notes | C++ | Java | Python | Go | C# | PHP | Ruby |
-| ----------- | ----- | --- | ---- | ------ | -- | -- | --- | ---- |
-| <a name="double" /> double |  | double | double | float | float64 | double | float | Float |
-| <a name="float" /> float |  | float | float | float | float32 | float | float | Float |
-| <a name="int32" /> int32 | Uses variable-length encoding. Inefficient for encoding negative numbers – if your field is likely to have negative values, use sint32 instead. | int32 | int | int | int32 | int | integer | Bignum or Fixnum (as required) |
-| <a name="int64" /> int64 | Uses variable-length encoding. Inefficient for encoding negative numbers – if your field is likely to have negative values, use sint64 instead. | int64 | long | int/long | int64 | long | integer/string | Bignum |
-| <a name="uint32" /> uint32 | Uses variable-length encoding. | uint32 | int | int/long | uint32 | uint | integer | Bignum or Fixnum (as required) |
-| <a name="uint64" /> uint64 | Uses variable-length encoding. | uint64 | long | int/long | uint64 | ulong | integer/string | Bignum or Fixnum (as required) |
-| <a name="sint32" /> sint32 | Uses variable-length encoding. Signed int value. These more efficiently encode negative numbers than regular int32s. | int32 | int | int | int32 | int | integer | Bignum or Fixnum (as required) |
-| <a name="sint64" /> sint64 | Uses variable-length encoding. Signed int value. These more efficiently encode negative numbers than regular int64s. | int64 | long | int/long | int64 | long | integer/string | Bignum |
-| <a name="fixed32" /> fixed32 | Always four bytes. More efficient than uint32 if values are often greater than 2^28. | uint32 | int | int | uint32 | uint | integer | Bignum or Fixnum (as required) |
-| <a name="fixed64" /> fixed64 | Always eight bytes. More efficient than uint64 if values are often greater than 2^56. | uint64 | long | int/long | uint64 | ulong | integer/string | Bignum |
-| <a name="sfixed32" /> sfixed32 | Always four bytes. | int32 | int | int | int32 | int | integer | Bignum or Fixnum (as required) |
-| <a name="sfixed64" /> sfixed64 | Always eight bytes. | int64 | long | int/long | int64 | long | integer/string | Bignum |
-| <a name="bool" /> bool |  | bool | boolean | boolean | bool | bool | boolean | TrueClass/FalseClass |
-| <a name="string" /> string | A string must always contain UTF-8 encoded or 7-bit ASCII text. | string | String | str/unicode | string | string | string | String (UTF-8) |
-| <a name="bytes" /> bytes | May contain any arbitrary sequence of bytes. | string | ByteString | str | []byte | ByteString | string | String (ASCII-8BIT) |
+| .proto Type | Notes | C++ Type | Java Type | Python Type |
+| ----------- | ----- | -------- | --------- | ----------- |
+| <a name="double" /> double |  | double | double | float |
+| <a name="float" /> float |  | float | float | float |
+| <a name="int32" /> int32 | Uses variable-length encoding. Inefficient for encoding negative numbers – if your field is likely to have negative values, use sint32 instead. | int32 | int | int |
+| <a name="int64" /> int64 | Uses variable-length encoding. Inefficient for encoding negative numbers – if your field is likely to have negative values, use sint64 instead. | int64 | long | int/long |
+| <a name="uint32" /> uint32 | Uses variable-length encoding. | uint32 | int | int/long |
+| <a name="uint64" /> uint64 | Uses variable-length encoding. | uint64 | long | int/long |
+| <a name="sint32" /> sint32 | Uses variable-length encoding. Signed int value. These more efficiently encode negative numbers than regular int32s. | int32 | int | int |
+| <a name="sint64" /> sint64 | Uses variable-length encoding. Signed int value. These more efficiently encode negative numbers than regular int64s. | int64 | long | int/long |
+| <a name="fixed32" /> fixed32 | Always four bytes. More efficient than uint32 if values are often greater than 2^28. | uint32 | int | int |
+| <a name="fixed64" /> fixed64 | Always eight bytes. More efficient than uint64 if values are often greater than 2^56. | uint64 | long | int/long |
+| <a name="sfixed32" /> sfixed32 | Always four bytes. | int32 | int | int |
+| <a name="sfixed64" /> sfixed64 | Always eight bytes. | int64 | long | int/long |
+| <a name="bool" /> bool |  | bool | boolean | boolean |
+| <a name="string" /> string | A string must always contain UTF-8 encoded or 7-bit ASCII text. | string | String | str/unicode |
+| <a name="bytes" /> bytes | May contain any arbitrary sequence of bytes. | string | ByteString | str |

# Protocol Documentation
<a name="top"></a>

## Table of Contents

- [pb/protos/service/service.proto](#pb/protos/service/service.proto)
  
  
  
    - [ClientCommands](#anytype.ClientCommands)
  

<<<<<<< HEAD
- [pb/protos/changes.proto](#pb/protos/changes.proto)
    - [Change](#anytype.Change)
    - [Change.BlockCreate](#anytype.Change.BlockCreate)
    - [Change.BlockDuplicate](#anytype.Change.BlockDuplicate)
    - [Change.BlockMove](#anytype.Change.BlockMove)
    - [Change.BlockRemove](#anytype.Change.BlockRemove)
    - [Change.BlockUpdate](#anytype.Change.BlockUpdate)
    - [Change.Content](#anytype.Change.Content)
    - [Change.DetailsSet](#anytype.Change.DetailsSet)
    - [Change.DetailsUnset](#anytype.Change.DetailsUnset)
    - [Change.Snapshot](#anytype.Change.Snapshot)
    - [Change.Snapshot.LogHeadsEntry](#anytype.Change.Snapshot.LogHeadsEntry)
  
  
  
  

=======
>>>>>>> cd6123b7
- [pb/protos/commands.proto](#pb/protos/commands.proto)
    - [Empty](#anytype.Empty)
    - [Rpc](#anytype.Rpc)
    - [Rpc.Account](#anytype.Rpc.Account)
    - [Rpc.Account.Create](#anytype.Rpc.Account.Create)
    - [Rpc.Account.Create.Request](#anytype.Rpc.Account.Create.Request)
    - [Rpc.Account.Create.Response](#anytype.Rpc.Account.Create.Response)
    - [Rpc.Account.Create.Response.Error](#anytype.Rpc.Account.Create.Response.Error)
    - [Rpc.Account.Recover](#anytype.Rpc.Account.Recover)
    - [Rpc.Account.Recover.Request](#anytype.Rpc.Account.Recover.Request)
    - [Rpc.Account.Recover.Response](#anytype.Rpc.Account.Recover.Response)
    - [Rpc.Account.Recover.Response.Error](#anytype.Rpc.Account.Recover.Response.Error)
    - [Rpc.Account.Select](#anytype.Rpc.Account.Select)
    - [Rpc.Account.Select.Request](#anytype.Rpc.Account.Select.Request)
    - [Rpc.Account.Select.Response](#anytype.Rpc.Account.Select.Response)
    - [Rpc.Account.Select.Response.Error](#anytype.Rpc.Account.Select.Response.Error)
    - [Rpc.Account.Stop](#anytype.Rpc.Account.Stop)
    - [Rpc.Account.Stop.Request](#anytype.Rpc.Account.Stop.Request)
    - [Rpc.Account.Stop.Response](#anytype.Rpc.Account.Stop.Response)
    - [Rpc.Account.Stop.Response.Error](#anytype.Rpc.Account.Stop.Response.Error)
    - [Rpc.Block](#anytype.Rpc.Block)
    - [Rpc.Block.Bookmark](#anytype.Rpc.Block.Bookmark)
    - [Rpc.Block.Bookmark.CreateAndFetch](#anytype.Rpc.Block.Bookmark.CreateAndFetch)
    - [Rpc.Block.Bookmark.CreateAndFetch.Request](#anytype.Rpc.Block.Bookmark.CreateAndFetch.Request)
    - [Rpc.Block.Bookmark.CreateAndFetch.Response](#anytype.Rpc.Block.Bookmark.CreateAndFetch.Response)
    - [Rpc.Block.Bookmark.CreateAndFetch.Response.Error](#anytype.Rpc.Block.Bookmark.CreateAndFetch.Response.Error)
    - [Rpc.Block.Bookmark.Fetch](#anytype.Rpc.Block.Bookmark.Fetch)
    - [Rpc.Block.Bookmark.Fetch.Request](#anytype.Rpc.Block.Bookmark.Fetch.Request)
    - [Rpc.Block.Bookmark.Fetch.Response](#anytype.Rpc.Block.Bookmark.Fetch.Response)
    - [Rpc.Block.Bookmark.Fetch.Response.Error](#anytype.Rpc.Block.Bookmark.Fetch.Response.Error)
    - [Rpc.Block.Close](#anytype.Rpc.Block.Close)
    - [Rpc.Block.Close.Request](#anytype.Rpc.Block.Close.Request)
    - [Rpc.Block.Close.Response](#anytype.Rpc.Block.Close.Response)
    - [Rpc.Block.Close.Response.Error](#anytype.Rpc.Block.Close.Response.Error)
    - [Rpc.Block.Copy](#anytype.Rpc.Block.Copy)
    - [Rpc.Block.Copy.Request](#anytype.Rpc.Block.Copy.Request)
    - [Rpc.Block.Copy.Response](#anytype.Rpc.Block.Copy.Response)
    - [Rpc.Block.Copy.Response.Error](#anytype.Rpc.Block.Copy.Response.Error)
    - [Rpc.Block.Create](#anytype.Rpc.Block.Create)
    - [Rpc.Block.Create.Request](#anytype.Rpc.Block.Create.Request)
    - [Rpc.Block.Create.Response](#anytype.Rpc.Block.Create.Response)
    - [Rpc.Block.Create.Response.Error](#anytype.Rpc.Block.Create.Response.Error)
    - [Rpc.Block.CreatePage](#anytype.Rpc.Block.CreatePage)
    - [Rpc.Block.CreatePage.Request](#anytype.Rpc.Block.CreatePage.Request)
    - [Rpc.Block.CreatePage.Response](#anytype.Rpc.Block.CreatePage.Response)
    - [Rpc.Block.CreatePage.Response.Error](#anytype.Rpc.Block.CreatePage.Response.Error)
    - [Rpc.Block.Cut](#anytype.Rpc.Block.Cut)
    - [Rpc.Block.Cut.Request](#anytype.Rpc.Block.Cut.Request)
    - [Rpc.Block.Cut.Response](#anytype.Rpc.Block.Cut.Response)
    - [Rpc.Block.Cut.Response.Error](#anytype.Rpc.Block.Cut.Response.Error)
    - [Rpc.Block.Download](#anytype.Rpc.Block.Download)
    - [Rpc.Block.Download.Request](#anytype.Rpc.Block.Download.Request)
    - [Rpc.Block.Download.Response](#anytype.Rpc.Block.Download.Response)
    - [Rpc.Block.Download.Response.Error](#anytype.Rpc.Block.Download.Response.Error)
    - [Rpc.Block.Export](#anytype.Rpc.Block.Export)
    - [Rpc.Block.Export.Request](#anytype.Rpc.Block.Export.Request)
    - [Rpc.Block.Export.Response](#anytype.Rpc.Block.Export.Response)
    - [Rpc.Block.Export.Response.Error](#anytype.Rpc.Block.Export.Response.Error)
    - [Rpc.Block.File](#anytype.Rpc.Block.File)
    - [Rpc.Block.File.CreateAndUpload](#anytype.Rpc.Block.File.CreateAndUpload)
    - [Rpc.Block.File.CreateAndUpload.Request](#anytype.Rpc.Block.File.CreateAndUpload.Request)
    - [Rpc.Block.File.CreateAndUpload.Response](#anytype.Rpc.Block.File.CreateAndUpload.Response)
    - [Rpc.Block.File.CreateAndUpload.Response.Error](#anytype.Rpc.Block.File.CreateAndUpload.Response.Error)
    - [Rpc.Block.Get](#anytype.Rpc.Block.Get)
    - [Rpc.Block.Get.Marks](#anytype.Rpc.Block.Get.Marks)
    - [Rpc.Block.Get.Marks.Request](#anytype.Rpc.Block.Get.Marks.Request)
    - [Rpc.Block.Get.Marks.Response](#anytype.Rpc.Block.Get.Marks.Response)
    - [Rpc.Block.Get.Marks.Response.Error](#anytype.Rpc.Block.Get.Marks.Response.Error)
    - [Rpc.Block.GetPublicWebURL](#anytype.Rpc.Block.GetPublicWebURL)
    - [Rpc.Block.GetPublicWebURL.Request](#anytype.Rpc.Block.GetPublicWebURL.Request)
    - [Rpc.Block.GetPublicWebURL.Response](#anytype.Rpc.Block.GetPublicWebURL.Response)
    - [Rpc.Block.GetPublicWebURL.Response.Error](#anytype.Rpc.Block.GetPublicWebURL.Response.Error)
    - [Rpc.Block.ImportMarkdown](#anytype.Rpc.Block.ImportMarkdown)
    - [Rpc.Block.ImportMarkdown.Request](#anytype.Rpc.Block.ImportMarkdown.Request)
    - [Rpc.Block.ImportMarkdown.Response](#anytype.Rpc.Block.ImportMarkdown.Response)
    - [Rpc.Block.ImportMarkdown.Response.Error](#anytype.Rpc.Block.ImportMarkdown.Response.Error)
    - [Rpc.Block.Merge](#anytype.Rpc.Block.Merge)
    - [Rpc.Block.Merge.Request](#anytype.Rpc.Block.Merge.Request)
    - [Rpc.Block.Merge.Response](#anytype.Rpc.Block.Merge.Response)
    - [Rpc.Block.Merge.Response.Error](#anytype.Rpc.Block.Merge.Response.Error)
    - [Rpc.Block.Open](#anytype.Rpc.Block.Open)
    - [Rpc.Block.Open.Request](#anytype.Rpc.Block.Open.Request)
    - [Rpc.Block.Open.Response](#anytype.Rpc.Block.Open.Response)
    - [Rpc.Block.Open.Response.Error](#anytype.Rpc.Block.Open.Response.Error)
    - [Rpc.Block.OpenBreadcrumbs](#anytype.Rpc.Block.OpenBreadcrumbs)
    - [Rpc.Block.OpenBreadcrumbs.Request](#anytype.Rpc.Block.OpenBreadcrumbs.Request)
    - [Rpc.Block.OpenBreadcrumbs.Response](#anytype.Rpc.Block.OpenBreadcrumbs.Response)
    - [Rpc.Block.OpenBreadcrumbs.Response.Error](#anytype.Rpc.Block.OpenBreadcrumbs.Response.Error)
    - [Rpc.Block.Paste](#anytype.Rpc.Block.Paste)
    - [Rpc.Block.Paste.Request](#anytype.Rpc.Block.Paste.Request)
    - [Rpc.Block.Paste.Response](#anytype.Rpc.Block.Paste.Response)
    - [Rpc.Block.Paste.Response.Error](#anytype.Rpc.Block.Paste.Response.Error)
    - [Rpc.Block.Redo](#anytype.Rpc.Block.Redo)
    - [Rpc.Block.Redo.Request](#anytype.Rpc.Block.Redo.Request)
    - [Rpc.Block.Redo.Response](#anytype.Rpc.Block.Redo.Response)
    - [Rpc.Block.Redo.Response.Error](#anytype.Rpc.Block.Redo.Response.Error)
    - [Rpc.Block.Replace](#anytype.Rpc.Block.Replace)
    - [Rpc.Block.Replace.Request](#anytype.Rpc.Block.Replace.Request)
    - [Rpc.Block.Replace.Response](#anytype.Rpc.Block.Replace.Response)
    - [Rpc.Block.Replace.Response.Error](#anytype.Rpc.Block.Replace.Response.Error)
    - [Rpc.Block.Set](#anytype.Rpc.Block.Set)
    - [Rpc.Block.Set.Details](#anytype.Rpc.Block.Set.Details)
    - [Rpc.Block.Set.Details.Detail](#anytype.Rpc.Block.Set.Details.Detail)
    - [Rpc.Block.Set.Details.Request](#anytype.Rpc.Block.Set.Details.Request)
    - [Rpc.Block.Set.Details.Response](#anytype.Rpc.Block.Set.Details.Response)
    - [Rpc.Block.Set.Details.Response.Error](#anytype.Rpc.Block.Set.Details.Response.Error)
    - [Rpc.Block.Set.Fields](#anytype.Rpc.Block.Set.Fields)
    - [Rpc.Block.Set.Fields.Request](#anytype.Rpc.Block.Set.Fields.Request)
    - [Rpc.Block.Set.Fields.Response](#anytype.Rpc.Block.Set.Fields.Response)
    - [Rpc.Block.Set.Fields.Response.Error](#anytype.Rpc.Block.Set.Fields.Response.Error)
    - [Rpc.Block.Set.File](#anytype.Rpc.Block.Set.File)
    - [Rpc.Block.Set.File.Name](#anytype.Rpc.Block.Set.File.Name)
    - [Rpc.Block.Set.File.Name.Request](#anytype.Rpc.Block.Set.File.Name.Request)
    - [Rpc.Block.Set.File.Name.Response](#anytype.Rpc.Block.Set.File.Name.Response)
    - [Rpc.Block.Set.File.Name.Response.Error](#anytype.Rpc.Block.Set.File.Name.Response.Error)
    - [Rpc.Block.Set.Image](#anytype.Rpc.Block.Set.Image)
    - [Rpc.Block.Set.Image.Name](#anytype.Rpc.Block.Set.Image.Name)
    - [Rpc.Block.Set.Image.Name.Request](#anytype.Rpc.Block.Set.Image.Name.Request)
    - [Rpc.Block.Set.Image.Name.Response](#anytype.Rpc.Block.Set.Image.Name.Response)
    - [Rpc.Block.Set.Image.Name.Response.Error](#anytype.Rpc.Block.Set.Image.Name.Response.Error)
    - [Rpc.Block.Set.Image.Width](#anytype.Rpc.Block.Set.Image.Width)
    - [Rpc.Block.Set.Image.Width.Request](#anytype.Rpc.Block.Set.Image.Width.Request)
    - [Rpc.Block.Set.Image.Width.Response](#anytype.Rpc.Block.Set.Image.Width.Response)
    - [Rpc.Block.Set.Image.Width.Response.Error](#anytype.Rpc.Block.Set.Image.Width.Response.Error)
    - [Rpc.Block.Set.Link](#anytype.Rpc.Block.Set.Link)
    - [Rpc.Block.Set.Link.TargetBlockId](#anytype.Rpc.Block.Set.Link.TargetBlockId)
    - [Rpc.Block.Set.Link.TargetBlockId.Request](#anytype.Rpc.Block.Set.Link.TargetBlockId.Request)
    - [Rpc.Block.Set.Link.TargetBlockId.Response](#anytype.Rpc.Block.Set.Link.TargetBlockId.Response)
    - [Rpc.Block.Set.Link.TargetBlockId.Response.Error](#anytype.Rpc.Block.Set.Link.TargetBlockId.Response.Error)
    - [Rpc.Block.Set.Page](#anytype.Rpc.Block.Set.Page)
    - [Rpc.Block.Set.Page.IsArchived](#anytype.Rpc.Block.Set.Page.IsArchived)
    - [Rpc.Block.Set.Page.IsArchived.Request](#anytype.Rpc.Block.Set.Page.IsArchived.Request)
    - [Rpc.Block.Set.Page.IsArchived.Response](#anytype.Rpc.Block.Set.Page.IsArchived.Response)
    - [Rpc.Block.Set.Page.IsArchived.Response.Error](#anytype.Rpc.Block.Set.Page.IsArchived.Response.Error)
    - [Rpc.Block.Set.Restrictions](#anytype.Rpc.Block.Set.Restrictions)
    - [Rpc.Block.Set.Restrictions.Request](#anytype.Rpc.Block.Set.Restrictions.Request)
    - [Rpc.Block.Set.Restrictions.Response](#anytype.Rpc.Block.Set.Restrictions.Response)
    - [Rpc.Block.Set.Restrictions.Response.Error](#anytype.Rpc.Block.Set.Restrictions.Response.Error)
    - [Rpc.Block.Set.Text](#anytype.Rpc.Block.Set.Text)
    - [Rpc.Block.Set.Text.Checked](#anytype.Rpc.Block.Set.Text.Checked)
    - [Rpc.Block.Set.Text.Checked.Request](#anytype.Rpc.Block.Set.Text.Checked.Request)
    - [Rpc.Block.Set.Text.Checked.Response](#anytype.Rpc.Block.Set.Text.Checked.Response)
    - [Rpc.Block.Set.Text.Checked.Response.Error](#anytype.Rpc.Block.Set.Text.Checked.Response.Error)
    - [Rpc.Block.Set.Text.Color](#anytype.Rpc.Block.Set.Text.Color)
    - [Rpc.Block.Set.Text.Color.Request](#anytype.Rpc.Block.Set.Text.Color.Request)
    - [Rpc.Block.Set.Text.Color.Response](#anytype.Rpc.Block.Set.Text.Color.Response)
    - [Rpc.Block.Set.Text.Color.Response.Error](#anytype.Rpc.Block.Set.Text.Color.Response.Error)
    - [Rpc.Block.Set.Text.Style](#anytype.Rpc.Block.Set.Text.Style)
    - [Rpc.Block.Set.Text.Style.Request](#anytype.Rpc.Block.Set.Text.Style.Request)
    - [Rpc.Block.Set.Text.Style.Response](#anytype.Rpc.Block.Set.Text.Style.Response)
    - [Rpc.Block.Set.Text.Style.Response.Error](#anytype.Rpc.Block.Set.Text.Style.Response.Error)
    - [Rpc.Block.Set.Text.Text](#anytype.Rpc.Block.Set.Text.Text)
    - [Rpc.Block.Set.Text.Text.Request](#anytype.Rpc.Block.Set.Text.Text.Request)
    - [Rpc.Block.Set.Text.Text.Response](#anytype.Rpc.Block.Set.Text.Text.Response)
    - [Rpc.Block.Set.Text.Text.Response.Error](#anytype.Rpc.Block.Set.Text.Text.Response.Error)
    - [Rpc.Block.Set.Video](#anytype.Rpc.Block.Set.Video)
    - [Rpc.Block.Set.Video.Name](#anytype.Rpc.Block.Set.Video.Name)
    - [Rpc.Block.Set.Video.Name.Request](#anytype.Rpc.Block.Set.Video.Name.Request)
    - [Rpc.Block.Set.Video.Name.Response](#anytype.Rpc.Block.Set.Video.Name.Response)
    - [Rpc.Block.Set.Video.Name.Response.Error](#anytype.Rpc.Block.Set.Video.Name.Response.Error)
    - [Rpc.Block.Set.Video.Width](#anytype.Rpc.Block.Set.Video.Width)
    - [Rpc.Block.Set.Video.Width.Request](#anytype.Rpc.Block.Set.Video.Width.Request)
    - [Rpc.Block.Set.Video.Width.Response](#anytype.Rpc.Block.Set.Video.Width.Response)
    - [Rpc.Block.Set.Video.Width.Response.Error](#anytype.Rpc.Block.Set.Video.Width.Response.Error)
    - [Rpc.Block.SetBreadcrumbs](#anytype.Rpc.Block.SetBreadcrumbs)
    - [Rpc.Block.SetBreadcrumbs.Request](#anytype.Rpc.Block.SetBreadcrumbs.Request)
    - [Rpc.Block.SetBreadcrumbs.Response](#anytype.Rpc.Block.SetBreadcrumbs.Response)
    - [Rpc.Block.SetBreadcrumbs.Response.Error](#anytype.Rpc.Block.SetBreadcrumbs.Response.Error)
    - [Rpc.Block.Split](#anytype.Rpc.Block.Split)
    - [Rpc.Block.Split.Request](#anytype.Rpc.Block.Split.Request)
    - [Rpc.Block.Split.Response](#anytype.Rpc.Block.Split.Response)
    - [Rpc.Block.Split.Response.Error](#anytype.Rpc.Block.Split.Response.Error)
    - [Rpc.Block.Undo](#anytype.Rpc.Block.Undo)
    - [Rpc.Block.Undo.Request](#anytype.Rpc.Block.Undo.Request)
    - [Rpc.Block.Undo.Response](#anytype.Rpc.Block.Undo.Response)
    - [Rpc.Block.Undo.Response.Error](#anytype.Rpc.Block.Undo.Response.Error)
    - [Rpc.Block.Unlink](#anytype.Rpc.Block.Unlink)
    - [Rpc.Block.Unlink.Request](#anytype.Rpc.Block.Unlink.Request)
    - [Rpc.Block.Unlink.Response](#anytype.Rpc.Block.Unlink.Response)
    - [Rpc.Block.Unlink.Response.Error](#anytype.Rpc.Block.Unlink.Response.Error)
    - [Rpc.Block.Upload](#anytype.Rpc.Block.Upload)
    - [Rpc.Block.Upload.Request](#anytype.Rpc.Block.Upload.Request)
    - [Rpc.Block.Upload.Response](#anytype.Rpc.Block.Upload.Response)
    - [Rpc.Block.Upload.Response.Error](#anytype.Rpc.Block.Upload.Response.Error)
    - [Rpc.BlockList](#anytype.Rpc.BlockList)
    - [Rpc.BlockList.ConvertChildrenToPages](#anytype.Rpc.BlockList.ConvertChildrenToPages)
    - [Rpc.BlockList.ConvertChildrenToPages.Request](#anytype.Rpc.BlockList.ConvertChildrenToPages.Request)
    - [Rpc.BlockList.ConvertChildrenToPages.Response](#anytype.Rpc.BlockList.ConvertChildrenToPages.Response)
    - [Rpc.BlockList.ConvertChildrenToPages.Response.Error](#anytype.Rpc.BlockList.ConvertChildrenToPages.Response.Error)
    - [Rpc.BlockList.Delete](#anytype.Rpc.BlockList.Delete)
    - [Rpc.BlockList.Delete.Page](#anytype.Rpc.BlockList.Delete.Page)
    - [Rpc.BlockList.Delete.Page.Request](#anytype.Rpc.BlockList.Delete.Page.Request)
    - [Rpc.BlockList.Delete.Page.Response](#anytype.Rpc.BlockList.Delete.Page.Response)
    - [Rpc.BlockList.Delete.Page.Response.Error](#anytype.Rpc.BlockList.Delete.Page.Response.Error)
    - [Rpc.BlockList.Duplicate](#anytype.Rpc.BlockList.Duplicate)
    - [Rpc.BlockList.Duplicate.Request](#anytype.Rpc.BlockList.Duplicate.Request)
    - [Rpc.BlockList.Duplicate.Response](#anytype.Rpc.BlockList.Duplicate.Response)
    - [Rpc.BlockList.Duplicate.Response.Error](#anytype.Rpc.BlockList.Duplicate.Response.Error)
    - [Rpc.BlockList.Move](#anytype.Rpc.BlockList.Move)
    - [Rpc.BlockList.Move.Request](#anytype.Rpc.BlockList.Move.Request)
    - [Rpc.BlockList.Move.Response](#anytype.Rpc.BlockList.Move.Response)
    - [Rpc.BlockList.Move.Response.Error](#anytype.Rpc.BlockList.Move.Response.Error)
    - [Rpc.BlockList.MoveToNewPage](#anytype.Rpc.BlockList.MoveToNewPage)
    - [Rpc.BlockList.MoveToNewPage.Request](#anytype.Rpc.BlockList.MoveToNewPage.Request)
    - [Rpc.BlockList.MoveToNewPage.Response](#anytype.Rpc.BlockList.MoveToNewPage.Response)
    - [Rpc.BlockList.MoveToNewPage.Response.Error](#anytype.Rpc.BlockList.MoveToNewPage.Response.Error)
    - [Rpc.BlockList.Set](#anytype.Rpc.BlockList.Set)
    - [Rpc.BlockList.Set.Align](#anytype.Rpc.BlockList.Set.Align)
    - [Rpc.BlockList.Set.Align.Request](#anytype.Rpc.BlockList.Set.Align.Request)
    - [Rpc.BlockList.Set.Align.Response](#anytype.Rpc.BlockList.Set.Align.Response)
    - [Rpc.BlockList.Set.Align.Response.Error](#anytype.Rpc.BlockList.Set.Align.Response.Error)
    - [Rpc.BlockList.Set.BackgroundColor](#anytype.Rpc.BlockList.Set.BackgroundColor)
    - [Rpc.BlockList.Set.BackgroundColor.Request](#anytype.Rpc.BlockList.Set.BackgroundColor.Request)
    - [Rpc.BlockList.Set.BackgroundColor.Response](#anytype.Rpc.BlockList.Set.BackgroundColor.Response)
    - [Rpc.BlockList.Set.BackgroundColor.Response.Error](#anytype.Rpc.BlockList.Set.BackgroundColor.Response.Error)
    - [Rpc.BlockList.Set.Div](#anytype.Rpc.BlockList.Set.Div)
    - [Rpc.BlockList.Set.Div.Style](#anytype.Rpc.BlockList.Set.Div.Style)
    - [Rpc.BlockList.Set.Div.Style.Request](#anytype.Rpc.BlockList.Set.Div.Style.Request)
    - [Rpc.BlockList.Set.Div.Style.Response](#anytype.Rpc.BlockList.Set.Div.Style.Response)
    - [Rpc.BlockList.Set.Div.Style.Response.Error](#anytype.Rpc.BlockList.Set.Div.Style.Response.Error)
    - [Rpc.BlockList.Set.Fields](#anytype.Rpc.BlockList.Set.Fields)
    - [Rpc.BlockList.Set.Fields.Request](#anytype.Rpc.BlockList.Set.Fields.Request)
    - [Rpc.BlockList.Set.Fields.Request.BlockField](#anytype.Rpc.BlockList.Set.Fields.Request.BlockField)
    - [Rpc.BlockList.Set.Fields.Response](#anytype.Rpc.BlockList.Set.Fields.Response)
    - [Rpc.BlockList.Set.Fields.Response.Error](#anytype.Rpc.BlockList.Set.Fields.Response.Error)
    - [Rpc.BlockList.Set.Page](#anytype.Rpc.BlockList.Set.Page)
    - [Rpc.BlockList.Set.Page.IsArchived](#anytype.Rpc.BlockList.Set.Page.IsArchived)
    - [Rpc.BlockList.Set.Page.IsArchived.Request](#anytype.Rpc.BlockList.Set.Page.IsArchived.Request)
    - [Rpc.BlockList.Set.Page.IsArchived.Response](#anytype.Rpc.BlockList.Set.Page.IsArchived.Response)
    - [Rpc.BlockList.Set.Page.IsArchived.Response.Error](#anytype.Rpc.BlockList.Set.Page.IsArchived.Response.Error)
    - [Rpc.BlockList.Set.Text](#anytype.Rpc.BlockList.Set.Text)
    - [Rpc.BlockList.Set.Text.Color](#anytype.Rpc.BlockList.Set.Text.Color)
    - [Rpc.BlockList.Set.Text.Color.Request](#anytype.Rpc.BlockList.Set.Text.Color.Request)
    - [Rpc.BlockList.Set.Text.Color.Response](#anytype.Rpc.BlockList.Set.Text.Color.Response)
    - [Rpc.BlockList.Set.Text.Color.Response.Error](#anytype.Rpc.BlockList.Set.Text.Color.Response.Error)
    - [Rpc.BlockList.Set.Text.Mark](#anytype.Rpc.BlockList.Set.Text.Mark)
    - [Rpc.BlockList.Set.Text.Mark.Request](#anytype.Rpc.BlockList.Set.Text.Mark.Request)
    - [Rpc.BlockList.Set.Text.Mark.Response](#anytype.Rpc.BlockList.Set.Text.Mark.Response)
    - [Rpc.BlockList.Set.Text.Mark.Response.Error](#anytype.Rpc.BlockList.Set.Text.Mark.Response.Error)
    - [Rpc.BlockList.Set.Text.Style](#anytype.Rpc.BlockList.Set.Text.Style)
    - [Rpc.BlockList.Set.Text.Style.Request](#anytype.Rpc.BlockList.Set.Text.Style.Request)
    - [Rpc.BlockList.Set.Text.Style.Response](#anytype.Rpc.BlockList.Set.Text.Style.Response)
    - [Rpc.BlockList.Set.Text.Style.Response.Error](#anytype.Rpc.BlockList.Set.Text.Style.Response.Error)
    - [Rpc.Config](#anytype.Rpc.Config)
    - [Rpc.Config.Get](#anytype.Rpc.Config.Get)
    - [Rpc.Config.Get.Request](#anytype.Rpc.Config.Get.Request)
    - [Rpc.Config.Get.Response](#anytype.Rpc.Config.Get.Response)
    - [Rpc.Config.Get.Response.Error](#anytype.Rpc.Config.Get.Response.Error)
    - [Rpc.ExternalDrop](#anytype.Rpc.ExternalDrop)
    - [Rpc.ExternalDrop.Content](#anytype.Rpc.ExternalDrop.Content)
    - [Rpc.ExternalDrop.Content.Request](#anytype.Rpc.ExternalDrop.Content.Request)
    - [Rpc.ExternalDrop.Content.Response](#anytype.Rpc.ExternalDrop.Content.Response)
    - [Rpc.ExternalDrop.Content.Response.Error](#anytype.Rpc.ExternalDrop.Content.Response.Error)
    - [Rpc.ExternalDrop.Files](#anytype.Rpc.ExternalDrop.Files)
    - [Rpc.ExternalDrop.Files.Request](#anytype.Rpc.ExternalDrop.Files.Request)
    - [Rpc.ExternalDrop.Files.Response](#anytype.Rpc.ExternalDrop.Files.Response)
    - [Rpc.ExternalDrop.Files.Response.Error](#anytype.Rpc.ExternalDrop.Files.Response.Error)
    - [Rpc.Ipfs](#anytype.Rpc.Ipfs)
    - [Rpc.Ipfs.File](#anytype.Rpc.Ipfs.File)
    - [Rpc.Ipfs.File.Get](#anytype.Rpc.Ipfs.File.Get)
    - [Rpc.Ipfs.File.Get.Request](#anytype.Rpc.Ipfs.File.Get.Request)
    - [Rpc.Ipfs.File.Get.Response](#anytype.Rpc.Ipfs.File.Get.Response)
    - [Rpc.Ipfs.File.Get.Response.Error](#anytype.Rpc.Ipfs.File.Get.Response.Error)
    - [Rpc.Ipfs.Image](#anytype.Rpc.Ipfs.Image)
    - [Rpc.Ipfs.Image.Get](#anytype.Rpc.Ipfs.Image.Get)
    - [Rpc.Ipfs.Image.Get.Blob](#anytype.Rpc.Ipfs.Image.Get.Blob)
    - [Rpc.Ipfs.Image.Get.Blob.Request](#anytype.Rpc.Ipfs.Image.Get.Blob.Request)
    - [Rpc.Ipfs.Image.Get.Blob.Response](#anytype.Rpc.Ipfs.Image.Get.Blob.Response)
    - [Rpc.Ipfs.Image.Get.Blob.Response.Error](#anytype.Rpc.Ipfs.Image.Get.Blob.Response.Error)
    - [Rpc.Ipfs.Image.Get.File](#anytype.Rpc.Ipfs.Image.Get.File)
    - [Rpc.Ipfs.Image.Get.File.Request](#anytype.Rpc.Ipfs.Image.Get.File.Request)
    - [Rpc.Ipfs.Image.Get.File.Response](#anytype.Rpc.Ipfs.Image.Get.File.Response)
    - [Rpc.Ipfs.Image.Get.File.Response.Error](#anytype.Rpc.Ipfs.Image.Get.File.Response.Error)
    - [Rpc.LinkPreview](#anytype.Rpc.LinkPreview)
    - [Rpc.LinkPreview.Request](#anytype.Rpc.LinkPreview.Request)
    - [Rpc.LinkPreview.Response](#anytype.Rpc.LinkPreview.Response)
    - [Rpc.LinkPreview.Response.Error](#anytype.Rpc.LinkPreview.Response.Error)
    - [Rpc.Log](#anytype.Rpc.Log)
    - [Rpc.Log.Send](#anytype.Rpc.Log.Send)
    - [Rpc.Log.Send.Request](#anytype.Rpc.Log.Send.Request)
    - [Rpc.Log.Send.Response](#anytype.Rpc.Log.Send.Response)
    - [Rpc.Log.Send.Response.Error](#anytype.Rpc.Log.Send.Response.Error)
    - [Rpc.Navigation](#anytype.Rpc.Navigation)
    - [Rpc.Navigation.GetPageInfoWithLinks](#anytype.Rpc.Navigation.GetPageInfoWithLinks)
    - [Rpc.Navigation.GetPageInfoWithLinks.Request](#anytype.Rpc.Navigation.GetPageInfoWithLinks.Request)
    - [Rpc.Navigation.GetPageInfoWithLinks.Response](#anytype.Rpc.Navigation.GetPageInfoWithLinks.Response)
    - [Rpc.Navigation.GetPageInfoWithLinks.Response.Error](#anytype.Rpc.Navigation.GetPageInfoWithLinks.Response.Error)
    - [Rpc.Navigation.ListPages](#anytype.Rpc.Navigation.ListPages)
    - [Rpc.Navigation.ListPages.Request](#anytype.Rpc.Navigation.ListPages.Request)
    - [Rpc.Navigation.ListPages.Response](#anytype.Rpc.Navigation.ListPages.Response)
    - [Rpc.Navigation.ListPages.Response.Error](#anytype.Rpc.Navigation.ListPages.Response.Error)
    - [Rpc.Ping](#anytype.Rpc.Ping)
    - [Rpc.Ping.Request](#anytype.Rpc.Ping.Request)
    - [Rpc.Ping.Response](#anytype.Rpc.Ping.Response)
    - [Rpc.Ping.Response.Error](#anytype.Rpc.Ping.Response.Error)
    - [Rpc.Process](#anytype.Rpc.Process)
    - [Rpc.Process.Cancel](#anytype.Rpc.Process.Cancel)
    - [Rpc.Process.Cancel.Request](#anytype.Rpc.Process.Cancel.Request)
    - [Rpc.Process.Cancel.Response](#anytype.Rpc.Process.Cancel.Response)
    - [Rpc.Process.Cancel.Response.Error](#anytype.Rpc.Process.Cancel.Response.Error)
    - [Rpc.Shutdown](#anytype.Rpc.Shutdown)
    - [Rpc.Shutdown.Request](#anytype.Rpc.Shutdown.Request)
    - [Rpc.Shutdown.Response](#anytype.Rpc.Shutdown.Response)
    - [Rpc.Shutdown.Response.Error](#anytype.Rpc.Shutdown.Response.Error)
    - [Rpc.UploadFile](#anytype.Rpc.UploadFile)
    - [Rpc.UploadFile.Request](#anytype.Rpc.UploadFile.Request)
    - [Rpc.UploadFile.Response](#anytype.Rpc.UploadFile.Response)
    - [Rpc.UploadFile.Response.Error](#anytype.Rpc.UploadFile.Response.Error)
    - [Rpc.Version](#anytype.Rpc.Version)
    - [Rpc.Version.Get](#anytype.Rpc.Version.Get)
    - [Rpc.Version.Get.Request](#anytype.Rpc.Version.Get.Request)
    - [Rpc.Version.Get.Response](#anytype.Rpc.Version.Get.Response)
    - [Rpc.Version.Get.Response.Error](#anytype.Rpc.Version.Get.Response.Error)
    - [Rpc.Wallet](#anytype.Rpc.Wallet)
    - [Rpc.Wallet.Create](#anytype.Rpc.Wallet.Create)
    - [Rpc.Wallet.Create.Request](#anytype.Rpc.Wallet.Create.Request)
    - [Rpc.Wallet.Create.Response](#anytype.Rpc.Wallet.Create.Response)
    - [Rpc.Wallet.Create.Response.Error](#anytype.Rpc.Wallet.Create.Response.Error)
    - [Rpc.Wallet.Recover](#anytype.Rpc.Wallet.Recover)
    - [Rpc.Wallet.Recover.Request](#anytype.Rpc.Wallet.Recover.Request)
    - [Rpc.Wallet.Recover.Response](#anytype.Rpc.Wallet.Recover.Response)
    - [Rpc.Wallet.Recover.Response.Error](#anytype.Rpc.Wallet.Recover.Response.Error)
  
    - [Rpc.Account.Create.Response.Error.Code](#anytype.Rpc.Account.Create.Response.Error.Code)
    - [Rpc.Account.Recover.Response.Error.Code](#anytype.Rpc.Account.Recover.Response.Error.Code)
    - [Rpc.Account.Select.Response.Error.Code](#anytype.Rpc.Account.Select.Response.Error.Code)
    - [Rpc.Account.Stop.Response.Error.Code](#anytype.Rpc.Account.Stop.Response.Error.Code)
    - [Rpc.Block.Bookmark.CreateAndFetch.Response.Error.Code](#anytype.Rpc.Block.Bookmark.CreateAndFetch.Response.Error.Code)
    - [Rpc.Block.Bookmark.Fetch.Response.Error.Code](#anytype.Rpc.Block.Bookmark.Fetch.Response.Error.Code)
    - [Rpc.Block.Close.Response.Error.Code](#anytype.Rpc.Block.Close.Response.Error.Code)
    - [Rpc.Block.Copy.Response.Error.Code](#anytype.Rpc.Block.Copy.Response.Error.Code)
    - [Rpc.Block.Create.Response.Error.Code](#anytype.Rpc.Block.Create.Response.Error.Code)
    - [Rpc.Block.CreatePage.Response.Error.Code](#anytype.Rpc.Block.CreatePage.Response.Error.Code)
    - [Rpc.Block.Cut.Response.Error.Code](#anytype.Rpc.Block.Cut.Response.Error.Code)
    - [Rpc.Block.Download.Response.Error.Code](#anytype.Rpc.Block.Download.Response.Error.Code)
    - [Rpc.Block.Export.Response.Error.Code](#anytype.Rpc.Block.Export.Response.Error.Code)
    - [Rpc.Block.File.CreateAndUpload.Response.Error.Code](#anytype.Rpc.Block.File.CreateAndUpload.Response.Error.Code)
    - [Rpc.Block.Get.Marks.Response.Error.Code](#anytype.Rpc.Block.Get.Marks.Response.Error.Code)
    - [Rpc.Block.GetPublicWebURL.Response.Error.Code](#anytype.Rpc.Block.GetPublicWebURL.Response.Error.Code)
    - [Rpc.Block.ImportMarkdown.Response.Error.Code](#anytype.Rpc.Block.ImportMarkdown.Response.Error.Code)
    - [Rpc.Block.Merge.Response.Error.Code](#anytype.Rpc.Block.Merge.Response.Error.Code)
    - [Rpc.Block.Open.Response.Error.Code](#anytype.Rpc.Block.Open.Response.Error.Code)
    - [Rpc.Block.OpenBreadcrumbs.Response.Error.Code](#anytype.Rpc.Block.OpenBreadcrumbs.Response.Error.Code)
    - [Rpc.Block.Paste.Response.Error.Code](#anytype.Rpc.Block.Paste.Response.Error.Code)
    - [Rpc.Block.Redo.Response.Error.Code](#anytype.Rpc.Block.Redo.Response.Error.Code)
    - [Rpc.Block.Replace.Response.Error.Code](#anytype.Rpc.Block.Replace.Response.Error.Code)
    - [Rpc.Block.Set.Details.Response.Error.Code](#anytype.Rpc.Block.Set.Details.Response.Error.Code)
    - [Rpc.Block.Set.Fields.Response.Error.Code](#anytype.Rpc.Block.Set.Fields.Response.Error.Code)
    - [Rpc.Block.Set.File.Name.Response.Error.Code](#anytype.Rpc.Block.Set.File.Name.Response.Error.Code)
    - [Rpc.Block.Set.Image.Name.Response.Error.Code](#anytype.Rpc.Block.Set.Image.Name.Response.Error.Code)
    - [Rpc.Block.Set.Image.Width.Response.Error.Code](#anytype.Rpc.Block.Set.Image.Width.Response.Error.Code)
    - [Rpc.Block.Set.Link.TargetBlockId.Response.Error.Code](#anytype.Rpc.Block.Set.Link.TargetBlockId.Response.Error.Code)
    - [Rpc.Block.Set.Page.IsArchived.Response.Error.Code](#anytype.Rpc.Block.Set.Page.IsArchived.Response.Error.Code)
    - [Rpc.Block.Set.Restrictions.Response.Error.Code](#anytype.Rpc.Block.Set.Restrictions.Response.Error.Code)
    - [Rpc.Block.Set.Text.Checked.Response.Error.Code](#anytype.Rpc.Block.Set.Text.Checked.Response.Error.Code)
    - [Rpc.Block.Set.Text.Color.Response.Error.Code](#anytype.Rpc.Block.Set.Text.Color.Response.Error.Code)
    - [Rpc.Block.Set.Text.Style.Response.Error.Code](#anytype.Rpc.Block.Set.Text.Style.Response.Error.Code)
    - [Rpc.Block.Set.Text.Text.Response.Error.Code](#anytype.Rpc.Block.Set.Text.Text.Response.Error.Code)
    - [Rpc.Block.Set.Video.Name.Response.Error.Code](#anytype.Rpc.Block.Set.Video.Name.Response.Error.Code)
    - [Rpc.Block.Set.Video.Width.Response.Error.Code](#anytype.Rpc.Block.Set.Video.Width.Response.Error.Code)
    - [Rpc.Block.SetBreadcrumbs.Response.Error.Code](#anytype.Rpc.Block.SetBreadcrumbs.Response.Error.Code)
    - [Rpc.Block.Split.Response.Error.Code](#anytype.Rpc.Block.Split.Response.Error.Code)
    - [Rpc.Block.Undo.Response.Error.Code](#anytype.Rpc.Block.Undo.Response.Error.Code)
    - [Rpc.Block.Unlink.Response.Error.Code](#anytype.Rpc.Block.Unlink.Response.Error.Code)
    - [Rpc.Block.Upload.Response.Error.Code](#anytype.Rpc.Block.Upload.Response.Error.Code)
    - [Rpc.BlockList.ConvertChildrenToPages.Response.Error.Code](#anytype.Rpc.BlockList.ConvertChildrenToPages.Response.Error.Code)
    - [Rpc.BlockList.Delete.Page.Response.Error.Code](#anytype.Rpc.BlockList.Delete.Page.Response.Error.Code)
    - [Rpc.BlockList.Duplicate.Response.Error.Code](#anytype.Rpc.BlockList.Duplicate.Response.Error.Code)
    - [Rpc.BlockList.Move.Response.Error.Code](#anytype.Rpc.BlockList.Move.Response.Error.Code)
    - [Rpc.BlockList.MoveToNewPage.Response.Error.Code](#anytype.Rpc.BlockList.MoveToNewPage.Response.Error.Code)
    - [Rpc.BlockList.Set.Align.Response.Error.Code](#anytype.Rpc.BlockList.Set.Align.Response.Error.Code)
    - [Rpc.BlockList.Set.BackgroundColor.Response.Error.Code](#anytype.Rpc.BlockList.Set.BackgroundColor.Response.Error.Code)
    - [Rpc.BlockList.Set.Div.Style.Response.Error.Code](#anytype.Rpc.BlockList.Set.Div.Style.Response.Error.Code)
    - [Rpc.BlockList.Set.Fields.Response.Error.Code](#anytype.Rpc.BlockList.Set.Fields.Response.Error.Code)
    - [Rpc.BlockList.Set.Page.IsArchived.Response.Error.Code](#anytype.Rpc.BlockList.Set.Page.IsArchived.Response.Error.Code)
    - [Rpc.BlockList.Set.Text.Color.Response.Error.Code](#anytype.Rpc.BlockList.Set.Text.Color.Response.Error.Code)
    - [Rpc.BlockList.Set.Text.Mark.Response.Error.Code](#anytype.Rpc.BlockList.Set.Text.Mark.Response.Error.Code)
    - [Rpc.BlockList.Set.Text.Style.Response.Error.Code](#anytype.Rpc.BlockList.Set.Text.Style.Response.Error.Code)
    - [Rpc.Config.Get.Response.Error.Code](#anytype.Rpc.Config.Get.Response.Error.Code)
    - [Rpc.ExternalDrop.Content.Response.Error.Code](#anytype.Rpc.ExternalDrop.Content.Response.Error.Code)
    - [Rpc.ExternalDrop.Files.Response.Error.Code](#anytype.Rpc.ExternalDrop.Files.Response.Error.Code)
    - [Rpc.Ipfs.File.Get.Response.Error.Code](#anytype.Rpc.Ipfs.File.Get.Response.Error.Code)
    - [Rpc.Ipfs.Image.Get.Blob.Response.Error.Code](#anytype.Rpc.Ipfs.Image.Get.Blob.Response.Error.Code)
    - [Rpc.Ipfs.Image.Get.File.Response.Error.Code](#anytype.Rpc.Ipfs.Image.Get.File.Response.Error.Code)
    - [Rpc.LinkPreview.Response.Error.Code](#anytype.Rpc.LinkPreview.Response.Error.Code)
    - [Rpc.Log.Send.Request.Level](#anytype.Rpc.Log.Send.Request.Level)
    - [Rpc.Log.Send.Response.Error.Code](#anytype.Rpc.Log.Send.Response.Error.Code)
    - [Rpc.Navigation.GetPageInfoWithLinks.Response.Error.Code](#anytype.Rpc.Navigation.GetPageInfoWithLinks.Response.Error.Code)
    - [Rpc.Navigation.ListPages.Response.Error.Code](#anytype.Rpc.Navigation.ListPages.Response.Error.Code)
    - [Rpc.Ping.Response.Error.Code](#anytype.Rpc.Ping.Response.Error.Code)
    - [Rpc.Process.Cancel.Response.Error.Code](#anytype.Rpc.Process.Cancel.Response.Error.Code)
    - [Rpc.Shutdown.Response.Error.Code](#anytype.Rpc.Shutdown.Response.Error.Code)
    - [Rpc.UploadFile.Response.Error.Code](#anytype.Rpc.UploadFile.Response.Error.Code)
    - [Rpc.Version.Get.Response.Error.Code](#anytype.Rpc.Version.Get.Response.Error.Code)
    - [Rpc.Wallet.Create.Response.Error.Code](#anytype.Rpc.Wallet.Create.Response.Error.Code)
    - [Rpc.Wallet.Recover.Response.Error.Code](#anytype.Rpc.Wallet.Recover.Response.Error.Code)
  
  
  

- [pb/protos/events.proto](#pb/protos/events.proto)
    - [Event](#anytype.Event)
    - [Event.Account](#anytype.Event.Account)
    - [Event.Account.Details](#anytype.Event.Account.Details)
    - [Event.Account.Show](#anytype.Event.Account.Show)
    - [Event.Block](#anytype.Event.Block)
    - [Event.Block.Add](#anytype.Event.Block.Add)
    - [Event.Block.Delete](#anytype.Event.Block.Delete)
    - [Event.Block.FilesUpload](#anytype.Event.Block.FilesUpload)
    - [Event.Block.MarksInfo](#anytype.Event.Block.MarksInfo)
    - [Event.Block.Set](#anytype.Event.Block.Set)
    - [Event.Block.Set.Align](#anytype.Event.Block.Set.Align)
    - [Event.Block.Set.BackgroundColor](#anytype.Event.Block.Set.BackgroundColor)
    - [Event.Block.Set.Bookmark](#anytype.Event.Block.Set.Bookmark)
    - [Event.Block.Set.Bookmark.Description](#anytype.Event.Block.Set.Bookmark.Description)
    - [Event.Block.Set.Bookmark.FaviconHash](#anytype.Event.Block.Set.Bookmark.FaviconHash)
    - [Event.Block.Set.Bookmark.ImageHash](#anytype.Event.Block.Set.Bookmark.ImageHash)
    - [Event.Block.Set.Bookmark.Title](#anytype.Event.Block.Set.Bookmark.Title)
    - [Event.Block.Set.Bookmark.Type](#anytype.Event.Block.Set.Bookmark.Type)
    - [Event.Block.Set.Bookmark.Url](#anytype.Event.Block.Set.Bookmark.Url)
    - [Event.Block.Set.ChildrenIds](#anytype.Event.Block.Set.ChildrenIds)
    - [Event.Block.Set.Details](#anytype.Event.Block.Set.Details)
    - [Event.Block.Set.Div](#anytype.Event.Block.Set.Div)
    - [Event.Block.Set.Div.Style](#anytype.Event.Block.Set.Div.Style)
    - [Event.Block.Set.Fields](#anytype.Event.Block.Set.Fields)
    - [Event.Block.Set.File](#anytype.Event.Block.Set.File)
    - [Event.Block.Set.File.Hash](#anytype.Event.Block.Set.File.Hash)
    - [Event.Block.Set.File.Mime](#anytype.Event.Block.Set.File.Mime)
    - [Event.Block.Set.File.Name](#anytype.Event.Block.Set.File.Name)
    - [Event.Block.Set.File.Size](#anytype.Event.Block.Set.File.Size)
    - [Event.Block.Set.File.State](#anytype.Event.Block.Set.File.State)
    - [Event.Block.Set.File.Type](#anytype.Event.Block.Set.File.Type)
    - [Event.Block.Set.File.Width](#anytype.Event.Block.Set.File.Width)
    - [Event.Block.Set.Link](#anytype.Event.Block.Set.Link)
    - [Event.Block.Set.Link.Fields](#anytype.Event.Block.Set.Link.Fields)
    - [Event.Block.Set.Link.Style](#anytype.Event.Block.Set.Link.Style)
    - [Event.Block.Set.Link.TargetBlockId](#anytype.Event.Block.Set.Link.TargetBlockId)
    - [Event.Block.Set.Restrictions](#anytype.Event.Block.Set.Restrictions)
    - [Event.Block.Set.Text](#anytype.Event.Block.Set.Text)
    - [Event.Block.Set.Text.Checked](#anytype.Event.Block.Set.Text.Checked)
    - [Event.Block.Set.Text.Color](#anytype.Event.Block.Set.Text.Color)
    - [Event.Block.Set.Text.Marks](#anytype.Event.Block.Set.Text.Marks)
    - [Event.Block.Set.Text.Style](#anytype.Event.Block.Set.Text.Style)
    - [Event.Block.Set.Text.Text](#anytype.Event.Block.Set.Text.Text)
    - [Event.Block.Show](#anytype.Event.Block.Show)
    - [Event.Message](#anytype.Event.Message)
    - [Event.Ping](#anytype.Event.Ping)
    - [Event.Process](#anytype.Event.Process)
    - [Event.Process.Done](#anytype.Event.Process.Done)
    - [Event.Process.New](#anytype.Event.Process.New)
    - [Event.Process.Update](#anytype.Event.Process.Update)
    - [Event.User](#anytype.Event.User)
    - [Event.User.Block](#anytype.Event.User.Block)
    - [Event.User.Block.Join](#anytype.Event.User.Block.Join)
    - [Event.User.Block.Left](#anytype.Event.User.Block.Left)
    - [Event.User.Block.SelectRange](#anytype.Event.User.Block.SelectRange)
    - [Event.User.Block.TextRange](#anytype.Event.User.Block.TextRange)
    - [Model](#anytype.Model)
    - [Model.Process](#anytype.Model.Process)
    - [Model.Process.Progress](#anytype.Model.Process.Progress)
    - [ResponseEvent](#anytype.ResponseEvent)
  
    - [Model.Process.State](#anytype.Model.Process.State)
    - [Model.Process.Type](#anytype.Model.Process.Type)
    - [SmartBlockType](#anytype.SmartBlockType)
  
  
  

- [vendor/github.com/anytypeio/go-anytype-library/pb/model/protos/localstore.proto](#vendor/github.com/anytypeio/go-anytype-library/pb/model/protos/localstore.proto)
    - [PageDetails](#anytype.model.PageDetails)
    - [PageInfo](#anytype.model.PageInfo)
    - [PageInfoWithLinks](#anytype.model.PageInfoWithLinks)
    - [PageInfoWithOutboundLinks](#anytype.model.PageInfoWithOutboundLinks)
    - [PageInfoWithOutboundLinksIDs](#anytype.model.PageInfoWithOutboundLinksIDs)
    - [PageLinks](#anytype.model.PageLinks)
    - [PageLinksInfo](#anytype.model.PageLinksInfo)
    - [State](#anytype.model.State)
    - [State.StateEntry](#anytype.model.State.StateEntry)
  
  
  
  

- [vendor/github.com/anytypeio/go-anytype-library/pb/model/protos/models.proto](#vendor/github.com/anytypeio/go-anytype-library/pb/model/protos/models.proto)
    - [Account](#anytype.model.Account)
    - [Account.Avatar](#anytype.model.Account.Avatar)
    - [Block](#anytype.model.Block)
    - [Block.Content](#anytype.model.Block.Content)
    - [Block.Content.Bookmark](#anytype.model.Block.Content.Bookmark)
    - [Block.Content.Dataview](#anytype.model.Block.Content.Dataview)
    - [Block.Content.Div](#anytype.model.Block.Content.Div)
    - [Block.Content.File](#anytype.model.Block.Content.File)
    - [Block.Content.Icon](#anytype.model.Block.Content.Icon)
    - [Block.Content.Layout](#anytype.model.Block.Content.Layout)
    - [Block.Content.Link](#anytype.model.Block.Content.Link)
    - [Block.Content.Smartblock](#anytype.model.Block.Content.Smartblock)
    - [Block.Content.Text](#anytype.model.Block.Content.Text)
    - [Block.Content.Text.Mark](#anytype.model.Block.Content.Text.Mark)
    - [Block.Content.Text.Marks](#anytype.model.Block.Content.Text.Marks)
    - [Block.Restrictions](#anytype.model.Block.Restrictions)
    - [BlockMetaOnly](#anytype.model.BlockMetaOnly)
    - [LinkPreview](#anytype.model.LinkPreview)
    - [Range](#anytype.model.Range)
    - [SmartBlockSnapshotBase](#anytype.model.SmartBlockSnapshotBase)
  
    - [Block.Align](#anytype.model.Block.Align)
    - [Block.Content.Div.Style](#anytype.model.Block.Content.Div.Style)
    - [Block.Content.File.State](#anytype.model.Block.Content.File.State)
    - [Block.Content.File.Type](#anytype.model.Block.Content.File.Type)
    - [Block.Content.Layout.Style](#anytype.model.Block.Content.Layout.Style)
    - [Block.Content.Link.Style](#anytype.model.Block.Content.Link.Style)
    - [Block.Content.Text.Mark.Type](#anytype.model.Block.Content.Text.Mark.Type)
    - [Block.Content.Text.Style](#anytype.model.Block.Content.Text.Style)
    - [Block.Position](#anytype.model.Block.Position)
    - [LinkPreview.Type](#anytype.model.LinkPreview.Type)
  
  
  

- [Scalar Value Types](#scalar-value-types)



<a name="pb/protos/service/service.proto"></a>
<p align="right"><a href="#top">Top</a></p>

## pb/protos/service/service.proto


 

 

 


<a name="anytype.ClientCommands"></a>

### ClientCommands


| Method Name | Request Type | Response Type | Description |
| ----------- | ------------ | ------------- | ------------|
| WalletCreate | [Rpc.Wallet.Create.Request](#anytype.Rpc.Wallet.Create.Request) | [Rpc.Wallet.Create.Response](#anytype.Rpc.Wallet.Create.Response) |  |
| WalletRecover | [Rpc.Wallet.Recover.Request](#anytype.Rpc.Wallet.Recover.Request) | [Rpc.Wallet.Recover.Response](#anytype.Rpc.Wallet.Recover.Response) |  |
| AccountRecover | [Rpc.Account.Recover.Request](#anytype.Rpc.Account.Recover.Request) | [Rpc.Account.Recover.Response](#anytype.Rpc.Account.Recover.Response) |  |
| AccountCreate | [Rpc.Account.Create.Request](#anytype.Rpc.Account.Create.Request) | [Rpc.Account.Create.Response](#anytype.Rpc.Account.Create.Response) |  |
| AccountSelect | [Rpc.Account.Select.Request](#anytype.Rpc.Account.Select.Request) | [Rpc.Account.Select.Response](#anytype.Rpc.Account.Select.Response) |  |
| AccountStop | [Rpc.Account.Stop.Request](#anytype.Rpc.Account.Stop.Request) | [Rpc.Account.Stop.Response](#anytype.Rpc.Account.Stop.Response) |  |
| ImageGetBlob | [Rpc.Ipfs.Image.Get.Blob.Request](#anytype.Rpc.Ipfs.Image.Get.Blob.Request) | [Rpc.Ipfs.Image.Get.Blob.Response](#anytype.Rpc.Ipfs.Image.Get.Blob.Response) |  |
| VersionGet | [Rpc.Version.Get.Request](#anytype.Rpc.Version.Get.Request) | [Rpc.Version.Get.Response](#anytype.Rpc.Version.Get.Response) |  |
| LogSend | [Rpc.Log.Send.Request](#anytype.Rpc.Log.Send.Request) | [Rpc.Log.Send.Response](#anytype.Rpc.Log.Send.Response) |  |
| ConfigGet | [Rpc.Config.Get.Request](#anytype.Rpc.Config.Get.Request) | [Rpc.Config.Get.Response](#anytype.Rpc.Config.Get.Response) |  |
| Shutdown | [Rpc.Shutdown.Request](#anytype.Rpc.Shutdown.Request) | [Rpc.Shutdown.Response](#anytype.Rpc.Shutdown.Response) |  |
| ExternalDropFiles | [Rpc.ExternalDrop.Files.Request](#anytype.Rpc.ExternalDrop.Files.Request) | [Rpc.ExternalDrop.Files.Response](#anytype.Rpc.ExternalDrop.Files.Response) |  |
| ExternalDropContent | [Rpc.ExternalDrop.Content.Request](#anytype.Rpc.ExternalDrop.Content.Request) | [Rpc.ExternalDrop.Content.Response](#anytype.Rpc.ExternalDrop.Content.Response) |  |
| LinkPreview | [Rpc.LinkPreview.Request](#anytype.Rpc.LinkPreview.Request) | [Rpc.LinkPreview.Response](#anytype.Rpc.LinkPreview.Response) |  |
| UploadFile | [Rpc.UploadFile.Request](#anytype.Rpc.UploadFile.Request) | [Rpc.UploadFile.Response](#anytype.Rpc.UploadFile.Response) |  |
| BlockUpload | [Rpc.Block.Upload.Request](#anytype.Rpc.Block.Upload.Request) | [Rpc.Block.Upload.Response](#anytype.Rpc.Block.Upload.Response) |  |
| BlockReplace | [Rpc.Block.Replace.Request](#anytype.Rpc.Block.Replace.Request) | [Rpc.Block.Replace.Response](#anytype.Rpc.Block.Replace.Response) |  |
| BlockOpen | [Rpc.Block.Open.Request](#anytype.Rpc.Block.Open.Request) | [Rpc.Block.Open.Response](#anytype.Rpc.Block.Open.Response) |  |
| BlockGetPublicWebURL | [Rpc.Block.GetPublicWebURL.Request](#anytype.Rpc.Block.GetPublicWebURL.Request) | [Rpc.Block.GetPublicWebURL.Response](#anytype.Rpc.Block.GetPublicWebURL.Response) |  |
| BlockOpenBreadcrumbs | [Rpc.Block.OpenBreadcrumbs.Request](#anytype.Rpc.Block.OpenBreadcrumbs.Request) | [Rpc.Block.OpenBreadcrumbs.Response](#anytype.Rpc.Block.OpenBreadcrumbs.Response) |  |
| BlockSetBreadcrumbs | [Rpc.Block.SetBreadcrumbs.Request](#anytype.Rpc.Block.SetBreadcrumbs.Request) | [Rpc.Block.SetBreadcrumbs.Response](#anytype.Rpc.Block.SetBreadcrumbs.Response) |  |
| BlockCreate | [Rpc.Block.Create.Request](#anytype.Rpc.Block.Create.Request) | [Rpc.Block.Create.Response](#anytype.Rpc.Block.Create.Response) |  |
| BlockCreatePage | [Rpc.Block.CreatePage.Request](#anytype.Rpc.Block.CreatePage.Request) | [Rpc.Block.CreatePage.Response](#anytype.Rpc.Block.CreatePage.Response) |  |
| BlockUnlink | [Rpc.Block.Unlink.Request](#anytype.Rpc.Block.Unlink.Request) | [Rpc.Block.Unlink.Response](#anytype.Rpc.Block.Unlink.Response) |  |
| BlockClose | [Rpc.Block.Close.Request](#anytype.Rpc.Block.Close.Request) | [Rpc.Block.Close.Response](#anytype.Rpc.Block.Close.Response) |  |
| BlockDownload | [Rpc.Block.Download.Request](#anytype.Rpc.Block.Download.Request) | [Rpc.Block.Download.Response](#anytype.Rpc.Block.Download.Response) |  |
| BlockGetMarks | [Rpc.Block.Get.Marks.Request](#anytype.Rpc.Block.Get.Marks.Request) | [Rpc.Block.Get.Marks.Response](#anytype.Rpc.Block.Get.Marks.Response) |  |
| BlockUndo | [Rpc.Block.Undo.Request](#anytype.Rpc.Block.Undo.Request) | [Rpc.Block.Undo.Response](#anytype.Rpc.Block.Undo.Response) |  |
| BlockRedo | [Rpc.Block.Redo.Request](#anytype.Rpc.Block.Redo.Request) | [Rpc.Block.Redo.Response](#anytype.Rpc.Block.Redo.Response) |  |
| BlockSetFields | [Rpc.Block.Set.Fields.Request](#anytype.Rpc.Block.Set.Fields.Request) | [Rpc.Block.Set.Fields.Response](#anytype.Rpc.Block.Set.Fields.Response) |  |
| BlockSetRestrictions | [Rpc.Block.Set.Restrictions.Request](#anytype.Rpc.Block.Set.Restrictions.Request) | [Rpc.Block.Set.Restrictions.Response](#anytype.Rpc.Block.Set.Restrictions.Response) |  |
| BlockSetDetails | [Rpc.Block.Set.Details.Request](#anytype.Rpc.Block.Set.Details.Request) | [Rpc.Block.Set.Details.Response](#anytype.Rpc.Block.Set.Details.Response) |  |
| BlockSetPageIsArchived | [Rpc.Block.Set.Page.IsArchived.Request](#anytype.Rpc.Block.Set.Page.IsArchived.Request) | [Rpc.Block.Set.Page.IsArchived.Response](#anytype.Rpc.Block.Set.Page.IsArchived.Response) |  |
| BlockListMove | [Rpc.BlockList.Move.Request](#anytype.Rpc.BlockList.Move.Request) | [Rpc.BlockList.Move.Response](#anytype.Rpc.BlockList.Move.Response) |  |
| BlockListMoveToNewPage | [Rpc.BlockList.MoveToNewPage.Request](#anytype.Rpc.BlockList.MoveToNewPage.Request) | [Rpc.BlockList.MoveToNewPage.Response](#anytype.Rpc.BlockList.MoveToNewPage.Response) |  |
| BlockListConvertChildrenToPages | [Rpc.BlockList.ConvertChildrenToPages.Request](#anytype.Rpc.BlockList.ConvertChildrenToPages.Request) | [Rpc.BlockList.ConvertChildrenToPages.Response](#anytype.Rpc.BlockList.ConvertChildrenToPages.Response) |  |
| BlockListSetFields | [Rpc.BlockList.Set.Fields.Request](#anytype.Rpc.BlockList.Set.Fields.Request) | [Rpc.BlockList.Set.Fields.Response](#anytype.Rpc.BlockList.Set.Fields.Response) |  |
| BlockListSetTextStyle | [Rpc.BlockList.Set.Text.Style.Request](#anytype.Rpc.BlockList.Set.Text.Style.Request) | [Rpc.BlockList.Set.Text.Style.Response](#anytype.Rpc.BlockList.Set.Text.Style.Response) |  |
| BlockListDuplicate | [Rpc.BlockList.Duplicate.Request](#anytype.Rpc.BlockList.Duplicate.Request) | [Rpc.BlockList.Duplicate.Response](#anytype.Rpc.BlockList.Duplicate.Response) |  |
| BlockListSetBackgroundColor | [Rpc.BlockList.Set.BackgroundColor.Request](#anytype.Rpc.BlockList.Set.BackgroundColor.Request) | [Rpc.BlockList.Set.BackgroundColor.Response](#anytype.Rpc.BlockList.Set.BackgroundColor.Response) |  |
| BlockListSetAlign | [Rpc.BlockList.Set.Align.Request](#anytype.Rpc.BlockList.Set.Align.Request) | [Rpc.BlockList.Set.Align.Response](#anytype.Rpc.BlockList.Set.Align.Response) |  |
| BlockListSetDivStyle | [Rpc.BlockList.Set.Div.Style.Request](#anytype.Rpc.BlockList.Set.Div.Style.Request) | [Rpc.BlockList.Set.Div.Style.Response](#anytype.Rpc.BlockList.Set.Div.Style.Response) |  |
| BlockListSetPageIsArchived | [Rpc.BlockList.Set.Page.IsArchived.Request](#anytype.Rpc.BlockList.Set.Page.IsArchived.Request) | [Rpc.BlockList.Set.Page.IsArchived.Response](#anytype.Rpc.BlockList.Set.Page.IsArchived.Response) |  |
| BlockListDeletePage | [Rpc.BlockList.Delete.Page.Request](#anytype.Rpc.BlockList.Delete.Page.Request) | [Rpc.BlockList.Delete.Page.Response](#anytype.Rpc.BlockList.Delete.Page.Response) |  |
| BlockSetTextText | [Rpc.Block.Set.Text.Text.Request](#anytype.Rpc.Block.Set.Text.Text.Request) | [Rpc.Block.Set.Text.Text.Response](#anytype.Rpc.Block.Set.Text.Text.Response) |  |
| BlockSetTextColor | [Rpc.Block.Set.Text.Color.Request](#anytype.Rpc.Block.Set.Text.Color.Request) | [Rpc.Block.Set.Text.Color.Response](#anytype.Rpc.Block.Set.Text.Color.Response) |  |
| BlockListSetTextColor | [Rpc.BlockList.Set.Text.Color.Request](#anytype.Rpc.BlockList.Set.Text.Color.Request) | [Rpc.BlockList.Set.Text.Color.Response](#anytype.Rpc.BlockList.Set.Text.Color.Response) |  |
| BlockListSetTextMark | [Rpc.BlockList.Set.Text.Mark.Request](#anytype.Rpc.BlockList.Set.Text.Mark.Request) | [Rpc.BlockList.Set.Text.Mark.Response](#anytype.Rpc.BlockList.Set.Text.Mark.Response) |  |
| BlockSetTextStyle | [Rpc.Block.Set.Text.Style.Request](#anytype.Rpc.Block.Set.Text.Style.Request) | [Rpc.Block.Set.Text.Style.Response](#anytype.Rpc.Block.Set.Text.Style.Response) |  |
| BlockSetTextChecked | [Rpc.Block.Set.Text.Checked.Request](#anytype.Rpc.Block.Set.Text.Checked.Request) | [Rpc.Block.Set.Text.Checked.Response](#anytype.Rpc.Block.Set.Text.Checked.Response) |  |
| BlockSplit | [Rpc.Block.Split.Request](#anytype.Rpc.Block.Split.Request) | [Rpc.Block.Split.Response](#anytype.Rpc.Block.Split.Response) |  |
| BlockMerge | [Rpc.Block.Merge.Request](#anytype.Rpc.Block.Merge.Request) | [Rpc.Block.Merge.Response](#anytype.Rpc.Block.Merge.Response) |  |
| BlockCopy | [Rpc.Block.Copy.Request](#anytype.Rpc.Block.Copy.Request) | [Rpc.Block.Copy.Response](#anytype.Rpc.Block.Copy.Response) |  |
| BlockPaste | [Rpc.Block.Paste.Request](#anytype.Rpc.Block.Paste.Request) | [Rpc.Block.Paste.Response](#anytype.Rpc.Block.Paste.Response) |  |
| BlockCut | [Rpc.Block.Cut.Request](#anytype.Rpc.Block.Cut.Request) | [Rpc.Block.Cut.Response](#anytype.Rpc.Block.Cut.Response) |  |
| BlockExport | [Rpc.Block.Export.Request](#anytype.Rpc.Block.Export.Request) | [Rpc.Block.Export.Response](#anytype.Rpc.Block.Export.Response) |  |
| BlockImportMarkdown | [Rpc.Block.ImportMarkdown.Request](#anytype.Rpc.Block.ImportMarkdown.Request) | [Rpc.Block.ImportMarkdown.Response](#anytype.Rpc.Block.ImportMarkdown.Response) |  |
| BlockSetFileName | [Rpc.Block.Set.File.Name.Request](#anytype.Rpc.Block.Set.File.Name.Request) | [Rpc.Block.Set.File.Name.Response](#anytype.Rpc.Block.Set.File.Name.Response) |  |
| BlockSetImageName | [Rpc.Block.Set.Image.Name.Request](#anytype.Rpc.Block.Set.Image.Name.Request) | [Rpc.Block.Set.Image.Name.Response](#anytype.Rpc.Block.Set.Image.Name.Response) |  |
| BlockSetImageWidth | [Rpc.Block.Set.Image.Width.Request](#anytype.Rpc.Block.Set.Image.Width.Request) | [Rpc.Block.Set.Image.Width.Response](#anytype.Rpc.Block.Set.Image.Width.Response) |  |
| BlockSetVideoName | [Rpc.Block.Set.Video.Name.Request](#anytype.Rpc.Block.Set.Video.Name.Request) | [Rpc.Block.Set.Video.Name.Response](#anytype.Rpc.Block.Set.Video.Name.Response) |  |
| BlockSetVideoWidth | [Rpc.Block.Set.Video.Width.Request](#anytype.Rpc.Block.Set.Video.Width.Request) | [Rpc.Block.Set.Video.Width.Response](#anytype.Rpc.Block.Set.Video.Width.Response) |  |
| BlockSetLinkTargetBlockId | [Rpc.Block.Set.Link.TargetBlockId.Request](#anytype.Rpc.Block.Set.Link.TargetBlockId.Request) | [Rpc.Block.Set.Link.TargetBlockId.Response](#anytype.Rpc.Block.Set.Link.TargetBlockId.Response) |  |
| BlockBookmarkFetch | [Rpc.Block.Bookmark.Fetch.Request](#anytype.Rpc.Block.Bookmark.Fetch.Request) | [Rpc.Block.Bookmark.Fetch.Response](#anytype.Rpc.Block.Bookmark.Fetch.Response) |  |
| BlockBookmarkCreateAndFetch | [Rpc.Block.Bookmark.CreateAndFetch.Request](#anytype.Rpc.Block.Bookmark.CreateAndFetch.Request) | [Rpc.Block.Bookmark.CreateAndFetch.Response](#anytype.Rpc.Block.Bookmark.CreateAndFetch.Response) |  |
| BlockFileCreateAndUpload | [Rpc.Block.File.CreateAndUpload.Request](#anytype.Rpc.Block.File.CreateAndUpload.Request) | [Rpc.Block.File.CreateAndUpload.Response](#anytype.Rpc.Block.File.CreateAndUpload.Response) |  |
| NavigationListPages | [Rpc.Navigation.ListPages.Request](#anytype.Rpc.Navigation.ListPages.Request) | [Rpc.Navigation.ListPages.Response](#anytype.Rpc.Navigation.ListPages.Response) |  |
| NavigationGetPageInfoWithLinks | [Rpc.Navigation.GetPageInfoWithLinks.Request](#anytype.Rpc.Navigation.GetPageInfoWithLinks.Request) | [Rpc.Navigation.GetPageInfoWithLinks.Response](#anytype.Rpc.Navigation.GetPageInfoWithLinks.Response) |  |
| Ping | [Rpc.Ping.Request](#anytype.Rpc.Ping.Request) | [Rpc.Ping.Response](#anytype.Rpc.Ping.Response) |  |
| ProcessCancel | [Rpc.Process.Cancel.Request](#anytype.Rpc.Process.Cancel.Request) | [Rpc.Process.Cancel.Response](#anytype.Rpc.Process.Cancel.Response) |  |
| ListenEvents | [Empty](#anytype.Empty) | [Event](#anytype.Event) stream | used only for lib-debug via grpc |

 



<a name="pb/protos/changes.proto"></a>
<p align="right"><a href="#top">Top</a></p>

## pb/protos/changes.proto



<a name="anytype.Change"></a>

### Change
the element of change tree used to store and internal apply smartBlock history


| Field | Type | Label | Description |
| ----- | ---- | ----- | ----------- |
| previous_ids | [string](#string) | repeated | ids of previous changes |
| last_snapshot_id | [string](#string) |  | id of the last snapshot |
| previous_details_ids | [string](#string) | repeated | ids of the last changes with details content |
| content | [Change.Content](#anytype.Change.Content) | repeated | set of actions to apply |
| snapshot | [Change.Snapshot](#anytype.Change.Snapshot) |  | snapshot - when not null, the content will ignoring |






<a name="anytype.Change.BlockCreate"></a>

### Change.BlockCreate



| Field | Type | Label | Description |
| ----- | ---- | ----- | ----------- |
| targetId | [string](#string) |  |  |
| position | [model.Block.Position](#anytype.model.Block.Position) |  |  |
| blocks | [model.Block](#anytype.model.Block) | repeated |  |






<a name="anytype.Change.BlockDuplicate"></a>

### Change.BlockDuplicate



| Field | Type | Label | Description |
| ----- | ---- | ----- | ----------- |
| targetId | [string](#string) |  |  |
| position | [model.Block.Position](#anytype.model.Block.Position) |  |  |
| ids | [string](#string) | repeated |  |






<a name="anytype.Change.BlockMove"></a>

### Change.BlockMove



| Field | Type | Label | Description |
| ----- | ---- | ----- | ----------- |
| targetId | [string](#string) |  |  |
| position | [model.Block.Position](#anytype.model.Block.Position) |  |  |
| ids | [string](#string) | repeated |  |






<a name="anytype.Change.BlockRemove"></a>

### Change.BlockRemove



| Field | Type | Label | Description |
| ----- | ---- | ----- | ----------- |
| ids | [string](#string) | repeated |  |






<a name="anytype.Change.BlockUpdate"></a>

### Change.BlockUpdate



| Field | Type | Label | Description |
| ----- | ---- | ----- | ----------- |
| events | [Event.Message](#anytype.Event.Message) | repeated |  |






<a name="anytype.Change.Content"></a>

### Change.Content



| Field | Type | Label | Description |
| ----- | ---- | ----- | ----------- |
| blockCreate | [Change.BlockCreate](#anytype.Change.BlockCreate) |  |  |
| blockUpdate | [Change.BlockUpdate](#anytype.Change.BlockUpdate) |  |  |
| blockRemove | [Change.BlockRemove](#anytype.Change.BlockRemove) |  |  |
| blockMove | [Change.BlockMove](#anytype.Change.BlockMove) |  |  |
| blockDuplicate | [Change.BlockDuplicate](#anytype.Change.BlockDuplicate) |  |  |
| detailsSet | [Change.DetailsSet](#anytype.Change.DetailsSet) |  |  |
| detailsUnset | [Change.DetailsUnset](#anytype.Change.DetailsUnset) |  |  |






<a name="anytype.Change.DetailsSet"></a>

### Change.DetailsSet



| Field | Type | Label | Description |
| ----- | ---- | ----- | ----------- |
| key | [string](#string) |  |  |
| value | [google.protobuf.Value](#google.protobuf.Value) |  |  |






<a name="anytype.Change.DetailsUnset"></a>

### Change.DetailsUnset



| Field | Type | Label | Description |
| ----- | ---- | ----- | ----------- |
| key | [string](#string) |  |  |






<a name="anytype.Change.Snapshot"></a>

### Change.Snapshot



| Field | Type | Label | Description |
| ----- | ---- | ----- | ----------- |
| logHeads | [Change.Snapshot.LogHeadsEntry](#anytype.Change.Snapshot.LogHeadsEntry) | repeated | logId -&gt; lastChangeId |
| data | [model.SmartBlockSnapshotBase](#anytype.model.SmartBlockSnapshotBase) |  | snapshot data |






<a name="anytype.Change.Snapshot.LogHeadsEntry"></a>

### Change.Snapshot.LogHeadsEntry



| Field | Type | Label | Description |
| ----- | ---- | ----- | ----------- |
| key | [string](#string) |  |  |
| value | [string](#string) |  |  |





 

 

 

 



<a name="pb/protos/commands.proto"></a>
<p align="right"><a href="#top">Top</a></p>

## pb/protos/commands.proto



<a name="anytype.Empty"></a>

### Empty







<a name="anytype.Rpc"></a>

### Rpc
Rpc is a namespace, that agregates all of the service commands between client and middleware.
Structure: Topic &gt; Subtopic &gt; Subsub... &gt; Action &gt; (Request, Response).
Request – message from a client.
Response – message from a middleware.






<a name="anytype.Rpc.Account"></a>

### Rpc.Account
Namespace, that agregates subtopics and actions, that relates to account.






<a name="anytype.Rpc.Account.Create"></a>

### Rpc.Account.Create







<a name="anytype.Rpc.Account.Create.Request"></a>

### Rpc.Account.Create.Request
Front end to middleware request-to-create-an account


| Field | Type | Label | Description |
| ----- | ---- | ----- | ----------- |
| name | [string](#string) |  | Account name |
| avatarLocalPath | [string](#string) |  | Path to an image, that will be used as an avatar of this account |
| avatarColor | [string](#string) |  | Avatar color as an alternative for avatar image |
| alphaInviteCode | [string](#string) |  |  |






<a name="anytype.Rpc.Account.Create.Response"></a>

### Rpc.Account.Create.Response
Middleware-to-front-end response for an account creation request, that can contain a NULL error and created account or a non-NULL error and an empty account


| Field | Type | Label | Description |
| ----- | ---- | ----- | ----------- |
| error | [Rpc.Account.Create.Response.Error](#anytype.Rpc.Account.Create.Response.Error) |  | Error while trying to create an account |
| account | [model.Account](#anytype.model.Account) |  | A newly created account; In case of a failure, i.e. error is non-NULL, the account model should contain empty/default-value fields |






<a name="anytype.Rpc.Account.Create.Response.Error"></a>

### Rpc.Account.Create.Response.Error



| Field | Type | Label | Description |
| ----- | ---- | ----- | ----------- |
| code | [Rpc.Account.Create.Response.Error.Code](#anytype.Rpc.Account.Create.Response.Error.Code) |  |  |
| description | [string](#string) |  |  |






<a name="anytype.Rpc.Account.Recover"></a>

### Rpc.Account.Recover







<a name="anytype.Rpc.Account.Recover.Request"></a>

### Rpc.Account.Recover.Request
Front end to middleware request-to-start-search of an accounts for a recovered mnemonic.
Each of an account that would be found will come with an AccountAdd event






<a name="anytype.Rpc.Account.Recover.Response"></a>

### Rpc.Account.Recover.Response
Middleware-to-front-end response to an account recover request, that can contain a NULL error and created account or a non-NULL error and an empty account


| Field | Type | Label | Description |
| ----- | ---- | ----- | ----------- |
| error | [Rpc.Account.Recover.Response.Error](#anytype.Rpc.Account.Recover.Response.Error) |  | Error while trying to recover an account |






<a name="anytype.Rpc.Account.Recover.Response.Error"></a>

### Rpc.Account.Recover.Response.Error



| Field | Type | Label | Description |
| ----- | ---- | ----- | ----------- |
| code | [Rpc.Account.Recover.Response.Error.Code](#anytype.Rpc.Account.Recover.Response.Error.Code) |  |  |
| description | [string](#string) |  |  |






<a name="anytype.Rpc.Account.Select"></a>

### Rpc.Account.Select







<a name="anytype.Rpc.Account.Select.Request"></a>

### Rpc.Account.Select.Request
Front end to middleware request-to-launch-a specific account using account id and a root path
User can select an account from those, that came with an AccountAdd events


| Field | Type | Label | Description |
| ----- | ---- | ----- | ----------- |
| id | [string](#string) |  | Id of a selected account |
| rootPath | [string](#string) |  | Root path is optional, set if this is a first request |






<a name="anytype.Rpc.Account.Select.Response"></a>

### Rpc.Account.Select.Response
Middleware-to-front-end response for an account select request, that can contain a NULL error and selected account or a non-NULL error and an empty account


| Field | Type | Label | Description |
| ----- | ---- | ----- | ----------- |
| error | [Rpc.Account.Select.Response.Error](#anytype.Rpc.Account.Select.Response.Error) |  | Error while trying to launch/select an account |
| account | [model.Account](#anytype.model.Account) |  | Selected account |






<a name="anytype.Rpc.Account.Select.Response.Error"></a>

### Rpc.Account.Select.Response.Error



| Field | Type | Label | Description |
| ----- | ---- | ----- | ----------- |
| code | [Rpc.Account.Select.Response.Error.Code](#anytype.Rpc.Account.Select.Response.Error.Code) |  |  |
| description | [string](#string) |  |  |






<a name="anytype.Rpc.Account.Stop"></a>

### Rpc.Account.Stop







<a name="anytype.Rpc.Account.Stop.Request"></a>

### Rpc.Account.Stop.Request
Front end to middleware request to stop currently running account node and optionally remove the locally stored data


| Field | Type | Label | Description |
| ----- | ---- | ----- | ----------- |
| removeData | [bool](#bool) |  |  |






<a name="anytype.Rpc.Account.Stop.Response"></a>

### Rpc.Account.Stop.Response
Middleware-to-front-end response for an account stop request


| Field | Type | Label | Description |
| ----- | ---- | ----- | ----------- |
| error | [Rpc.Account.Stop.Response.Error](#anytype.Rpc.Account.Stop.Response.Error) |  | Error while trying to launch/select an account |






<a name="anytype.Rpc.Account.Stop.Response.Error"></a>

### Rpc.Account.Stop.Response.Error



| Field | Type | Label | Description |
| ----- | ---- | ----- | ----------- |
| code | [Rpc.Account.Stop.Response.Error.Code](#anytype.Rpc.Account.Stop.Response.Error.Code) |  |  |
| description | [string](#string) |  |  |






<a name="anytype.Rpc.Block"></a>

### Rpc.Block
Namespace, that agregates subtopics and actions, that relates to blocks.






<a name="anytype.Rpc.Block.Bookmark"></a>

### Rpc.Block.Bookmark







<a name="anytype.Rpc.Block.Bookmark.CreateAndFetch"></a>

### Rpc.Block.Bookmark.CreateAndFetch







<a name="anytype.Rpc.Block.Bookmark.CreateAndFetch.Request"></a>

### Rpc.Block.Bookmark.CreateAndFetch.Request



| Field | Type | Label | Description |
| ----- | ---- | ----- | ----------- |
| contextId | [string](#string) |  |  |
| targetId | [string](#string) |  |  |
| position | [model.Block.Position](#anytype.model.Block.Position) |  |  |
| url | [string](#string) |  |  |






<a name="anytype.Rpc.Block.Bookmark.CreateAndFetch.Response"></a>

### Rpc.Block.Bookmark.CreateAndFetch.Response



| Field | Type | Label | Description |
| ----- | ---- | ----- | ----------- |
| error | [Rpc.Block.Bookmark.CreateAndFetch.Response.Error](#anytype.Rpc.Block.Bookmark.CreateAndFetch.Response.Error) |  |  |
| blockId | [string](#string) |  |  |
| event | [ResponseEvent](#anytype.ResponseEvent) |  |  |






<a name="anytype.Rpc.Block.Bookmark.CreateAndFetch.Response.Error"></a>

### Rpc.Block.Bookmark.CreateAndFetch.Response.Error



| Field | Type | Label | Description |
| ----- | ---- | ----- | ----------- |
| code | [Rpc.Block.Bookmark.CreateAndFetch.Response.Error.Code](#anytype.Rpc.Block.Bookmark.CreateAndFetch.Response.Error.Code) |  |  |
| description | [string](#string) |  |  |






<a name="anytype.Rpc.Block.Bookmark.Fetch"></a>

### Rpc.Block.Bookmark.Fetch







<a name="anytype.Rpc.Block.Bookmark.Fetch.Request"></a>

### Rpc.Block.Bookmark.Fetch.Request



| Field | Type | Label | Description |
| ----- | ---- | ----- | ----------- |
| contextId | [string](#string) |  |  |
| blockId | [string](#string) |  |  |
| url | [string](#string) |  |  |






<a name="anytype.Rpc.Block.Bookmark.Fetch.Response"></a>

### Rpc.Block.Bookmark.Fetch.Response



| Field | Type | Label | Description |
| ----- | ---- | ----- | ----------- |
| error | [Rpc.Block.Bookmark.Fetch.Response.Error](#anytype.Rpc.Block.Bookmark.Fetch.Response.Error) |  |  |
| event | [ResponseEvent](#anytype.ResponseEvent) |  |  |






<a name="anytype.Rpc.Block.Bookmark.Fetch.Response.Error"></a>

### Rpc.Block.Bookmark.Fetch.Response.Error



| Field | Type | Label | Description |
| ----- | ---- | ----- | ----------- |
| code | [Rpc.Block.Bookmark.Fetch.Response.Error.Code](#anytype.Rpc.Block.Bookmark.Fetch.Response.Error.Code) |  |  |
| description | [string](#string) |  |  |






<a name="anytype.Rpc.Block.Close"></a>

### Rpc.Block.Close
Block.Close – it means unsubscribe from a block.
Precondition: block should be opened.






<a name="anytype.Rpc.Block.Close.Request"></a>

### Rpc.Block.Close.Request



| Field | Type | Label | Description |
| ----- | ---- | ----- | ----------- |
| contextId | [string](#string) |  | id of the context blo1k |
| blockId | [string](#string) |  |  |






<a name="anytype.Rpc.Block.Close.Response"></a>

### Rpc.Block.Close.Response



| Field | Type | Label | Description |
| ----- | ---- | ----- | ----------- |
| error | [Rpc.Block.Close.Response.Error](#anytype.Rpc.Block.Close.Response.Error) |  |  |






<a name="anytype.Rpc.Block.Close.Response.Error"></a>

### Rpc.Block.Close.Response.Error



| Field | Type | Label | Description |
| ----- | ---- | ----- | ----------- |
| code | [Rpc.Block.Close.Response.Error.Code](#anytype.Rpc.Block.Close.Response.Error.Code) |  |  |
| description | [string](#string) |  |  |






<a name="anytype.Rpc.Block.Copy"></a>

### Rpc.Block.Copy







<a name="anytype.Rpc.Block.Copy.Request"></a>

### Rpc.Block.Copy.Request



| Field | Type | Label | Description |
| ----- | ---- | ----- | ----------- |
| contextId | [string](#string) |  |  |
| blocks | [model.Block](#anytype.model.Block) | repeated |  |
| selectedTextRange | [model.Range](#anytype.model.Range) |  |  |






<a name="anytype.Rpc.Block.Copy.Response"></a>

### Rpc.Block.Copy.Response



| Field | Type | Label | Description |
| ----- | ---- | ----- | ----------- |
| error | [Rpc.Block.Copy.Response.Error](#anytype.Rpc.Block.Copy.Response.Error) |  |  |
| textSlot | [string](#string) |  |  |
| htmlSlot | [string](#string) |  |  |
| anySlot | [model.Block](#anytype.model.Block) | repeated |  |






<a name="anytype.Rpc.Block.Copy.Response.Error"></a>

### Rpc.Block.Copy.Response.Error



| Field | Type | Label | Description |
| ----- | ---- | ----- | ----------- |
| code | [Rpc.Block.Copy.Response.Error.Code](#anytype.Rpc.Block.Copy.Response.Error.Code) |  |  |
| description | [string](#string) |  |  |






<a name="anytype.Rpc.Block.Create"></a>

### Rpc.Block.Create
Create a Smart/Internal block. Request can contain a block with a content, or it can be an empty block with a specific block.content.
**Example scenario**
1A. Create Page on a dashboard
    1. Front -&gt; MW: Rpc.Block.Create.Request(blockId:dashboard.id, position:bottom, block: emtpy block with page content and id = &#34;&#34;)
    2. Front -&gt; MW: Rpc.Block.Close.Request(block: dashboard.id)
    3. Front &lt;- MW: Rpc.Block.Close.Response(err)
    4. Front &lt;- MW: Rpc.Block.Create.Response(page.id)
    5. Front &lt;- MW: Rpc.Block.Open.Response(err)
    6. Front &lt;- MW: Event.Block.Show(page)
1B. Create Page on a Page
    1. Front -&gt; MW: Rpc.Block.Create.Request(blockId:dashboard.id, position:bottom, block: emtpy block with page content and id = &#34;&#34;)
    2. Front &lt;- MW: Rpc.Block.Create.Response(newPage.id)
    3. Front &lt;- MW: Event.Block.Show(newPage)






<a name="anytype.Rpc.Block.Create.Request"></a>

### Rpc.Block.Create.Request



| Field | Type | Label | Description |
| ----- | ---- | ----- | ----------- |
| contextId | [string](#string) |  | id of the context block |
| targetId | [string](#string) |  | id of the closest block |
| block | [model.Block](#anytype.model.Block) |  |  |
| position | [model.Block.Position](#anytype.model.Block.Position) |  |  |






<a name="anytype.Rpc.Block.Create.Response"></a>

### Rpc.Block.Create.Response



| Field | Type | Label | Description |
| ----- | ---- | ----- | ----------- |
| error | [Rpc.Block.Create.Response.Error](#anytype.Rpc.Block.Create.Response.Error) |  |  |
| blockId | [string](#string) |  |  |
| event | [ResponseEvent](#anytype.ResponseEvent) |  |  |






<a name="anytype.Rpc.Block.Create.Response.Error"></a>

### Rpc.Block.Create.Response.Error



| Field | Type | Label | Description |
| ----- | ---- | ----- | ----------- |
| code | [Rpc.Block.Create.Response.Error.Code](#anytype.Rpc.Block.Create.Response.Error.Code) |  |  |
| description | [string](#string) |  |  |






<a name="anytype.Rpc.Block.CreatePage"></a>

### Rpc.Block.CreatePage







<a name="anytype.Rpc.Block.CreatePage.Request"></a>

### Rpc.Block.CreatePage.Request



| Field | Type | Label | Description |
| ----- | ---- | ----- | ----------- |
| contextId | [string](#string) |  | id of the context block |
| targetId | [string](#string) |  | id of the closest block |
| details | [google.protobuf.Struct](#google.protobuf.Struct) |  | page details |
| position | [model.Block.Position](#anytype.model.Block.Position) |  |  |






<a name="anytype.Rpc.Block.CreatePage.Response"></a>

### Rpc.Block.CreatePage.Response



| Field | Type | Label | Description |
| ----- | ---- | ----- | ----------- |
| error | [Rpc.Block.CreatePage.Response.Error](#anytype.Rpc.Block.CreatePage.Response.Error) |  |  |
| blockId | [string](#string) |  |  |
| targetId | [string](#string) |  |  |
| event | [ResponseEvent](#anytype.ResponseEvent) |  |  |






<a name="anytype.Rpc.Block.CreatePage.Response.Error"></a>

### Rpc.Block.CreatePage.Response.Error



| Field | Type | Label | Description |
| ----- | ---- | ----- | ----------- |
| code | [Rpc.Block.CreatePage.Response.Error.Code](#anytype.Rpc.Block.CreatePage.Response.Error.Code) |  |  |
| description | [string](#string) |  |  |






<a name="anytype.Rpc.Block.Cut"></a>

### Rpc.Block.Cut







<a name="anytype.Rpc.Block.Cut.Request"></a>

### Rpc.Block.Cut.Request



| Field | Type | Label | Description |
| ----- | ---- | ----- | ----------- |
| contextId | [string](#string) |  |  |
| blocks | [model.Block](#anytype.model.Block) | repeated |  |
| selectedTextRange | [model.Range](#anytype.model.Range) |  |  |






<a name="anytype.Rpc.Block.Cut.Response"></a>

### Rpc.Block.Cut.Response



| Field | Type | Label | Description |
| ----- | ---- | ----- | ----------- |
| error | [Rpc.Block.Cut.Response.Error](#anytype.Rpc.Block.Cut.Response.Error) |  |  |
| textSlot | [string](#string) |  |  |
| htmlSlot | [string](#string) |  |  |
| anySlot | [model.Block](#anytype.model.Block) | repeated |  |
| event | [ResponseEvent](#anytype.ResponseEvent) |  |  |






<a name="anytype.Rpc.Block.Cut.Response.Error"></a>

### Rpc.Block.Cut.Response.Error



| Field | Type | Label | Description |
| ----- | ---- | ----- | ----------- |
| code | [Rpc.Block.Cut.Response.Error.Code](#anytype.Rpc.Block.Cut.Response.Error.Code) |  |  |
| description | [string](#string) |  |  |






<a name="anytype.Rpc.Block.Download"></a>

### Rpc.Block.Download







<a name="anytype.Rpc.Block.Download.Request"></a>

### Rpc.Block.Download.Request



| Field | Type | Label | Description |
| ----- | ---- | ----- | ----------- |
| contextId | [string](#string) |  |  |
| blockId | [string](#string) |  |  |






<a name="anytype.Rpc.Block.Download.Response"></a>

### Rpc.Block.Download.Response



| Field | Type | Label | Description |
| ----- | ---- | ----- | ----------- |
| error | [Rpc.Block.Download.Response.Error](#anytype.Rpc.Block.Download.Response.Error) |  |  |
| event | [ResponseEvent](#anytype.ResponseEvent) |  |  |






<a name="anytype.Rpc.Block.Download.Response.Error"></a>

### Rpc.Block.Download.Response.Error



| Field | Type | Label | Description |
| ----- | ---- | ----- | ----------- |
| code | [Rpc.Block.Download.Response.Error.Code](#anytype.Rpc.Block.Download.Response.Error.Code) |  |  |
| description | [string](#string) |  |  |






<a name="anytype.Rpc.Block.Export"></a>

### Rpc.Block.Export







<a name="anytype.Rpc.Block.Export.Request"></a>

### Rpc.Block.Export.Request



| Field | Type | Label | Description |
| ----- | ---- | ----- | ----------- |
| contextId | [string](#string) |  |  |
| blocks | [model.Block](#anytype.model.Block) | repeated |  |






<a name="anytype.Rpc.Block.Export.Response"></a>

### Rpc.Block.Export.Response



| Field | Type | Label | Description |
| ----- | ---- | ----- | ----------- |
| error | [Rpc.Block.Export.Response.Error](#anytype.Rpc.Block.Export.Response.Error) |  |  |
| path | [string](#string) |  |  |
| event | [ResponseEvent](#anytype.ResponseEvent) |  |  |






<a name="anytype.Rpc.Block.Export.Response.Error"></a>

### Rpc.Block.Export.Response.Error



| Field | Type | Label | Description |
| ----- | ---- | ----- | ----------- |
| code | [Rpc.Block.Export.Response.Error.Code](#anytype.Rpc.Block.Export.Response.Error.Code) |  |  |
| description | [string](#string) |  |  |






<a name="anytype.Rpc.Block.File"></a>

### Rpc.Block.File







<a name="anytype.Rpc.Block.File.CreateAndUpload"></a>

### Rpc.Block.File.CreateAndUpload







<a name="anytype.Rpc.Block.File.CreateAndUpload.Request"></a>

### Rpc.Block.File.CreateAndUpload.Request



| Field | Type | Label | Description |
| ----- | ---- | ----- | ----------- |
| contextId | [string](#string) |  |  |
| targetId | [string](#string) |  |  |
| position | [model.Block.Position](#anytype.model.Block.Position) |  |  |
| url | [string](#string) |  |  |
| localPath | [string](#string) |  |  |
| fileType | [model.Block.Content.File.Type](#anytype.model.Block.Content.File.Type) |  |  |






<a name="anytype.Rpc.Block.File.CreateAndUpload.Response"></a>

### Rpc.Block.File.CreateAndUpload.Response



| Field | Type | Label | Description |
| ----- | ---- | ----- | ----------- |
| error | [Rpc.Block.File.CreateAndUpload.Response.Error](#anytype.Rpc.Block.File.CreateAndUpload.Response.Error) |  |  |
| blockId | [string](#string) |  |  |
| event | [ResponseEvent](#anytype.ResponseEvent) |  |  |






<a name="anytype.Rpc.Block.File.CreateAndUpload.Response.Error"></a>

### Rpc.Block.File.CreateAndUpload.Response.Error



| Field | Type | Label | Description |
| ----- | ---- | ----- | ----------- |
| code | [Rpc.Block.File.CreateAndUpload.Response.Error.Code](#anytype.Rpc.Block.File.CreateAndUpload.Response.Error.Code) |  |  |
| description | [string](#string) |  |  |






<a name="anytype.Rpc.Block.Get"></a>

### Rpc.Block.Get







<a name="anytype.Rpc.Block.Get.Marks"></a>

### Rpc.Block.Get.Marks
Get marks list in the selected range in text block.






<a name="anytype.Rpc.Block.Get.Marks.Request"></a>

### Rpc.Block.Get.Marks.Request



| Field | Type | Label | Description |
| ----- | ---- | ----- | ----------- |
| contextId | [string](#string) |  |  |
| blockId | [string](#string) |  |  |
| range | [model.Range](#anytype.model.Range) |  |  |






<a name="anytype.Rpc.Block.Get.Marks.Response"></a>

### Rpc.Block.Get.Marks.Response



| Field | Type | Label | Description |
| ----- | ---- | ----- | ----------- |
| error | [Rpc.Block.Get.Marks.Response.Error](#anytype.Rpc.Block.Get.Marks.Response.Error) |  |  |
| event | [ResponseEvent](#anytype.ResponseEvent) |  |  |






<a name="anytype.Rpc.Block.Get.Marks.Response.Error"></a>

### Rpc.Block.Get.Marks.Response.Error



| Field | Type | Label | Description |
| ----- | ---- | ----- | ----------- |
| code | [Rpc.Block.Get.Marks.Response.Error.Code](#anytype.Rpc.Block.Get.Marks.Response.Error.Code) |  |  |
| description | [string](#string) |  |  |






<a name="anytype.Rpc.Block.GetPublicWebURL"></a>

### Rpc.Block.GetPublicWebURL







<a name="anytype.Rpc.Block.GetPublicWebURL.Request"></a>

### Rpc.Block.GetPublicWebURL.Request



| Field | Type | Label | Description |
| ----- | ---- | ----- | ----------- |
| blockId | [string](#string) |  |  |






<a name="anytype.Rpc.Block.GetPublicWebURL.Response"></a>

### Rpc.Block.GetPublicWebURL.Response



| Field | Type | Label | Description |
| ----- | ---- | ----- | ----------- |
| error | [Rpc.Block.GetPublicWebURL.Response.Error](#anytype.Rpc.Block.GetPublicWebURL.Response.Error) |  |  |
| url | [string](#string) |  |  |






<a name="anytype.Rpc.Block.GetPublicWebURL.Response.Error"></a>

### Rpc.Block.GetPublicWebURL.Response.Error



| Field | Type | Label | Description |
| ----- | ---- | ----- | ----------- |
| code | [Rpc.Block.GetPublicWebURL.Response.Error.Code](#anytype.Rpc.Block.GetPublicWebURL.Response.Error.Code) |  |  |
| description | [string](#string) |  |  |






<a name="anytype.Rpc.Block.ImportMarkdown"></a>

### Rpc.Block.ImportMarkdown







<a name="anytype.Rpc.Block.ImportMarkdown.Request"></a>

### Rpc.Block.ImportMarkdown.Request



| Field | Type | Label | Description |
| ----- | ---- | ----- | ----------- |
| contextId | [string](#string) |  |  |
| importPath | [string](#string) |  |  |






<a name="anytype.Rpc.Block.ImportMarkdown.Response"></a>

### Rpc.Block.ImportMarkdown.Response



| Field | Type | Label | Description |
| ----- | ---- | ----- | ----------- |
| error | [Rpc.Block.ImportMarkdown.Response.Error](#anytype.Rpc.Block.ImportMarkdown.Response.Error) |  |  |
| rootLinkIds | [string](#string) | repeated |  |
| event | [ResponseEvent](#anytype.ResponseEvent) |  |  |






<a name="anytype.Rpc.Block.ImportMarkdown.Response.Error"></a>

### Rpc.Block.ImportMarkdown.Response.Error



| Field | Type | Label | Description |
| ----- | ---- | ----- | ----------- |
| code | [Rpc.Block.ImportMarkdown.Response.Error.Code](#anytype.Rpc.Block.ImportMarkdown.Response.Error.Code) |  |  |
| description | [string](#string) |  |  |






<a name="anytype.Rpc.Block.Merge"></a>

### Rpc.Block.Merge







<a name="anytype.Rpc.Block.Merge.Request"></a>

### Rpc.Block.Merge.Request



| Field | Type | Label | Description |
| ----- | ---- | ----- | ----------- |
| contextId | [string](#string) |  |  |
| firstBlockId | [string](#string) |  |  |
| secondBlockId | [string](#string) |  |  |






<a name="anytype.Rpc.Block.Merge.Response"></a>

### Rpc.Block.Merge.Response



| Field | Type | Label | Description |
| ----- | ---- | ----- | ----------- |
| error | [Rpc.Block.Merge.Response.Error](#anytype.Rpc.Block.Merge.Response.Error) |  |  |
| event | [ResponseEvent](#anytype.ResponseEvent) |  |  |






<a name="anytype.Rpc.Block.Merge.Response.Error"></a>

### Rpc.Block.Merge.Response.Error



| Field | Type | Label | Description |
| ----- | ---- | ----- | ----------- |
| code | [Rpc.Block.Merge.Response.Error.Code](#anytype.Rpc.Block.Merge.Response.Error.Code) |  |  |
| description | [string](#string) |  |  |






<a name="anytype.Rpc.Block.Open"></a>

### Rpc.Block.Open
Works with a smart blocks (block-organizers, like page, dashboard etc)
**Example scenario**
1A. On front-end start.
    1. Front -&gt; MW: Rpc.Block.Open.Request(dashboard.id)
    2. MW -&gt; Front: BlockShow(dashboard)
    3. MW -&gt; Front: Rpc.Block.Open.Response(err)
1B. User clicks on a page icon on the dashboard.
    1. Front -&gt; MW: Rpc.Block.Close.Request(dashboard.id)
Get close response first, then open request:
    2. MW -&gt; Front: Rpc.Block.Close.Response(err)
    3. Front -&gt; MW: Rpc.Block.Open.Request(page.id)
    4. MW -&gt; Front: BlockShow(&lt;page, blocks&gt;)
    5. MW -&gt; Front: Rpc.Block.Open.Response(err)
Image/Video/File blocks then:
    6. MW -&gt; Front: BlockShow(&lt;blocks&gt;)






<a name="anytype.Rpc.Block.Open.Request"></a>

### Rpc.Block.Open.Request



| Field | Type | Label | Description |
| ----- | ---- | ----- | ----------- |
| contextId | [string](#string) |  | id of the context blo1k |
| blockId | [string](#string) |  |  |






<a name="anytype.Rpc.Block.Open.Response"></a>

### Rpc.Block.Open.Response



| Field | Type | Label | Description |
| ----- | ---- | ----- | ----------- |
| error | [Rpc.Block.Open.Response.Error](#anytype.Rpc.Block.Open.Response.Error) |  |  |
| event | [ResponseEvent](#anytype.ResponseEvent) |  |  |






<a name="anytype.Rpc.Block.Open.Response.Error"></a>

### Rpc.Block.Open.Response.Error



| Field | Type | Label | Description |
| ----- | ---- | ----- | ----------- |
| code | [Rpc.Block.Open.Response.Error.Code](#anytype.Rpc.Block.Open.Response.Error.Code) |  |  |
| description | [string](#string) |  |  |






<a name="anytype.Rpc.Block.OpenBreadcrumbs"></a>

### Rpc.Block.OpenBreadcrumbs







<a name="anytype.Rpc.Block.OpenBreadcrumbs.Request"></a>

### Rpc.Block.OpenBreadcrumbs.Request



| Field | Type | Label | Description |
| ----- | ---- | ----- | ----------- |
| contextId | [string](#string) |  | id of the context blo1k |






<a name="anytype.Rpc.Block.OpenBreadcrumbs.Response"></a>

### Rpc.Block.OpenBreadcrumbs.Response



| Field | Type | Label | Description |
| ----- | ---- | ----- | ----------- |
| error | [Rpc.Block.OpenBreadcrumbs.Response.Error](#anytype.Rpc.Block.OpenBreadcrumbs.Response.Error) |  |  |
| blockId | [string](#string) |  |  |
| event | [ResponseEvent](#anytype.ResponseEvent) |  |  |






<a name="anytype.Rpc.Block.OpenBreadcrumbs.Response.Error"></a>

### Rpc.Block.OpenBreadcrumbs.Response.Error



| Field | Type | Label | Description |
| ----- | ---- | ----- | ----------- |
| code | [Rpc.Block.OpenBreadcrumbs.Response.Error.Code](#anytype.Rpc.Block.OpenBreadcrumbs.Response.Error.Code) |  |  |
| description | [string](#string) |  |  |






<a name="anytype.Rpc.Block.Paste"></a>

### Rpc.Block.Paste







<a name="anytype.Rpc.Block.Paste.Request"></a>

### Rpc.Block.Paste.Request



| Field | Type | Label | Description |
| ----- | ---- | ----- | ----------- |
| contextId | [string](#string) |  |  |
| focusedBlockId | [string](#string) |  |  |
| selectedTextRange | [model.Range](#anytype.model.Range) |  |  |
| selectedBlockIds | [string](#string) | repeated |  |
| isPartOfBlock | [bool](#bool) |  |  |
| textSlot | [string](#string) |  |  |
| htmlSlot | [string](#string) |  |  |
| anySlot | [model.Block](#anytype.model.Block) | repeated |  |






<a name="anytype.Rpc.Block.Paste.Response"></a>

### Rpc.Block.Paste.Response



| Field | Type | Label | Description |
| ----- | ---- | ----- | ----------- |
| error | [Rpc.Block.Paste.Response.Error](#anytype.Rpc.Block.Paste.Response.Error) |  |  |
| blockIds | [string](#string) | repeated |  |
| caretPosition | [int32](#int32) |  |  |
| isSameBlockCaret | [bool](#bool) |  |  |
| event | [ResponseEvent](#anytype.ResponseEvent) |  |  |






<a name="anytype.Rpc.Block.Paste.Response.Error"></a>

### Rpc.Block.Paste.Response.Error



| Field | Type | Label | Description |
| ----- | ---- | ----- | ----------- |
| code | [Rpc.Block.Paste.Response.Error.Code](#anytype.Rpc.Block.Paste.Response.Error.Code) |  |  |
| description | [string](#string) |  |  |






<a name="anytype.Rpc.Block.Redo"></a>

### Rpc.Block.Redo







<a name="anytype.Rpc.Block.Redo.Request"></a>

### Rpc.Block.Redo.Request



| Field | Type | Label | Description |
| ----- | ---- | ----- | ----------- |
| contextId | [string](#string) |  | id of the context block |






<a name="anytype.Rpc.Block.Redo.Response"></a>

### Rpc.Block.Redo.Response



| Field | Type | Label | Description |
| ----- | ---- | ----- | ----------- |
| error | [Rpc.Block.Redo.Response.Error](#anytype.Rpc.Block.Redo.Response.Error) |  |  |
| event | [ResponseEvent](#anytype.ResponseEvent) |  |  |






<a name="anytype.Rpc.Block.Redo.Response.Error"></a>

### Rpc.Block.Redo.Response.Error



| Field | Type | Label | Description |
| ----- | ---- | ----- | ----------- |
| code | [Rpc.Block.Redo.Response.Error.Code](#anytype.Rpc.Block.Redo.Response.Error.Code) |  |  |
| description | [string](#string) |  |  |






<a name="anytype.Rpc.Block.Replace"></a>

### Rpc.Block.Replace







<a name="anytype.Rpc.Block.Replace.Request"></a>

### Rpc.Block.Replace.Request



| Field | Type | Label | Description |
| ----- | ---- | ----- | ----------- |
| contextId | [string](#string) |  |  |
| blockId | [string](#string) |  |  |
| block | [model.Block](#anytype.model.Block) |  |  |






<a name="anytype.Rpc.Block.Replace.Response"></a>

### Rpc.Block.Replace.Response



| Field | Type | Label | Description |
| ----- | ---- | ----- | ----------- |
| error | [Rpc.Block.Replace.Response.Error](#anytype.Rpc.Block.Replace.Response.Error) |  |  |
| blockId | [string](#string) |  |  |
| event | [ResponseEvent](#anytype.ResponseEvent) |  |  |






<a name="anytype.Rpc.Block.Replace.Response.Error"></a>

### Rpc.Block.Replace.Response.Error



| Field | Type | Label | Description |
| ----- | ---- | ----- | ----------- |
| code | [Rpc.Block.Replace.Response.Error.Code](#anytype.Rpc.Block.Replace.Response.Error.Code) |  |  |
| description | [string](#string) |  |  |






<a name="anytype.Rpc.Block.Set"></a>

### Rpc.Block.Set







<a name="anytype.Rpc.Block.Set.Details"></a>

### Rpc.Block.Set.Details







<a name="anytype.Rpc.Block.Set.Details.Detail"></a>

### Rpc.Block.Set.Details.Detail



| Field | Type | Label | Description |
| ----- | ---- | ----- | ----------- |
| key | [string](#string) |  |  |
| value | [google.protobuf.Value](#google.protobuf.Value) |  | NUll - removes key |






<a name="anytype.Rpc.Block.Set.Details.Request"></a>

### Rpc.Block.Set.Details.Request



| Field | Type | Label | Description |
| ----- | ---- | ----- | ----------- |
| contextId | [string](#string) |  |  |
| details | [Rpc.Block.Set.Details.Detail](#anytype.Rpc.Block.Set.Details.Detail) | repeated |  |






<a name="anytype.Rpc.Block.Set.Details.Response"></a>

### Rpc.Block.Set.Details.Response



| Field | Type | Label | Description |
| ----- | ---- | ----- | ----------- |
| error | [Rpc.Block.Set.Details.Response.Error](#anytype.Rpc.Block.Set.Details.Response.Error) |  |  |






<a name="anytype.Rpc.Block.Set.Details.Response.Error"></a>

### Rpc.Block.Set.Details.Response.Error



| Field | Type | Label | Description |
| ----- | ---- | ----- | ----------- |
| code | [Rpc.Block.Set.Details.Response.Error.Code](#anytype.Rpc.Block.Set.Details.Response.Error.Code) |  |  |
| description | [string](#string) |  |  |






<a name="anytype.Rpc.Block.Set.Fields"></a>

### Rpc.Block.Set.Fields







<a name="anytype.Rpc.Block.Set.Fields.Request"></a>

### Rpc.Block.Set.Fields.Request



| Field | Type | Label | Description |
| ----- | ---- | ----- | ----------- |
| contextId | [string](#string) |  |  |
| blockId | [string](#string) |  |  |
| fields | [google.protobuf.Struct](#google.protobuf.Struct) |  |  |






<a name="anytype.Rpc.Block.Set.Fields.Response"></a>

### Rpc.Block.Set.Fields.Response



| Field | Type | Label | Description |
| ----- | ---- | ----- | ----------- |
| error | [Rpc.Block.Set.Fields.Response.Error](#anytype.Rpc.Block.Set.Fields.Response.Error) |  |  |
| event | [ResponseEvent](#anytype.ResponseEvent) |  |  |






<a name="anytype.Rpc.Block.Set.Fields.Response.Error"></a>

### Rpc.Block.Set.Fields.Response.Error



| Field | Type | Label | Description |
| ----- | ---- | ----- | ----------- |
| code | [Rpc.Block.Set.Fields.Response.Error.Code](#anytype.Rpc.Block.Set.Fields.Response.Error.Code) |  |  |
| description | [string](#string) |  |  |






<a name="anytype.Rpc.Block.Set.File"></a>

### Rpc.Block.Set.File







<a name="anytype.Rpc.Block.Set.File.Name"></a>

### Rpc.Block.Set.File.Name







<a name="anytype.Rpc.Block.Set.File.Name.Request"></a>

### Rpc.Block.Set.File.Name.Request



| Field | Type | Label | Description |
| ----- | ---- | ----- | ----------- |
| contextId | [string](#string) |  |  |
| blockId | [string](#string) |  |  |
| name | [string](#string) |  |  |






<a name="anytype.Rpc.Block.Set.File.Name.Response"></a>

### Rpc.Block.Set.File.Name.Response



| Field | Type | Label | Description |
| ----- | ---- | ----- | ----------- |
| error | [Rpc.Block.Set.File.Name.Response.Error](#anytype.Rpc.Block.Set.File.Name.Response.Error) |  |  |
| event | [ResponseEvent](#anytype.ResponseEvent) |  |  |






<a name="anytype.Rpc.Block.Set.File.Name.Response.Error"></a>

### Rpc.Block.Set.File.Name.Response.Error



| Field | Type | Label | Description |
| ----- | ---- | ----- | ----------- |
| code | [Rpc.Block.Set.File.Name.Response.Error.Code](#anytype.Rpc.Block.Set.File.Name.Response.Error.Code) |  |  |
| description | [string](#string) |  |  |






<a name="anytype.Rpc.Block.Set.Image"></a>

### Rpc.Block.Set.Image







<a name="anytype.Rpc.Block.Set.Image.Name"></a>

### Rpc.Block.Set.Image.Name







<a name="anytype.Rpc.Block.Set.Image.Name.Request"></a>

### Rpc.Block.Set.Image.Name.Request



| Field | Type | Label | Description |
| ----- | ---- | ----- | ----------- |
| contextId | [string](#string) |  |  |
| blockId | [string](#string) |  |  |
| name | [string](#string) |  |  |






<a name="anytype.Rpc.Block.Set.Image.Name.Response"></a>

### Rpc.Block.Set.Image.Name.Response



| Field | Type | Label | Description |
| ----- | ---- | ----- | ----------- |
| error | [Rpc.Block.Set.Image.Name.Response.Error](#anytype.Rpc.Block.Set.Image.Name.Response.Error) |  |  |






<a name="anytype.Rpc.Block.Set.Image.Name.Response.Error"></a>

### Rpc.Block.Set.Image.Name.Response.Error



| Field | Type | Label | Description |
| ----- | ---- | ----- | ----------- |
| code | [Rpc.Block.Set.Image.Name.Response.Error.Code](#anytype.Rpc.Block.Set.Image.Name.Response.Error.Code) |  |  |
| description | [string](#string) |  |  |






<a name="anytype.Rpc.Block.Set.Image.Width"></a>

### Rpc.Block.Set.Image.Width







<a name="anytype.Rpc.Block.Set.Image.Width.Request"></a>

### Rpc.Block.Set.Image.Width.Request



| Field | Type | Label | Description |
| ----- | ---- | ----- | ----------- |
| contextId | [string](#string) |  |  |
| blockId | [string](#string) |  |  |
| width | [int32](#int32) |  |  |






<a name="anytype.Rpc.Block.Set.Image.Width.Response"></a>

### Rpc.Block.Set.Image.Width.Response



| Field | Type | Label | Description |
| ----- | ---- | ----- | ----------- |
| error | [Rpc.Block.Set.Image.Width.Response.Error](#anytype.Rpc.Block.Set.Image.Width.Response.Error) |  |  |






<a name="anytype.Rpc.Block.Set.Image.Width.Response.Error"></a>

### Rpc.Block.Set.Image.Width.Response.Error



| Field | Type | Label | Description |
| ----- | ---- | ----- | ----------- |
| code | [Rpc.Block.Set.Image.Width.Response.Error.Code](#anytype.Rpc.Block.Set.Image.Width.Response.Error.Code) |  |  |
| description | [string](#string) |  |  |






<a name="anytype.Rpc.Block.Set.Link"></a>

### Rpc.Block.Set.Link







<a name="anytype.Rpc.Block.Set.Link.TargetBlockId"></a>

### Rpc.Block.Set.Link.TargetBlockId







<a name="anytype.Rpc.Block.Set.Link.TargetBlockId.Request"></a>

### Rpc.Block.Set.Link.TargetBlockId.Request



| Field | Type | Label | Description |
| ----- | ---- | ----- | ----------- |
| contextId | [string](#string) |  |  |
| blockId | [string](#string) |  |  |
| targetBlockId | [string](#string) |  |  |






<a name="anytype.Rpc.Block.Set.Link.TargetBlockId.Response"></a>

### Rpc.Block.Set.Link.TargetBlockId.Response



| Field | Type | Label | Description |
| ----- | ---- | ----- | ----------- |
| error | [Rpc.Block.Set.Link.TargetBlockId.Response.Error](#anytype.Rpc.Block.Set.Link.TargetBlockId.Response.Error) |  |  |
| event | [ResponseEvent](#anytype.ResponseEvent) |  |  |






<a name="anytype.Rpc.Block.Set.Link.TargetBlockId.Response.Error"></a>

### Rpc.Block.Set.Link.TargetBlockId.Response.Error



| Field | Type | Label | Description |
| ----- | ---- | ----- | ----------- |
| code | [Rpc.Block.Set.Link.TargetBlockId.Response.Error.Code](#anytype.Rpc.Block.Set.Link.TargetBlockId.Response.Error.Code) |  |  |
| description | [string](#string) |  |  |






<a name="anytype.Rpc.Block.Set.Page"></a>

### Rpc.Block.Set.Page







<a name="anytype.Rpc.Block.Set.Page.IsArchived"></a>

### Rpc.Block.Set.Page.IsArchived







<a name="anytype.Rpc.Block.Set.Page.IsArchived.Request"></a>

### Rpc.Block.Set.Page.IsArchived.Request



| Field | Type | Label | Description |
| ----- | ---- | ----- | ----------- |
| contextId | [string](#string) |  |  |
| blockId | [string](#string) |  |  |
| isArchived | [bool](#bool) |  |  |






<a name="anytype.Rpc.Block.Set.Page.IsArchived.Response"></a>

### Rpc.Block.Set.Page.IsArchived.Response



| Field | Type | Label | Description |
| ----- | ---- | ----- | ----------- |
| error | [Rpc.Block.Set.Page.IsArchived.Response.Error](#anytype.Rpc.Block.Set.Page.IsArchived.Response.Error) |  |  |






<a name="anytype.Rpc.Block.Set.Page.IsArchived.Response.Error"></a>

### Rpc.Block.Set.Page.IsArchived.Response.Error



| Field | Type | Label | Description |
| ----- | ---- | ----- | ----------- |
| code | [Rpc.Block.Set.Page.IsArchived.Response.Error.Code](#anytype.Rpc.Block.Set.Page.IsArchived.Response.Error.Code) |  |  |
| description | [string](#string) |  |  |






<a name="anytype.Rpc.Block.Set.Restrictions"></a>

### Rpc.Block.Set.Restrictions







<a name="anytype.Rpc.Block.Set.Restrictions.Request"></a>

### Rpc.Block.Set.Restrictions.Request



| Field | Type | Label | Description |
| ----- | ---- | ----- | ----------- |
| contextId | [string](#string) |  |  |
| blockId | [string](#string) |  |  |
| restrictions | [model.Block.Restrictions](#anytype.model.Block.Restrictions) |  |  |






<a name="anytype.Rpc.Block.Set.Restrictions.Response"></a>

### Rpc.Block.Set.Restrictions.Response



| Field | Type | Label | Description |
| ----- | ---- | ----- | ----------- |
| error | [Rpc.Block.Set.Restrictions.Response.Error](#anytype.Rpc.Block.Set.Restrictions.Response.Error) |  |  |
| event | [ResponseEvent](#anytype.ResponseEvent) |  |  |






<a name="anytype.Rpc.Block.Set.Restrictions.Response.Error"></a>

### Rpc.Block.Set.Restrictions.Response.Error



| Field | Type | Label | Description |
| ----- | ---- | ----- | ----------- |
| code | [Rpc.Block.Set.Restrictions.Response.Error.Code](#anytype.Rpc.Block.Set.Restrictions.Response.Error.Code) |  |  |
| description | [string](#string) |  |  |






<a name="anytype.Rpc.Block.Set.Text"></a>

### Rpc.Block.Set.Text







<a name="anytype.Rpc.Block.Set.Text.Checked"></a>

### Rpc.Block.Set.Text.Checked







<a name="anytype.Rpc.Block.Set.Text.Checked.Request"></a>

### Rpc.Block.Set.Text.Checked.Request



| Field | Type | Label | Description |
| ----- | ---- | ----- | ----------- |
| contextId | [string](#string) |  |  |
| blockId | [string](#string) |  |  |
| checked | [bool](#bool) |  |  |






<a name="anytype.Rpc.Block.Set.Text.Checked.Response"></a>

### Rpc.Block.Set.Text.Checked.Response



| Field | Type | Label | Description |
| ----- | ---- | ----- | ----------- |
| error | [Rpc.Block.Set.Text.Checked.Response.Error](#anytype.Rpc.Block.Set.Text.Checked.Response.Error) |  |  |
| event | [ResponseEvent](#anytype.ResponseEvent) |  |  |






<a name="anytype.Rpc.Block.Set.Text.Checked.Response.Error"></a>

### Rpc.Block.Set.Text.Checked.Response.Error



| Field | Type | Label | Description |
| ----- | ---- | ----- | ----------- |
| code | [Rpc.Block.Set.Text.Checked.Response.Error.Code](#anytype.Rpc.Block.Set.Text.Checked.Response.Error.Code) |  |  |
| description | [string](#string) |  |  |






<a name="anytype.Rpc.Block.Set.Text.Color"></a>

### Rpc.Block.Set.Text.Color







<a name="anytype.Rpc.Block.Set.Text.Color.Request"></a>

### Rpc.Block.Set.Text.Color.Request



| Field | Type | Label | Description |
| ----- | ---- | ----- | ----------- |
| contextId | [string](#string) |  |  |
| blockId | [string](#string) |  |  |
| color | [string](#string) |  |  |






<a name="anytype.Rpc.Block.Set.Text.Color.Response"></a>

### Rpc.Block.Set.Text.Color.Response



| Field | Type | Label | Description |
| ----- | ---- | ----- | ----------- |
| error | [Rpc.Block.Set.Text.Color.Response.Error](#anytype.Rpc.Block.Set.Text.Color.Response.Error) |  |  |
| event | [ResponseEvent](#anytype.ResponseEvent) |  |  |






<a name="anytype.Rpc.Block.Set.Text.Color.Response.Error"></a>

### Rpc.Block.Set.Text.Color.Response.Error



| Field | Type | Label | Description |
| ----- | ---- | ----- | ----------- |
| code | [Rpc.Block.Set.Text.Color.Response.Error.Code](#anytype.Rpc.Block.Set.Text.Color.Response.Error.Code) |  |  |
| description | [string](#string) |  |  |






<a name="anytype.Rpc.Block.Set.Text.Style"></a>

### Rpc.Block.Set.Text.Style







<a name="anytype.Rpc.Block.Set.Text.Style.Request"></a>

### Rpc.Block.Set.Text.Style.Request



| Field | Type | Label | Description |
| ----- | ---- | ----- | ----------- |
| contextId | [string](#string) |  |  |
| blockId | [string](#string) |  |  |
| style | [model.Block.Content.Text.Style](#anytype.model.Block.Content.Text.Style) |  |  |






<a name="anytype.Rpc.Block.Set.Text.Style.Response"></a>

### Rpc.Block.Set.Text.Style.Response



| Field | Type | Label | Description |
| ----- | ---- | ----- | ----------- |
| error | [Rpc.Block.Set.Text.Style.Response.Error](#anytype.Rpc.Block.Set.Text.Style.Response.Error) |  |  |
| event | [ResponseEvent](#anytype.ResponseEvent) |  |  |






<a name="anytype.Rpc.Block.Set.Text.Style.Response.Error"></a>

### Rpc.Block.Set.Text.Style.Response.Error



| Field | Type | Label | Description |
| ----- | ---- | ----- | ----------- |
| code | [Rpc.Block.Set.Text.Style.Response.Error.Code](#anytype.Rpc.Block.Set.Text.Style.Response.Error.Code) |  |  |
| description | [string](#string) |  |  |






<a name="anytype.Rpc.Block.Set.Text.Text"></a>

### Rpc.Block.Set.Text.Text







<a name="anytype.Rpc.Block.Set.Text.Text.Request"></a>

### Rpc.Block.Set.Text.Text.Request



| Field | Type | Label | Description |
| ----- | ---- | ----- | ----------- |
| contextId | [string](#string) |  |  |
| blockId | [string](#string) |  |  |
| text | [string](#string) |  |  |
| marks | [model.Block.Content.Text.Marks](#anytype.model.Block.Content.Text.Marks) |  |  |






<a name="anytype.Rpc.Block.Set.Text.Text.Response"></a>

### Rpc.Block.Set.Text.Text.Response



| Field | Type | Label | Description |
| ----- | ---- | ----- | ----------- |
| error | [Rpc.Block.Set.Text.Text.Response.Error](#anytype.Rpc.Block.Set.Text.Text.Response.Error) |  |  |






<a name="anytype.Rpc.Block.Set.Text.Text.Response.Error"></a>

### Rpc.Block.Set.Text.Text.Response.Error



| Field | Type | Label | Description |
| ----- | ---- | ----- | ----------- |
| code | [Rpc.Block.Set.Text.Text.Response.Error.Code](#anytype.Rpc.Block.Set.Text.Text.Response.Error.Code) |  |  |
| description | [string](#string) |  |  |






<a name="anytype.Rpc.Block.Set.Video"></a>

### Rpc.Block.Set.Video







<a name="anytype.Rpc.Block.Set.Video.Name"></a>

### Rpc.Block.Set.Video.Name







<a name="anytype.Rpc.Block.Set.Video.Name.Request"></a>

### Rpc.Block.Set.Video.Name.Request



| Field | Type | Label | Description |
| ----- | ---- | ----- | ----------- |
| contextId | [string](#string) |  |  |
| blockId | [string](#string) |  |  |
| name | [string](#string) |  |  |






<a name="anytype.Rpc.Block.Set.Video.Name.Response"></a>

### Rpc.Block.Set.Video.Name.Response



| Field | Type | Label | Description |
| ----- | ---- | ----- | ----------- |
| error | [Rpc.Block.Set.Video.Name.Response.Error](#anytype.Rpc.Block.Set.Video.Name.Response.Error) |  |  |






<a name="anytype.Rpc.Block.Set.Video.Name.Response.Error"></a>

### Rpc.Block.Set.Video.Name.Response.Error



| Field | Type | Label | Description |
| ----- | ---- | ----- | ----------- |
| code | [Rpc.Block.Set.Video.Name.Response.Error.Code](#anytype.Rpc.Block.Set.Video.Name.Response.Error.Code) |  |  |
| description | [string](#string) |  |  |






<a name="anytype.Rpc.Block.Set.Video.Width"></a>

### Rpc.Block.Set.Video.Width







<a name="anytype.Rpc.Block.Set.Video.Width.Request"></a>

### Rpc.Block.Set.Video.Width.Request



| Field | Type | Label | Description |
| ----- | ---- | ----- | ----------- |
| contextId | [string](#string) |  |  |
| blockId | [string](#string) |  |  |
| width | [int32](#int32) |  |  |






<a name="anytype.Rpc.Block.Set.Video.Width.Response"></a>

### Rpc.Block.Set.Video.Width.Response



| Field | Type | Label | Description |
| ----- | ---- | ----- | ----------- |
| error | [Rpc.Block.Set.Video.Width.Response.Error](#anytype.Rpc.Block.Set.Video.Width.Response.Error) |  |  |






<a name="anytype.Rpc.Block.Set.Video.Width.Response.Error"></a>

### Rpc.Block.Set.Video.Width.Response.Error



| Field | Type | Label | Description |
| ----- | ---- | ----- | ----------- |
| code | [Rpc.Block.Set.Video.Width.Response.Error.Code](#anytype.Rpc.Block.Set.Video.Width.Response.Error.Code) |  |  |
| description | [string](#string) |  |  |






<a name="anytype.Rpc.Block.SetBreadcrumbs"></a>

### Rpc.Block.SetBreadcrumbs







<a name="anytype.Rpc.Block.SetBreadcrumbs.Request"></a>

### Rpc.Block.SetBreadcrumbs.Request



| Field | Type | Label | Description |
| ----- | ---- | ----- | ----------- |
| breadcrumbsId | [string](#string) |  |  |
| ids | [string](#string) | repeated | page ids |






<a name="anytype.Rpc.Block.SetBreadcrumbs.Response"></a>

### Rpc.Block.SetBreadcrumbs.Response



| Field | Type | Label | Description |
| ----- | ---- | ----- | ----------- |
| error | [Rpc.Block.SetBreadcrumbs.Response.Error](#anytype.Rpc.Block.SetBreadcrumbs.Response.Error) |  |  |
| event | [ResponseEvent](#anytype.ResponseEvent) |  |  |






<a name="anytype.Rpc.Block.SetBreadcrumbs.Response.Error"></a>

### Rpc.Block.SetBreadcrumbs.Response.Error



| Field | Type | Label | Description |
| ----- | ---- | ----- | ----------- |
| code | [Rpc.Block.SetBreadcrumbs.Response.Error.Code](#anytype.Rpc.Block.SetBreadcrumbs.Response.Error.Code) |  |  |
| description | [string](#string) |  |  |






<a name="anytype.Rpc.Block.Split"></a>

### Rpc.Block.Split







<a name="anytype.Rpc.Block.Split.Request"></a>

### Rpc.Block.Split.Request



| Field | Type | Label | Description |
| ----- | ---- | ----- | ----------- |
| contextId | [string](#string) |  |  |
| blockId | [string](#string) |  |  |
| range | [model.Range](#anytype.model.Range) |  |  |
| style | [model.Block.Content.Text.Style](#anytype.model.Block.Content.Text.Style) |  |  |






<a name="anytype.Rpc.Block.Split.Response"></a>

### Rpc.Block.Split.Response



| Field | Type | Label | Description |
| ----- | ---- | ----- | ----------- |
| error | [Rpc.Block.Split.Response.Error](#anytype.Rpc.Block.Split.Response.Error) |  |  |
| blockId | [string](#string) |  |  |
| event | [ResponseEvent](#anytype.ResponseEvent) |  |  |






<a name="anytype.Rpc.Block.Split.Response.Error"></a>

### Rpc.Block.Split.Response.Error



| Field | Type | Label | Description |
| ----- | ---- | ----- | ----------- |
| code | [Rpc.Block.Split.Response.Error.Code](#anytype.Rpc.Block.Split.Response.Error.Code) |  |  |
| description | [string](#string) |  |  |






<a name="anytype.Rpc.Block.Undo"></a>

### Rpc.Block.Undo







<a name="anytype.Rpc.Block.Undo.Request"></a>

### Rpc.Block.Undo.Request



| Field | Type | Label | Description |
| ----- | ---- | ----- | ----------- |
| contextId | [string](#string) |  | id of the context block |






<a name="anytype.Rpc.Block.Undo.Response"></a>

### Rpc.Block.Undo.Response



| Field | Type | Label | Description |
| ----- | ---- | ----- | ----------- |
| error | [Rpc.Block.Undo.Response.Error](#anytype.Rpc.Block.Undo.Response.Error) |  |  |
| event | [ResponseEvent](#anytype.ResponseEvent) |  |  |






<a name="anytype.Rpc.Block.Undo.Response.Error"></a>

### Rpc.Block.Undo.Response.Error



| Field | Type | Label | Description |
| ----- | ---- | ----- | ----------- |
| code | [Rpc.Block.Undo.Response.Error.Code](#anytype.Rpc.Block.Undo.Response.Error.Code) |  |  |
| description | [string](#string) |  |  |






<a name="anytype.Rpc.Block.Unlink"></a>

### Rpc.Block.Unlink
Remove blocks from the childrenIds of its parents






<a name="anytype.Rpc.Block.Unlink.Request"></a>

### Rpc.Block.Unlink.Request



| Field | Type | Label | Description |
| ----- | ---- | ----- | ----------- |
| contextId | [string](#string) |  | id of the context block |
| blockIds | [string](#string) | repeated | targets to remove |






<a name="anytype.Rpc.Block.Unlink.Response"></a>

### Rpc.Block.Unlink.Response



| Field | Type | Label | Description |
| ----- | ---- | ----- | ----------- |
| error | [Rpc.Block.Unlink.Response.Error](#anytype.Rpc.Block.Unlink.Response.Error) |  |  |
| event | [ResponseEvent](#anytype.ResponseEvent) |  |  |






<a name="anytype.Rpc.Block.Unlink.Response.Error"></a>

### Rpc.Block.Unlink.Response.Error



| Field | Type | Label | Description |
| ----- | ---- | ----- | ----------- |
| code | [Rpc.Block.Unlink.Response.Error.Code](#anytype.Rpc.Block.Unlink.Response.Error.Code) |  |  |
| description | [string](#string) |  |  |






<a name="anytype.Rpc.Block.Upload"></a>

### Rpc.Block.Upload







<a name="anytype.Rpc.Block.Upload.Request"></a>

### Rpc.Block.Upload.Request



| Field | Type | Label | Description |
| ----- | ---- | ----- | ----------- |
| contextId | [string](#string) |  |  |
| blockId | [string](#string) |  |  |
| filePath | [string](#string) |  |  |
| url | [string](#string) |  |  |






<a name="anytype.Rpc.Block.Upload.Response"></a>

### Rpc.Block.Upload.Response



| Field | Type | Label | Description |
| ----- | ---- | ----- | ----------- |
| error | [Rpc.Block.Upload.Response.Error](#anytype.Rpc.Block.Upload.Response.Error) |  |  |
| event | [ResponseEvent](#anytype.ResponseEvent) |  |  |






<a name="anytype.Rpc.Block.Upload.Response.Error"></a>

### Rpc.Block.Upload.Response.Error



| Field | Type | Label | Description |
| ----- | ---- | ----- | ----------- |
| code | [Rpc.Block.Upload.Response.Error.Code](#anytype.Rpc.Block.Upload.Response.Error.Code) |  |  |
| description | [string](#string) |  |  |






<a name="anytype.Rpc.BlockList"></a>

### Rpc.BlockList







<a name="anytype.Rpc.BlockList.ConvertChildrenToPages"></a>

### Rpc.BlockList.ConvertChildrenToPages







<a name="anytype.Rpc.BlockList.ConvertChildrenToPages.Request"></a>

### Rpc.BlockList.ConvertChildrenToPages.Request



| Field | Type | Label | Description |
| ----- | ---- | ----- | ----------- |
| contextId | [string](#string) |  |  |
| blockIds | [string](#string) | repeated |  |






<a name="anytype.Rpc.BlockList.ConvertChildrenToPages.Response"></a>

### Rpc.BlockList.ConvertChildrenToPages.Response



| Field | Type | Label | Description |
| ----- | ---- | ----- | ----------- |
| error | [Rpc.BlockList.ConvertChildrenToPages.Response.Error](#anytype.Rpc.BlockList.ConvertChildrenToPages.Response.Error) |  |  |
| linkIds | [string](#string) | repeated |  |






<a name="anytype.Rpc.BlockList.ConvertChildrenToPages.Response.Error"></a>

### Rpc.BlockList.ConvertChildrenToPages.Response.Error



| Field | Type | Label | Description |
| ----- | ---- | ----- | ----------- |
| code | [Rpc.BlockList.ConvertChildrenToPages.Response.Error.Code](#anytype.Rpc.BlockList.ConvertChildrenToPages.Response.Error.Code) |  |  |
| description | [string](#string) |  |  |






<a name="anytype.Rpc.BlockList.Delete"></a>

### Rpc.BlockList.Delete







<a name="anytype.Rpc.BlockList.Delete.Page"></a>

### Rpc.BlockList.Delete.Page
Deletes the page, keys and all records from the local store and unsubscribe from remote changes






<a name="anytype.Rpc.BlockList.Delete.Page.Request"></a>

### Rpc.BlockList.Delete.Page.Request



| Field | Type | Label | Description |
| ----- | ---- | ----- | ----------- |
| blockIds | [string](#string) | repeated | pages to remove |






<a name="anytype.Rpc.BlockList.Delete.Page.Response"></a>

### Rpc.BlockList.Delete.Page.Response



| Field | Type | Label | Description |
| ----- | ---- | ----- | ----------- |
| error | [Rpc.BlockList.Delete.Page.Response.Error](#anytype.Rpc.BlockList.Delete.Page.Response.Error) |  |  |
| event | [ResponseEvent](#anytype.ResponseEvent) |  |  |






<a name="anytype.Rpc.BlockList.Delete.Page.Response.Error"></a>

### Rpc.BlockList.Delete.Page.Response.Error



| Field | Type | Label | Description |
| ----- | ---- | ----- | ----------- |
| code | [Rpc.BlockList.Delete.Page.Response.Error.Code](#anytype.Rpc.BlockList.Delete.Page.Response.Error.Code) |  |  |
| description | [string](#string) |  |  |






<a name="anytype.Rpc.BlockList.Duplicate"></a>

### Rpc.BlockList.Duplicate
Makes blocks copy by given ids and paste it to shown place






<a name="anytype.Rpc.BlockList.Duplicate.Request"></a>

### Rpc.BlockList.Duplicate.Request



| Field | Type | Label | Description |
| ----- | ---- | ----- | ----------- |
| contextId | [string](#string) |  | id of the context block |
| targetId | [string](#string) |  | id of the closest block |
| blockIds | [string](#string) | repeated | id of block for duplicate |
| position | [model.Block.Position](#anytype.model.Block.Position) |  |  |






<a name="anytype.Rpc.BlockList.Duplicate.Response"></a>

### Rpc.BlockList.Duplicate.Response



| Field | Type | Label | Description |
| ----- | ---- | ----- | ----------- |
| error | [Rpc.BlockList.Duplicate.Response.Error](#anytype.Rpc.BlockList.Duplicate.Response.Error) |  |  |
| blockIds | [string](#string) | repeated |  |
| event | [ResponseEvent](#anytype.ResponseEvent) |  |  |






<a name="anytype.Rpc.BlockList.Duplicate.Response.Error"></a>

### Rpc.BlockList.Duplicate.Response.Error



| Field | Type | Label | Description |
| ----- | ---- | ----- | ----------- |
| code | [Rpc.BlockList.Duplicate.Response.Error.Code](#anytype.Rpc.BlockList.Duplicate.Response.Error.Code) |  |  |
| description | [string](#string) |  |  |






<a name="anytype.Rpc.BlockList.Move"></a>

### Rpc.BlockList.Move







<a name="anytype.Rpc.BlockList.Move.Request"></a>

### Rpc.BlockList.Move.Request



| Field | Type | Label | Description |
| ----- | ---- | ----- | ----------- |
| contextId | [string](#string) |  |  |
| blockIds | [string](#string) | repeated |  |
| targetContextId | [string](#string) |  |  |
| dropTargetId | [string](#string) |  |  |
| position | [model.Block.Position](#anytype.model.Block.Position) |  |  |






<a name="anytype.Rpc.BlockList.Move.Response"></a>

### Rpc.BlockList.Move.Response



| Field | Type | Label | Description |
| ----- | ---- | ----- | ----------- |
| error | [Rpc.BlockList.Move.Response.Error](#anytype.Rpc.BlockList.Move.Response.Error) |  |  |
| event | [ResponseEvent](#anytype.ResponseEvent) |  |  |






<a name="anytype.Rpc.BlockList.Move.Response.Error"></a>

### Rpc.BlockList.Move.Response.Error



| Field | Type | Label | Description |
| ----- | ---- | ----- | ----------- |
| code | [Rpc.BlockList.Move.Response.Error.Code](#anytype.Rpc.BlockList.Move.Response.Error.Code) |  |  |
| description | [string](#string) |  |  |






<a name="anytype.Rpc.BlockList.MoveToNewPage"></a>

### Rpc.BlockList.MoveToNewPage







<a name="anytype.Rpc.BlockList.MoveToNewPage.Request"></a>

### Rpc.BlockList.MoveToNewPage.Request



| Field | Type | Label | Description |
| ----- | ---- | ----- | ----------- |
| contextId | [string](#string) |  |  |
| blockIds | [string](#string) | repeated |  |
| details | [google.protobuf.Struct](#google.protobuf.Struct) |  | page details |
| dropTargetId | [string](#string) |  |  |
| position | [model.Block.Position](#anytype.model.Block.Position) |  |  |






<a name="anytype.Rpc.BlockList.MoveToNewPage.Response"></a>

### Rpc.BlockList.MoveToNewPage.Response



| Field | Type | Label | Description |
| ----- | ---- | ----- | ----------- |
| error | [Rpc.BlockList.MoveToNewPage.Response.Error](#anytype.Rpc.BlockList.MoveToNewPage.Response.Error) |  |  |
| linkId | [string](#string) |  |  |
| event | [ResponseEvent](#anytype.ResponseEvent) |  |  |






<a name="anytype.Rpc.BlockList.MoveToNewPage.Response.Error"></a>

### Rpc.BlockList.MoveToNewPage.Response.Error



| Field | Type | Label | Description |
| ----- | ---- | ----- | ----------- |
| code | [Rpc.BlockList.MoveToNewPage.Response.Error.Code](#anytype.Rpc.BlockList.MoveToNewPage.Response.Error.Code) |  |  |
| description | [string](#string) |  |  |






<a name="anytype.Rpc.BlockList.Set"></a>

### Rpc.BlockList.Set







<a name="anytype.Rpc.BlockList.Set.Align"></a>

### Rpc.BlockList.Set.Align







<a name="anytype.Rpc.BlockList.Set.Align.Request"></a>

### Rpc.BlockList.Set.Align.Request



| Field | Type | Label | Description |
| ----- | ---- | ----- | ----------- |
| contextId | [string](#string) |  |  |
| blockIds | [string](#string) | repeated |  |
| align | [model.Block.Align](#anytype.model.Block.Align) |  |  |






<a name="anytype.Rpc.BlockList.Set.Align.Response"></a>

### Rpc.BlockList.Set.Align.Response



| Field | Type | Label | Description |
| ----- | ---- | ----- | ----------- |
| error | [Rpc.BlockList.Set.Align.Response.Error](#anytype.Rpc.BlockList.Set.Align.Response.Error) |  |  |
| event | [ResponseEvent](#anytype.ResponseEvent) |  |  |






<a name="anytype.Rpc.BlockList.Set.Align.Response.Error"></a>

### Rpc.BlockList.Set.Align.Response.Error



| Field | Type | Label | Description |
| ----- | ---- | ----- | ----------- |
| code | [Rpc.BlockList.Set.Align.Response.Error.Code](#anytype.Rpc.BlockList.Set.Align.Response.Error.Code) |  |  |
| description | [string](#string) |  |  |






<a name="anytype.Rpc.BlockList.Set.BackgroundColor"></a>

### Rpc.BlockList.Set.BackgroundColor







<a name="anytype.Rpc.BlockList.Set.BackgroundColor.Request"></a>

### Rpc.BlockList.Set.BackgroundColor.Request



| Field | Type | Label | Description |
| ----- | ---- | ----- | ----------- |
| contextId | [string](#string) |  |  |
| blockIds | [string](#string) | repeated |  |
| color | [string](#string) |  |  |






<a name="anytype.Rpc.BlockList.Set.BackgroundColor.Response"></a>

### Rpc.BlockList.Set.BackgroundColor.Response



| Field | Type | Label | Description |
| ----- | ---- | ----- | ----------- |
| error | [Rpc.BlockList.Set.BackgroundColor.Response.Error](#anytype.Rpc.BlockList.Set.BackgroundColor.Response.Error) |  |  |
| event | [ResponseEvent](#anytype.ResponseEvent) |  |  |






<a name="anytype.Rpc.BlockList.Set.BackgroundColor.Response.Error"></a>

### Rpc.BlockList.Set.BackgroundColor.Response.Error



| Field | Type | Label | Description |
| ----- | ---- | ----- | ----------- |
| code | [Rpc.BlockList.Set.BackgroundColor.Response.Error.Code](#anytype.Rpc.BlockList.Set.BackgroundColor.Response.Error.Code) |  |  |
| description | [string](#string) |  |  |






<a name="anytype.Rpc.BlockList.Set.Div"></a>

### Rpc.BlockList.Set.Div







<a name="anytype.Rpc.BlockList.Set.Div.Style"></a>

### Rpc.BlockList.Set.Div.Style







<a name="anytype.Rpc.BlockList.Set.Div.Style.Request"></a>

### Rpc.BlockList.Set.Div.Style.Request



| Field | Type | Label | Description |
| ----- | ---- | ----- | ----------- |
| contextId | [string](#string) |  |  |
| blockIds | [string](#string) | repeated |  |
| style | [model.Block.Content.Div.Style](#anytype.model.Block.Content.Div.Style) |  |  |






<a name="anytype.Rpc.BlockList.Set.Div.Style.Response"></a>

### Rpc.BlockList.Set.Div.Style.Response



| Field | Type | Label | Description |
| ----- | ---- | ----- | ----------- |
| error | [Rpc.BlockList.Set.Div.Style.Response.Error](#anytype.Rpc.BlockList.Set.Div.Style.Response.Error) |  |  |
| event | [ResponseEvent](#anytype.ResponseEvent) |  |  |






<a name="anytype.Rpc.BlockList.Set.Div.Style.Response.Error"></a>

### Rpc.BlockList.Set.Div.Style.Response.Error



| Field | Type | Label | Description |
| ----- | ---- | ----- | ----------- |
| code | [Rpc.BlockList.Set.Div.Style.Response.Error.Code](#anytype.Rpc.BlockList.Set.Div.Style.Response.Error.Code) |  |  |
| description | [string](#string) |  |  |






<a name="anytype.Rpc.BlockList.Set.Fields"></a>

### Rpc.BlockList.Set.Fields







<a name="anytype.Rpc.BlockList.Set.Fields.Request"></a>

### Rpc.BlockList.Set.Fields.Request



| Field | Type | Label | Description |
| ----- | ---- | ----- | ----------- |
| contextId | [string](#string) |  |  |
| blockFields | [Rpc.BlockList.Set.Fields.Request.BlockField](#anytype.Rpc.BlockList.Set.Fields.Request.BlockField) | repeated |  |






<a name="anytype.Rpc.BlockList.Set.Fields.Request.BlockField"></a>

### Rpc.BlockList.Set.Fields.Request.BlockField



| Field | Type | Label | Description |
| ----- | ---- | ----- | ----------- |
| blockId | [string](#string) |  |  |
| fields | [google.protobuf.Struct](#google.protobuf.Struct) |  |  |






<a name="anytype.Rpc.BlockList.Set.Fields.Response"></a>

### Rpc.BlockList.Set.Fields.Response



| Field | Type | Label | Description |
| ----- | ---- | ----- | ----------- |
| error | [Rpc.BlockList.Set.Fields.Response.Error](#anytype.Rpc.BlockList.Set.Fields.Response.Error) |  |  |
| event | [ResponseEvent](#anytype.ResponseEvent) |  |  |






<a name="anytype.Rpc.BlockList.Set.Fields.Response.Error"></a>

### Rpc.BlockList.Set.Fields.Response.Error



| Field | Type | Label | Description |
| ----- | ---- | ----- | ----------- |
| code | [Rpc.BlockList.Set.Fields.Response.Error.Code](#anytype.Rpc.BlockList.Set.Fields.Response.Error.Code) |  |  |
| description | [string](#string) |  |  |






<a name="anytype.Rpc.BlockList.Set.Page"></a>

### Rpc.BlockList.Set.Page







<a name="anytype.Rpc.BlockList.Set.Page.IsArchived"></a>

### Rpc.BlockList.Set.Page.IsArchived







<a name="anytype.Rpc.BlockList.Set.Page.IsArchived.Request"></a>

### Rpc.BlockList.Set.Page.IsArchived.Request



| Field | Type | Label | Description |
| ----- | ---- | ----- | ----------- |
| contextId | [string](#string) |  |  |
| blockIds | [string](#string) | repeated |  |
| isArchived | [bool](#bool) |  |  |






<a name="anytype.Rpc.BlockList.Set.Page.IsArchived.Response"></a>

### Rpc.BlockList.Set.Page.IsArchived.Response



| Field | Type | Label | Description |
| ----- | ---- | ----- | ----------- |
| error | [Rpc.BlockList.Set.Page.IsArchived.Response.Error](#anytype.Rpc.BlockList.Set.Page.IsArchived.Response.Error) |  |  |






<a name="anytype.Rpc.BlockList.Set.Page.IsArchived.Response.Error"></a>

### Rpc.BlockList.Set.Page.IsArchived.Response.Error



| Field | Type | Label | Description |
| ----- | ---- | ----- | ----------- |
| code | [Rpc.BlockList.Set.Page.IsArchived.Response.Error.Code](#anytype.Rpc.BlockList.Set.Page.IsArchived.Response.Error.Code) |  |  |
| description | [string](#string) |  |  |






<a name="anytype.Rpc.BlockList.Set.Text"></a>

### Rpc.BlockList.Set.Text
commands acceptable only for text blocks, others will be ignored






<a name="anytype.Rpc.BlockList.Set.Text.Color"></a>

### Rpc.BlockList.Set.Text.Color







<a name="anytype.Rpc.BlockList.Set.Text.Color.Request"></a>

### Rpc.BlockList.Set.Text.Color.Request



| Field | Type | Label | Description |
| ----- | ---- | ----- | ----------- |
| contextId | [string](#string) |  |  |
| blockIds | [string](#string) | repeated |  |
| color | [string](#string) |  |  |






<a name="anytype.Rpc.BlockList.Set.Text.Color.Response"></a>

### Rpc.BlockList.Set.Text.Color.Response



| Field | Type | Label | Description |
| ----- | ---- | ----- | ----------- |
| error | [Rpc.BlockList.Set.Text.Color.Response.Error](#anytype.Rpc.BlockList.Set.Text.Color.Response.Error) |  |  |
| event | [ResponseEvent](#anytype.ResponseEvent) |  |  |






<a name="anytype.Rpc.BlockList.Set.Text.Color.Response.Error"></a>

### Rpc.BlockList.Set.Text.Color.Response.Error



| Field | Type | Label | Description |
| ----- | ---- | ----- | ----------- |
| code | [Rpc.BlockList.Set.Text.Color.Response.Error.Code](#anytype.Rpc.BlockList.Set.Text.Color.Response.Error.Code) |  |  |
| description | [string](#string) |  |  |






<a name="anytype.Rpc.BlockList.Set.Text.Mark"></a>

### Rpc.BlockList.Set.Text.Mark







<a name="anytype.Rpc.BlockList.Set.Text.Mark.Request"></a>

### Rpc.BlockList.Set.Text.Mark.Request



| Field | Type | Label | Description |
| ----- | ---- | ----- | ----------- |
| contextId | [string](#string) |  |  |
| blockIds | [string](#string) | repeated |  |
| mark | [model.Block.Content.Text.Mark](#anytype.model.Block.Content.Text.Mark) |  |  |






<a name="anytype.Rpc.BlockList.Set.Text.Mark.Response"></a>

### Rpc.BlockList.Set.Text.Mark.Response



| Field | Type | Label | Description |
| ----- | ---- | ----- | ----------- |
| error | [Rpc.BlockList.Set.Text.Mark.Response.Error](#anytype.Rpc.BlockList.Set.Text.Mark.Response.Error) |  |  |
| event | [ResponseEvent](#anytype.ResponseEvent) |  |  |






<a name="anytype.Rpc.BlockList.Set.Text.Mark.Response.Error"></a>

### Rpc.BlockList.Set.Text.Mark.Response.Error



| Field | Type | Label | Description |
| ----- | ---- | ----- | ----------- |
| code | [Rpc.BlockList.Set.Text.Mark.Response.Error.Code](#anytype.Rpc.BlockList.Set.Text.Mark.Response.Error.Code) |  |  |
| description | [string](#string) |  |  |






<a name="anytype.Rpc.BlockList.Set.Text.Style"></a>

### Rpc.BlockList.Set.Text.Style







<a name="anytype.Rpc.BlockList.Set.Text.Style.Request"></a>

### Rpc.BlockList.Set.Text.Style.Request



| Field | Type | Label | Description |
| ----- | ---- | ----- | ----------- |
| contextId | [string](#string) |  |  |
| blockIds | [string](#string) | repeated |  |
| style | [model.Block.Content.Text.Style](#anytype.model.Block.Content.Text.Style) |  |  |






<a name="anytype.Rpc.BlockList.Set.Text.Style.Response"></a>

### Rpc.BlockList.Set.Text.Style.Response



| Field | Type | Label | Description |
| ----- | ---- | ----- | ----------- |
| error | [Rpc.BlockList.Set.Text.Style.Response.Error](#anytype.Rpc.BlockList.Set.Text.Style.Response.Error) |  |  |
| event | [ResponseEvent](#anytype.ResponseEvent) |  |  |






<a name="anytype.Rpc.BlockList.Set.Text.Style.Response.Error"></a>

### Rpc.BlockList.Set.Text.Style.Response.Error



| Field | Type | Label | Description |
| ----- | ---- | ----- | ----------- |
| code | [Rpc.BlockList.Set.Text.Style.Response.Error.Code](#anytype.Rpc.BlockList.Set.Text.Style.Response.Error.Code) |  |  |
| description | [string](#string) |  |  |






<a name="anytype.Rpc.Config"></a>

### Rpc.Config







<a name="anytype.Rpc.Config.Get"></a>

### Rpc.Config.Get







<a name="anytype.Rpc.Config.Get.Request"></a>

### Rpc.Config.Get.Request







<a name="anytype.Rpc.Config.Get.Response"></a>

### Rpc.Config.Get.Response



| Field | Type | Label | Description |
| ----- | ---- | ----- | ----------- |
| error | [Rpc.Config.Get.Response.Error](#anytype.Rpc.Config.Get.Response.Error) |  |  |
| homeBlockId | [string](#string) |  | home dashboard block id |
| archiveBlockId | [string](#string) |  | archive block id |
| profileBlockId | [string](#string) |  | profile block id |
| gatewayUrl | [string](#string) |  | gateway url for fetching static files |






<a name="anytype.Rpc.Config.Get.Response.Error"></a>

### Rpc.Config.Get.Response.Error



| Field | Type | Label | Description |
| ----- | ---- | ----- | ----------- |
| code | [Rpc.Config.Get.Response.Error.Code](#anytype.Rpc.Config.Get.Response.Error.Code) |  |  |
| description | [string](#string) |  |  |






<a name="anytype.Rpc.ExternalDrop"></a>

### Rpc.ExternalDrop







<a name="anytype.Rpc.ExternalDrop.Content"></a>

### Rpc.ExternalDrop.Content







<a name="anytype.Rpc.ExternalDrop.Content.Request"></a>

### Rpc.ExternalDrop.Content.Request



| Field | Type | Label | Description |
| ----- | ---- | ----- | ----------- |
| contextId | [string](#string) |  |  |
| focusedBlockId | [string](#string) |  | can be null |
| content | [bytes](#bytes) |  | TODO |






<a name="anytype.Rpc.ExternalDrop.Content.Response"></a>

### Rpc.ExternalDrop.Content.Response



| Field | Type | Label | Description |
| ----- | ---- | ----- | ----------- |
| error | [Rpc.ExternalDrop.Content.Response.Error](#anytype.Rpc.ExternalDrop.Content.Response.Error) |  |  |






<a name="anytype.Rpc.ExternalDrop.Content.Response.Error"></a>

### Rpc.ExternalDrop.Content.Response.Error



| Field | Type | Label | Description |
| ----- | ---- | ----- | ----------- |
| code | [Rpc.ExternalDrop.Content.Response.Error.Code](#anytype.Rpc.ExternalDrop.Content.Response.Error.Code) |  |  |
| description | [string](#string) |  |  |






<a name="anytype.Rpc.ExternalDrop.Files"></a>

### Rpc.ExternalDrop.Files







<a name="anytype.Rpc.ExternalDrop.Files.Request"></a>

### Rpc.ExternalDrop.Files.Request



| Field | Type | Label | Description |
| ----- | ---- | ----- | ----------- |
| contextId | [string](#string) |  |  |
| dropTargetId | [string](#string) |  |  |
| position | [model.Block.Position](#anytype.model.Block.Position) |  |  |
| localFilePaths | [string](#string) | repeated |  |






<a name="anytype.Rpc.ExternalDrop.Files.Response"></a>

### Rpc.ExternalDrop.Files.Response



| Field | Type | Label | Description |
| ----- | ---- | ----- | ----------- |
| error | [Rpc.ExternalDrop.Files.Response.Error](#anytype.Rpc.ExternalDrop.Files.Response.Error) |  |  |
| event | [ResponseEvent](#anytype.ResponseEvent) |  |  |






<a name="anytype.Rpc.ExternalDrop.Files.Response.Error"></a>

### Rpc.ExternalDrop.Files.Response.Error



| Field | Type | Label | Description |
| ----- | ---- | ----- | ----------- |
| code | [Rpc.ExternalDrop.Files.Response.Error.Code](#anytype.Rpc.ExternalDrop.Files.Response.Error.Code) |  |  |
| description | [string](#string) |  |  |






<a name="anytype.Rpc.Ipfs"></a>

### Rpc.Ipfs
Namespace, that agregates subtopics and actions to work with IPFS directly (get files, blobs, images, etc)






<a name="anytype.Rpc.Ipfs.File"></a>

### Rpc.Ipfs.File







<a name="anytype.Rpc.Ipfs.File.Get"></a>

### Rpc.Ipfs.File.Get







<a name="anytype.Rpc.Ipfs.File.Get.Request"></a>

### Rpc.Ipfs.File.Get.Request



| Field | Type | Label | Description |
| ----- | ---- | ----- | ----------- |
| id | [string](#string) |  |  |






<a name="anytype.Rpc.Ipfs.File.Get.Response"></a>

### Rpc.Ipfs.File.Get.Response



| Field | Type | Label | Description |
| ----- | ---- | ----- | ----------- |
| error | [Rpc.Ipfs.File.Get.Response.Error](#anytype.Rpc.Ipfs.File.Get.Response.Error) |  |  |
| data | [bytes](#bytes) |  |  |
| media | [string](#string) |  |  |
| name | [string](#string) |  |  |






<a name="anytype.Rpc.Ipfs.File.Get.Response.Error"></a>

### Rpc.Ipfs.File.Get.Response.Error



| Field | Type | Label | Description |
| ----- | ---- | ----- | ----------- |
| code | [Rpc.Ipfs.File.Get.Response.Error.Code](#anytype.Rpc.Ipfs.File.Get.Response.Error.Code) |  |  |
| description | [string](#string) |  |  |






<a name="anytype.Rpc.Ipfs.Image"></a>

### Rpc.Ipfs.Image







<a name="anytype.Rpc.Ipfs.Image.Get"></a>

### Rpc.Ipfs.Image.Get







<a name="anytype.Rpc.Ipfs.Image.Get.Blob"></a>

### Rpc.Ipfs.Image.Get.Blob







<a name="anytype.Rpc.Ipfs.Image.Get.Blob.Request"></a>

### Rpc.Ipfs.Image.Get.Blob.Request



| Field | Type | Label | Description |
| ----- | ---- | ----- | ----------- |
| hash | [string](#string) |  |  |
| wantWidth | [int32](#int32) |  |  |






<a name="anytype.Rpc.Ipfs.Image.Get.Blob.Response"></a>

### Rpc.Ipfs.Image.Get.Blob.Response



| Field | Type | Label | Description |
| ----- | ---- | ----- | ----------- |
| error | [Rpc.Ipfs.Image.Get.Blob.Response.Error](#anytype.Rpc.Ipfs.Image.Get.Blob.Response.Error) |  |  |
| blob | [bytes](#bytes) |  |  |






<a name="anytype.Rpc.Ipfs.Image.Get.Blob.Response.Error"></a>

### Rpc.Ipfs.Image.Get.Blob.Response.Error



| Field | Type | Label | Description |
| ----- | ---- | ----- | ----------- |
| code | [Rpc.Ipfs.Image.Get.Blob.Response.Error.Code](#anytype.Rpc.Ipfs.Image.Get.Blob.Response.Error.Code) |  |  |
| description | [string](#string) |  |  |






<a name="anytype.Rpc.Ipfs.Image.Get.File"></a>

### Rpc.Ipfs.Image.Get.File







<a name="anytype.Rpc.Ipfs.Image.Get.File.Request"></a>

### Rpc.Ipfs.Image.Get.File.Request



| Field | Type | Label | Description |
| ----- | ---- | ----- | ----------- |
| hash | [string](#string) |  |  |
| wantWidth | [int32](#int32) |  |  |






<a name="anytype.Rpc.Ipfs.Image.Get.File.Response"></a>

### Rpc.Ipfs.Image.Get.File.Response



| Field | Type | Label | Description |
| ----- | ---- | ----- | ----------- |
| error | [Rpc.Ipfs.Image.Get.File.Response.Error](#anytype.Rpc.Ipfs.Image.Get.File.Response.Error) |  |  |
| localPath | [string](#string) |  |  |






<a name="anytype.Rpc.Ipfs.Image.Get.File.Response.Error"></a>

### Rpc.Ipfs.Image.Get.File.Response.Error



| Field | Type | Label | Description |
| ----- | ---- | ----- | ----------- |
| code | [Rpc.Ipfs.Image.Get.File.Response.Error.Code](#anytype.Rpc.Ipfs.Image.Get.File.Response.Error.Code) |  |  |
| description | [string](#string) |  |  |






<a name="anytype.Rpc.LinkPreview"></a>

### Rpc.LinkPreview







<a name="anytype.Rpc.LinkPreview.Request"></a>

### Rpc.LinkPreview.Request



| Field | Type | Label | Description |
| ----- | ---- | ----- | ----------- |
| url | [string](#string) |  |  |






<a name="anytype.Rpc.LinkPreview.Response"></a>

### Rpc.LinkPreview.Response



| Field | Type | Label | Description |
| ----- | ---- | ----- | ----------- |
| error | [Rpc.LinkPreview.Response.Error](#anytype.Rpc.LinkPreview.Response.Error) |  |  |
| linkPreview | [model.LinkPreview](#anytype.model.LinkPreview) |  |  |






<a name="anytype.Rpc.LinkPreview.Response.Error"></a>

### Rpc.LinkPreview.Response.Error



| Field | Type | Label | Description |
| ----- | ---- | ----- | ----------- |
| code | [Rpc.LinkPreview.Response.Error.Code](#anytype.Rpc.LinkPreview.Response.Error.Code) |  |  |
| description | [string](#string) |  |  |






<a name="anytype.Rpc.Log"></a>

### Rpc.Log
Namespace, that agregates log subtopics and actions.
Usage: send request with topic (Level) and description (message) from client to middleware to log.






<a name="anytype.Rpc.Log.Send"></a>

### Rpc.Log.Send







<a name="anytype.Rpc.Log.Send.Request"></a>

### Rpc.Log.Send.Request



| Field | Type | Label | Description |
| ----- | ---- | ----- | ----------- |
| message | [string](#string) |  |  |
| level | [Rpc.Log.Send.Request.Level](#anytype.Rpc.Log.Send.Request.Level) |  |  |






<a name="anytype.Rpc.Log.Send.Response"></a>

### Rpc.Log.Send.Response



| Field | Type | Label | Description |
| ----- | ---- | ----- | ----------- |
| error | [Rpc.Log.Send.Response.Error](#anytype.Rpc.Log.Send.Response.Error) |  |  |






<a name="anytype.Rpc.Log.Send.Response.Error"></a>

### Rpc.Log.Send.Response.Error



| Field | Type | Label | Description |
| ----- | ---- | ----- | ----------- |
| code | [Rpc.Log.Send.Response.Error.Code](#anytype.Rpc.Log.Send.Response.Error.Code) |  |  |
| description | [string](#string) |  |  |






<a name="anytype.Rpc.Navigation"></a>

### Rpc.Navigation







<a name="anytype.Rpc.Navigation.GetPageInfoWithLinks"></a>

### Rpc.Navigation.GetPageInfoWithLinks
Get the info for page alongside with info for all inbound and outbound links from/to this page






<a name="anytype.Rpc.Navigation.GetPageInfoWithLinks.Request"></a>

### Rpc.Navigation.GetPageInfoWithLinks.Request



| Field | Type | Label | Description |
| ----- | ---- | ----- | ----------- |
| pageId | [string](#string) |  |  |






<a name="anytype.Rpc.Navigation.GetPageInfoWithLinks.Response"></a>

### Rpc.Navigation.GetPageInfoWithLinks.Response



| Field | Type | Label | Description |
| ----- | ---- | ----- | ----------- |
| error | [Rpc.Navigation.GetPageInfoWithLinks.Response.Error](#anytype.Rpc.Navigation.GetPageInfoWithLinks.Response.Error) |  |  |
| page | [model.PageInfoWithLinks](#anytype.model.PageInfoWithLinks) |  |  |






<a name="anytype.Rpc.Navigation.GetPageInfoWithLinks.Response.Error"></a>

### Rpc.Navigation.GetPageInfoWithLinks.Response.Error



| Field | Type | Label | Description |
| ----- | ---- | ----- | ----------- |
| code | [Rpc.Navigation.GetPageInfoWithLinks.Response.Error.Code](#anytype.Rpc.Navigation.GetPageInfoWithLinks.Response.Error.Code) |  |  |
| description | [string](#string) |  |  |






<a name="anytype.Rpc.Navigation.ListPages"></a>

### Rpc.Navigation.ListPages







<a name="anytype.Rpc.Navigation.ListPages.Request"></a>

### Rpc.Navigation.ListPages.Request







<a name="anytype.Rpc.Navigation.ListPages.Response"></a>

### Rpc.Navigation.ListPages.Response



| Field | Type | Label | Description |
| ----- | ---- | ----- | ----------- |
| error | [Rpc.Navigation.ListPages.Response.Error](#anytype.Rpc.Navigation.ListPages.Response.Error) |  |  |
| pages | [model.PageInfo](#anytype.model.PageInfo) | repeated |  |






<a name="anytype.Rpc.Navigation.ListPages.Response.Error"></a>

### Rpc.Navigation.ListPages.Response.Error



| Field | Type | Label | Description |
| ----- | ---- | ----- | ----------- |
| code | [Rpc.Navigation.ListPages.Response.Error.Code](#anytype.Rpc.Navigation.ListPages.Response.Error.Code) |  |  |
| description | [string](#string) |  |  |






<a name="anytype.Rpc.Ping"></a>

### Rpc.Ping







<a name="anytype.Rpc.Ping.Request"></a>

### Rpc.Ping.Request



| Field | Type | Label | Description |
| ----- | ---- | ----- | ----------- |
| index | [int32](#int32) |  |  |
| numberOfEventsToSend | [int32](#int32) |  |  |






<a name="anytype.Rpc.Ping.Response"></a>

### Rpc.Ping.Response



| Field | Type | Label | Description |
| ----- | ---- | ----- | ----------- |
| error | [Rpc.Ping.Response.Error](#anytype.Rpc.Ping.Response.Error) |  |  |
| index | [int32](#int32) |  |  |






<a name="anytype.Rpc.Ping.Response.Error"></a>

### Rpc.Ping.Response.Error



| Field | Type | Label | Description |
| ----- | ---- | ----- | ----------- |
| code | [Rpc.Ping.Response.Error.Code](#anytype.Rpc.Ping.Response.Error.Code) |  |  |
| description | [string](#string) |  |  |






<a name="anytype.Rpc.Process"></a>

### Rpc.Process







<a name="anytype.Rpc.Process.Cancel"></a>

### Rpc.Process.Cancel







<a name="anytype.Rpc.Process.Cancel.Request"></a>

### Rpc.Process.Cancel.Request



| Field | Type | Label | Description |
| ----- | ---- | ----- | ----------- |
| id | [string](#string) |  |  |






<a name="anytype.Rpc.Process.Cancel.Response"></a>

### Rpc.Process.Cancel.Response



| Field | Type | Label | Description |
| ----- | ---- | ----- | ----------- |
| error | [Rpc.Process.Cancel.Response.Error](#anytype.Rpc.Process.Cancel.Response.Error) |  |  |






<a name="anytype.Rpc.Process.Cancel.Response.Error"></a>

### Rpc.Process.Cancel.Response.Error



| Field | Type | Label | Description |
| ----- | ---- | ----- | ----------- |
| code | [Rpc.Process.Cancel.Response.Error.Code](#anytype.Rpc.Process.Cancel.Response.Error.Code) |  |  |
| description | [string](#string) |  |  |






<a name="anytype.Rpc.Shutdown"></a>

### Rpc.Shutdown







<a name="anytype.Rpc.Shutdown.Request"></a>

### Rpc.Shutdown.Request







<a name="anytype.Rpc.Shutdown.Response"></a>

### Rpc.Shutdown.Response



| Field | Type | Label | Description |
| ----- | ---- | ----- | ----------- |
| error | [Rpc.Shutdown.Response.Error](#anytype.Rpc.Shutdown.Response.Error) |  |  |






<a name="anytype.Rpc.Shutdown.Response.Error"></a>

### Rpc.Shutdown.Response.Error



| Field | Type | Label | Description |
| ----- | ---- | ----- | ----------- |
| code | [Rpc.Shutdown.Response.Error.Code](#anytype.Rpc.Shutdown.Response.Error.Code) |  |  |
| description | [string](#string) |  |  |






<a name="anytype.Rpc.UploadFile"></a>

### Rpc.UploadFile







<a name="anytype.Rpc.UploadFile.Request"></a>

### Rpc.UploadFile.Request



| Field | Type | Label | Description |
| ----- | ---- | ----- | ----------- |
| url | [string](#string) |  |  |
| localPath | [string](#string) |  |  |
| type | [model.Block.Content.File.Type](#anytype.model.Block.Content.File.Type) |  |  |
| disableEncryption | [bool](#bool) |  |  |






<a name="anytype.Rpc.UploadFile.Response"></a>

### Rpc.UploadFile.Response



| Field | Type | Label | Description |
| ----- | ---- | ----- | ----------- |
| error | [Rpc.UploadFile.Response.Error](#anytype.Rpc.UploadFile.Response.Error) |  |  |
| hash | [string](#string) |  |  |






<a name="anytype.Rpc.UploadFile.Response.Error"></a>

### Rpc.UploadFile.Response.Error



| Field | Type | Label | Description |
| ----- | ---- | ----- | ----------- |
| code | [Rpc.UploadFile.Response.Error.Code](#anytype.Rpc.UploadFile.Response.Error.Code) |  |  |
| description | [string](#string) |  |  |






<a name="anytype.Rpc.Version"></a>

### Rpc.Version
Get info about a version of a middleware.
Info is a string, that contains: BuildDate, GitCommit, GitBranch, GitState






<a name="anytype.Rpc.Version.Get"></a>

### Rpc.Version.Get







<a name="anytype.Rpc.Version.Get.Request"></a>

### Rpc.Version.Get.Request







<a name="anytype.Rpc.Version.Get.Response"></a>

### Rpc.Version.Get.Response



| Field | Type | Label | Description |
| ----- | ---- | ----- | ----------- |
| error | [Rpc.Version.Get.Response.Error](#anytype.Rpc.Version.Get.Response.Error) |  |  |
| version | [string](#string) |  |  |
| details | [string](#string) |  | build date, branch and commit |






<a name="anytype.Rpc.Version.Get.Response.Error"></a>

### Rpc.Version.Get.Response.Error



| Field | Type | Label | Description |
| ----- | ---- | ----- | ----------- |
| code | [Rpc.Version.Get.Response.Error.Code](#anytype.Rpc.Version.Get.Response.Error.Code) |  |  |
| description | [string](#string) |  |  |






<a name="anytype.Rpc.Wallet"></a>

### Rpc.Wallet
Namespace, that agregates subtopics and actions, that relates to wallet.






<a name="anytype.Rpc.Wallet.Create"></a>

### Rpc.Wallet.Create







<a name="anytype.Rpc.Wallet.Create.Request"></a>

### Rpc.Wallet.Create.Request
Front-end-to-middleware request to create a new wallet


| Field | Type | Label | Description |
| ----- | ---- | ----- | ----------- |
| rootPath | [string](#string) |  | Path to a wallet directory |






<a name="anytype.Rpc.Wallet.Create.Response"></a>

### Rpc.Wallet.Create.Response
Middleware-to-front-end response, that can contain mnemonic of a created account and a NULL error or an empty mnemonic and a non-NULL error


| Field | Type | Label | Description |
| ----- | ---- | ----- | ----------- |
| error | [Rpc.Wallet.Create.Response.Error](#anytype.Rpc.Wallet.Create.Response.Error) |  |  |
| mnemonic | [string](#string) |  | Mnemonic of a new account (sequence of words, divided by spaces) |






<a name="anytype.Rpc.Wallet.Create.Response.Error"></a>

### Rpc.Wallet.Create.Response.Error



| Field | Type | Label | Description |
| ----- | ---- | ----- | ----------- |
| code | [Rpc.Wallet.Create.Response.Error.Code](#anytype.Rpc.Wallet.Create.Response.Error.Code) |  |  |
| description | [string](#string) |  |  |






<a name="anytype.Rpc.Wallet.Recover"></a>

### Rpc.Wallet.Recover







<a name="anytype.Rpc.Wallet.Recover.Request"></a>

### Rpc.Wallet.Recover.Request
Front end to middleware request-to-recover-a wallet with this mnemonic and a rootPath


| Field | Type | Label | Description |
| ----- | ---- | ----- | ----------- |
| rootPath | [string](#string) |  | Path to a wallet directory |
| mnemonic | [string](#string) |  | Mnemonic of a wallet to recover |






<a name="anytype.Rpc.Wallet.Recover.Response"></a>

### Rpc.Wallet.Recover.Response
Middleware-to-front-end response, that can contain a NULL error or a non-NULL error


| Field | Type | Label | Description |
| ----- | ---- | ----- | ----------- |
| error | [Rpc.Wallet.Recover.Response.Error](#anytype.Rpc.Wallet.Recover.Response.Error) |  | Error while trying to recover a wallet |






<a name="anytype.Rpc.Wallet.Recover.Response.Error"></a>

### Rpc.Wallet.Recover.Response.Error



| Field | Type | Label | Description |
| ----- | ---- | ----- | ----------- |
| code | [Rpc.Wallet.Recover.Response.Error.Code](#anytype.Rpc.Wallet.Recover.Response.Error.Code) |  |  |
| description | [string](#string) |  |  |





 


<a name="anytype.Rpc.Account.Create.Response.Error.Code"></a>

### Rpc.Account.Create.Response.Error.Code


| Name | Number | Description |
| ---- | ------ | ----------- |
| NULL | 0 | No error; Account should be non-empty |
| UNKNOWN_ERROR | 1 | Any other errors |
| BAD_INPUT | 2 | Avatar or name is not correct |
| ACCOUNT_CREATED_BUT_FAILED_TO_START_NODE | 101 |  |
| ACCOUNT_CREATED_BUT_FAILED_TO_SET_NAME | 102 |  |
| ACCOUNT_CREATED_BUT_FAILED_TO_SET_AVATAR | 103 |  |
| FAILED_TO_STOP_RUNNING_NODE | 104 |  |
| BAD_INVITE_CODE | 900 |  |



<a name="anytype.Rpc.Account.Recover.Response.Error.Code"></a>

### Rpc.Account.Recover.Response.Error.Code


| Name | Number | Description |
| ---- | ------ | ----------- |
| NULL | 0 | No error; |
| UNKNOWN_ERROR | 1 | Any other errors |
| BAD_INPUT | 2 |  |
| NO_ACCOUNTS_FOUND | 101 |  |
| NEED_TO_RECOVER_WALLET_FIRST | 102 |  |
| FAILED_TO_CREATE_LOCAL_REPO | 103 |  |
| LOCAL_REPO_EXISTS_BUT_CORRUPTED | 104 |  |
| FAILED_TO_RUN_NODE | 105 |  |
| WALLET_RECOVER_NOT_PERFORMED | 106 |  |
| FAILED_TO_STOP_RUNNING_NODE | 107 |  |



<a name="anytype.Rpc.Account.Select.Response.Error.Code"></a>

### Rpc.Account.Select.Response.Error.Code


| Name | Number | Description |
| ---- | ------ | ----------- |
| NULL | 0 | No error |
| UNKNOWN_ERROR | 1 | Any other errors |
| BAD_INPUT | 2 | Id or root path is wrong |
| FAILED_TO_CREATE_LOCAL_REPO | 101 |  |
| LOCAL_REPO_EXISTS_BUT_CORRUPTED | 102 |  |
| FAILED_TO_RUN_NODE | 103 |  |
| FAILED_TO_FIND_ACCOUNT_INFO | 104 |  |
| LOCAL_REPO_NOT_EXISTS_AND_MNEMONIC_NOT_SET | 105 |  |
| FAILED_TO_STOP_SEARCHER_NODE | 106 |  |
| FAILED_TO_RECOVER_PREDEFINED_BLOCKS | 107 |  |



<a name="anytype.Rpc.Account.Stop.Response.Error.Code"></a>

### Rpc.Account.Stop.Response.Error.Code


| Name | Number | Description |
| ---- | ------ | ----------- |
| NULL | 0 | No error |
| UNKNOWN_ERROR | 1 | Any other errors |
| BAD_INPUT | 2 | Id or root path is wrong |
| ACCOUNT_IS_NOT_RUNNING | 101 |  |
| FAILED_TO_STOP_NODE | 102 |  |
| FAILED_TO_REMOVE_ACCOUNT_DATA | 103 |  |



<a name="anytype.Rpc.Block.Bookmark.CreateAndFetch.Response.Error.Code"></a>

### Rpc.Block.Bookmark.CreateAndFetch.Response.Error.Code


| Name | Number | Description |
| ---- | ------ | ----------- |
| NULL | 0 |  |
| UNKNOWN_ERROR | 1 |  |
| BAD_INPUT | 2 |  |



<a name="anytype.Rpc.Block.Bookmark.Fetch.Response.Error.Code"></a>

### Rpc.Block.Bookmark.Fetch.Response.Error.Code


| Name | Number | Description |
| ---- | ------ | ----------- |
| NULL | 0 |  |
| UNKNOWN_ERROR | 1 |  |
| BAD_INPUT | 2 |  |



<a name="anytype.Rpc.Block.Close.Response.Error.Code"></a>

### Rpc.Block.Close.Response.Error.Code


| Name | Number | Description |
| ---- | ------ | ----------- |
| NULL | 0 |  |
| UNKNOWN_ERROR | 1 |  |
| BAD_INPUT | 2 | ... |



<a name="anytype.Rpc.Block.Copy.Response.Error.Code"></a>

### Rpc.Block.Copy.Response.Error.Code


| Name | Number | Description |
| ---- | ------ | ----------- |
| NULL | 0 |  |
| UNKNOWN_ERROR | 1 |  |
| BAD_INPUT | 2 | ... |



<a name="anytype.Rpc.Block.Create.Response.Error.Code"></a>

### Rpc.Block.Create.Response.Error.Code


| Name | Number | Description |
| ---- | ------ | ----------- |
| NULL | 0 |  |
| UNKNOWN_ERROR | 1 |  |
| BAD_INPUT | 2 | ... |



<a name="anytype.Rpc.Block.CreatePage.Response.Error.Code"></a>

### Rpc.Block.CreatePage.Response.Error.Code


| Name | Number | Description |
| ---- | ------ | ----------- |
| NULL | 0 |  |
| UNKNOWN_ERROR | 1 |  |
| BAD_INPUT | 2 | ... |



<a name="anytype.Rpc.Block.Cut.Response.Error.Code"></a>

### Rpc.Block.Cut.Response.Error.Code


| Name | Number | Description |
| ---- | ------ | ----------- |
| NULL | 0 |  |
| UNKNOWN_ERROR | 1 |  |
| BAD_INPUT | 2 | ... |



<a name="anytype.Rpc.Block.Download.Response.Error.Code"></a>

### Rpc.Block.Download.Response.Error.Code


| Name | Number | Description |
| ---- | ------ | ----------- |
| NULL | 0 |  |
| UNKNOWN_ERROR | 1 |  |
| BAD_INPUT | 2 | ... |



<a name="anytype.Rpc.Block.Export.Response.Error.Code"></a>

### Rpc.Block.Export.Response.Error.Code


| Name | Number | Description |
| ---- | ------ | ----------- |
| NULL | 0 |  |
| UNKNOWN_ERROR | 1 |  |
| BAD_INPUT | 2 | ... |



<a name="anytype.Rpc.Block.File.CreateAndUpload.Response.Error.Code"></a>

### Rpc.Block.File.CreateAndUpload.Response.Error.Code


| Name | Number | Description |
| ---- | ------ | ----------- |
| NULL | 0 |  |
| UNKNOWN_ERROR | 1 |  |
| BAD_INPUT | 2 |  |



<a name="anytype.Rpc.Block.Get.Marks.Response.Error.Code"></a>

### Rpc.Block.Get.Marks.Response.Error.Code


| Name | Number | Description |
| ---- | ------ | ----------- |
| NULL | 0 |  |
| UNKNOWN_ERROR | 1 |  |
| BAD_INPUT | 2 | ... |



<a name="anytype.Rpc.Block.GetPublicWebURL.Response.Error.Code"></a>

### Rpc.Block.GetPublicWebURL.Response.Error.Code


| Name | Number | Description |
| ---- | ------ | ----------- |
| NULL | 0 |  |
| UNKNOWN_ERROR | 1 |  |
| BAD_INPUT | 2 | ... |



<a name="anytype.Rpc.Block.ImportMarkdown.Response.Error.Code"></a>

### Rpc.Block.ImportMarkdown.Response.Error.Code


| Name | Number | Description |
| ---- | ------ | ----------- |
| NULL | 0 |  |
| UNKNOWN_ERROR | 1 |  |
| BAD_INPUT | 2 | ... |



<a name="anytype.Rpc.Block.Merge.Response.Error.Code"></a>

### Rpc.Block.Merge.Response.Error.Code


| Name | Number | Description |
| ---- | ------ | ----------- |
| NULL | 0 |  |
| UNKNOWN_ERROR | 1 |  |
| BAD_INPUT | 2 | ... |



<a name="anytype.Rpc.Block.Open.Response.Error.Code"></a>

### Rpc.Block.Open.Response.Error.Code


| Name | Number | Description |
| ---- | ------ | ----------- |
| NULL | 0 |  |
| UNKNOWN_ERROR | 1 |  |
| BAD_INPUT | 2 | ... |



<a name="anytype.Rpc.Block.OpenBreadcrumbs.Response.Error.Code"></a>

### Rpc.Block.OpenBreadcrumbs.Response.Error.Code


| Name | Number | Description |
| ---- | ------ | ----------- |
| NULL | 0 |  |
| UNKNOWN_ERROR | 1 |  |
| BAD_INPUT | 2 | ... |



<a name="anytype.Rpc.Block.Paste.Response.Error.Code"></a>

### Rpc.Block.Paste.Response.Error.Code


| Name | Number | Description |
| ---- | ------ | ----------- |
| NULL | 0 |  |
| UNKNOWN_ERROR | 1 |  |
| BAD_INPUT | 2 | ... |



<a name="anytype.Rpc.Block.Redo.Response.Error.Code"></a>

### Rpc.Block.Redo.Response.Error.Code


| Name | Number | Description |
| ---- | ------ | ----------- |
| NULL | 0 |  |
| UNKNOWN_ERROR | 1 |  |
| BAD_INPUT | 2 |  |
| CAN_NOT_MOVE | 3 | ... |



<a name="anytype.Rpc.Block.Replace.Response.Error.Code"></a>

### Rpc.Block.Replace.Response.Error.Code


| Name | Number | Description |
| ---- | ------ | ----------- |
| NULL | 0 |  |
| UNKNOWN_ERROR | 1 |  |
| BAD_INPUT | 2 | ... |



<a name="anytype.Rpc.Block.Set.Details.Response.Error.Code"></a>

### Rpc.Block.Set.Details.Response.Error.Code


| Name | Number | Description |
| ---- | ------ | ----------- |
| NULL | 0 |  |
| UNKNOWN_ERROR | 1 |  |
| BAD_INPUT | 2 | ... |



<a name="anytype.Rpc.Block.Set.Fields.Response.Error.Code"></a>

### Rpc.Block.Set.Fields.Response.Error.Code


| Name | Number | Description |
| ---- | ------ | ----------- |
| NULL | 0 |  |
| UNKNOWN_ERROR | 1 |  |
| BAD_INPUT | 2 | ... |



<a name="anytype.Rpc.Block.Set.File.Name.Response.Error.Code"></a>

### Rpc.Block.Set.File.Name.Response.Error.Code


| Name | Number | Description |
| ---- | ------ | ----------- |
| NULL | 0 |  |
| UNKNOWN_ERROR | 1 |  |
| BAD_INPUT | 2 | ... |



<a name="anytype.Rpc.Block.Set.Image.Name.Response.Error.Code"></a>

### Rpc.Block.Set.Image.Name.Response.Error.Code


| Name | Number | Description |
| ---- | ------ | ----------- |
| NULL | 0 |  |
| UNKNOWN_ERROR | 1 |  |
| BAD_INPUT | 2 | ... |



<a name="anytype.Rpc.Block.Set.Image.Width.Response.Error.Code"></a>

### Rpc.Block.Set.Image.Width.Response.Error.Code


| Name | Number | Description |
| ---- | ------ | ----------- |
| NULL | 0 |  |
| UNKNOWN_ERROR | 1 |  |
| BAD_INPUT | 2 | ... |



<a name="anytype.Rpc.Block.Set.Link.TargetBlockId.Response.Error.Code"></a>

### Rpc.Block.Set.Link.TargetBlockId.Response.Error.Code


| Name | Number | Description |
| ---- | ------ | ----------- |
| NULL | 0 |  |
| UNKNOWN_ERROR | 1 |  |
| BAD_INPUT | 2 | ... |



<a name="anytype.Rpc.Block.Set.Page.IsArchived.Response.Error.Code"></a>

### Rpc.Block.Set.Page.IsArchived.Response.Error.Code


| Name | Number | Description |
| ---- | ------ | ----------- |
| NULL | 0 |  |
| UNKNOWN_ERROR | 1 |  |
| BAD_INPUT | 2 | ... |



<a name="anytype.Rpc.Block.Set.Restrictions.Response.Error.Code"></a>

### Rpc.Block.Set.Restrictions.Response.Error.Code


| Name | Number | Description |
| ---- | ------ | ----------- |
| NULL | 0 |  |
| UNKNOWN_ERROR | 1 |  |
| BAD_INPUT | 2 | ... |



<a name="anytype.Rpc.Block.Set.Text.Checked.Response.Error.Code"></a>

### Rpc.Block.Set.Text.Checked.Response.Error.Code


| Name | Number | Description |
| ---- | ------ | ----------- |
| NULL | 0 |  |
| UNKNOWN_ERROR | 1 |  |
| BAD_INPUT | 2 | ... |



<a name="anytype.Rpc.Block.Set.Text.Color.Response.Error.Code"></a>

### Rpc.Block.Set.Text.Color.Response.Error.Code


| Name | Number | Description |
| ---- | ------ | ----------- |
| NULL | 0 |  |
| UNKNOWN_ERROR | 1 |  |
| BAD_INPUT | 2 | ... |



<a name="anytype.Rpc.Block.Set.Text.Style.Response.Error.Code"></a>

### Rpc.Block.Set.Text.Style.Response.Error.Code


| Name | Number | Description |
| ---- | ------ | ----------- |
| NULL | 0 |  |
| UNKNOWN_ERROR | 1 |  |
| BAD_INPUT | 2 | ... |



<a name="anytype.Rpc.Block.Set.Text.Text.Response.Error.Code"></a>

### Rpc.Block.Set.Text.Text.Response.Error.Code


| Name | Number | Description |
| ---- | ------ | ----------- |
| NULL | 0 |  |
| UNKNOWN_ERROR | 1 |  |
| BAD_INPUT | 2 | ... |



<a name="anytype.Rpc.Block.Set.Video.Name.Response.Error.Code"></a>

### Rpc.Block.Set.Video.Name.Response.Error.Code


| Name | Number | Description |
| ---- | ------ | ----------- |
| NULL | 0 |  |
| UNKNOWN_ERROR | 1 |  |
| BAD_INPUT | 2 | ... |



<a name="anytype.Rpc.Block.Set.Video.Width.Response.Error.Code"></a>

### Rpc.Block.Set.Video.Width.Response.Error.Code


| Name | Number | Description |
| ---- | ------ | ----------- |
| NULL | 0 |  |
| UNKNOWN_ERROR | 1 |  |
| BAD_INPUT | 2 | ... |



<a name="anytype.Rpc.Block.SetBreadcrumbs.Response.Error.Code"></a>

### Rpc.Block.SetBreadcrumbs.Response.Error.Code


| Name | Number | Description |
| ---- | ------ | ----------- |
| NULL | 0 |  |
| UNKNOWN_ERROR | 1 |  |
| BAD_INPUT | 2 | ... |



<a name="anytype.Rpc.Block.Split.Response.Error.Code"></a>

### Rpc.Block.Split.Response.Error.Code


| Name | Number | Description |
| ---- | ------ | ----------- |
| NULL | 0 |  |
| UNKNOWN_ERROR | 1 |  |
| BAD_INPUT | 2 | ... |



<a name="anytype.Rpc.Block.Undo.Response.Error.Code"></a>

### Rpc.Block.Undo.Response.Error.Code


| Name | Number | Description |
| ---- | ------ | ----------- |
| NULL | 0 |  |
| UNKNOWN_ERROR | 1 |  |
| BAD_INPUT | 2 |  |
| CAN_NOT_MOVE | 3 | ... |



<a name="anytype.Rpc.Block.Unlink.Response.Error.Code"></a>

### Rpc.Block.Unlink.Response.Error.Code


| Name | Number | Description |
| ---- | ------ | ----------- |
| NULL | 0 |  |
| UNKNOWN_ERROR | 1 |  |
| BAD_INPUT | 2 | ... |



<a name="anytype.Rpc.Block.Upload.Response.Error.Code"></a>

### Rpc.Block.Upload.Response.Error.Code


| Name | Number | Description |
| ---- | ------ | ----------- |
| NULL | 0 |  |
| UNKNOWN_ERROR | 1 |  |
| BAD_INPUT | 2 | ... |



<a name="anytype.Rpc.BlockList.ConvertChildrenToPages.Response.Error.Code"></a>

### Rpc.BlockList.ConvertChildrenToPages.Response.Error.Code


| Name | Number | Description |
| ---- | ------ | ----------- |
| NULL | 0 |  |
| UNKNOWN_ERROR | 1 |  |
| BAD_INPUT | 2 | ... |



<a name="anytype.Rpc.BlockList.Delete.Page.Response.Error.Code"></a>

### Rpc.BlockList.Delete.Page.Response.Error.Code


| Name | Number | Description |
| ---- | ------ | ----------- |
| NULL | 0 |  |
| UNKNOWN_ERROR | 1 |  |
| BAD_INPUT | 2 | ... |



<a name="anytype.Rpc.BlockList.Duplicate.Response.Error.Code"></a>

### Rpc.BlockList.Duplicate.Response.Error.Code


| Name | Number | Description |
| ---- | ------ | ----------- |
| NULL | 0 |  |
| UNKNOWN_ERROR | 1 |  |
| BAD_INPUT | 2 | ... |



<a name="anytype.Rpc.BlockList.Move.Response.Error.Code"></a>

### Rpc.BlockList.Move.Response.Error.Code


| Name | Number | Description |
| ---- | ------ | ----------- |
| NULL | 0 |  |
| UNKNOWN_ERROR | 1 |  |
| BAD_INPUT | 2 | ... |



<a name="anytype.Rpc.BlockList.MoveToNewPage.Response.Error.Code"></a>

### Rpc.BlockList.MoveToNewPage.Response.Error.Code


| Name | Number | Description |
| ---- | ------ | ----------- |
| NULL | 0 |  |
| UNKNOWN_ERROR | 1 |  |
| BAD_INPUT | 2 | ... |



<a name="anytype.Rpc.BlockList.Set.Align.Response.Error.Code"></a>

### Rpc.BlockList.Set.Align.Response.Error.Code


| Name | Number | Description |
| ---- | ------ | ----------- |
| NULL | 0 |  |
| UNKNOWN_ERROR | 1 |  |
| BAD_INPUT | 2 | ... |



<a name="anytype.Rpc.BlockList.Set.BackgroundColor.Response.Error.Code"></a>

### Rpc.BlockList.Set.BackgroundColor.Response.Error.Code


| Name | Number | Description |
| ---- | ------ | ----------- |
| NULL | 0 |  |
| UNKNOWN_ERROR | 1 |  |
| BAD_INPUT | 2 | ... |



<a name="anytype.Rpc.BlockList.Set.Div.Style.Response.Error.Code"></a>

### Rpc.BlockList.Set.Div.Style.Response.Error.Code


| Name | Number | Description |
| ---- | ------ | ----------- |
| NULL | 0 |  |
| UNKNOWN_ERROR | 1 |  |
| BAD_INPUT | 2 | ... |



<a name="anytype.Rpc.BlockList.Set.Fields.Response.Error.Code"></a>

### Rpc.BlockList.Set.Fields.Response.Error.Code


| Name | Number | Description |
| ---- | ------ | ----------- |
| NULL | 0 |  |
| UNKNOWN_ERROR | 1 |  |
| BAD_INPUT | 2 | ... |



<a name="anytype.Rpc.BlockList.Set.Page.IsArchived.Response.Error.Code"></a>

### Rpc.BlockList.Set.Page.IsArchived.Response.Error.Code


| Name | Number | Description |
| ---- | ------ | ----------- |
| NULL | 0 |  |
| UNKNOWN_ERROR | 1 |  |
| BAD_INPUT | 2 | ... |



<a name="anytype.Rpc.BlockList.Set.Text.Color.Response.Error.Code"></a>

### Rpc.BlockList.Set.Text.Color.Response.Error.Code


| Name | Number | Description |
| ---- | ------ | ----------- |
| NULL | 0 |  |
| UNKNOWN_ERROR | 1 |  |
| BAD_INPUT | 2 | ... |



<a name="anytype.Rpc.BlockList.Set.Text.Mark.Response.Error.Code"></a>

### Rpc.BlockList.Set.Text.Mark.Response.Error.Code


| Name | Number | Description |
| ---- | ------ | ----------- |
| NULL | 0 |  |
| UNKNOWN_ERROR | 1 |  |
| BAD_INPUT | 2 | ... |



<a name="anytype.Rpc.BlockList.Set.Text.Style.Response.Error.Code"></a>

### Rpc.BlockList.Set.Text.Style.Response.Error.Code


| Name | Number | Description |
| ---- | ------ | ----------- |
| NULL | 0 |  |
| UNKNOWN_ERROR | 1 |  |
| BAD_INPUT | 2 | ... |



<a name="anytype.Rpc.Config.Get.Response.Error.Code"></a>

### Rpc.Config.Get.Response.Error.Code


| Name | Number | Description |
| ---- | ------ | ----------- |
| NULL | 0 |  |
| UNKNOWN_ERROR | 1 |  |
| BAD_INPUT | 2 |  |
| NODE_NOT_STARTED | 101 |  |



<a name="anytype.Rpc.ExternalDrop.Content.Response.Error.Code"></a>

### Rpc.ExternalDrop.Content.Response.Error.Code


| Name | Number | Description |
| ---- | ------ | ----------- |
| NULL | 0 |  |
| UNKNOWN_ERROR | 1 |  |
| BAD_INPUT | 2 | ... |



<a name="anytype.Rpc.ExternalDrop.Files.Response.Error.Code"></a>

### Rpc.ExternalDrop.Files.Response.Error.Code


| Name | Number | Description |
| ---- | ------ | ----------- |
| NULL | 0 |  |
| UNKNOWN_ERROR | 1 |  |
| BAD_INPUT | 2 | ... |



<a name="anytype.Rpc.Ipfs.File.Get.Response.Error.Code"></a>

### Rpc.Ipfs.File.Get.Response.Error.Code


| Name | Number | Description |
| ---- | ------ | ----------- |
| NULL | 0 |  |
| UNKNOWN_ERROR | 1 |  |
| BAD_INPUT | 2 | ... |
| NOT_FOUND | 101 |  |
| TIMEOUT | 102 |  |



<a name="anytype.Rpc.Ipfs.Image.Get.Blob.Response.Error.Code"></a>

### Rpc.Ipfs.Image.Get.Blob.Response.Error.Code


| Name | Number | Description |
| ---- | ------ | ----------- |
| NULL | 0 |  |
| UNKNOWN_ERROR | 1 |  |
| BAD_INPUT | 2 | ... |
| NOT_FOUND | 101 |  |
| TIMEOUT | 102 |  |
| NODE_NOT_STARTED | 103 |  |



<a name="anytype.Rpc.Ipfs.Image.Get.File.Response.Error.Code"></a>

### Rpc.Ipfs.Image.Get.File.Response.Error.Code


| Name | Number | Description |
| ---- | ------ | ----------- |
| NULL | 0 |  |
| UNKNOWN_ERROR | 1 |  |
| BAD_INPUT | 2 | ... |
| NOT_FOUND | 101 |  |
| TIMEOUT | 102 |  |
| NODE_NOT_STARTED | 103 |  |



<a name="anytype.Rpc.LinkPreview.Response.Error.Code"></a>

### Rpc.LinkPreview.Response.Error.Code


| Name | Number | Description |
| ---- | ------ | ----------- |
| NULL | 0 |  |
| UNKNOWN_ERROR | 1 |  |
| BAD_INPUT | 2 |  |



<a name="anytype.Rpc.Log.Send.Request.Level"></a>

### Rpc.Log.Send.Request.Level


| Name | Number | Description |
| ---- | ------ | ----------- |
| DEBUG | 0 |  |
| ERROR | 1 |  |
| FATAL | 2 |  |
| INFO | 3 |  |
| PANIC | 4 |  |
| WARNING | 5 |  |



<a name="anytype.Rpc.Log.Send.Response.Error.Code"></a>

### Rpc.Log.Send.Response.Error.Code


| Name | Number | Description |
| ---- | ------ | ----------- |
| NULL | 0 |  |
| UNKNOWN_ERROR | 1 |  |
| BAD_INPUT | 2 |  |
| NOT_FOUND | 101 |  |
| TIMEOUT | 102 |  |



<a name="anytype.Rpc.Navigation.GetPageInfoWithLinks.Response.Error.Code"></a>

### Rpc.Navigation.GetPageInfoWithLinks.Response.Error.Code


| Name | Number | Description |
| ---- | ------ | ----------- |
| NULL | 0 |  |
| UNKNOWN_ERROR | 1 |  |
| BAD_INPUT | 2 | ... |



<a name="anytype.Rpc.Navigation.ListPages.Response.Error.Code"></a>

### Rpc.Navigation.ListPages.Response.Error.Code


| Name | Number | Description |
| ---- | ------ | ----------- |
| NULL | 0 |  |
| UNKNOWN_ERROR | 1 |  |
| BAD_INPUT | 2 | ... |



<a name="anytype.Rpc.Ping.Response.Error.Code"></a>

### Rpc.Ping.Response.Error.Code


| Name | Number | Description |
| ---- | ------ | ----------- |
| NULL | 0 |  |
| UNKNOWN_ERROR | 1 |  |
| BAD_INPUT | 2 |  |



<a name="anytype.Rpc.Process.Cancel.Response.Error.Code"></a>

### Rpc.Process.Cancel.Response.Error.Code


| Name | Number | Description |
| ---- | ------ | ----------- |
| NULL | 0 |  |
| UNKNOWN_ERROR | 1 |  |
| BAD_INPUT | 2 |  |



<a name="anytype.Rpc.Shutdown.Response.Error.Code"></a>

### Rpc.Shutdown.Response.Error.Code


| Name | Number | Description |
| ---- | ------ | ----------- |
| NULL | 0 |  |
| UNKNOWN_ERROR | 1 |  |
| BAD_INPUT | 2 |  |
| NODE_NOT_STARTED | 101 |  |



<a name="anytype.Rpc.UploadFile.Response.Error.Code"></a>

### Rpc.UploadFile.Response.Error.Code


| Name | Number | Description |
| ---- | ------ | ----------- |
| NULL | 0 |  |
| UNKNOWN_ERROR | 1 |  |
| BAD_INPUT | 2 |  |



<a name="anytype.Rpc.Version.Get.Response.Error.Code"></a>

### Rpc.Version.Get.Response.Error.Code


| Name | Number | Description |
| ---- | ------ | ----------- |
| NULL | 0 |  |
| UNKNOWN_ERROR | 1 |  |
| BAD_INPUT | 2 |  |
| VERSION_IS_EMPTY | 3 |  |
| NOT_FOUND | 101 |  |
| TIMEOUT | 102 |  |



<a name="anytype.Rpc.Wallet.Create.Response.Error.Code"></a>

### Rpc.Wallet.Create.Response.Error.Code


| Name | Number | Description |
| ---- | ------ | ----------- |
| NULL | 0 | No error; mnemonic should be non-empty |
| UNKNOWN_ERROR | 1 | Any other errors |
| BAD_INPUT | 2 | Root path is wrong |
| FAILED_TO_CREATE_LOCAL_REPO | 101 | ... |



<a name="anytype.Rpc.Wallet.Recover.Response.Error.Code"></a>

### Rpc.Wallet.Recover.Response.Error.Code


| Name | Number | Description |
| ---- | ------ | ----------- |
| NULL | 0 | No error; wallet successfully recovered |
| UNKNOWN_ERROR | 1 | Any other errors |
| BAD_INPUT | 2 | Root path or mnemonic is wrong |
| FAILED_TO_CREATE_LOCAL_REPO | 101 |  |


 

 

 



<a name="pb/protos/events.proto"></a>
<p align="right"><a href="#top">Top</a></p>

## pb/protos/events.proto



<a name="anytype.Event"></a>

### Event
Event – type of message, that could be sent from a middleware to the corresponding front-end.


| Field | Type | Label | Description |
| ----- | ---- | ----- | ----------- |
| messages | [Event.Message](#anytype.Event.Message) | repeated |  |
| contextId | [string](#string) |  |  |
| initiator | [model.Account](#anytype.model.Account) |  |  |






<a name="anytype.Event.Account"></a>

### Event.Account







<a name="anytype.Event.Account.Details"></a>

### Event.Account.Details



| Field | Type | Label | Description |
| ----- | ---- | ----- | ----------- |
| profileId | [string](#string) |  |  |
| details | [google.protobuf.Struct](#google.protobuf.Struct) |  |  |






<a name="anytype.Event.Account.Show"></a>

### Event.Account.Show
Message, that will be sent to the front on each account found after an AccountRecoverRequest


| Field | Type | Label | Description |
| ----- | ---- | ----- | ----------- |
| index | [int32](#int32) |  | Number of an account in an all found accounts list |
| account | [model.Account](#anytype.model.Account) |  | An Account, that has been found for the mnemonic |






<a name="anytype.Event.Block"></a>

### Event.Block







<a name="anytype.Event.Block.Add"></a>

### Event.Block.Add
Event to show internal blocks on a client.
Example Scenarios
A. Block Creation
1. Block A have been created on a client C1
2. Client C2 receives Event.Block.Add(Block A), Event.Block.Update(Page.children)
B. Partial block load
1. Client C1 opens Page1, that contains, for example, 133 blocks.
2. M -&gt; F: ShowFullScreen(Root, blocks1-50)
3. M -&gt; F: Block.Add(blocks51-100)
3. M -&gt; F: Block.Add(blocks101-133)


| Field | Type | Label | Description |
| ----- | ---- | ----- | ----------- |
| blocks | [model.Block](#anytype.model.Block) | repeated | id -&gt; block |






<a name="anytype.Event.Block.Delete"></a>

### Event.Block.Delete



| Field | Type | Label | Description |
| ----- | ---- | ----- | ----------- |
| blockIds | [string](#string) | repeated |  |






<a name="anytype.Event.Block.FilesUpload"></a>

### Event.Block.FilesUpload
Middleware to front end event message, that will be sent on one of this scenarios:
Precondition: user A opened a block
1. User A drops a set of files/pictures/videos
2. User A creates a MediaBlock and drops a single media, that corresponds to its type.


| Field | Type | Label | Description |
| ----- | ---- | ----- | ----------- |
| blockId | [string](#string) |  | if empty =&gt; create new blocks |
| filePath | [string](#string) | repeated | filepaths to the files |






<a name="anytype.Event.Block.MarksInfo"></a>

### Event.Block.MarksInfo



| Field | Type | Label | Description |
| ----- | ---- | ----- | ----------- |
| marksInRange | [model.Block.Content.Text.Mark.Type](#anytype.model.Block.Content.Text.Mark.Type) | repeated |  |






<a name="anytype.Event.Block.Set"></a>

### Event.Block.Set







<a name="anytype.Event.Block.Set.Align"></a>

### Event.Block.Set.Align



| Field | Type | Label | Description |
| ----- | ---- | ----- | ----------- |
| id | [string](#string) |  |  |
| align | [model.Block.Align](#anytype.model.Block.Align) |  |  |






<a name="anytype.Event.Block.Set.BackgroundColor"></a>

### Event.Block.Set.BackgroundColor



| Field | Type | Label | Description |
| ----- | ---- | ----- | ----------- |
| id | [string](#string) |  |  |
| backgroundColor | [string](#string) |  |  |






<a name="anytype.Event.Block.Set.Bookmark"></a>

### Event.Block.Set.Bookmark



| Field | Type | Label | Description |
| ----- | ---- | ----- | ----------- |
| id | [string](#string) |  |  |
| url | [Event.Block.Set.Bookmark.Url](#anytype.Event.Block.Set.Bookmark.Url) |  |  |
| title | [Event.Block.Set.Bookmark.Title](#anytype.Event.Block.Set.Bookmark.Title) |  |  |
| description | [Event.Block.Set.Bookmark.Description](#anytype.Event.Block.Set.Bookmark.Description) |  |  |
| imageHash | [Event.Block.Set.Bookmark.ImageHash](#anytype.Event.Block.Set.Bookmark.ImageHash) |  |  |
| faviconHash | [Event.Block.Set.Bookmark.FaviconHash](#anytype.Event.Block.Set.Bookmark.FaviconHash) |  |  |
| type | [Event.Block.Set.Bookmark.Type](#anytype.Event.Block.Set.Bookmark.Type) |  |  |






<a name="anytype.Event.Block.Set.Bookmark.Description"></a>

### Event.Block.Set.Bookmark.Description



| Field | Type | Label | Description |
| ----- | ---- | ----- | ----------- |
| value | [string](#string) |  |  |






<a name="anytype.Event.Block.Set.Bookmark.FaviconHash"></a>

### Event.Block.Set.Bookmark.FaviconHash



| Field | Type | Label | Description |
| ----- | ---- | ----- | ----------- |
| value | [string](#string) |  |  |






<a name="anytype.Event.Block.Set.Bookmark.ImageHash"></a>

### Event.Block.Set.Bookmark.ImageHash



| Field | Type | Label | Description |
| ----- | ---- | ----- | ----------- |
| value | [string](#string) |  |  |






<a name="anytype.Event.Block.Set.Bookmark.Title"></a>

### Event.Block.Set.Bookmark.Title



| Field | Type | Label | Description |
| ----- | ---- | ----- | ----------- |
| value | [string](#string) |  |  |






<a name="anytype.Event.Block.Set.Bookmark.Type"></a>

### Event.Block.Set.Bookmark.Type



| Field | Type | Label | Description |
| ----- | ---- | ----- | ----------- |
| value | [model.LinkPreview.Type](#anytype.model.LinkPreview.Type) |  |  |






<a name="anytype.Event.Block.Set.Bookmark.Url"></a>

### Event.Block.Set.Bookmark.Url



| Field | Type | Label | Description |
| ----- | ---- | ----- | ----------- |
| value | [string](#string) |  |  |






<a name="anytype.Event.Block.Set.ChildrenIds"></a>

### Event.Block.Set.ChildrenIds



| Field | Type | Label | Description |
| ----- | ---- | ----- | ----------- |
| id | [string](#string) |  |  |
| childrenIds | [string](#string) | repeated |  |






<a name="anytype.Event.Block.Set.Details"></a>

### Event.Block.Set.Details



| Field | Type | Label | Description |
| ----- | ---- | ----- | ----------- |
| id | [string](#string) |  |  |
| details | [google.protobuf.Struct](#google.protobuf.Struct) |  |  |






<a name="anytype.Event.Block.Set.Div"></a>

### Event.Block.Set.Div



| Field | Type | Label | Description |
| ----- | ---- | ----- | ----------- |
| id | [string](#string) |  |  |
| style | [Event.Block.Set.Div.Style](#anytype.Event.Block.Set.Div.Style) |  |  |






<a name="anytype.Event.Block.Set.Div.Style"></a>

### Event.Block.Set.Div.Style



| Field | Type | Label | Description |
| ----- | ---- | ----- | ----------- |
| value | [model.Block.Content.Div.Style](#anytype.model.Block.Content.Div.Style) |  |  |






<a name="anytype.Event.Block.Set.Fields"></a>

### Event.Block.Set.Fields



| Field | Type | Label | Description |
| ----- | ---- | ----- | ----------- |
| id | [string](#string) |  |  |
| fields | [google.protobuf.Struct](#google.protobuf.Struct) |  |  |






<a name="anytype.Event.Block.Set.File"></a>

### Event.Block.Set.File



| Field | Type | Label | Description |
| ----- | ---- | ----- | ----------- |
| id | [string](#string) |  |  |
| type | [Event.Block.Set.File.Type](#anytype.Event.Block.Set.File.Type) |  |  |
| state | [Event.Block.Set.File.State](#anytype.Event.Block.Set.File.State) |  |  |
| mime | [Event.Block.Set.File.Mime](#anytype.Event.Block.Set.File.Mime) |  |  |
| hash | [Event.Block.Set.File.Hash](#anytype.Event.Block.Set.File.Hash) |  |  |
| name | [Event.Block.Set.File.Name](#anytype.Event.Block.Set.File.Name) |  |  |
| size | [Event.Block.Set.File.Size](#anytype.Event.Block.Set.File.Size) |  |  |






<a name="anytype.Event.Block.Set.File.Hash"></a>

### Event.Block.Set.File.Hash



| Field | Type | Label | Description |
| ----- | ---- | ----- | ----------- |
| value | [string](#string) |  |  |






<a name="anytype.Event.Block.Set.File.Mime"></a>

### Event.Block.Set.File.Mime



| Field | Type | Label | Description |
| ----- | ---- | ----- | ----------- |
| value | [string](#string) |  |  |






<a name="anytype.Event.Block.Set.File.Name"></a>

### Event.Block.Set.File.Name



| Field | Type | Label | Description |
| ----- | ---- | ----- | ----------- |
| value | [string](#string) |  |  |






<a name="anytype.Event.Block.Set.File.Size"></a>

### Event.Block.Set.File.Size



| Field | Type | Label | Description |
| ----- | ---- | ----- | ----------- |
| value | [int64](#int64) |  |  |






<a name="anytype.Event.Block.Set.File.State"></a>

### Event.Block.Set.File.State



| Field | Type | Label | Description |
| ----- | ---- | ----- | ----------- |
| value | [model.Block.Content.File.State](#anytype.model.Block.Content.File.State) |  |  |






<a name="anytype.Event.Block.Set.File.Type"></a>

### Event.Block.Set.File.Type



| Field | Type | Label | Description |
| ----- | ---- | ----- | ----------- |
| value | [model.Block.Content.File.Type](#anytype.model.Block.Content.File.Type) |  |  |






<a name="anytype.Event.Block.Set.File.Width"></a>

### Event.Block.Set.File.Width



| Field | Type | Label | Description |
| ----- | ---- | ----- | ----------- |
| value | [int32](#int32) |  |  |






<a name="anytype.Event.Block.Set.Link"></a>

### Event.Block.Set.Link



| Field | Type | Label | Description |
| ----- | ---- | ----- | ----------- |
| id | [string](#string) |  |  |
| targetBlockId | [Event.Block.Set.Link.TargetBlockId](#anytype.Event.Block.Set.Link.TargetBlockId) |  |  |
| style | [Event.Block.Set.Link.Style](#anytype.Event.Block.Set.Link.Style) |  |  |
| fields | [Event.Block.Set.Link.Fields](#anytype.Event.Block.Set.Link.Fields) |  |  |






<a name="anytype.Event.Block.Set.Link.Fields"></a>

### Event.Block.Set.Link.Fields



| Field | Type | Label | Description |
| ----- | ---- | ----- | ----------- |
| value | [google.protobuf.Struct](#google.protobuf.Struct) |  |  |






<a name="anytype.Event.Block.Set.Link.Style"></a>

### Event.Block.Set.Link.Style



| Field | Type | Label | Description |
| ----- | ---- | ----- | ----------- |
| value | [model.Block.Content.Link.Style](#anytype.model.Block.Content.Link.Style) |  |  |






<a name="anytype.Event.Block.Set.Link.TargetBlockId"></a>

### Event.Block.Set.Link.TargetBlockId



| Field | Type | Label | Description |
| ----- | ---- | ----- | ----------- |
| value | [string](#string) |  |  |






<a name="anytype.Event.Block.Set.Restrictions"></a>

### Event.Block.Set.Restrictions



| Field | Type | Label | Description |
| ----- | ---- | ----- | ----------- |
| id | [string](#string) |  |  |
| restrictions | [model.Block.Restrictions](#anytype.model.Block.Restrictions) |  |  |






<a name="anytype.Event.Block.Set.Text"></a>

### Event.Block.Set.Text



| Field | Type | Label | Description |
| ----- | ---- | ----- | ----------- |
| id | [string](#string) |  |  |
| text | [Event.Block.Set.Text.Text](#anytype.Event.Block.Set.Text.Text) |  |  |
| style | [Event.Block.Set.Text.Style](#anytype.Event.Block.Set.Text.Style) |  |  |
| marks | [Event.Block.Set.Text.Marks](#anytype.Event.Block.Set.Text.Marks) |  |  |
| checked | [Event.Block.Set.Text.Checked](#anytype.Event.Block.Set.Text.Checked) |  |  |
| color | [Event.Block.Set.Text.Color](#anytype.Event.Block.Set.Text.Color) |  |  |






<a name="anytype.Event.Block.Set.Text.Checked"></a>

### Event.Block.Set.Text.Checked



| Field | Type | Label | Description |
| ----- | ---- | ----- | ----------- |
| value | [bool](#bool) |  |  |






<a name="anytype.Event.Block.Set.Text.Color"></a>

### Event.Block.Set.Text.Color



| Field | Type | Label | Description |
| ----- | ---- | ----- | ----------- |
| value | [string](#string) |  |  |






<a name="anytype.Event.Block.Set.Text.Marks"></a>

### Event.Block.Set.Text.Marks



| Field | Type | Label | Description |
| ----- | ---- | ----- | ----------- |
| value | [model.Block.Content.Text.Marks](#anytype.model.Block.Content.Text.Marks) |  |  |






<a name="anytype.Event.Block.Set.Text.Style"></a>

### Event.Block.Set.Text.Style



| Field | Type | Label | Description |
| ----- | ---- | ----- | ----------- |
| value | [model.Block.Content.Text.Style](#anytype.model.Block.Content.Text.Style) |  |  |






<a name="anytype.Event.Block.Set.Text.Text"></a>

### Event.Block.Set.Text.Text



| Field | Type | Label | Description |
| ----- | ---- | ----- | ----------- |
| value | [string](#string) |  |  |






<a name="anytype.Event.Block.Show"></a>

### Event.Block.Show
Works with a smart blocks: Page, Dashboard
Dashboard opened, click on a page, Rpc.Block.open, Block.ShowFullscreen(PageBlock)


| Field | Type | Label | Description |
| ----- | ---- | ----- | ----------- |
| rootId | [string](#string) |  | Root block id |
| blocks | [model.Block](#anytype.model.Block) | repeated | dependent blocks (descendants) |
| details | [Event.Block.Set.Details](#anytype.Event.Block.Set.Details) | repeated | details for current and dependent smart blocks |
| type | [SmartBlockType](#anytype.SmartBlockType) |  |  |






<a name="anytype.Event.Message"></a>

### Event.Message



| Field | Type | Label | Description |
| ----- | ---- | ----- | ----------- |
| accountShow | [Event.Account.Show](#anytype.Event.Account.Show) |  |  |
| accountDetails | [Event.Account.Details](#anytype.Event.Account.Details) |  |  |
| blockAdd | [Event.Block.Add](#anytype.Event.Block.Add) |  |  |
| blockDelete | [Event.Block.Delete](#anytype.Event.Block.Delete) |  |  |
| filesUpload | [Event.Block.FilesUpload](#anytype.Event.Block.FilesUpload) |  |  |
| marksInfo | [Event.Block.MarksInfo](#anytype.Event.Block.MarksInfo) |  |  |
| blockSetFields | [Event.Block.Set.Fields](#anytype.Event.Block.Set.Fields) |  |  |
| blockSetChildrenIds | [Event.Block.Set.ChildrenIds](#anytype.Event.Block.Set.ChildrenIds) |  |  |
| blockSetRestrictions | [Event.Block.Set.Restrictions](#anytype.Event.Block.Set.Restrictions) |  |  |
| blockSetBackgroundColor | [Event.Block.Set.BackgroundColor](#anytype.Event.Block.Set.BackgroundColor) |  |  |
| blockSetText | [Event.Block.Set.Text](#anytype.Event.Block.Set.Text) |  |  |
| blockSetFile | [Event.Block.Set.File](#anytype.Event.Block.Set.File) |  |  |
| blockSetLink | [Event.Block.Set.Link](#anytype.Event.Block.Set.Link) |  |  |
| blockSetBookmark | [Event.Block.Set.Bookmark](#anytype.Event.Block.Set.Bookmark) |  |  |
| blockSetAlign | [Event.Block.Set.Align](#anytype.Event.Block.Set.Align) |  |  |
| blockSetDetails | [Event.Block.Set.Details](#anytype.Event.Block.Set.Details) |  |  |
| blockSetDiv | [Event.Block.Set.Div](#anytype.Event.Block.Set.Div) |  |  |
| blockShow | [Event.Block.Show](#anytype.Event.Block.Show) |  |  |
| userBlockJoin | [Event.User.Block.Join](#anytype.Event.User.Block.Join) |  |  |
| userBlockLeft | [Event.User.Block.Left](#anytype.Event.User.Block.Left) |  |  |
| userBlockSelectRange | [Event.User.Block.SelectRange](#anytype.Event.User.Block.SelectRange) |  |  |
| userBlockTextRange | [Event.User.Block.TextRange](#anytype.Event.User.Block.TextRange) |  |  |
| ping | [Event.Ping](#anytype.Event.Ping) |  |  |
| processNew | [Event.Process.New](#anytype.Event.Process.New) |  |  |
| processUpdate | [Event.Process.Update](#anytype.Event.Process.Update) |  |  |
| processDone | [Event.Process.Done](#anytype.Event.Process.Done) |  |  |






<a name="anytype.Event.Ping"></a>

### Event.Ping



| Field | Type | Label | Description |
| ----- | ---- | ----- | ----------- |
| index | [int32](#int32) |  |  |






<a name="anytype.Event.Process"></a>

### Event.Process







<a name="anytype.Event.Process.Done"></a>

### Event.Process.Done



| Field | Type | Label | Description |
| ----- | ---- | ----- | ----------- |
| process | [Model.Process](#anytype.Model.Process) |  |  |






<a name="anytype.Event.Process.New"></a>

### Event.Process.New



| Field | Type | Label | Description |
| ----- | ---- | ----- | ----------- |
| process | [Model.Process](#anytype.Model.Process) |  |  |






<a name="anytype.Event.Process.Update"></a>

### Event.Process.Update



| Field | Type | Label | Description |
| ----- | ---- | ----- | ----------- |
| process | [Model.Process](#anytype.Model.Process) |  |  |






<a name="anytype.Event.User"></a>

### Event.User







<a name="anytype.Event.User.Block"></a>

### Event.User.Block







<a name="anytype.Event.User.Block.Join"></a>

### Event.User.Block.Join
Middleware to front end event message, that will be sent in this scenario:
Precondition: user A opened a block
1. User B opens the same block
2. User A receives a message about p.1


| Field | Type | Label | Description |
| ----- | ---- | ----- | ----------- |
| account | [Event.Account](#anytype.Event.Account) |  | Account of the user, that opened a block |






<a name="anytype.Event.User.Block.Left"></a>

### Event.User.Block.Left
Middleware to front end event message, that will be sent in this scenario:
Precondition: user A and user B opened the same block
1. User B closes the block
2. User A receives a message about p.1


| Field | Type | Label | Description |
| ----- | ---- | ----- | ----------- |
| account | [Event.Account](#anytype.Event.Account) |  | Account of the user, that left the block |






<a name="anytype.Event.User.Block.SelectRange"></a>

### Event.User.Block.SelectRange
Middleware to front end event message, that will be sent in this scenario:
Precondition: user A and user B opened the same block
1. User B selects some inner blocks
2. User A receives a message about p.1


| Field | Type | Label | Description |
| ----- | ---- | ----- | ----------- |
| account | [Event.Account](#anytype.Event.Account) |  | Account of the user, that selected blocks |
| blockIdsArray | [string](#string) | repeated | Ids of selected blocks. |






<a name="anytype.Event.User.Block.TextRange"></a>

### Event.User.Block.TextRange
Middleware to front end event message, that will be sent in this scenario:
Precondition: user A and user B opened the same block
1. User B sets cursor or selects a text region into a text block
2. User A receives a message about p.1


| Field | Type | Label | Description |
| ----- | ---- | ----- | ----------- |
| account | [Event.Account](#anytype.Event.Account) |  | Account of the user, that selected a text |
| blockId | [string](#string) |  | Id of the text block, that have a selection |
| range | [model.Range](#anytype.model.Range) |  | Range of the selection |






<a name="anytype.Model"></a>

### Model







<a name="anytype.Model.Process"></a>

### Model.Process



| Field | Type | Label | Description |
| ----- | ---- | ----- | ----------- |
| id | [string](#string) |  |  |
| type | [Model.Process.Type](#anytype.Model.Process.Type) |  |  |
| state | [Model.Process.State](#anytype.Model.Process.State) |  |  |
| progress | [Model.Process.Progress](#anytype.Model.Process.Progress) |  |  |






<a name="anytype.Model.Process.Progress"></a>

### Model.Process.Progress



| Field | Type | Label | Description |
| ----- | ---- | ----- | ----------- |
| total | [int64](#int64) |  |  |
| done | [int64](#int64) |  |  |






<a name="anytype.ResponseEvent"></a>

### ResponseEvent



| Field | Type | Label | Description |
| ----- | ---- | ----- | ----------- |
| messages | [Event.Message](#anytype.Event.Message) | repeated |  |
| contextId | [string](#string) |  |  |





 


<a name="anytype.Model.Process.State"></a>

### Model.Process.State


| Name | Number | Description |
| ---- | ------ | ----------- |
| None | 0 |  |
| Running | 1 |  |
| Done | 2 |  |
| Canceled | 3 |  |
| Error | 4 |  |



<a name="anytype.Model.Process.Type"></a>

### Model.Process.Type


| Name | Number | Description |
| ---- | ------ | ----------- |
| DropFiles | 0 |  |



<a name="anytype.SmartBlockType"></a>

### SmartBlockType


| Name | Number | Description |
| ---- | ------ | ----------- |
| Page | 0 |  |
| Home | 1 |  |
| ProfilePage | 2 |  |
| Archive | 3 |  |
| Breadcrumbs | 4 |  |


 

 

 



<a name="vendor/github.com/anytypeio/go-anytype-library/pb/model/protos/localstore.proto"></a>
<p align="right"><a href="#top">Top</a></p>

## vendor/github.com/anytypeio/go-anytype-library/pb/model/protos/localstore.proto



<a name="anytype.model.PageDetails"></a>

### PageDetails



| Field | Type | Label | Description |
| ----- | ---- | ----- | ----------- |
| details | [google.protobuf.Struct](#google.protobuf.Struct) |  |  |






<a name="anytype.model.PageInfo"></a>

### PageInfo



| Field | Type | Label | Description |
| ----- | ---- | ----- | ----------- |
| id | [string](#string) |  |  |
| details | [google.protobuf.Struct](#google.protobuf.Struct) |  |  |
| snippet | [string](#string) |  |  |
| state | [State](#anytype.model.State) |  |  |
| lastOpened | [int64](#int64) |  |  |
| hasInboundLinks | [bool](#bool) |  |  |






<a name="anytype.model.PageInfoWithLinks"></a>

### PageInfoWithLinks



| Field | Type | Label | Description |
| ----- | ---- | ----- | ----------- |
| id | [string](#string) |  |  |
| info | [PageInfo](#anytype.model.PageInfo) |  |  |
| links | [PageLinksInfo](#anytype.model.PageLinksInfo) |  |  |
| state | [State](#anytype.model.State) |  |  |






<a name="anytype.model.PageInfoWithOutboundLinks"></a>

### PageInfoWithOutboundLinks



| Field | Type | Label | Description |
| ----- | ---- | ----- | ----------- |
| id | [string](#string) |  |  |
| info | [PageInfo](#anytype.model.PageInfo) |  |  |
| outboundLinks | [PageInfo](#anytype.model.PageInfo) | repeated |  |
| state | [State](#anytype.model.State) |  |  |






<a name="anytype.model.PageInfoWithOutboundLinksIDs"></a>

### PageInfoWithOutboundLinksIDs



| Field | Type | Label | Description |
| ----- | ---- | ----- | ----------- |
| id | [string](#string) |  |  |
| info | [PageInfo](#anytype.model.PageInfo) |  |  |
| outboundLinks | [string](#string) | repeated |  |
| state | [State](#anytype.model.State) |  |  |






<a name="anytype.model.PageLinks"></a>

### PageLinks



| Field | Type | Label | Description |
| ----- | ---- | ----- | ----------- |
| inboundIDs | [string](#string) | repeated |  |
| outboundIDs | [string](#string) | repeated |  |






<a name="anytype.model.PageLinksInfo"></a>

### PageLinksInfo



| Field | Type | Label | Description |
| ----- | ---- | ----- | ----------- |
| inbound | [PageInfo](#anytype.model.PageInfo) | repeated |  |
| outbound | [PageInfo](#anytype.model.PageInfo) | repeated |  |






<a name="anytype.model.State"></a>

### State



| Field | Type | Label | Description |
| ----- | ---- | ----- | ----------- |
| state | [State.StateEntry](#anytype.model.State.StateEntry) | repeated |  |






<a name="anytype.model.State.StateEntry"></a>

### State.StateEntry



| Field | Type | Label | Description |
| ----- | ---- | ----- | ----------- |
| key | [string](#string) |  |  |
| value | [uint64](#uint64) |  |  |





 

 

 

 



<a name="vendor/github.com/anytypeio/go-anytype-library/pb/model/protos/models.proto"></a>
<p align="right"><a href="#top">Top</a></p>

## vendor/github.com/anytypeio/go-anytype-library/pb/model/protos/models.proto



<a name="anytype.model.Account"></a>

### Account
Contains basic information about a user account


| Field | Type | Label | Description |
| ----- | ---- | ----- | ----------- |
| id | [string](#string) |  | User&#39;s thread id |
| name | [string](#string) |  | User name, that associated with this account |
| avatar | [Account.Avatar](#anytype.model.Account.Avatar) |  | Avatar of a user&#39;s account |






<a name="anytype.model.Account.Avatar"></a>

### Account.Avatar
Avatar of a user&#39;s account. It could be an image or color


| Field | Type | Label | Description |
| ----- | ---- | ----- | ----------- |
| image | [Block.Content.File](#anytype.model.Block.Content.File) |  | Image of the avatar. Contains the hash to retrieve the image. |
| color | [string](#string) |  | Color of the avatar, used if image not set. |






<a name="anytype.model.Block"></a>

### Block



| Field | Type | Label | Description |
| ----- | ---- | ----- | ----------- |
| id | [string](#string) |  |  |
| fields | [google.protobuf.Struct](#google.protobuf.Struct) |  |  |
| restrictions | [Block.Restrictions](#anytype.model.Block.Restrictions) |  |  |
| childrenIds | [string](#string) | repeated |  |
| backgroundColor | [string](#string) |  |  |
| align | [Block.Align](#anytype.model.Block.Align) |  |  |
| smartblock | [Block.Content.Smartblock](#anytype.model.Block.Content.Smartblock) |  |  |
| text | [Block.Content.Text](#anytype.model.Block.Content.Text) |  |  |
| file | [Block.Content.File](#anytype.model.Block.Content.File) |  |  |
| layout | [Block.Content.Layout](#anytype.model.Block.Content.Layout) |  |  |
| div | [Block.Content.Div](#anytype.model.Block.Content.Div) |  |  |
| bookmark | [Block.Content.Bookmark](#anytype.model.Block.Content.Bookmark) |  |  |
| icon | [Block.Content.Icon](#anytype.model.Block.Content.Icon) |  |  |
| link | [Block.Content.Link](#anytype.model.Block.Content.Link) |  |  |
| dataview | [Block.Content.Dataview](#anytype.model.Block.Content.Dataview) |  |  |






<a name="anytype.model.Block.Content"></a>

### Block.Content







<a name="anytype.model.Block.Content.Bookmark"></a>

### Block.Content.Bookmark
Bookmark is to keep a web-link and to preview a content.


| Field | Type | Label | Description |
| ----- | ---- | ----- | ----------- |
| url | [string](#string) |  |  |
| title | [string](#string) |  |  |
| description | [string](#string) |  |  |
| imageHash | [string](#string) |  |  |
| faviconHash | [string](#string) |  |  |
| type | [LinkPreview.Type](#anytype.model.LinkPreview.Type) |  |  |






<a name="anytype.model.Block.Content.Dataview"></a>

### Block.Content.Dataview



| Field | Type | Label | Description |
| ----- | ---- | ----- | ----------- |
| databaseId | [string](#string) |  |  |






<a name="anytype.model.Block.Content.Div"></a>

### Block.Content.Div
Divider: block, that contains only one horizontal thin line


| Field | Type | Label | Description |
| ----- | ---- | ----- | ----------- |
| style | [Block.Content.Div.Style](#anytype.model.Block.Content.Div.Style) |  |  |






<a name="anytype.model.Block.Content.File"></a>

### Block.Content.File



| Field | Type | Label | Description |
| ----- | ---- | ----- | ----------- |
| hash | [string](#string) |  |  |
| name | [string](#string) |  |  |
| type | [Block.Content.File.Type](#anytype.model.Block.Content.File.Type) |  |  |
| mime | [string](#string) |  |  |
| size | [int64](#int64) |  |  |
| addedAt | [int64](#int64) |  |  |
| state | [Block.Content.File.State](#anytype.model.Block.Content.File.State) |  |  |






<a name="anytype.model.Block.Content.Icon"></a>

### Block.Content.Icon



| Field | Type | Label | Description |
| ----- | ---- | ----- | ----------- |
| name | [string](#string) |  |  |






<a name="anytype.model.Block.Content.Layout"></a>

### Block.Content.Layout
Layout have no visual representation, but affects on blocks, that it contains.
Row/Column layout blocks creates only automatically, after some of a D&amp;D operations, for example


| Field | Type | Label | Description |
| ----- | ---- | ----- | ----------- |
| style | [Block.Content.Layout.Style](#anytype.model.Block.Content.Layout.Style) |  |  |






<a name="anytype.model.Block.Content.Link"></a>

### Block.Content.Link
Link: block to link some content from an external sources.


| Field | Type | Label | Description |
| ----- | ---- | ----- | ----------- |
| targetBlockId | [string](#string) |  | id of the target block |
| style | [Block.Content.Link.Style](#anytype.model.Block.Content.Link.Style) |  |  |
| fields | [google.protobuf.Struct](#google.protobuf.Struct) |  |  |






<a name="anytype.model.Block.Content.Smartblock"></a>

### Block.Content.Smartblock







<a name="anytype.model.Block.Content.Text"></a>

### Block.Content.Text



| Field | Type | Label | Description |
| ----- | ---- | ----- | ----------- |
| text | [string](#string) |  |  |
| style | [Block.Content.Text.Style](#anytype.model.Block.Content.Text.Style) |  |  |
| marks | [Block.Content.Text.Marks](#anytype.model.Block.Content.Text.Marks) |  | list of marks to apply to the text |
| checked | [bool](#bool) |  |  |
| color | [string](#string) |  |  |






<a name="anytype.model.Block.Content.Text.Mark"></a>

### Block.Content.Text.Mark



| Field | Type | Label | Description |
| ----- | ---- | ----- | ----------- |
| range | [Range](#anytype.model.Range) |  | range of symbols to apply this mark. From(symbol) To(symbol) |
| type | [Block.Content.Text.Mark.Type](#anytype.model.Block.Content.Text.Mark.Type) |  |  |
| param | [string](#string) |  | link, color, etc |






<a name="anytype.model.Block.Content.Text.Marks"></a>

### Block.Content.Text.Marks



| Field | Type | Label | Description |
| ----- | ---- | ----- | ----------- |
| marks | [Block.Content.Text.Mark](#anytype.model.Block.Content.Text.Mark) | repeated |  |






<a name="anytype.model.Block.Restrictions"></a>

### Block.Restrictions



| Field | Type | Label | Description |
| ----- | ---- | ----- | ----------- |
| read | [bool](#bool) |  |  |
| edit | [bool](#bool) |  |  |
| remove | [bool](#bool) |  |  |
| drag | [bool](#bool) |  |  |
| dropOn | [bool](#bool) |  |  |






<a name="anytype.model.BlockMetaOnly"></a>

### BlockMetaOnly
Used to decode block meta only, without the content itself


| Field | Type | Label | Description |
| ----- | ---- | ----- | ----------- |
| id | [string](#string) |  |  |
| fields | [google.protobuf.Struct](#google.protobuf.Struct) |  |  |






<a name="anytype.model.LinkPreview"></a>

### LinkPreview



| Field | Type | Label | Description |
| ----- | ---- | ----- | ----------- |
| url | [string](#string) |  |  |
| title | [string](#string) |  |  |
| description | [string](#string) |  |  |
| imageUrl | [string](#string) |  |  |
| faviconUrl | [string](#string) |  |  |
| type | [LinkPreview.Type](#anytype.model.LinkPreview.Type) |  |  |






<a name="anytype.model.Range"></a>

### Range
General purpose structure, uses in Mark.


| Field | Type | Label | Description |
| ----- | ---- | ----- | ----------- |
| from | [int32](#int32) |  |  |
| to | [int32](#int32) |  |  |






<a name="anytype.model.SmartBlockSnapshotBase"></a>

### SmartBlockSnapshotBase



| Field | Type | Label | Description |
| ----- | ---- | ----- | ----------- |
| blocks | [Block](#anytype.model.Block) | repeated |  |
| details | [google.protobuf.Struct](#google.protobuf.Struct) |  |  |
| fileKeys | [google.protobuf.Struct](#google.protobuf.Struct) |  |  |





 


<a name="anytype.model.Block.Align"></a>

### Block.Align


| Name | Number | Description |
| ---- | ------ | ----------- |
| AlignLeft | 0 |  |
| AlignCenter | 1 |  |
| AlignRight | 2 |  |



<a name="anytype.model.Block.Content.Div.Style"></a>

### Block.Content.Div.Style


| Name | Number | Description |
| ---- | ------ | ----------- |
| Line | 0 |  |
| Dots | 1 |  |



<a name="anytype.model.Block.Content.File.State"></a>

### Block.Content.File.State


| Name | Number | Description |
| ---- | ------ | ----------- |
| Empty | 0 | There is no file and preview, it&#39;s an empty block, that waits files. |
| Uploading | 1 | There is still no file/preview, but file already uploading |
| Done | 2 | File and preview downloaded |
| Error | 3 | Error while uploading |



<a name="anytype.model.Block.Content.File.Type"></a>

### Block.Content.File.Type


| Name | Number | Description |
| ---- | ------ | ----------- |
| None | 0 |  |
| File | 1 |  |
| Image | 2 |  |
| Video | 3 |  |



<a name="anytype.model.Block.Content.Layout.Style"></a>

### Block.Content.Layout.Style


| Name | Number | Description |
| ---- | ------ | ----------- |
| Row | 0 |  |
| Column | 1 |  |
| Div | 2 |  |



<a name="anytype.model.Block.Content.Link.Style"></a>

### Block.Content.Link.Style


| Name | Number | Description |
| ---- | ------ | ----------- |
| Page | 0 |  |
| Dataview | 1 |  |
| Dashboard | 2 |  |
| Archive | 3 | ... |



<a name="anytype.model.Block.Content.Text.Mark.Type"></a>

### Block.Content.Text.Mark.Type


| Name | Number | Description |
| ---- | ------ | ----------- |
| Strikethrough | 0 |  |
| Keyboard | 1 |  |
| Italic | 2 |  |
| Bold | 3 |  |
| Underscored | 4 |  |
| Link | 5 |  |
| TextColor | 6 |  |
| BackgroundColor | 7 |  |
| Mention | 8 |  |



<a name="anytype.model.Block.Content.Text.Style"></a>

### Block.Content.Text.Style


| Name | Number | Description |
| ---- | ------ | ----------- |
| Paragraph | 0 |  |
| Header1 | 1 |  |
| Header2 | 2 |  |
| Header3 | 3 |  |
| Header4 | 4 |  |
| Quote | 5 |  |
| Code | 6 |  |
| Title | 7 |  |
| Checkbox | 8 |  |
| Marked | 9 |  |
| Numbered | 10 |  |
| Toggle | 11 |  |



<a name="anytype.model.Block.Position"></a>

### Block.Position


| Name | Number | Description |
| ---- | ------ | ----------- |
| None | 0 |  |
| Top | 1 |  |
| Bottom | 2 |  |
| Left | 3 |  |
| Right | 4 |  |
| Inner | 5 |  |
| Replace | 6 |  |



<a name="anytype.model.LinkPreview.Type"></a>

### LinkPreview.Type


| Name | Number | Description |
| ---- | ------ | ----------- |
| Unknown | 0 |  |
| Page | 1 |  |
| Image | 2 |  |
| Text | 3 |  |


 

 

 



## Scalar Value Types

| .proto Type | Notes | C++ Type | Java Type | Python Type |
| ----------- | ----- | -------- | --------- | ----------- |
| <a name="double" /> double |  | double | double | float |
| <a name="float" /> float |  | float | float | float |
| <a name="int32" /> int32 | Uses variable-length encoding. Inefficient for encoding negative numbers – if your field is likely to have negative values, use sint32 instead. | int32 | int | int |
| <a name="int64" /> int64 | Uses variable-length encoding. Inefficient for encoding negative numbers – if your field is likely to have negative values, use sint64 instead. | int64 | long | int/long |
| <a name="uint32" /> uint32 | Uses variable-length encoding. | uint32 | int | int/long |
| <a name="uint64" /> uint64 | Uses variable-length encoding. | uint64 | long | int/long |
| <a name="sint32" /> sint32 | Uses variable-length encoding. Signed int value. These more efficiently encode negative numbers than regular int32s. | int32 | int | int |
| <a name="sint64" /> sint64 | Uses variable-length encoding. Signed int value. These more efficiently encode negative numbers than regular int64s. | int64 | long | int/long |
| <a name="fixed32" /> fixed32 | Always four bytes. More efficient than uint32 if values are often greater than 2^28. | uint32 | int | int |
| <a name="fixed64" /> fixed64 | Always eight bytes. More efficient than uint64 if values are often greater than 2^56. | uint64 | long | int/long |
| <a name="sfixed32" /> sfixed32 | Always four bytes. | int32 | int | int |
| <a name="sfixed64" /> sfixed64 | Always eight bytes. | int64 | long | int/long |
| <a name="bool" /> bool |  | bool | boolean | boolean |
| <a name="string" /> string | A string must always contain UTF-8 encoded or 7-bit ASCII text. | string | String | str/unicode |
| <a name="bytes" /> bytes | May contain any arbitrary sequence of bytes. | string | ByteString | str |
<|MERGE_RESOLUTION|>--- conflicted
+++ resolved
@@ -10,26 +10,6 @@
     - [ClientCommands](#anytype.ClientCommands)
   
 
-<<<<<<< HEAD
-- [pb/protos/changes.proto](#pb/protos/changes.proto)
-    - [Change](#anytype.Change)
-    - [Change.BlockCreate](#anytype.Change.BlockCreate)
-    - [Change.BlockDuplicate](#anytype.Change.BlockDuplicate)
-    - [Change.BlockMove](#anytype.Change.BlockMove)
-    - [Change.BlockRemove](#anytype.Change.BlockRemove)
-    - [Change.BlockUpdate](#anytype.Change.BlockUpdate)
-    - [Change.Content](#anytype.Change.Content)
-    - [Change.DetailsSet](#anytype.Change.DetailsSet)
-    - [Change.DetailsUnset](#anytype.Change.DetailsUnset)
-    - [Change.Snapshot](#anytype.Change.Snapshot)
-    - [Change.Snapshot.LogHeadsEntry](#anytype.Change.Snapshot.LogHeadsEntry)
-  
-  
-  
-  
-
-=======
->>>>>>> cd6123b7
 - [pb/protos/commands.proto](#pb/protos/commands.proto)
     - [Empty](#anytype.Empty)
     - [Rpc](#anytype.Rpc)
@@ -650,206 +630,6 @@
 
 
 
-<a name="pb/protos/changes.proto"></a>
-<p align="right"><a href="#top">Top</a></p>
-
-## pb/protos/changes.proto
-
-
-
-<a name="anytype.Change"></a>
-
-### Change
-the element of change tree used to store and internal apply smartBlock history
-
-
-| Field | Type | Label | Description |
-| ----- | ---- | ----- | ----------- |
-| previous_ids | [string](#string) | repeated | ids of previous changes |
-| last_snapshot_id | [string](#string) |  | id of the last snapshot |
-| previous_details_ids | [string](#string) | repeated | ids of the last changes with details content |
-| content | [Change.Content](#anytype.Change.Content) | repeated | set of actions to apply |
-| snapshot | [Change.Snapshot](#anytype.Change.Snapshot) |  | snapshot - when not null, the content will ignoring |
-
-
-
-
-
-
-<a name="anytype.Change.BlockCreate"></a>
-
-### Change.BlockCreate
-
-
-
-| Field | Type | Label | Description |
-| ----- | ---- | ----- | ----------- |
-| targetId | [string](#string) |  |  |
-| position | [model.Block.Position](#anytype.model.Block.Position) |  |  |
-| blocks | [model.Block](#anytype.model.Block) | repeated |  |
-
-
-
-
-
-
-<a name="anytype.Change.BlockDuplicate"></a>
-
-### Change.BlockDuplicate
-
-
-
-| Field | Type | Label | Description |
-| ----- | ---- | ----- | ----------- |
-| targetId | [string](#string) |  |  |
-| position | [model.Block.Position](#anytype.model.Block.Position) |  |  |
-| ids | [string](#string) | repeated |  |
-
-
-
-
-
-
-<a name="anytype.Change.BlockMove"></a>
-
-### Change.BlockMove
-
-
-
-| Field | Type | Label | Description |
-| ----- | ---- | ----- | ----------- |
-| targetId | [string](#string) |  |  |
-| position | [model.Block.Position](#anytype.model.Block.Position) |  |  |
-| ids | [string](#string) | repeated |  |
-
-
-
-
-
-
-<a name="anytype.Change.BlockRemove"></a>
-
-### Change.BlockRemove
-
-
-
-| Field | Type | Label | Description |
-| ----- | ---- | ----- | ----------- |
-| ids | [string](#string) | repeated |  |
-
-
-
-
-
-
-<a name="anytype.Change.BlockUpdate"></a>
-
-### Change.BlockUpdate
-
-
-
-| Field | Type | Label | Description |
-| ----- | ---- | ----- | ----------- |
-| events | [Event.Message](#anytype.Event.Message) | repeated |  |
-
-
-
-
-
-
-<a name="anytype.Change.Content"></a>
-
-### Change.Content
-
-
-
-| Field | Type | Label | Description |
-| ----- | ---- | ----- | ----------- |
-| blockCreate | [Change.BlockCreate](#anytype.Change.BlockCreate) |  |  |
-| blockUpdate | [Change.BlockUpdate](#anytype.Change.BlockUpdate) |  |  |
-| blockRemove | [Change.BlockRemove](#anytype.Change.BlockRemove) |  |  |
-| blockMove | [Change.BlockMove](#anytype.Change.BlockMove) |  |  |
-| blockDuplicate | [Change.BlockDuplicate](#anytype.Change.BlockDuplicate) |  |  |
-| detailsSet | [Change.DetailsSet](#anytype.Change.DetailsSet) |  |  |
-| detailsUnset | [Change.DetailsUnset](#anytype.Change.DetailsUnset) |  |  |
-
-
-
-
-
-
-<a name="anytype.Change.DetailsSet"></a>
-
-### Change.DetailsSet
-
-
-
-| Field | Type | Label | Description |
-| ----- | ---- | ----- | ----------- |
-| key | [string](#string) |  |  |
-| value | [google.protobuf.Value](#google.protobuf.Value) |  |  |
-
-
-
-
-
-
-<a name="anytype.Change.DetailsUnset"></a>
-
-### Change.DetailsUnset
-
-
-
-| Field | Type | Label | Description |
-| ----- | ---- | ----- | ----------- |
-| key | [string](#string) |  |  |
-
-
-
-
-
-
-<a name="anytype.Change.Snapshot"></a>
-
-### Change.Snapshot
-
-
-
-| Field | Type | Label | Description |
-| ----- | ---- | ----- | ----------- |
-| logHeads | [Change.Snapshot.LogHeadsEntry](#anytype.Change.Snapshot.LogHeadsEntry) | repeated | logId -&gt; lastChangeId |
-| data | [model.SmartBlockSnapshotBase](#anytype.model.SmartBlockSnapshotBase) |  | snapshot data |
-
-
-
-
-
-
-<a name="anytype.Change.Snapshot.LogHeadsEntry"></a>
-
-### Change.Snapshot.LogHeadsEntry
-
-
-
-| Field | Type | Label | Description |
-| ----- | ---- | ----- | ----------- |
-| key | [string](#string) |  |  |
-| value | [string](#string) |  |  |
-
-
-
-
-
- 
-
- 
-
- 
-
- 
-
-
-
 <a name="pb/protos/commands.proto"></a>
 <p align="right"><a href="#top">Top</a></p>
 

# Protocol Documentation
<a name="top"></a>

## Table of Contents

- [pb/protos/service/service.proto](#pb/protos/service/service.proto)
  
  
  
    - [ClientCommands](#anytype.ClientCommands)
  

- [pb/protos/changes.proto](#pb/protos/changes.proto)
    - [Changes](#anytype.Changes)
    - [Changes.Block](#anytype.Changes.Block)
    - [Changes.Block.ChildrenIds](#anytype.Changes.Block.ChildrenIds)
  
  
  
  

- [pb/protos/commands.proto](#pb/protos/commands.proto)
    - [Rpc](#anytype.Rpc)
    - [Rpc.Account](#anytype.Rpc.Account)
    - [Rpc.Account.Create](#anytype.Rpc.Account.Create)
    - [Rpc.Account.Create.Request](#anytype.Rpc.Account.Create.Request)
    - [Rpc.Account.Create.Response](#anytype.Rpc.Account.Create.Response)
    - [Rpc.Account.Create.Response.Error](#anytype.Rpc.Account.Create.Response.Error)
    - [Rpc.Account.Recover](#anytype.Rpc.Account.Recover)
    - [Rpc.Account.Recover.Request](#anytype.Rpc.Account.Recover.Request)
    - [Rpc.Account.Recover.Response](#anytype.Rpc.Account.Recover.Response)
    - [Rpc.Account.Recover.Response.Error](#anytype.Rpc.Account.Recover.Response.Error)
    - [Rpc.Account.Select](#anytype.Rpc.Account.Select)
    - [Rpc.Account.Select.Request](#anytype.Rpc.Account.Select.Request)
    - [Rpc.Account.Select.Response](#anytype.Rpc.Account.Select.Response)
    - [Rpc.Account.Select.Response.Error](#anytype.Rpc.Account.Select.Response.Error)
    - [Rpc.Block](#anytype.Rpc.Block)
    - [Rpc.Block.Action](#anytype.Rpc.Block.Action)
    - [Rpc.Block.Action.BlocksDrop](#anytype.Rpc.Block.Action.BlocksDrop)
    - [Rpc.Block.Action.BlocksDrop.Request](#anytype.Rpc.Block.Action.BlocksDrop.Request)
    - [Rpc.Block.Action.BlocksDrop.Response](#anytype.Rpc.Block.Action.BlocksDrop.Response)
    - [Rpc.Block.Action.BlocksDrop.Response.Error](#anytype.Rpc.Block.Action.BlocksDrop.Response.Error)
    - [Rpc.Block.Action.Content](#anytype.Rpc.Block.Action.Content)
    - [Rpc.Block.Action.Content.Download](#anytype.Rpc.Block.Action.Content.Download)
    - [Rpc.Block.Action.Content.Download.Request](#anytype.Rpc.Block.Action.Content.Download.Request)
    - [Rpc.Block.Action.Content.Download.Response](#anytype.Rpc.Block.Action.Content.Download.Response)
    - [Rpc.Block.Action.Content.Download.Response.Error](#anytype.Rpc.Block.Action.Content.Download.Response.Error)
    - [Rpc.Block.Action.Content.Upload](#anytype.Rpc.Block.Action.Content.Upload)
    - [Rpc.Block.Action.Content.Upload.Request](#anytype.Rpc.Block.Action.Content.Upload.Request)
    - [Rpc.Block.Action.Content.Upload.Response](#anytype.Rpc.Block.Action.Content.Upload.Response)
    - [Rpc.Block.Action.Content.Upload.Response.Error](#anytype.Rpc.Block.Action.Content.Upload.Response.Error)
    - [Rpc.Block.Action.MarkSet](#anytype.Rpc.Block.Action.MarkSet)
    - [Rpc.Block.Action.MarkSet.Request](#anytype.Rpc.Block.Action.MarkSet.Request)
    - [Rpc.Block.Action.MarkSet.Response](#anytype.Rpc.Block.Action.MarkSet.Response)
    - [Rpc.Block.Action.MarkSet.Response.Error](#anytype.Rpc.Block.Action.MarkSet.Response.Error)
    - [Rpc.Block.Action.MarksGet](#anytype.Rpc.Block.Action.MarksGet)
    - [Rpc.Block.Action.MarksGet.Request](#anytype.Rpc.Block.Action.MarksGet.Request)
    - [Rpc.Block.Action.MarksGet.Response](#anytype.Rpc.Block.Action.MarksGet.Response)
    - [Rpc.Block.Action.MarksGet.Response.Error](#anytype.Rpc.Block.Action.MarksGet.Response.Error)
    - [Rpc.Block.Close](#anytype.Rpc.Block.Close)
    - [Rpc.Block.Close.Request](#anytype.Rpc.Block.Close.Request)
    - [Rpc.Block.Close.Response](#anytype.Rpc.Block.Close.Response)
    - [Rpc.Block.Close.Response.Error](#anytype.Rpc.Block.Close.Response.Error)
    - [Rpc.Block.Create](#anytype.Rpc.Block.Create)
    - [Rpc.Block.Create.Request](#anytype.Rpc.Block.Create.Request)
    - [Rpc.Block.Create.Response](#anytype.Rpc.Block.Create.Response)
    - [Rpc.Block.Create.Response.Error](#anytype.Rpc.Block.Create.Response.Error)
    - [Rpc.Block.History](#anytype.Rpc.Block.History)
    - [Rpc.Block.History.Move](#anytype.Rpc.Block.History.Move)
    - [Rpc.Block.History.Move.Request](#anytype.Rpc.Block.History.Move.Request)
    - [Rpc.Block.History.Move.Response](#anytype.Rpc.Block.History.Move.Response)
    - [Rpc.Block.History.Move.Response.Error](#anytype.Rpc.Block.History.Move.Response.Error)
    - [Rpc.Block.Open](#anytype.Rpc.Block.Open)
    - [Rpc.Block.Open.Request](#anytype.Rpc.Block.Open.Request)
    - [Rpc.Block.Open.Response](#anytype.Rpc.Block.Open.Response)
    - [Rpc.Block.Open.Response.Error](#anytype.Rpc.Block.Open.Response.Error)
    - [Rpc.Block.Update](#anytype.Rpc.Block.Update)
    - [Rpc.Block.Update.Request](#anytype.Rpc.Block.Update.Request)
    - [Rpc.Block.Update.Response](#anytype.Rpc.Block.Update.Response)
    - [Rpc.Block.Update.Response.Error](#anytype.Rpc.Block.Update.Response.Error)
    - [Rpc.Config](#anytype.Rpc.Config)
    - [Rpc.Config.Get](#anytype.Rpc.Config.Get)
    - [Rpc.Config.Get.Request](#anytype.Rpc.Config.Get.Request)
    - [Rpc.Config.Get.Response](#anytype.Rpc.Config.Get.Response)
    - [Rpc.Config.Get.Response.Error](#anytype.Rpc.Config.Get.Response.Error)
    - [Rpc.Ipfs](#anytype.Rpc.Ipfs)
    - [Rpc.Ipfs.File](#anytype.Rpc.Ipfs.File)
    - [Rpc.Ipfs.File.Get](#anytype.Rpc.Ipfs.File.Get)
    - [Rpc.Ipfs.File.Get.Request](#anytype.Rpc.Ipfs.File.Get.Request)
    - [Rpc.Ipfs.File.Get.Response](#anytype.Rpc.Ipfs.File.Get.Response)
    - [Rpc.Ipfs.File.Get.Response.Error](#anytype.Rpc.Ipfs.File.Get.Response.Error)
    - [Rpc.Ipfs.Image](#anytype.Rpc.Ipfs.Image)
    - [Rpc.Ipfs.Image.Get](#anytype.Rpc.Ipfs.Image.Get)
    - [Rpc.Ipfs.Image.Get.Blob](#anytype.Rpc.Ipfs.Image.Get.Blob)
    - [Rpc.Ipfs.Image.Get.Blob.Request](#anytype.Rpc.Ipfs.Image.Get.Blob.Request)
    - [Rpc.Ipfs.Image.Get.Blob.Response](#anytype.Rpc.Ipfs.Image.Get.Blob.Response)
    - [Rpc.Ipfs.Image.Get.Blob.Response.Error](#anytype.Rpc.Ipfs.Image.Get.Blob.Response.Error)
    - [Rpc.Ipfs.Image.Get.File](#anytype.Rpc.Ipfs.Image.Get.File)
    - [Rpc.Ipfs.Image.Get.File.Request](#anytype.Rpc.Ipfs.Image.Get.File.Request)
    - [Rpc.Ipfs.Image.Get.File.Response](#anytype.Rpc.Ipfs.Image.Get.File.Response)
    - [Rpc.Ipfs.Image.Get.File.Response.Error](#anytype.Rpc.Ipfs.Image.Get.File.Response.Error)
    - [Rpc.Log](#anytype.Rpc.Log)
    - [Rpc.Log.Send](#anytype.Rpc.Log.Send)
    - [Rpc.Log.Send.Request](#anytype.Rpc.Log.Send.Request)
    - [Rpc.Log.Send.Response](#anytype.Rpc.Log.Send.Response)
    - [Rpc.Log.Send.Response.Error](#anytype.Rpc.Log.Send.Response.Error)
    - [Rpc.Version](#anytype.Rpc.Version)
    - [Rpc.Version.Get](#anytype.Rpc.Version.Get)
    - [Rpc.Version.Get.Request](#anytype.Rpc.Version.Get.Request)
    - [Rpc.Version.Get.Response](#anytype.Rpc.Version.Get.Response)
    - [Rpc.Version.Get.Response.Error](#anytype.Rpc.Version.Get.Response.Error)
    - [Rpc.Wallet](#anytype.Rpc.Wallet)
    - [Rpc.Wallet.Create](#anytype.Rpc.Wallet.Create)
    - [Rpc.Wallet.Create.Request](#anytype.Rpc.Wallet.Create.Request)
    - [Rpc.Wallet.Create.Response](#anytype.Rpc.Wallet.Create.Response)
    - [Rpc.Wallet.Create.Response.Error](#anytype.Rpc.Wallet.Create.Response.Error)
    - [Rpc.Wallet.Recover](#anytype.Rpc.Wallet.Recover)
    - [Rpc.Wallet.Recover.Request](#anytype.Rpc.Wallet.Recover.Request)
    - [Rpc.Wallet.Recover.Response](#anytype.Rpc.Wallet.Recover.Response)
    - [Rpc.Wallet.Recover.Response.Error](#anytype.Rpc.Wallet.Recover.Response.Error)
  
    - [Rpc.Account.Create.Response.Error.Code](#anytype.Rpc.Account.Create.Response.Error.Code)
    - [Rpc.Account.Recover.Response.Error.Code](#anytype.Rpc.Account.Recover.Response.Error.Code)
    - [Rpc.Account.Select.Response.Error.Code](#anytype.Rpc.Account.Select.Response.Error.Code)
    - [Rpc.Block.Action.BlocksDrop.Response.Error.Code](#anytype.Rpc.Block.Action.BlocksDrop.Response.Error.Code)
    - [Rpc.Block.Action.Content.Download.Response.Error.Code](#anytype.Rpc.Block.Action.Content.Download.Response.Error.Code)
    - [Rpc.Block.Action.Content.Upload.Response.Error.Code](#anytype.Rpc.Block.Action.Content.Upload.Response.Error.Code)
    - [Rpc.Block.Action.MarkSet.Response.Error.Code](#anytype.Rpc.Block.Action.MarkSet.Response.Error.Code)
    - [Rpc.Block.Action.MarksGet.Response.Error.Code](#anytype.Rpc.Block.Action.MarksGet.Response.Error.Code)
    - [Rpc.Block.Close.Response.Error.Code](#anytype.Rpc.Block.Close.Response.Error.Code)
    - [Rpc.Block.Create.Response.Error.Code](#anytype.Rpc.Block.Create.Response.Error.Code)
    - [Rpc.Block.History.Move.Response.Error.Code](#anytype.Rpc.Block.History.Move.Response.Error.Code)
    - [Rpc.Block.Open.Response.Error.Code](#anytype.Rpc.Block.Open.Response.Error.Code)
    - [Rpc.Block.Update.Response.Error.Code](#anytype.Rpc.Block.Update.Response.Error.Code)
    - [Rpc.Config.Get.Response.Error.Code](#anytype.Rpc.Config.Get.Response.Error.Code)
    - [Rpc.Ipfs.File.Get.Response.Error.Code](#anytype.Rpc.Ipfs.File.Get.Response.Error.Code)
    - [Rpc.Ipfs.Image.Get.Blob.Response.Error.Code](#anytype.Rpc.Ipfs.Image.Get.Blob.Response.Error.Code)
    - [Rpc.Ipfs.Image.Get.File.Response.Error.Code](#anytype.Rpc.Ipfs.Image.Get.File.Response.Error.Code)
    - [Rpc.Log.Send.Request.Level](#anytype.Rpc.Log.Send.Request.Level)
    - [Rpc.Log.Send.Response.Error.Code](#anytype.Rpc.Log.Send.Response.Error.Code)
    - [Rpc.Version.Get.Response.Error.Code](#anytype.Rpc.Version.Get.Response.Error.Code)
    - [Rpc.Wallet.Create.Response.Error.Code](#anytype.Rpc.Wallet.Create.Response.Error.Code)
    - [Rpc.Wallet.Recover.Response.Error.Code](#anytype.Rpc.Wallet.Recover.Response.Error.Code)
  
  
  

- [pb/protos/events.proto](#pb/protos/events.proto)
    - [Event](#anytype.Event)
    - [Event.Account](#anytype.Event.Account)
    - [Event.Account.Show](#anytype.Event.Account.Show)
    - [Event.Block](#anytype.Event.Block)
    - [Event.Block.Add](#anytype.Event.Block.Add)
    - [Event.Block.Delete](#anytype.Event.Block.Delete)
    - [Event.Block.FilesUpload](#anytype.Event.Block.FilesUpload)
    - [Event.Block.MarksInfo](#anytype.Event.Block.MarksInfo)
    - [Event.Block.Show](#anytype.Event.Block.Show)
    - [Event.Block.Update](#anytype.Event.Block.Update)
    - [Event.User](#anytype.Event.User)
    - [Event.User.Block](#anytype.Event.User.Block)
    - [Event.User.Block.Join](#anytype.Event.User.Block.Join)
    - [Event.User.Block.Left](#anytype.Event.User.Block.Left)
    - [Event.User.Block.SelectRange](#anytype.Event.User.Block.SelectRange)
    - [Event.User.Block.TextRange](#anytype.Event.User.Block.TextRange)
  
  
  
  

- [vendor/github.com/anytypeio/go-anytype-library/pb/model/protos/models.proto](#vendor/github.com/anytypeio/go-anytype-library/pb/model/protos/models.proto)
    - [Account](#anytype.model.Account)
    - [Account.Avatar](#anytype.model.Account.Avatar)
    - [Block](#anytype.model.Block)
    - [Block.Content](#anytype.model.Block.Content)
    - [Block.Content.Bookmark](#anytype.model.Block.Content.Bookmark)
    - [Block.Content.Dashboard](#anytype.model.Block.Content.Dashboard)
    - [Block.Content.Dataview](#anytype.model.Block.Content.Dataview)
    - [Block.Content.Div](#anytype.model.Block.Content.Div)
    - [Block.Content.File](#anytype.model.Block.Content.File)
    - [Block.Content.File.Preview](#anytype.model.Block.Content.File.Preview)
    - [Block.Content.Icon](#anytype.model.Block.Content.Icon)
    - [Block.Content.Image](#anytype.model.Block.Content.Image)
    - [Block.Content.Layout](#anytype.model.Block.Content.Layout)
    - [Block.Content.Link](#anytype.model.Block.Content.Link)
    - [Block.Content.Page](#anytype.model.Block.Content.Page)
    - [Block.Content.Text](#anytype.model.Block.Content.Text)
    - [Block.Content.Text.Mark](#anytype.model.Block.Content.Text.Mark)
    - [Block.Content.Text.Marks](#anytype.model.Block.Content.Text.Marks)
    - [Block.Content.Video](#anytype.model.Block.Content.Video)
    - [Block.Content.Video.Preview](#anytype.model.Block.Content.Video.Preview)
    - [Block.Core](#anytype.model.Block.Core)
    - [Block.Permissions](#anytype.model.Block.Permissions)
    - [Image](#anytype.model.Image)
    - [Range](#anytype.model.Range)
    - [Video](#anytype.model.Video)
  
    - [Block.Content.Dashboard.Style](#anytype.model.Block.Content.Dashboard.Style)
    - [Block.Content.File.State](#anytype.model.Block.Content.File.State)
    - [Block.Content.Image.State](#anytype.model.Block.Content.Image.State)
    - [Block.Content.Image.Type](#anytype.model.Block.Content.Image.Type)
    - [Block.Content.Layout.Style](#anytype.model.Block.Content.Layout.Style)
    - [Block.Content.Page.Style](#anytype.model.Block.Content.Page.Style)
    - [Block.Content.Text.Mark.Type](#anytype.model.Block.Content.Text.Mark.Type)
    - [Block.Content.Text.Marker](#anytype.model.Block.Content.Text.Marker)
    - [Block.Content.Text.Style](#anytype.model.Block.Content.Text.Style)
    - [Block.Content.Video.State](#anytype.model.Block.Content.Video.State)
    - [Block.Position](#anytype.model.Block.Position)
    - [Image.Size](#anytype.model.Image.Size)
    - [Image.Style](#anytype.model.Image.Style)
    - [Video.Size](#anytype.model.Video.Size)
  
  
  

- [Scalar Value Types](#scalar-value-types)



<a name="pb/protos/service/service.proto"></a>
<p align="right"><a href="#top">Top</a></p>

## pb/protos/service/service.proto


 

 

 


<a name="anytype.ClientCommands"></a>

### ClientCommands


| Method Name | Request Type | Response Type | Description |
| ----------- | ------------ | ------------- | ------------|
| WalletCreate | [Rpc.Wallet.Create.Request](#anytype.Rpc.Wallet.Create.Request) | [Rpc.Wallet.Create.Response](#anytype.Rpc.Wallet.Create.Response) |  |
| WalletRecover | [Rpc.Wallet.Recover.Request](#anytype.Rpc.Wallet.Recover.Request) | [Rpc.Wallet.Recover.Response](#anytype.Rpc.Wallet.Recover.Response) |  |
| AccountRecover | [Rpc.Account.Recover.Request](#anytype.Rpc.Account.Recover.Request) | [Rpc.Account.Recover.Response](#anytype.Rpc.Account.Recover.Response) |  |
| AccountCreate | [Rpc.Account.Create.Request](#anytype.Rpc.Account.Create.Request) | [Rpc.Account.Create.Response](#anytype.Rpc.Account.Create.Response) |  |
| AccountSelect | [Rpc.Account.Select.Request](#anytype.Rpc.Account.Select.Request) | [Rpc.Account.Select.Response](#anytype.Rpc.Account.Select.Response) |  |
| ImageGetBlob | [Rpc.Ipfs.Image.Get.Blob.Request](#anytype.Rpc.Ipfs.Image.Get.Blob.Request) | [Rpc.Ipfs.Image.Get.Blob.Response](#anytype.Rpc.Ipfs.Image.Get.Blob.Response) |  |
| VersionGet | [Rpc.Version.Get.Request](#anytype.Rpc.Version.Get.Request) | [Rpc.Version.Get.Response](#anytype.Rpc.Version.Get.Response) |  |
| LogSend | [Rpc.Log.Send.Request](#anytype.Rpc.Log.Send.Request) | [Rpc.Log.Send.Response](#anytype.Rpc.Log.Send.Response) |  |
| ConfigGet | [Rpc.Config.Get.Request](#anytype.Rpc.Config.Get.Request) | [Rpc.Config.Get.Response](#anytype.Rpc.Config.Get.Response) |  |
| BlockOpen | [Rpc.Block.Open.Request](#anytype.Rpc.Block.Open.Request) | [Rpc.Block.Open.Response](#anytype.Rpc.Block.Open.Response) |  |
| BlockCreate | [Rpc.Block.Create.Request](#anytype.Rpc.Block.Create.Request) | [Rpc.Block.Create.Response](#anytype.Rpc.Block.Create.Response) |  |
| BlockUpdate | [Rpc.Block.Update.Request](#anytype.Rpc.Block.Update.Request) | [Rpc.Block.Update.Response](#anytype.Rpc.Block.Update.Response) |  |
| BlockClose | [Rpc.Block.Close.Request](#anytype.Rpc.Block.Close.Request) | [Rpc.Block.Close.Response](#anytype.Rpc.Block.Close.Response) | TODO: rpc BlockDelete (anytype.Rpc.Block.Delete.Request) returns (anytype.Rpc.Block.Delete.Response); |
| BlockMarkSet | [Rpc.Block.Action.MarkSet.Request](#anytype.Rpc.Block.Action.MarkSet.Request) | [Rpc.Block.Action.MarkSet.Response](#anytype.Rpc.Block.Action.MarkSet.Response) |  |
| BlockMarksGet | [Rpc.Block.Action.MarksGet.Request](#anytype.Rpc.Block.Action.MarksGet.Request) | [Rpc.Block.Action.MarksGet.Response](#anytype.Rpc.Block.Action.MarksGet.Response) |  |
| BlocksDrop | [Rpc.Block.Action.BlocksDrop.Request](#anytype.Rpc.Block.Action.BlocksDrop.Request) | [Rpc.Block.Action.BlocksDrop.Response](#anytype.Rpc.Block.Action.BlocksDrop.Response) |  |
| BlockContentUpload | [Rpc.Block.Action.Content.Upload.Request](#anytype.Rpc.Block.Action.Content.Upload.Request) | [Rpc.Block.Action.Content.Upload.Response](#anytype.Rpc.Block.Action.Content.Upload.Response) |  |
| BlockContentDownload | [Rpc.Block.Action.Content.Download.Request](#anytype.Rpc.Block.Action.Content.Download.Request) | [Rpc.Block.Action.Content.Download.Response](#anytype.Rpc.Block.Action.Content.Download.Response) |  |
| BlockHistoryMove | [Rpc.Block.History.Move.Request](#anytype.Rpc.Block.History.Move.Request) | [Rpc.Block.History.Move.Response](#anytype.Rpc.Block.History.Move.Response) | TODO: rpc BlockFilesUpload () returns (); |

 



<a name="pb/protos/changes.proto"></a>
<p align="right"><a href="#top">Top</a></p>

## pb/protos/changes.proto



<a name="anytype.Changes"></a>

### Changes
Changes contains group of blocks, that have only changed fields


| Field | Type | Label | Description |
| ----- | ---- | ----- | ----------- |
| changes | [Changes.Block](#anytype.Changes.Block) | repeated |  |
| author | [model.Account](#anytype.model.Account) |  |  |






<a name="anytype.Changes.Block"></a>

### Changes.Block
Changes.Block contains only changed fields of a block


| Field | Type | Label | Description |
| ----- | ---- | ----- | ----------- |
| id | [string](#string) |  |  |
| fields | [google.protobuf.Struct](#google.protobuf.Struct) |  |  |
| permissions | [model.Block.Permissions](#anytype.model.Block.Permissions) |  |  |
| childrenIds | [Changes.Block.ChildrenIds](#anytype.Changes.Block.ChildrenIds) |  |  |
| isArchived | [bool](#bool) |  |  |
| content | [model.Block.Core](#anytype.model.Block.Core) |  |  |






<a name="anytype.Changes.Block.ChildrenIds"></a>

### Changes.Block.ChildrenIds



| Field | Type | Label | Description |
| ----- | ---- | ----- | ----------- |
| childrenIds | [string](#string) | repeated |  |





 

 

 

 



<a name="pb/protos/commands.proto"></a>
<p align="right"><a href="#top">Top</a></p>

## pb/protos/commands.proto



<a name="anytype.Rpc"></a>

### Rpc
Rpc is a namespace, that agregates all of the service commands between client and middleware.
Structure: Topic &gt; Subtopic &gt; Subsub... &gt; Action &gt; (Request, Response).
Request – message from a client.
Response – message from a middleware.






<a name="anytype.Rpc.Account"></a>

### Rpc.Account
Namespace, that agregates subtopics and actions, that relates to account.






<a name="anytype.Rpc.Account.Create"></a>

### Rpc.Account.Create







<a name="anytype.Rpc.Account.Create.Request"></a>

### Rpc.Account.Create.Request
Front end to middleware request-to-create-an account


| Field | Type | Label | Description |
| ----- | ---- | ----- | ----------- |
| name | [string](#string) |  | Account name |
| avatarLocalPath | [string](#string) |  | Path to an image, that will be used as an avatar of this account |
| avatarColor | [string](#string) |  | Avatar color as an alternative for avatar image |






<a name="anytype.Rpc.Account.Create.Response"></a>

### Rpc.Account.Create.Response
Middleware-to-front-end response for an account creation request, that can contain a NULL error and created account or a non-NULL error and an empty account


| Field | Type | Label | Description |
| ----- | ---- | ----- | ----------- |
| error | [Rpc.Account.Create.Response.Error](#anytype.Rpc.Account.Create.Response.Error) |  | Error while trying to create an account |
| account | [model.Account](#anytype.model.Account) |  | A newly created account; In case of a failure, i.e. error is non-NULL, the account model should contain empty/default-value fields |






<a name="anytype.Rpc.Account.Create.Response.Error"></a>

### Rpc.Account.Create.Response.Error



| Field | Type | Label | Description |
| ----- | ---- | ----- | ----------- |
| code | [Rpc.Account.Create.Response.Error.Code](#anytype.Rpc.Account.Create.Response.Error.Code) |  |  |
| description | [string](#string) |  |  |






<a name="anytype.Rpc.Account.Recover"></a>

### Rpc.Account.Recover







<a name="anytype.Rpc.Account.Recover.Request"></a>

### Rpc.Account.Recover.Request
Front end to middleware request-to-start-search of an accounts for a recovered mnemonic.
Each of an account that would be found will come with an AccountAdd event






<a name="anytype.Rpc.Account.Recover.Response"></a>

### Rpc.Account.Recover.Response
Middleware-to-front-end response to an account recover request, that can contain a NULL error and created account or a non-NULL error and an empty account


| Field | Type | Label | Description |
| ----- | ---- | ----- | ----------- |
| error | [Rpc.Account.Recover.Response.Error](#anytype.Rpc.Account.Recover.Response.Error) |  | Error while trying to recover an account |






<a name="anytype.Rpc.Account.Recover.Response.Error"></a>

### Rpc.Account.Recover.Response.Error



| Field | Type | Label | Description |
| ----- | ---- | ----- | ----------- |
| code | [Rpc.Account.Recover.Response.Error.Code](#anytype.Rpc.Account.Recover.Response.Error.Code) |  |  |
| description | [string](#string) |  |  |






<a name="anytype.Rpc.Account.Select"></a>

### Rpc.Account.Select







<a name="anytype.Rpc.Account.Select.Request"></a>

### Rpc.Account.Select.Request
Front end to middleware request-to-launch-a specific account using account id and a root path
User can select an account from those, that came with an AccountAdd events


| Field | Type | Label | Description |
| ----- | ---- | ----- | ----------- |
| id | [string](#string) |  | Id of a selected account |
| rootPath | [string](#string) |  | Root path is optional, set if this is a first request |






<a name="anytype.Rpc.Account.Select.Response"></a>

### Rpc.Account.Select.Response
Middleware-to-front-end response for an account select request, that can contain a NULL error and selected account or a non-NULL error and an empty account


| Field | Type | Label | Description |
| ----- | ---- | ----- | ----------- |
| error | [Rpc.Account.Select.Response.Error](#anytype.Rpc.Account.Select.Response.Error) |  | Error while trying to launch/select an account |
| account | [model.Account](#anytype.model.Account) |  | Selected account |






<a name="anytype.Rpc.Account.Select.Response.Error"></a>

### Rpc.Account.Select.Response.Error



| Field | Type | Label | Description |
| ----- | ---- | ----- | ----------- |
| code | [Rpc.Account.Select.Response.Error.Code](#anytype.Rpc.Account.Select.Response.Error.Code) |  |  |
| description | [string](#string) |  |  |






<a name="anytype.Rpc.Block"></a>

### Rpc.Block
Namespace, that agregates subtopics and actions, that relates to blocks.






<a name="anytype.Rpc.Block.Action"></a>

### Rpc.Block.Action







<a name="anytype.Rpc.Block.Action.BlocksDrop"></a>

### Rpc.Block.Action.BlocksDrop







<a name="anytype.Rpc.Block.Action.BlocksDrop.Request"></a>

### Rpc.Block.Action.BlocksDrop.Request



| Field | Type | Label | Description |
| ----- | ---- | ----- | ----------- |
| contextId | [string](#string) |  |  |
| targetId | [string](#string) |  |  |
| blocksId | [string](#string) | repeated |  |
| position | [model.Block.Position](#anytype.model.Block.Position) |  |  |






<a name="anytype.Rpc.Block.Action.BlocksDrop.Response"></a>

### Rpc.Block.Action.BlocksDrop.Response



| Field | Type | Label | Description |
| ----- | ---- | ----- | ----------- |
| error | [Rpc.Block.Action.BlocksDrop.Response.Error](#anytype.Rpc.Block.Action.BlocksDrop.Response.Error) |  |  |






<a name="anytype.Rpc.Block.Action.BlocksDrop.Response.Error"></a>

### Rpc.Block.Action.BlocksDrop.Response.Error



| Field | Type | Label | Description |
| ----- | ---- | ----- | ----------- |
| code | [Rpc.Block.Action.BlocksDrop.Response.Error.Code](#anytype.Rpc.Block.Action.BlocksDrop.Response.Error.Code) |  |  |
| description | [string](#string) |  |  |






<a name="anytype.Rpc.Block.Action.Content"></a>

### Rpc.Block.Action.Content







<a name="anytype.Rpc.Block.Action.Content.Download"></a>

### Rpc.Block.Action.Content.Download







<a name="anytype.Rpc.Block.Action.Content.Download.Request"></a>

### Rpc.Block.Action.Content.Download.Request



| Field | Type | Label | Description |
| ----- | ---- | ----- | ----------- |
| targetId | [string](#string) |  |  |
| contextId | [string](#string) |  |  |






<a name="anytype.Rpc.Block.Action.Content.Download.Response"></a>

### Rpc.Block.Action.Content.Download.Response



| Field | Type | Label | Description |
| ----- | ---- | ----- | ----------- |
| error | [Rpc.Block.Action.Content.Download.Response.Error](#anytype.Rpc.Block.Action.Content.Download.Response.Error) |  |  |






<a name="anytype.Rpc.Block.Action.Content.Download.Response.Error"></a>

### Rpc.Block.Action.Content.Download.Response.Error



| Field | Type | Label | Description |
| ----- | ---- | ----- | ----------- |
| code | [Rpc.Block.Action.Content.Download.Response.Error.Code](#anytype.Rpc.Block.Action.Content.Download.Response.Error.Code) |  |  |
| description | [string](#string) |  |  |






<a name="anytype.Rpc.Block.Action.Content.Upload"></a>

### Rpc.Block.Action.Content.Upload







<a name="anytype.Rpc.Block.Action.Content.Upload.Request"></a>

### Rpc.Block.Action.Content.Upload.Request



| Field | Type | Label | Description |
| ----- | ---- | ----- | ----------- |
| localPath | [string](#string) |  |  |
| url | [string](#string) |  |  |
| targetId | [string](#string) |  |  |
| contextId | [string](#string) |  |  |






<a name="anytype.Rpc.Block.Action.Content.Upload.Response"></a>

### Rpc.Block.Action.Content.Upload.Response



| Field | Type | Label | Description |
| ----- | ---- | ----- | ----------- |
| error | [Rpc.Block.Action.Content.Upload.Response.Error](#anytype.Rpc.Block.Action.Content.Upload.Response.Error) |  |  |






<a name="anytype.Rpc.Block.Action.Content.Upload.Response.Error"></a>

### Rpc.Block.Action.Content.Upload.Response.Error



| Field | Type | Label | Description |
| ----- | ---- | ----- | ----------- |
| code | [Rpc.Block.Action.Content.Upload.Response.Error.Code](#anytype.Rpc.Block.Action.Content.Upload.Response.Error.Code) |  |  |
| description | [string](#string) |  |  |






<a name="anytype.Rpc.Block.Action.MarkSet"></a>

### Rpc.Block.Action.MarkSet
Set mark to the selected range in the text block.






<a name="anytype.Rpc.Block.Action.MarkSet.Request"></a>

### Rpc.Block.Action.MarkSet.Request



| Field | Type | Label | Description |
| ----- | ---- | ----- | ----------- |
| contextId | [string](#string) |  |  |
| targetId | [string](#string) |  |  |
| range | [model.Range](#anytype.model.Range) |  |  |
| type | [model.Block.Content.Text.Mark.Type](#anytype.model.Block.Content.Text.Mark.Type) |  |  |






<a name="anytype.Rpc.Block.Action.MarkSet.Response"></a>

### Rpc.Block.Action.MarkSet.Response



| Field | Type | Label | Description |
| ----- | ---- | ----- | ----------- |
| error | [Rpc.Block.Action.MarkSet.Response.Error](#anytype.Rpc.Block.Action.MarkSet.Response.Error) |  |  |






<a name="anytype.Rpc.Block.Action.MarkSet.Response.Error"></a>

### Rpc.Block.Action.MarkSet.Response.Error



| Field | Type | Label | Description |
| ----- | ---- | ----- | ----------- |
| code | [Rpc.Block.Action.MarkSet.Response.Error.Code](#anytype.Rpc.Block.Action.MarkSet.Response.Error.Code) |  |  |
| description | [string](#string) |  |  |






<a name="anytype.Rpc.Block.Action.MarksGet"></a>

### Rpc.Block.Action.MarksGet
Get marks list in the selected range in text block.






<a name="anytype.Rpc.Block.Action.MarksGet.Request"></a>

### Rpc.Block.Action.MarksGet.Request



| Field | Type | Label | Description |
| ----- | ---- | ----- | ----------- |
| contextId | [string](#string) |  |  |
| targetId | [string](#string) |  |  |
| range | [model.Range](#anytype.model.Range) |  |  |






<a name="anytype.Rpc.Block.Action.MarksGet.Response"></a>

### Rpc.Block.Action.MarksGet.Response



| Field | Type | Label | Description |
| ----- | ---- | ----- | ----------- |
| error | [Rpc.Block.Action.MarksGet.Response.Error](#anytype.Rpc.Block.Action.MarksGet.Response.Error) |  |  |






<a name="anytype.Rpc.Block.Action.MarksGet.Response.Error"></a>

### Rpc.Block.Action.MarksGet.Response.Error



| Field | Type | Label | Description |
| ----- | ---- | ----- | ----------- |
| code | [Rpc.Block.Action.MarksGet.Response.Error.Code](#anytype.Rpc.Block.Action.MarksGet.Response.Error.Code) |  |  |
| description | [string](#string) |  |  |






<a name="anytype.Rpc.Block.Close"></a>

### Rpc.Block.Close
Block.Close – it means unsubscribe from a block.
Precondition: block should be opened.






<a name="anytype.Rpc.Block.Close.Request"></a>

### Rpc.Block.Close.Request



| Field | Type | Label | Description |
| ----- | ---- | ----- | ----------- |
| id | [string](#string) |  |  |
| contextId | [string](#string) |  | id of the context block |






<a name="anytype.Rpc.Block.Close.Response"></a>

### Rpc.Block.Close.Response



| Field | Type | Label | Description |
| ----- | ---- | ----- | ----------- |
| error | [Rpc.Block.Close.Response.Error](#anytype.Rpc.Block.Close.Response.Error) |  |  |






<a name="anytype.Rpc.Block.Close.Response.Error"></a>

### Rpc.Block.Close.Response.Error



| Field | Type | Label | Description |
| ----- | ---- | ----- | ----------- |
| code | [Rpc.Block.Close.Response.Error.Code](#anytype.Rpc.Block.Close.Response.Error.Code) |  |  |
| description | [string](#string) |  |  |






<a name="anytype.Rpc.Block.Create"></a>

### Rpc.Block.Create
Create a Smart/Internal block. Request can contain a block with a content, or it can be an empty block with a specific block.content.
**Example scenario**
1A. Create Page on a dashboard
    1. Front -&gt; MW: Rpc.Block.Create.Request(targetId:dashboard.id, position:after, block: emtpy block with page content and id = &#34;&#34;)
    2. Front -&gt; MW: Rpc.Block.Close.Request(block: dashboard.id)
    3. Front &lt;- MW: Rpc.Block.Close.Response(err)
    4. Front &lt;- MW: Rpc.Block.Create.Response(page.id)
    5. Front &lt;- MW: Rpc.Block.Open.Response(err)
    6. Front &lt;- MW: Event.Block.Show(page)
1B. Create Page on a Page
    1. Front -&gt; MW: Rpc.Block.Create.Request(targetId:dashboard.id, position:after, block: emtpy block with page content and id = &#34;&#34;)
    2. Front &lt;- MW: Rpc.Block.Create.Response(newPage.id)
    3. Front &lt;- MW: Event.Block.Show(newPage)






<a name="anytype.Rpc.Block.Create.Request"></a>

### Rpc.Block.Create.Request



| Field | Type | Label | Description |
| ----- | ---- | ----- | ----------- |
| block | [model.Block](#anytype.model.Block) |  |  |
| targetId | [string](#string) |  |  |
| position | [model.Block.Position](#anytype.model.Block.Position) |  |  |
| contextId | [string](#string) |  | id of the context block |
| parentId | [string](#string) |  | id of the parent block |






<a name="anytype.Rpc.Block.Create.Response"></a>

### Rpc.Block.Create.Response



| Field | Type | Label | Description |
| ----- | ---- | ----- | ----------- |
| error | [Rpc.Block.Create.Response.Error](#anytype.Rpc.Block.Create.Response.Error) |  |  |
| blockId | [string](#string) |  |  |






<a name="anytype.Rpc.Block.Create.Response.Error"></a>

### Rpc.Block.Create.Response.Error



| Field | Type | Label | Description |
| ----- | ---- | ----- | ----------- |
| code | [Rpc.Block.Create.Response.Error.Code](#anytype.Rpc.Block.Create.Response.Error.Code) |  |  |
| description | [string](#string) |  |  |






<a name="anytype.Rpc.Block.History"></a>

### Rpc.Block.History
Block history: switch between versions (lib context: switch block head), move forward or backward
**Example scenario**
1. User -&gt; MacOS Front: CMD&#43;Z
2. Front -&gt; MW: Rpc.Block.History.Move.Request(blockId, false)
3. MW -&gt; Lib: ?? TODO
4. Lib: switches current block header to a previous one
5. Lib -&gt; MW: prev version of block
6. MW -&gt; Front: BlockShow(block.prevVersion)






<a name="anytype.Rpc.Block.History.Move"></a>

### Rpc.Block.History.Move







<a name="anytype.Rpc.Block.History.Move.Request"></a>

### Rpc.Block.History.Move.Request



| Field | Type | Label | Description |
| ----- | ---- | ----- | ----------- |
| blockId | [string](#string) |  |  |
| moveForward | [bool](#bool) |  | Move direction. If true, move forward |
| contextId | [string](#string) |  | id of the context block |






<a name="anytype.Rpc.Block.History.Move.Response"></a>

### Rpc.Block.History.Move.Response



| Field | Type | Label | Description |
| ----- | ---- | ----- | ----------- |
| error | [Rpc.Block.History.Move.Response.Error](#anytype.Rpc.Block.History.Move.Response.Error) |  |  |






<a name="anytype.Rpc.Block.History.Move.Response.Error"></a>

### Rpc.Block.History.Move.Response.Error



| Field | Type | Label | Description |
| ----- | ---- | ----- | ----------- |
| code | [Rpc.Block.History.Move.Response.Error.Code](#anytype.Rpc.Block.History.Move.Response.Error.Code) |  |  |
| description | [string](#string) |  |  |






<a name="anytype.Rpc.Block.Open"></a>

### Rpc.Block.Open
Works with a smart blocks (block-organizers, like page, dashboard etc)
**Example scenario**
1A. On front-end start.
    1. Front -&gt; MW: Rpc.Block.Open.Request(dashboard.id)
    2. MW -&gt; Front: BlockShow(dashboard)
    3. MW -&gt; Front: Rpc.Block.Open.Response(err)
1B. User clicks on a page icon on the dashboard.
    1. Front -&gt; MW: Rpc.Block.Close.Request(dashboard.id)
Get close response first, then open request:
    2. MW -&gt; Front: Rpc.Block.Close.Response(err)
    3. Front -&gt; MW: Rpc.Block.Open.Request(page.id)
    4. MW -&gt; Front: BlockShow(&lt;page, blocks&gt;)
    5. MW -&gt; Front: Rpc.Block.Open.Response(err)
Image/Video/File blocks then:
    6. MW -&gt; Front: BlockShow(&lt;blocks&gt;)






<a name="anytype.Rpc.Block.Open.Request"></a>

### Rpc.Block.Open.Request



| Field | Type | Label | Description |
| ----- | ---- | ----- | ----------- |
| id | [string](#string) |  |  |
| contextId | [string](#string) |  | id of the context block |






<a name="anytype.Rpc.Block.Open.Response"></a>

### Rpc.Block.Open.Response



| Field | Type | Label | Description |
| ----- | ---- | ----- | ----------- |
| error | [Rpc.Block.Open.Response.Error](#anytype.Rpc.Block.Open.Response.Error) |  |  |






<a name="anytype.Rpc.Block.Open.Response.Error"></a>

### Rpc.Block.Open.Response.Error



| Field | Type | Label | Description |
| ----- | ---- | ----- | ----------- |
| code | [Rpc.Block.Open.Response.Error.Code](#anytype.Rpc.Block.Open.Response.Error.Code) |  |  |
| description | [string](#string) |  |  |






<a name="anytype.Rpc.Block.Update"></a>

### Rpc.Block.Update
Update a Smart/Internal block. Request can contain a content/field/permission/children update
**Example scenarios**
Case A. Update text block on page
1. TODO
Case B. Update page on dashboard
1. TODO
Case C. Update page on page
1. TODO
Case D. Update page permission on a dashboard
1. TODO
Case E. Update page children of the same page
1. TODO
Case F. Update children of a layout block on a page
1. TODO






<a name="anytype.Rpc.Block.Update.Request"></a>

### Rpc.Block.Update.Request



| Field | Type | Label | Description |
| ----- | ---- | ----- | ----------- |
| changes | [Changes](#anytype.Changes) |  |  |
| contextId | [string](#string) |  | id of the context block |






<a name="anytype.Rpc.Block.Update.Response"></a>

### Rpc.Block.Update.Response



| Field | Type | Label | Description |
| ----- | ---- | ----- | ----------- |
| error | [Rpc.Block.Update.Response.Error](#anytype.Rpc.Block.Update.Response.Error) |  |  |






<a name="anytype.Rpc.Block.Update.Response.Error"></a>

### Rpc.Block.Update.Response.Error



| Field | Type | Label | Description |
| ----- | ---- | ----- | ----------- |
| code | [Rpc.Block.Update.Response.Error.Code](#anytype.Rpc.Block.Update.Response.Error.Code) |  |  |
| description | [string](#string) |  |  |






<a name="anytype.Rpc.Config"></a>

### Rpc.Config







<a name="anytype.Rpc.Config.Get"></a>

### Rpc.Config.Get







<a name="anytype.Rpc.Config.Get.Request"></a>

### Rpc.Config.Get.Request







<a name="anytype.Rpc.Config.Get.Response"></a>

### Rpc.Config.Get.Response



| Field | Type | Label | Description |
| ----- | ---- | ----- | ----------- |
| error | [Rpc.Config.Get.Response.Error](#anytype.Rpc.Config.Get.Response.Error) |  |  |
| homeBlockId | [string](#string) |  |  |






<a name="anytype.Rpc.Config.Get.Response.Error"></a>

### Rpc.Config.Get.Response.Error



| Field | Type | Label | Description |
| ----- | ---- | ----- | ----------- |
| code | [Rpc.Config.Get.Response.Error.Code](#anytype.Rpc.Config.Get.Response.Error.Code) |  |  |
| description | [string](#string) |  |  |






<a name="anytype.Rpc.Ipfs"></a>

### Rpc.Ipfs
Namespace, that agregates subtopics and actions to work with IPFS directly (get files, blobs, images, etc)






<a name="anytype.Rpc.Ipfs.File"></a>

### Rpc.Ipfs.File







<a name="anytype.Rpc.Ipfs.File.Get"></a>

### Rpc.Ipfs.File.Get







<a name="anytype.Rpc.Ipfs.File.Get.Request"></a>

### Rpc.Ipfs.File.Get.Request



| Field | Type | Label | Description |
| ----- | ---- | ----- | ----------- |
| id | [string](#string) |  |  |






<a name="anytype.Rpc.Ipfs.File.Get.Response"></a>

### Rpc.Ipfs.File.Get.Response



| Field | Type | Label | Description |
| ----- | ---- | ----- | ----------- |
| error | [Rpc.Ipfs.File.Get.Response.Error](#anytype.Rpc.Ipfs.File.Get.Response.Error) |  |  |
| data | [bytes](#bytes) |  |  |
| media | [string](#string) |  |  |
| name | [string](#string) |  |  |






<a name="anytype.Rpc.Ipfs.File.Get.Response.Error"></a>

### Rpc.Ipfs.File.Get.Response.Error



| Field | Type | Label | Description |
| ----- | ---- | ----- | ----------- |
| code | [Rpc.Ipfs.File.Get.Response.Error.Code](#anytype.Rpc.Ipfs.File.Get.Response.Error.Code) |  |  |
| description | [string](#string) |  |  |






<a name="anytype.Rpc.Ipfs.Image"></a>

### Rpc.Ipfs.Image







<a name="anytype.Rpc.Ipfs.Image.Get"></a>

### Rpc.Ipfs.Image.Get







<a name="anytype.Rpc.Ipfs.Image.Get.Blob"></a>

### Rpc.Ipfs.Image.Get.Blob







<a name="anytype.Rpc.Ipfs.Image.Get.Blob.Request"></a>

### Rpc.Ipfs.Image.Get.Blob.Request



| Field | Type | Label | Description |
| ----- | ---- | ----- | ----------- |
| id | [string](#string) |  |  |
| size | [model.Image.Size](#anytype.model.Image.Size) |  |  |






<a name="anytype.Rpc.Ipfs.Image.Get.Blob.Response"></a>

### Rpc.Ipfs.Image.Get.Blob.Response



| Field | Type | Label | Description |
| ----- | ---- | ----- | ----------- |
| error | [Rpc.Ipfs.Image.Get.Blob.Response.Error](#anytype.Rpc.Ipfs.Image.Get.Blob.Response.Error) |  |  |
| blob | [bytes](#bytes) |  |  |






<a name="anytype.Rpc.Ipfs.Image.Get.Blob.Response.Error"></a>

### Rpc.Ipfs.Image.Get.Blob.Response.Error



| Field | Type | Label | Description |
| ----- | ---- | ----- | ----------- |
| code | [Rpc.Ipfs.Image.Get.Blob.Response.Error.Code](#anytype.Rpc.Ipfs.Image.Get.Blob.Response.Error.Code) |  |  |
| description | [string](#string) |  |  |






<a name="anytype.Rpc.Ipfs.Image.Get.File"></a>

### Rpc.Ipfs.Image.Get.File







<a name="anytype.Rpc.Ipfs.Image.Get.File.Request"></a>

### Rpc.Ipfs.Image.Get.File.Request



| Field | Type | Label | Description |
| ----- | ---- | ----- | ----------- |
| id | [string](#string) |  |  |
| size | [model.Image.Size](#anytype.model.Image.Size) |  |  |






<a name="anytype.Rpc.Ipfs.Image.Get.File.Response"></a>

### Rpc.Ipfs.Image.Get.File.Response



| Field | Type | Label | Description |
| ----- | ---- | ----- | ----------- |
| error | [Rpc.Ipfs.Image.Get.File.Response.Error](#anytype.Rpc.Ipfs.Image.Get.File.Response.Error) |  |  |
| localPath | [string](#string) |  |  |






<a name="anytype.Rpc.Ipfs.Image.Get.File.Response.Error"></a>

### Rpc.Ipfs.Image.Get.File.Response.Error



| Field | Type | Label | Description |
| ----- | ---- | ----- | ----------- |
| code | [Rpc.Ipfs.Image.Get.File.Response.Error.Code](#anytype.Rpc.Ipfs.Image.Get.File.Response.Error.Code) |  |  |
| description | [string](#string) |  |  |






<a name="anytype.Rpc.Log"></a>

### Rpc.Log
Namespace, that agregates log subtopics and actions.
Usage: send request with topic (Level) and description (message) from client to middleware to log.






<a name="anytype.Rpc.Log.Send"></a>

### Rpc.Log.Send







<a name="anytype.Rpc.Log.Send.Request"></a>

### Rpc.Log.Send.Request



| Field | Type | Label | Description |
| ----- | ---- | ----- | ----------- |
| message | [string](#string) |  |  |
| level | [Rpc.Log.Send.Request.Level](#anytype.Rpc.Log.Send.Request.Level) |  |  |






<a name="anytype.Rpc.Log.Send.Response"></a>

### Rpc.Log.Send.Response



| Field | Type | Label | Description |
| ----- | ---- | ----- | ----------- |
| error | [Rpc.Log.Send.Response.Error](#anytype.Rpc.Log.Send.Response.Error) |  |  |






<a name="anytype.Rpc.Log.Send.Response.Error"></a>

### Rpc.Log.Send.Response.Error



| Field | Type | Label | Description |
| ----- | ---- | ----- | ----------- |
| code | [Rpc.Log.Send.Response.Error.Code](#anytype.Rpc.Log.Send.Response.Error.Code) |  |  |
| description | [string](#string) |  |  |






<a name="anytype.Rpc.Version"></a>

### Rpc.Version
Get info about a version of a middleware.
Info is a string, that contains: BuildDate, GitCommit, GitBranch, GitState






<a name="anytype.Rpc.Version.Get"></a>

### Rpc.Version.Get







<a name="anytype.Rpc.Version.Get.Request"></a>

### Rpc.Version.Get.Request







<a name="anytype.Rpc.Version.Get.Response"></a>

### Rpc.Version.Get.Response



| Field | Type | Label | Description |
| ----- | ---- | ----- | ----------- |
| error | [Rpc.Version.Get.Response.Error](#anytype.Rpc.Version.Get.Response.Error) |  |  |
| version | [string](#string) |  | BuildDate, GitCommit, GitBranch, GitState |






<a name="anytype.Rpc.Version.Get.Response.Error"></a>

### Rpc.Version.Get.Response.Error



| Field | Type | Label | Description |
| ----- | ---- | ----- | ----------- |
| code | [Rpc.Version.Get.Response.Error.Code](#anytype.Rpc.Version.Get.Response.Error.Code) |  |  |
| description | [string](#string) |  |  |






<a name="anytype.Rpc.Wallet"></a>

### Rpc.Wallet
Namespace, that agregates subtopics and actions, that relates to wallet.






<a name="anytype.Rpc.Wallet.Create"></a>

### Rpc.Wallet.Create







<a name="anytype.Rpc.Wallet.Create.Request"></a>

### Rpc.Wallet.Create.Request
Front-end-to-middleware request to create a new wallet


| Field | Type | Label | Description |
| ----- | ---- | ----- | ----------- |
| rootPath | [string](#string) |  | Path to a wallet directory |






<a name="anytype.Rpc.Wallet.Create.Response"></a>

### Rpc.Wallet.Create.Response
Middleware-to-front-end response, that can contain mnemonic of a created account and a NULL error or an empty mnemonic and a non-NULL error


| Field | Type | Label | Description |
| ----- | ---- | ----- | ----------- |
| error | [Rpc.Wallet.Create.Response.Error](#anytype.Rpc.Wallet.Create.Response.Error) |  |  |
| mnemonic | [string](#string) |  | Mnemonic of a new account (sequence of words, divided by spaces) |






<a name="anytype.Rpc.Wallet.Create.Response.Error"></a>

### Rpc.Wallet.Create.Response.Error



| Field | Type | Label | Description |
| ----- | ---- | ----- | ----------- |
| code | [Rpc.Wallet.Create.Response.Error.Code](#anytype.Rpc.Wallet.Create.Response.Error.Code) |  |  |
| description | [string](#string) |  |  |






<a name="anytype.Rpc.Wallet.Recover"></a>

### Rpc.Wallet.Recover







<a name="anytype.Rpc.Wallet.Recover.Request"></a>

### Rpc.Wallet.Recover.Request
Front end to middleware request-to-recover-a wallet with this mnemonic and a rootPath


| Field | Type | Label | Description |
| ----- | ---- | ----- | ----------- |
| rootPath | [string](#string) |  | Path to a wallet directory |
| mnemonic | [string](#string) |  | Mnemonic of a wallet to recover |






<a name="anytype.Rpc.Wallet.Recover.Response"></a>

### Rpc.Wallet.Recover.Response
Middleware-to-front-end response, that can contain a NULL error or a non-NULL error


| Field | Type | Label | Description |
| ----- | ---- | ----- | ----------- |
| error | [Rpc.Wallet.Recover.Response.Error](#anytype.Rpc.Wallet.Recover.Response.Error) |  | Error while trying to recover a wallet |






<a name="anytype.Rpc.Wallet.Recover.Response.Error"></a>

### Rpc.Wallet.Recover.Response.Error



| Field | Type | Label | Description |
| ----- | ---- | ----- | ----------- |
| code | [Rpc.Wallet.Recover.Response.Error.Code](#anytype.Rpc.Wallet.Recover.Response.Error.Code) |  |  |
| description | [string](#string) |  |  |





 


<a name="anytype.Rpc.Account.Create.Response.Error.Code"></a>

### Rpc.Account.Create.Response.Error.Code


| Name | Number | Description |
| ---- | ------ | ----------- |
| NULL | 0 | No error; Account should be non-empty |
| UNKNOWN_ERROR | 1 | Any other errors |
| BAD_INPUT | 2 | Avatar or name is not correct |
| ACCOUNT_CREATED_BUT_FAILED_TO_START_NODE | 101 |  |
| ACCOUNT_CREATED_BUT_FAILED_TO_SET_NAME | 102 |  |
| ACCOUNT_CREATED_BUT_FAILED_TO_SET_AVATAR | 103 |  |



<a name="anytype.Rpc.Account.Recover.Response.Error.Code"></a>

### Rpc.Account.Recover.Response.Error.Code


| Name | Number | Description |
| ---- | ------ | ----------- |
| NULL | 0 | No error; |
| UNKNOWN_ERROR | 1 | Any other errors |
| BAD_INPUT | 2 |  |
| NO_ACCOUNTS_FOUND | 101 |  |
| NEED_TO_RECOVER_WALLET_FIRST | 102 |  |
| FAILED_TO_CREATE_LOCAL_REPO | 103 |  |
| LOCAL_REPO_EXISTS_BUT_CORRUPTED | 104 |  |
| FAILED_TO_RUN_NODE | 105 |  |
| WALLET_RECOVER_NOT_PERFORMED | 106 |  |



<a name="anytype.Rpc.Account.Select.Response.Error.Code"></a>

### Rpc.Account.Select.Response.Error.Code


| Name | Number | Description |
| ---- | ------ | ----------- |
| NULL | 0 | No error |
| UNKNOWN_ERROR | 1 | Any other errors |
| BAD_INPUT | 2 | Id or root path is wrong |
| FAILED_TO_CREATE_LOCAL_REPO | 101 |  |
| LOCAL_REPO_EXISTS_BUT_CORRUPTED | 102 |  |
| FAILED_TO_RUN_NODE | 103 |  |
| FAILED_TO_FIND_ACCOUNT_INFO | 104 |  |
| LOCAL_REPO_NOT_EXISTS_AND_MNEMONIC_NOT_SET | 105 |  |



<a name="anytype.Rpc.Block.Action.BlocksDrop.Response.Error.Code"></a>

### Rpc.Block.Action.BlocksDrop.Response.Error.Code


| Name | Number | Description |
| ---- | ------ | ----------- |
| NULL | 0 |  |
| UNKNOWN_ERROR | 1 |  |
| BAD_INPUT | 2 | ... |



<a name="anytype.Rpc.Block.Action.Content.Download.Response.Error.Code"></a>

### Rpc.Block.Action.Content.Download.Response.Error.Code


| Name | Number | Description |
| ---- | ------ | ----------- |
| NULL | 0 |  |
| UNKNOWN_ERROR | 1 |  |
| BAD_INPUT | 2 | ... |



<a name="anytype.Rpc.Block.Action.Content.Upload.Response.Error.Code"></a>

### Rpc.Block.Action.Content.Upload.Response.Error.Code


| Name | Number | Description |
| ---- | ------ | ----------- |
| NULL | 0 |  |
| UNKNOWN_ERROR | 1 |  |
| BAD_INPUT | 2 | ... |



<a name="anytype.Rpc.Block.Action.MarkSet.Response.Error.Code"></a>

### Rpc.Block.Action.MarkSet.Response.Error.Code


| Name | Number | Description |
| ---- | ------ | ----------- |
| NULL | 0 |  |
| UNKNOWN_ERROR | 1 |  |
| BAD_INPUT | 2 | ... |



<a name="anytype.Rpc.Block.Action.MarksGet.Response.Error.Code"></a>

### Rpc.Block.Action.MarksGet.Response.Error.Code


| Name | Number | Description |
| ---- | ------ | ----------- |
| NULL | 0 |  |
| UNKNOWN_ERROR | 1 |  |
| BAD_INPUT | 2 | ... |



<a name="anytype.Rpc.Block.Close.Response.Error.Code"></a>

### Rpc.Block.Close.Response.Error.Code


| Name | Number | Description |
| ---- | ------ | ----------- |
| NULL | 0 |  |
| UNKNOWN_ERROR | 1 |  |
| BAD_INPUT | 2 | ... |



<a name="anytype.Rpc.Block.Create.Response.Error.Code"></a>

### Rpc.Block.Create.Response.Error.Code


| Name | Number | Description |
| ---- | ------ | ----------- |
| NULL | 0 |  |
| UNKNOWN_ERROR | 1 |  |
| BAD_INPUT | 2 | ... |



<a name="anytype.Rpc.Block.History.Move.Response.Error.Code"></a>

### Rpc.Block.History.Move.Response.Error.Code


| Name | Number | Description |
| ---- | ------ | ----------- |
| NULL | 0 |  |
| UNKNOWN_ERROR | 1 |  |
| BAD_INPUT | 2 |  |
| CAN_NOT_MOVE | 3 | ... |



<a name="anytype.Rpc.Block.Open.Response.Error.Code"></a>

### Rpc.Block.Open.Response.Error.Code


| Name | Number | Description |
| ---- | ------ | ----------- |
| NULL | 0 |  |
| UNKNOWN_ERROR | 1 |  |
| BAD_INPUT | 2 | ... |



<a name="anytype.Rpc.Block.Update.Response.Error.Code"></a>

### Rpc.Block.Update.Response.Error.Code


| Name | Number | Description |
| ---- | ------ | ----------- |
| NULL | 0 |  |
| UNKNOWN_ERROR | 1 |  |
| BAD_INPUT | 2 | ... |



<a name="anytype.Rpc.Config.Get.Response.Error.Code"></a>

### Rpc.Config.Get.Response.Error.Code


| Name | Number | Description |
| ---- | ------ | ----------- |
| NULL | 0 |  |
| UNKNOWN_ERROR | 1 |  |
| BAD_INPUT | 2 |  |



<a name="anytype.Rpc.Ipfs.File.Get.Response.Error.Code"></a>

### Rpc.Ipfs.File.Get.Response.Error.Code


| Name | Number | Description |
| ---- | ------ | ----------- |
| NULL | 0 |  |
| UNKNOWN_ERROR | 1 |  |
| BAD_INPUT | 2 | ... |
| NOT_FOUND | 101 |  |
| TIMEOUT | 102 |  |



<a name="anytype.Rpc.Ipfs.Image.Get.Blob.Response.Error.Code"></a>

### Rpc.Ipfs.Image.Get.Blob.Response.Error.Code


| Name | Number | Description |
| ---- | ------ | ----------- |
| NULL | 0 |  |
| UNKNOWN_ERROR | 1 |  |
| BAD_INPUT | 2 | ... |
| NOT_FOUND | 101 |  |
| TIMEOUT | 102 |  |



<a name="anytype.Rpc.Ipfs.Image.Get.File.Response.Error.Code"></a>

### Rpc.Ipfs.Image.Get.File.Response.Error.Code


| Name | Number | Description |
| ---- | ------ | ----------- |
| NULL | 0 |  |
| UNKNOWN_ERROR | 1 |  |
| BAD_INPUT | 2 | ... |
| NOT_FOUND | 101 |  |
| TIMEOUT | 102 |  |



<a name="anytype.Rpc.Log.Send.Request.Level"></a>

### Rpc.Log.Send.Request.Level


| Name | Number | Description |
| ---- | ------ | ----------- |
| DEBUG | 0 |  |
| ERROR | 1 |  |
| FATAL | 2 |  |
| INFO | 3 |  |
| PANIC | 4 |  |
| WARNING | 5 |  |



<a name="anytype.Rpc.Log.Send.Response.Error.Code"></a>

### Rpc.Log.Send.Response.Error.Code


| Name | Number | Description |
| ---- | ------ | ----------- |
| NULL | 0 |  |
| UNKNOWN_ERROR | 1 |  |
| BAD_INPUT | 2 |  |
| NOT_FOUND | 101 |  |
| TIMEOUT | 102 |  |



<a name="anytype.Rpc.Version.Get.Response.Error.Code"></a>

### Rpc.Version.Get.Response.Error.Code


| Name | Number | Description |
| ---- | ------ | ----------- |
| NULL | 0 |  |
| UNKNOWN_ERROR | 1 |  |
| BAD_INPUT | 2 |  |
| VERSION_IS_EMPTY | 3 |  |
| NOT_FOUND | 101 |  |
| TIMEOUT | 102 |  |



<a name="anytype.Rpc.Wallet.Create.Response.Error.Code"></a>

### Rpc.Wallet.Create.Response.Error.Code


| Name | Number | Description |
| ---- | ------ | ----------- |
| NULL | 0 | No error; mnemonic should be non-empty |
| UNKNOWN_ERROR | 1 | Any other errors |
| BAD_INPUT | 2 | Root path is wrong |
| FAILED_TO_CREATE_LOCAL_REPO | 101 | ... |



<a name="anytype.Rpc.Wallet.Recover.Response.Error.Code"></a>

### Rpc.Wallet.Recover.Response.Error.Code


| Name | Number | Description |
| ---- | ------ | ----------- |
| NULL | 0 | No error; wallet successfully recovered |
| UNKNOWN_ERROR | 1 | Any other errors |
| BAD_INPUT | 2 | Root path or mnemonic is wrong |
| FAILED_TO_CREATE_LOCAL_REPO | 101 |  |


 

 

 



<a name="pb/protos/events.proto"></a>
<p align="right"><a href="#top">Top</a></p>

## pb/protos/events.proto



<a name="anytype.Event"></a>

### Event
Event – type of message, that could be sent from a middleware to the corresponding front-end.


| Field | Type | Label | Description |
| ----- | ---- | ----- | ----------- |
| accountShow | [Event.Account.Show](#anytype.Event.Account.Show) |  | show wallet&#39;s accounts that were loaded from local or remote source |
| blockAdd | [Event.Block.Add](#anytype.Event.Block.Add) |  |  |
| blockShow | [Event.Block.Show](#anytype.Event.Block.Show) |  |  |
| blockUpdate | [Event.Block.Update](#anytype.Event.Block.Update) |  |  |
| blockDelete | [Event.Block.Delete](#anytype.Event.Block.Delete) |  |  |
| userBlockTextRange | [Event.User.Block.TextRange](#anytype.Event.User.Block.TextRange) |  |  |
| userBlockJoin | [Event.User.Block.Join](#anytype.Event.User.Block.Join) |  |  |
| userBlockLeft | [Event.User.Block.Left](#anytype.Event.User.Block.Left) |  |  |
| userBlockSelectRange | [Event.User.Block.SelectRange](#anytype.Event.User.Block.SelectRange) |  |  |
| filesUpload | [Event.Block.FilesUpload](#anytype.Event.Block.FilesUpload) |  |  |
| marksInfo | [Event.Block.MarksInfo](#anytype.Event.Block.MarksInfo) |  |  |






<a name="anytype.Event.Account"></a>

### Event.Account







<a name="anytype.Event.Account.Show"></a>

### Event.Account.Show
Message, that will be sent to the front on each account found after an AccountRecoverRequest


| Field | Type | Label | Description |
| ----- | ---- | ----- | ----------- |
| index | [int64](#int64) |  | Number of an account in an all found accounts list |
| account | [model.Account](#anytype.model.Account) |  | An Account, that has been found for the mnemonic |






<a name="anytype.Event.Block"></a>

### Event.Block







<a name="anytype.Event.Block.Add"></a>

### Event.Block.Add
Event to show internal blocks on a client.
Example Scenarios
A. Block Creation
1. Block A have been created on a client C1
2. Client C2 receives Event.Block.Add(Block A), Event.Block.Update(Page.children)
B. Partial block load
1. Client C1 opens Page1, that contains, for example, 133 blocks.
2. M -&gt; F: ShowFullScreen(Root, blocks1-50)
3. M -&gt; F: Block.Add(blocks51-100)
3. M -&gt; F: Block.Add(blocks101-133)


| Field | Type | Label | Description |
| ----- | ---- | ----- | ----------- |
| blocks | [model.Block](#anytype.model.Block) | repeated | id -&gt; block |
| contextId | [string](#string) |  | id of the context block |






<a name="anytype.Event.Block.Delete"></a>

### Event.Block.Delete



| Field | Type | Label | Description |
| ----- | ---- | ----- | ----------- |
| blockId | [string](#string) |  |  |
| contextId | [string](#string) |  | id of the context block |






<a name="anytype.Event.Block.FilesUpload"></a>

### Event.Block.FilesUpload
Middleware to front end event message, that will be sent on one of this scenarios:
Precondition: user A opened a block
1. User A drops a set of files/pictures/videos
2. User A creates a MediaBlock and drops a single media, that corresponds to its type.


| Field | Type | Label | Description |
| ----- | ---- | ----- | ----------- |
| filePath | [string](#string) | repeated | filepaths to the files |
| blockId | [string](#string) |  | if empty =&gt; create new blocks |
| contextId | [string](#string) |  | id of the context block |






<a name="anytype.Event.Block.MarksInfo"></a>

### Event.Block.MarksInfo



| Field | Type | Label | Description |
| ----- | ---- | ----- | ----------- |
| marksInRange | [model.Block.Content.Text.Mark.Type](#anytype.model.Block.Content.Text.Mark.Type) | repeated |  |






<a name="anytype.Event.Block.Show"></a>

### Event.Block.Show
Works with a smart blocks: Page, Dashboard
Dashboard opened, click on a page, Rpc.Block.open, Block.ShowFullscreen(PageBlock)


| Field | Type | Label | Description |
| ----- | ---- | ----- | ----------- |
| rootId | [string](#string) |  | Root block id |
| blocks | [model.Block](#anytype.model.Block) | repeated | dependent blocks (descendants) |
| contextId | [string](#string) |  | id of the context block |






<a name="anytype.Event.Block.Update"></a>

### Event.Block.Update
Updates from different clients, or from the local middleware
Example scenarios:
Page opened, TextBlock updated on a different client, BlockUpdate(changes)


| Field | Type | Label | Description |
| ----- | ---- | ----- | ----------- |
| changes | [Changes](#anytype.Changes) |  |  |
| contextId | [string](#string) |  | id of the context block |






<a name="anytype.Event.User"></a>

### Event.User







<a name="anytype.Event.User.Block"></a>

### Event.User.Block







<a name="anytype.Event.User.Block.Join"></a>

### Event.User.Block.Join
Middleware to front end event message, that will be sent in this scenario:
Precondition: user A opened a block
1. User B opens the same block
2. User A receives a message about p.1


| Field | Type | Label | Description |
| ----- | ---- | ----- | ----------- |
| account | [Event.Account](#anytype.Event.Account) |  | Account of the user, that opened a block |
| contextId | [string](#string) |  | id of the context block |






<a name="anytype.Event.User.Block.Left"></a>

### Event.User.Block.Left
Middleware to front end event message, that will be sent in this scenario:
Precondition: user A and user B opened the same block
1. User B closes the block
2. User A receives a message about p.1


| Field | Type | Label | Description |
| ----- | ---- | ----- | ----------- |
| account | [Event.Account](#anytype.Event.Account) |  | Account of the user, that left the block |
| contextId | [string](#string) |  | id of the context block |






<a name="anytype.Event.User.Block.SelectRange"></a>

### Event.User.Block.SelectRange
Middleware to front end event message, that will be sent in this scenario:
Precondition: user A and user B opened the same block
1. User B selects some inner blocks
2. User A receives a message about p.1


| Field | Type | Label | Description |
| ----- | ---- | ----- | ----------- |
| account | [Event.Account](#anytype.Event.Account) |  | Account of the user, that selected blocks |
| blockIdsArray | [string](#string) | repeated | Ids of selected blocks. |
| contextId | [string](#string) |  | id of the context block |






<a name="anytype.Event.User.Block.TextRange"></a>

### Event.User.Block.TextRange
Middleware to front end event message, that will be sent in this scenario:
Precondition: user A and user B opened the same block
1. User B sets cursor or selects a text region into a text block
2. User A receives a message about p.1


| Field | Type | Label | Description |
| ----- | ---- | ----- | ----------- |
| account | [Event.Account](#anytype.Event.Account) |  | Account of the user, that selected a text |
| blockId | [string](#string) |  | Id of the text block, that have a selection |
| range | [model.Range](#anytype.model.Range) |  | Range of the selection |
| contextId | [string](#string) |  | id of the context block |





 

 

 

 



<a name="vendor/github.com/anytypeio/go-anytype-library/pb/model/protos/models.proto"></a>
<p align="right"><a href="#top">Top</a></p>

## vendor/github.com/anytypeio/go-anytype-library/pb/model/protos/models.proto



<a name="anytype.model.Account"></a>

### Account
Contains basic information about a user account


| Field | Type | Label | Description |
| ----- | ---- | ----- | ----------- |
| id | [string](#string) |  | User&#39;s thread id |
| name | [string](#string) |  | User name, that associated with this account |
| avatar | [Account.Avatar](#anytype.model.Account.Avatar) |  | Avatar of a user&#39;s account |






<a name="anytype.model.Account.Avatar"></a>

### Account.Avatar
Avatar of a user&#39;s account. It could be an image or color


| Field | Type | Label | Description |
| ----- | ---- | ----- | ----------- |
| image | [Image](#anytype.model.Image) |  | Image of the avatar. Contains hash and size |
| color | [string](#string) |  | Color of the avatar, if no image |






<a name="anytype.model.Block"></a>

### Block



| Field | Type | Label | Description |
| ----- | ---- | ----- | ----------- |
| id | [string](#string) |  |  |
| fields | [google.protobuf.Struct](#google.protobuf.Struct) |  |  |
| permissions | [Block.Permissions](#anytype.model.Block.Permissions) |  |  |
| childrenIds | [string](#string) | repeated |  |
| isArchived | [bool](#bool) |  |  |
<<<<<<< HEAD
| dashboard | [Block.Content.Dashboard](#anytype.model.Block.Content.Dashboard) |  |  |
| page | [Block.Content.Page](#anytype.model.Block.Content.Page) |  |  |
| dataview | [Block.Content.Dataview](#anytype.model.Block.Content.Dataview) |  |  |
| text | [Block.Content.Text](#anytype.model.Block.Content.Text) |  |  |
| video | [Block.Content.Video](#anytype.model.Block.Content.Video) |  |  |
| image | [Block.Content.Image](#anytype.model.Block.Content.Image) |  |  |
| file | [Block.Content.File](#anytype.model.Block.Content.File) |  |  |
| layout | [Block.Content.Layout](#anytype.model.Block.Content.Layout) |  |  |
| div | [Block.Content.Div](#anytype.model.Block.Content.Div) |  |  |
| bookmark | [Block.Content.Bookmark](#anytype.model.Block.Content.Bookmark) |  |  |
| icon | [Block.Content.Icon](#anytype.model.Block.Content.Icon) |  |  |
=======
| content | [Block.Core](#anytype.model.Block.Core) |  |  |
>>>>>>> 12f824fd






<a name="anytype.model.Block.Content"></a>

### Block.Content







<a name="anytype.model.Block.Content.Bookmark"></a>

### Block.Content.Bookmark
Bookmark is to keep a web-link and to preview a content.

Model.Link.Preview preview = 1;






<a name="anytype.model.Block.Content.Dashboard"></a>

### Block.Content.Dashboard
Block type to organize pages on the main screen (main purpose)
It also can be mounted on a page.


| Field | Type | Label | Description |
| ----- | ---- | ----- | ----------- |
| style | [Block.Content.Dashboard.Style](#anytype.model.Block.Content.Dashboard.Style) |  |  |






<a name="anytype.model.Block.Content.Dataview"></a>

### Block.Content.Dataview







<a name="anytype.model.Block.Content.Div"></a>

### Block.Content.Div
Divider: block, that contains only one horizontal thin line






<a name="anytype.model.Block.Content.File"></a>

### Block.Content.File



| Field | Type | Label | Description |
| ----- | ---- | ----- | ----------- |
| localFilePath | [string](#string) |  | Path to the file on a local machine |
| state | [Block.Content.File.State](#anytype.model.Block.Content.File.State) |  |  |
| preview | [Block.Content.File.Preview](#anytype.model.Block.Content.File.Preview) |  | Content to show before the main content downloaded |






<a name="anytype.model.Block.Content.File.Preview"></a>

### Block.Content.File.Preview



| Field | Type | Label | Description |
| ----- | ---- | ----- | ----------- |
| name | [string](#string) |  |  |
| icon | [string](#string) |  |  |






<a name="anytype.model.Block.Content.Icon"></a>

### Block.Content.Icon



| Field | Type | Label | Description |
| ----- | ---- | ----- | ----------- |
| name | [string](#string) |  |  |






<a name="anytype.model.Block.Content.Image"></a>

### Block.Content.Image



| Field | Type | Label | Description |
| ----- | ---- | ----- | ----------- |
| localFilePath | [string](#string) |  |  |
| previewFilePath | [string](#string) |  |  |
| state | [Block.Content.Image.State](#anytype.model.Block.Content.Image.State) |  |  |
| type | [Block.Content.Image.Type](#anytype.model.Block.Content.Image.Type) |  |  |
| name | [string](#string) |  |  |
| size | [int32](#int32) |  |  |
| addedAt | [int32](#int32) |  |  |
| width | [int32](#int32) |  |  |
| widthToHeight | [int32](#int32) |  |  |






<a name="anytype.model.Block.Content.Layout"></a>

### Block.Content.Layout
Layout have no visual representation, but affects on blocks, that it contains.
Row/Column layout blocks creates only automatically, after some of a D&amp;D operations, for example


| Field | Type | Label | Description |
| ----- | ---- | ----- | ----------- |
| style | [Block.Content.Layout.Style](#anytype.model.Block.Content.Layout.Style) |  |  |






<a name="anytype.model.Block.Content.Link"></a>

### Block.Content.Link
Link: block to link some content from an external sources.


| Field | Type | Label | Description |
| ----- | ---- | ----- | ----------- |
| contentId | [string](#string) |  | id of a linked content |
| isLazyRender | [bool](#bool) |  | Should render internal content by default, or on request only |






<a name="anytype.model.Block.Content.Page"></a>

### Block.Content.Page



| Field | Type | Label | Description |
| ----- | ---- | ----- | ----------- |
| style | [Block.Content.Page.Style](#anytype.model.Block.Content.Page.Style) |  |  |






<a name="anytype.model.Block.Content.Text"></a>

### Block.Content.Text



| Field | Type | Label | Description |
| ----- | ---- | ----- | ----------- |
| text | [string](#string) |  |  |
| style | [Block.Content.Text.Style](#anytype.model.Block.Content.Text.Style) |  |  |
| marks | [Block.Content.Text.Marks](#anytype.model.Block.Content.Text.Marks) |  | list of marks to apply to the text |
| toggleable | [bool](#bool) |  | can be toggled or not |
| marker | [Block.Content.Text.Marker](#anytype.model.Block.Content.Text.Marker) |  | if no – it&#39;s not a list. If number/bullet – it should be a list with its list-siblings. |
| checkable | [bool](#bool) |  | can be checked or not |
| checked | [bool](#bool) |  |  |






<a name="anytype.model.Block.Content.Text.Mark"></a>

### Block.Content.Text.Mark



| Field | Type | Label | Description |
| ----- | ---- | ----- | ----------- |
| range | [Range](#anytype.model.Range) |  | range of symbols to apply this mark. From(symbol) To(symbol) |
| type | [Block.Content.Text.Mark.Type](#anytype.model.Block.Content.Text.Mark.Type) |  |  |
| param | [string](#string) |  | link, color, etc |






<a name="anytype.model.Block.Content.Text.Marks"></a>

### Block.Content.Text.Marks



| Field | Type | Label | Description |
| ----- | ---- | ----- | ----------- |
| marks | [Block.Content.Text.Mark](#anytype.model.Block.Content.Text.Mark) | repeated |  |






<a name="anytype.model.Block.Content.Video"></a>

### Block.Content.Video



| Field | Type | Label | Description |
| ----- | ---- | ----- | ----------- |
| localFilePath | [string](#string) |  |  |
| state | [Block.Content.Video.State](#anytype.model.Block.Content.Video.State) |  |  |
| preview | [Block.Content.Video.Preview](#anytype.model.Block.Content.Video.Preview) |  |  |






<a name="anytype.model.Block.Content.Video.Preview"></a>

### Block.Content.Video.Preview



| Field | Type | Label | Description |
| ----- | ---- | ----- | ----------- |
| name | [string](#string) |  |  |
| icon | [string](#string) |  |  |
| width | [int32](#int32) |  |  |






<a name="anytype.model.Block.Core"></a>

### Block.Core



| Field | Type | Label | Description |
| ----- | ---- | ----- | ----------- |
| dashboard | [Block.Content.Dashboard](#anytype.model.Block.Content.Dashboard) |  |  |
| page | [Block.Content.Page](#anytype.model.Block.Content.Page) |  |  |
| dataview | [Block.Content.Dataview](#anytype.model.Block.Content.Dataview) |  |  |
| text | [Block.Content.Text](#anytype.model.Block.Content.Text) |  |  |
| video | [Block.Content.Video](#anytype.model.Block.Content.Video) |  |  |
| image | [Block.Content.Image](#anytype.model.Block.Content.Image) |  |  |
| file | [Block.Content.File](#anytype.model.Block.Content.File) |  |  |
| layout | [Block.Content.Layout](#anytype.model.Block.Content.Layout) |  |  |
| div | [Block.Content.Div](#anytype.model.Block.Content.Div) |  |  |
| bookmark | [Block.Content.Bookmark](#anytype.model.Block.Content.Bookmark) |  |  |
| icon | [Block.Content.Icon](#anytype.model.Block.Content.Icon) |  |  |
| link | [Block.Content.Link](#anytype.model.Block.Content.Link) |  |  |






<a name="anytype.model.Block.Permissions"></a>

### Block.Permissions



| Field | Type | Label | Description |
| ----- | ---- | ----- | ----------- |
| read | [bool](#bool) |  |  |
| edit | [bool](#bool) |  |  |
| remove | [bool](#bool) |  |  |
| drag | [bool](#bool) |  |  |
| dropOn | [bool](#bool) |  |  |






<a name="anytype.model.Image"></a>

### Image



| Field | Type | Label | Description |
| ----- | ---- | ----- | ----------- |
| id | [string](#string) |  |  |
| sizes | [Image.Size](#anytype.model.Image.Size) | repeated |  |
| style | [Image.Style](#anytype.model.Image.Style) |  |  |






<a name="anytype.model.Range"></a>

### Range
General purpose structure, uses in Mark.


| Field | Type | Label | Description |
| ----- | ---- | ----- | ----------- |
| from | [int32](#int32) |  |  |
| to | [int32](#int32) |  |  |






<a name="anytype.model.Video"></a>

### Video



| Field | Type | Label | Description |
| ----- | ---- | ----- | ----------- |
| id | [string](#string) |  |  |
| sizes | [Video.Size](#anytype.model.Video.Size) | repeated |  |





 


<a name="anytype.model.Block.Content.Dashboard.Style"></a>

### Block.Content.Dashboard.Style


| Name | Number | Description |
| ---- | ------ | ----------- |
| MainScreen | 0 |  |
| Archive | 1 |  |



<a name="anytype.model.Block.Content.File.State"></a>

### Block.Content.File.State


| Name | Number | Description |
| ---- | ------ | ----------- |
| Empty | 0 | There is no file and preview, it&#39;s an empty block, that waits files. |
| Uploading | 1 | There is still no file/preview, but file already uploading |
| PreviewDownloaded | 2 | File exists, preview downloaded, but file is not. |
| Downloading | 3 | File exists, preview downloaded, but file downloading |
| Done | 4 | File and preview downloaded |



<a name="anytype.model.Block.Content.Image.State"></a>

### Block.Content.Image.State


| Name | Number | Description |
| ---- | ------ | ----------- |
| Empty | 0 | There is no image and preview, it&#39;s an empty block, that waits image. |
| Uploading | 1 | There is stil no image/preview, but image already uploading |
| PreviewDownloaded | 2 | Image exists, preview downloaded, but image – not. |
| Downloading | 3 | Image exists, preview downloaded, but image downloading |
| Done | 4 | Image and preview downloaded |



<a name="anytype.model.Block.Content.Image.Type"></a>

### Block.Content.Image.Type


| Name | Number | Description |
| ---- | ------ | ----------- |
| Png | 0 |  |
| Jpg | 1 | ... |



<a name="anytype.model.Block.Content.Layout.Style"></a>

### Block.Content.Layout.Style


| Name | Number | Description |
| ---- | ------ | ----------- |
| Row | 0 |  |
| Column | 1 |  |



<a name="anytype.model.Block.Content.Page.Style"></a>

### Block.Content.Page.Style


| Name | Number | Description |
| ---- | ------ | ----------- |
| Empty | 0 | Ordinary page, without additional fields |
| Task | 1 | Page with a task fields |
| Set | 2 | Page, that organize a set of blocks by a specific criterio |



<a name="anytype.model.Block.Content.Text.Mark.Type"></a>

### Block.Content.Text.Mark.Type


| Name | Number | Description |
| ---- | ------ | ----------- |
| Strikethrough | 0 |  |
| Keyboard | 1 |  |
| Italic | 2 |  |
| Bold | 3 |  |
| Underscored | 4 |  |
| Link | 5 |  |
| TextColor | 6 |  |
| BackgroundColor | 7 |  |



<a name="anytype.model.Block.Content.Text.Marker"></a>

### Block.Content.Text.Marker


| Name | Number | Description |
| ---- | ------ | ----------- |
| None | 0 |  |
| Number | 1 |  |
| Bullet | 2 |  |



<a name="anytype.model.Block.Content.Text.Style"></a>

### Block.Content.Text.Style


| Name | Number | Description |
| ---- | ------ | ----------- |
| Paragraph | 0 |  |
| Header1 | 1 |  |
| Header2 | 2 |  |
| Header3 | 3 |  |
| Header4 | 4 |  |
| Quote | 5 |  |
| Code | 6 |  |
| Title | 7 |  |



<a name="anytype.model.Block.Content.Video.State"></a>

### Block.Content.Video.State


| Name | Number | Description |
| ---- | ------ | ----------- |
| Empty | 0 | There is no video and preview, it&#39;s an empty block, that waits videos. |
| Uploading | 1 | There is stil no video/preview, but video already uploading |
| PreviewDownloaded | 2 | Video exists, preview downloaded, but video – not. |
| Downloading | 3 | Video exists, preview downloaded, but video downloading |
| Done | 4 | Video and preview downloaded |



<a name="anytype.model.Block.Position"></a>

### Block.Position


| Name | Number | Description |
| ---- | ------ | ----------- |
| Before | 0 |  |
| After | 1 |  |



<a name="anytype.model.Image.Size"></a>

### Image.Size


| Name | Number | Description |
| ---- | ------ | ----------- |
| Large | 0 |  |
| Small | 1 |  |
| Thumb | 2 |  |



<a name="anytype.model.Image.Style"></a>

### Image.Style


| Name | Number | Description |
| ---- | ------ | ----------- |
| Picture | 0 |  |
| File | 1 |  |



<a name="anytype.model.Video.Size"></a>

### Video.Size


| Name | Number | Description |
| ---- | ------ | ----------- |
| SD360p | 0 |  |
| SD480p | 1 |  |
| HD720p | 2 |  |
| HD1080p | 3 |  |
| UHD1440p | 4 |  |
| UHD2160p | 5 |  |


 

 

 



## Scalar Value Types

| .proto Type | Notes | C++ Type | Java Type | Python Type |
| ----------- | ----- | -------- | --------- | ----------- |
| <a name="double" /> double |  | double | double | float |
| <a name="float" /> float |  | float | float | float |
| <a name="int32" /> int32 | Uses variable-length encoding. Inefficient for encoding negative numbers – if your field is likely to have negative values, use sint32 instead. | int32 | int | int |
| <a name="int64" /> int64 | Uses variable-length encoding. Inefficient for encoding negative numbers – if your field is likely to have negative values, use sint64 instead. | int64 | long | int/long |
| <a name="uint32" /> uint32 | Uses variable-length encoding. | uint32 | int | int/long |
| <a name="uint64" /> uint64 | Uses variable-length encoding. | uint64 | long | int/long |
| <a name="sint32" /> sint32 | Uses variable-length encoding. Signed int value. These more efficiently encode negative numbers than regular int32s. | int32 | int | int |
| <a name="sint64" /> sint64 | Uses variable-length encoding. Signed int value. These more efficiently encode negative numbers than regular int64s. | int64 | long | int/long |
| <a name="fixed32" /> fixed32 | Always four bytes. More efficient than uint32 if values are often greater than 2^28. | uint32 | int | int |
| <a name="fixed64" /> fixed64 | Always eight bytes. More efficient than uint64 if values are often greater than 2^56. | uint64 | long | int/long |
| <a name="sfixed32" /> sfixed32 | Always four bytes. | int32 | int | int |
| <a name="sfixed64" /> sfixed64 | Always eight bytes. | int64 | long | int/long |
| <a name="bool" /> bool |  | bool | boolean | boolean |
| <a name="string" /> string | A string must always contain UTF-8 encoded or 7-bit ASCII text. | string | String | str/unicode |
| <a name="bytes" /> bytes | May contain any arbitrary sequence of bytes. | string | ByteString | str |
<|MERGE_RESOLUTION|>--- conflicted
+++ resolved
@@ -2395,21 +2395,7 @@
 | permissions | [Block.Permissions](#anytype.model.Block.Permissions) |  |  |
 | childrenIds | [string](#string) | repeated |  |
 | isArchived | [bool](#bool) |  |  |
-<<<<<<< HEAD
-| dashboard | [Block.Content.Dashboard](#anytype.model.Block.Content.Dashboard) |  |  |
-| page | [Block.Content.Page](#anytype.model.Block.Content.Page) |  |  |
-| dataview | [Block.Content.Dataview](#anytype.model.Block.Content.Dataview) |  |  |
-| text | [Block.Content.Text](#anytype.model.Block.Content.Text) |  |  |
-| video | [Block.Content.Video](#anytype.model.Block.Content.Video) |  |  |
-| image | [Block.Content.Image](#anytype.model.Block.Content.Image) |  |  |
-| file | [Block.Content.File](#anytype.model.Block.Content.File) |  |  |
-| layout | [Block.Content.Layout](#anytype.model.Block.Content.Layout) |  |  |
-| div | [Block.Content.Div](#anytype.model.Block.Content.Div) |  |  |
-| bookmark | [Block.Content.Bookmark](#anytype.model.Block.Content.Bookmark) |  |  |
-| icon | [Block.Content.Icon](#anytype.model.Block.Content.Icon) |  |  |
-=======
 | content | [Block.Core](#anytype.model.Block.Core) |  |  |
->>>>>>> 12f824fd
 
 
 

--- conflicted
+++ resolved
@@ -546,21 +546,11 @@
 		return nil, fmt.Errorf("error creating txn in datastore: %w", err)
 	}
 	defer txn.Discard()
-<<<<<<< HEAD
-	q := database.Query{}
-	dsq := q.DSQuery(sch)
-	dsq.Offset = 0
-	dsq.Limit = 0
-	dsq.Prefix = pagesRelationsBase.String() + "/"
-	dsq.Filters = append([]query.Filter{filterNotSystemObjects}, dsq.Filters...)
-	res, err := txn.Query(dsq)
-=======
 
 	var rels1 []*pbrelation.Relation
 	var rels2 []*pbrelation.Relation
 
 	relationsUnsorted, err := m.listRelations(txn)
->>>>>>> 60a9a03c
 	if err != nil {
 		return nil, err
 	}

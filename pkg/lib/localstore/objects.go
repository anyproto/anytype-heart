package localstore

import (
<<<<<<< HEAD
	"context"
	"encoding/binary"
=======
>>>>>>> fde0f7e9
	"fmt"
	"strings"
	"sync"
	"time"

	"github.com/anytypeio/go-anytype-middleware/pkg/lib/core/smartblock"
	"github.com/anytypeio/go-anytype-middleware/pkg/lib/database"
	"github.com/anytypeio/go-anytype-middleware/pkg/lib/pb"
	"github.com/anytypeio/go-anytype-middleware/pkg/lib/pb/model"
	pbrelation "github.com/anytypeio/go-anytype-middleware/pkg/lib/pb/relation"
	"github.com/anytypeio/go-anytype-middleware/pkg/lib/schema"
	"github.com/anytypeio/go-anytype-middleware/pkg/lib/structs"
	"github.com/anytypeio/go-anytype-middleware/util/pbtypes"
	"github.com/gogo/protobuf/proto"
	"github.com/gogo/protobuf/types"
	ds "github.com/ipfs/go-datastore"
	"github.com/ipfs/go-datastore/query"
)

var (
	// ObjectInfo is stored in db key pattern:
	pagesPrefix        = "pages"
	pagesDetailsBase   = ds.NewKey("/" + pagesPrefix + "/details")
	pagesRelationsBase = ds.NewKey("/" + pagesPrefix + "/relations")

	pagesSnippetBase       = ds.NewKey("/" + pagesPrefix + "/snippet")
	pagesInboundLinksBase  = ds.NewKey("/" + pagesPrefix + "/inbound")
	pagesOutboundLinksBase = ds.NewKey("/" + pagesPrefix + "/outbound")
	indexQueueBase         = ds.NewKey("/" + pagesPrefix + "/index")

	_ ObjectStore = (*dsObjectStore)(nil)
)

var ErrNotAPage = fmt.Errorf("not a page")

const (
	// special record fields
	fieldLastOpened   = "lastOpenedDate"
	fieldLastModified = "lastModifiedDate"

	pageSchema = "https://anytype.io/schemas/page"
)

type filterNotSystemObjects struct{}

func (m *filterNotSystemObjects) Filter(e query.Entry) bool {
	keyParts := strings.Split(e.Key, "/")
	id := keyParts[len(keyParts)-1]

	t, err := smartblock.SmartBlockTypeFromID(id)
	if err != nil {
		log.Errorf("failed to detect smartblock type for %s: %s", id, err.Error())
		return false
	}

	if t != smartblock.SmartBlockTypeArchive && t != smartblock.SmartBlockTypeHome && t != smartblock.SmartBlockTypeObjectType {
		return true
	}

	return false
}

func NewObjectStore(ds ds.TxnDatastore) ObjectStore {
	return &dsObjectStore{ds: ds}
}

type dsObjectStore struct {
	// underlying storage
	ds ds.TxnDatastore

	// serializing page updates
	l sync.Mutex

	subscriptions    []database.Subscription
	depSubscriptions []database.Subscription
}

func (m *dsObjectStore) QueryAndSubscribeForChanges(schema *schema.Schema, q database.Query, sub database.Subscription) (records []database.Record, close func(), total int, err error) {
	m.l.Lock()
	defer m.l.Unlock()

	records, total, err = m.Query(schema, q)

	var ids []string
	for _, record := range records {
		ids = append(ids, pbtypes.GetString(record.Details, "id"))
	}

	sub.Subscribe(ids)
	m.addSubscriptionIfNotExists(sub)
	close = func() {
		m.closeAndRemoveSubscription(sub)
	}

	return
}

// unsafe, use under mutex
func (m *dsObjectStore) addSubscriptionIfNotExists(sub database.Subscription) {
	for _, s := range m.subscriptions {
		if s == sub {
			return
		}
	}
	log.Debugf("objStore subscription add %p", sub)
	m.subscriptions = append(m.subscriptions, sub)
}

func (m *dsObjectStore) closeAndRemoveSubscription(sub database.Subscription) {
	m.l.Lock()
	defer m.l.Unlock()
	sub.Close()

	for i, s := range m.subscriptions {
		if s == sub {
			log.Debugf("objStore subscription remove %p", s)
			m.subscriptions = append(m.subscriptions[:i], m.subscriptions[i+1:]...)
			break
		}
	}
}

func (m *dsObjectStore) QueryByIdAndSubscribeForChanges(ids []string, sub database.Subscription) (records []database.Record, close func(), err error) {
	m.l.Lock()
	defer m.l.Unlock()

	sub.Subscribe(ids)
	records, err = m.QueryById(ids)

	close = func() {
		m.closeAndRemoveSubscription(sub)
	}

	m.addSubscriptionIfNotExists(sub)

	return
}

func (m *dsObjectStore) Query(sch *schema.Schema, q database.Query) (records []database.Record, total int, err error) {
	txn, err := m.ds.NewTransaction(true)
	if err != nil {
		return nil, 0, fmt.Errorf("error creating txn in datastore: %w", err)
	}
	defer txn.Discard()

	dsq := q.DSQuery(sch)
	dsq.Offset = 0
	dsq.Limit = 0
	dsq.Prefix = pagesDetailsBase.String() + "/"
	dsq.Filters = append([]query.Filter{&filterNotSystemObjects{}}, dsq.Filters...)
	res, err := txn.Query(dsq)
	if err != nil {
		return nil, 0, fmt.Errorf("error when querying ds: %w", err)
	}

	var (
		results []database.Record
		offset  = q.Offset
	)

	// We use own limit/offset implementation in order to find out
	// total number of records matching specified filters. Query
	// returns this number for handy pagination on clients.
	for rec := range res.Next() {
		total++

		if offset > 0 {
			offset--
			continue
		}

		if q.Limit > 0 && len(results) >= q.Limit {
			continue
		}

		var details model.ObjectDetails
		if err = proto.Unmarshal(rec.Value, &details); err != nil {
			log.Errorf("failed to unmarshal: %s", err.Error())
			total--
			continue
		}

		key := ds.NewKey(rec.Key)
		keyList := key.List()
		id := keyList[len(keyList)-1]

		if details.Details == nil || details.Details.Fields == nil {
			details.Details = &types.Struct{Fields: map[string]*types.Value{}}
		}

		details.Details.Fields[database.RecordIDField] = pb.ToValue(id)
		results = append(results, database.Record{Details: details.Details})
	}

	return results, total, nil
}

func (m *dsObjectStore) QueryById(ids []string) (records []database.Record, err error) {
	txn, err := m.ds.NewTransaction(true)
	if err != nil {
		return nil, fmt.Errorf("error creating txn in datastore: %w", err)
	}
	defer txn.Discard()

	for _, id := range ids {
		v, err := txn.Get(pagesDetailsBase.ChildString(id))
		if err != nil {
			log.Errorf("QueryByIds failed to find id: %s", id)
			continue
		}

		var details model.ObjectDetails
		if err = proto.Unmarshal(v, &details); err != nil {
			log.Errorf("QueryByIds failed to unmarshal id: %s", id)
			continue
		}

		if details.Details == nil || details.Details.Fields == nil {
			details.Details = &types.Struct{Fields: map[string]*types.Value{}}
		}

		details.Details.Fields[database.RecordIDField] = pb.ToValue(id)
		records = append(records, database.Record{Details: details.Details})
	}

	return
}

func (m *dsObjectStore) AggregateRelations(sch *schema.Schema) (relations []*pbrelation.Relation, err error) {
	txn, err := m.ds.NewTransaction(true)
	if err != nil {
		return nil, fmt.Errorf("error creating txn in datastore: %w", err)
	}
	defer txn.Discard()
	q := database.Query{}
	dsq := q.DSQuery(sch)
	dsq.Offset = 0
	dsq.Limit = 0
	dsq.Prefix = pagesRelationsBase.String() + "/"
	dsq.Filters = append([]query.Filter{&filterNotSystemObjects{}}, dsq.Filters...)
	res, err := txn.Query(dsq)
	if err != nil {
		return nil, fmt.Errorf("error when querying ds: %w", err)
	}

	var relationsKeysMaps map[string]struct{}

	for rec := range res.Next() {
		var rels pbrelation.Relations
		if err = proto.Unmarshal(rec.Value, &rels); err != nil {
			log.Errorf("failed to unmarshal: %s", err.Error())
			continue
		}
		for i, rel := range rels.Relations {
			if _, exists := relationsKeysMaps[rel.Key]; exists {
				// todo: aggregate select dictionary?
				continue
			}

			relationsKeysMaps[rel.Key] = struct{}{}
			relations = append(relations, rels.Relations[i])
		}
	}

	return relations, nil
}

/*func (m *dsObjectStore) AddObject(page *model.ObjectInfoWithOutboundLinksIDs) error {
	txn, err := m.ds.NewTransaction(false)
	if err != nil {
		return fmt.Errorf("error creating txn in datastore: %w", err)
	}
	defer txn.Discard()

	detailsKey := pagesDetailsBase.ChildString(page.Id)
	relationsKey := pagesRelationsBase.ChildString(page.Id)
	snippetKey := pagesSnippetBase.ChildString(page.Id)

	if exists, err := txn.Has(detailsKey); err != nil {
		return err
	} else if exists {
		return ErrDuplicateKey
	}

	page.Info.Details.Fields["type"] = pbtypes.StringList(page.Info.ObjectTypeUrls)
	b, err := proto.Marshal(page.Info.Details)
	if err != nil {
		return err
	}
	if err = txn.Put(detailsKey, b); err != nil {
		return err
	}

	b, err = proto.Marshal(page.Info.Relations)
	if err != nil {
		return err
	}

	if err = txn.Put(relationsKey, b); err != nil {
		return err
	}

	for _, key := range pageLinkKeys(page.Id, nil, page.OutboundLinks) {
		if err = txn.Put(key, nil); err != nil {
			return err
		}
	}

	if err = txn.Put(snippetKey, []byte(page.Info.Snippet)); err != nil {
		return err
	}

	return txn.Commit()
}*/

func (m *dsObjectStore) DeleteObject(id string) error {
	txn, err := m.ds.NewTransaction(false)
	if err != nil {
		return fmt.Errorf("error creating txn in datastore: %w", err)
	}
	defer txn.Discard()

	for _, k := range []ds.Key{
		pagesDetailsBase.ChildString(id),
		pagesSnippetBase.ChildString(id),
		indexQueueBase.ChildString(id),
	} {
		if err = txn.Delete(k); err != nil {
			return err
		}
	}

	inLinks, err := findInboundLinks(txn, id)
	if err != nil {
		return err
	}

	outLinks, err := findOutboundLinks(txn, id)
	if err != nil {
		return err
	}

	for _, k := range pageLinkKeys(id, inLinks, outLinks) {
		if err := txn.Delete(k); err != nil {
			return err
		}
	}

	return txn.Commit()
}

func (m *dsObjectStore) GetWithLinksInfoByID(id string) (*model.ObjectInfoWithLinks, error) {
	txn, err := m.ds.NewTransaction(true)
	if err != nil {
		return nil, fmt.Errorf("error creating txn in datastore: %w", err)
	}
	defer txn.Discard()

	pages, err := getPagesInfo(txn, []string{id})
	if err != nil {
		return nil, err
	}

	if len(pages) == 0 {
		return nil, fmt.Errorf("page not found")
	}
	page := pages[0]

	inboundIds, err := findInboundLinks(txn, id)
	if err != nil {
		return nil, err
	}

	outboundsIds, err := findOutboundLinks(txn, id)
	if err != nil {
		return nil, err
	}

	inbound, err := getPagesInfo(txn, inboundIds)
	if err != nil {
		return nil, err
	}

	outbound, err := getPagesInfo(txn, outboundsIds)
	if err != nil {
		return nil, err
	}

	return &model.ObjectInfoWithLinks{
		Id:   id,
		Info: page,
		Links: &model.ObjectLinksInfo{
			Inbound:  inbound,
			Outbound: outbound,
		},
	}, nil
}

func (m *dsObjectStore) GetWithOutboundLinksInfoById(id string) (*model.ObjectInfoWithOutboundLinks, error) {
	txn, err := m.ds.NewTransaction(true)
	if err != nil {
		return nil, fmt.Errorf("error creating txn in datastore: %w", err)
	}
	defer txn.Discard()

	pages, err := getPagesInfo(txn, []string{id})
	if err != nil {
		return nil, err
	}

	if len(pages) == 0 {
		return nil, fmt.Errorf("page not found")
	}
	page := pages[0]

	outboundsIds, err := findOutboundLinks(txn, id)
	if err != nil {
		return nil, err
	}

	outbound, err := getPagesInfo(txn, outboundsIds)
	if err != nil {
		return nil, err
	}

	return &model.ObjectInfoWithOutboundLinks{
		Info:          page,
		OutboundLinks: outbound,
	}, nil
}

func (m *dsObjectStore) GetDetails(id string) (*model.ObjectDetails, error) {
	txn, err := m.ds.NewTransaction(true)
	if err != nil {
		return nil, fmt.Errorf("error creating txn in datastore: %w", err)
	}
	defer txn.Discard()

	return getDetails(txn, id)
}

func (m *dsObjectStore) List() ([]*model.ObjectInfo, error) {
	txn, err := m.ds.NewTransaction(true)
	if err != nil {
		return nil, fmt.Errorf("error creating txn in datastore: %w", err)
	}
	defer txn.Discard()

	ids, err := findByPrefix(txn, pagesDetailsBase.String()+"/", 0)
	if err != nil {
		return nil, err
	}

	return getPagesInfo(txn, ids)
}

func (m *dsObjectStore) GetByIDs(ids ...string) ([]*model.ObjectInfo, error) {
	txn, err := m.ds.NewTransaction(true)
	if err != nil {
		return nil, fmt.Errorf("error creating txn in datastore: %w", err)
	}
	defer txn.Discard()

	return getPagesInfo(txn, ids)
}

func diffSlices(a, b []string) (removed []string, added []string) {
	var amap = map[string]struct{}{}
	var bmap = map[string]struct{}{}

	for _, item := range a {
		amap[item] = struct{}{}
	}

	for _, item := range b {
		if _, exists := amap[item]; !exists {
			added = append(added, item)
		}
		bmap[item] = struct{}{}
	}

	for _, item := range a {
		if _, exists := bmap[item]; !exists {
			removed = append(removed, item)
		}
	}
	return
}

func (m *dsObjectStore) UpdateObject(id string, details *types.Struct, relations *pbrelation.Relations, links []string, snippet string) error {
	m.l.Lock()
	defer m.l.Unlock()

	txn, err := m.ds.NewTransaction(false)
	if err != nil {
		return fmt.Errorf("error creating txn in datastore: %w", err)
	}
	defer txn.Discard()

	if details != nil || len(snippet) > 0 {
		exInfo, _ := getObjectInfo(txn, id)
		if exInfo != nil {
			if exInfo.Details.Equal(details) {
				// skip updating details
				details = nil
			}

			if exInfo.Snippet == snippet {
				// skip updating snippet
				snippet = ""
			}
		}
	}

	var addedLinks, removedLinks []string

	if links != nil {
		exLinks, _ := findOutboundLinks(txn, id)
		removedLinks, addedLinks = diffSlices(exLinks, links)
	}

	if details != nil {
		if err = m.updateDetails(txn, id, &model.ObjectDetails{Details: details}); err != nil {
			return err
		}
	}

	if relations != nil {
		if err = m.updateRelations(txn, id, relations); err != nil {
			return err
		}
	}

	if len(addedLinks) > 0 {
		for _, k := range pageLinkKeys(id, nil, addedLinks) {
			if err := txn.Put(k, nil); err != nil {
				return err
			}
		}
	}

	if len(removedLinks) > 0 {
		for _, k := range pageLinkKeys(id, nil, removedLinks) {
			if err := txn.Delete(k); err != nil {
				return err
			}
		}
	}

	if len(snippet) > 0 {
		if err = m.updateSnippet(txn, id, snippet); err != nil {
			return err
		}
	}

	err = txn.Commit()
	if err != nil {
		return err
	}

	return nil
}

func (m *dsObjectStore) sendUpdatesToSubscriptions(id string, details *types.Struct) {
	detCopy := pbtypes.CopyStruct(details)
	detCopy.Fields[database.RecordIDField] = pb.ToValue(id)
	for i := range m.subscriptions {
		go func(sub database.Subscription) {
			_ = sub.Publish(id, detCopy)
		}(m.subscriptions[i])
	}
}

func (m *dsObjectStore) UpdateLastOpened(id string, time time.Time) error {
	m.l.Lock()
	defer m.l.Unlock()
	txn, err := m.ds.NewTransaction(false)
	if err != nil {
		return fmt.Errorf("error creating txn in datastore: %w", err)
	}
	defer txn.Discard()

	details, err := getDetails(txn, id)
	if err != nil && err != ds.ErrNotFound {
		return err
	}

	if details == nil || details.Details == nil || details.Details.Fields == nil {
		details = &model.ObjectDetails{Details: &types.Struct{Fields: make(map[string]*types.Value)}}
	}

	details.Details.Fields[fieldLastOpened] = structs.Float64(float64(time.Unix()))

	if err := m.updateDetails(txn, id, details); err != nil {
		return err
	}

	return txn.Commit()
}

func (m *dsObjectStore) UpdateLastModified(id string, time time.Time) error {
	m.l.Lock()
	defer m.l.Unlock()
	txn, err := m.ds.NewTransaction(false)
	if err != nil {
		return fmt.Errorf("error creating txn in datastore: %w", err)
	}
	defer txn.Discard()

	details, err := getDetails(txn, id)
	if err != nil && err != ds.ErrNotFound {
		return err
	}

	if details == nil || details.Details == nil || details.Details.Fields == nil {
		details = &model.ObjectDetails{Details: &types.Struct{Fields: make(map[string]*types.Value)}}
	}

	details.Details.Fields[fieldLastModified] = structs.Float64(float64(time.Unix()))

	err = m.updateDetails(txn, id, details)
	if err != nil {
		return err
	}

	return txn.Commit()
}

func (m *dsObjectStore) AddToIndexQueue(id string) error {
	txn, err := m.ds.NewTransaction(false)
	if err != nil {
		return fmt.Errorf("error creating txn in datastore: %w", err)
	}
	defer txn.Discard()
	var buf [8]byte
	size := binary.PutVarint(buf[:], time.Now().Unix())
	if err = txn.Put(indexQueueBase.ChildString(id), buf[:size]); err != nil {
		return err
	}
	return txn.Commit()
}

func (m *dsObjectStore) IndexForEach(f func(id string, tm time.Time) error) error {
	txn, err := m.ds.NewTransaction(false)
	if err != nil {
		return fmt.Errorf("error creating txn in datastore: %w", err)
	}
	defer txn.Discard()

	res, err := txn.Query(query.Query{})
	if err != nil {
		return fmt.Errorf("error query txn in datastore: %w", err)
	}
	for entry := range res.Next() {
		i := strings.LastIndexByte(entry.Key, '/')
		if i == -1 || len(entry.Key)-1 == i {
			continue
		}
		id := entry.Key[i+1:]
		ts, _ := binary.Varint(entry.Value)
		if indexErr := f(id, time.Unix(ts, 0)); indexErr != nil {
			log.Warnf("can't index '%s': %v", id, indexErr)
			continue
		}
		if err := txn.Delete(indexQueueBase.ChildString(id)); err != nil {
			return err
		}
	}
	return txn.Commit()
}

func (m *dsObjectStore) updateDetails(txn ds.Txn, id string, details *model.ObjectDetails) error {
	detailsKey := pagesDetailsBase.ChildString(id)
	b, err := proto.Marshal(details)
	if err != nil {
		return err
	}

	err = txn.Put(detailsKey, b)
	if err != nil {
		return err
	}

	if details.Details != nil && details.Details.Fields != nil {
		m.sendUpdatesToSubscriptions(id, details.Details)
	}

	return nil
}

func (m *dsObjectStore) updateRelations(txn ds.Txn, id string, relations *pbrelation.Relations) error {
	relationsKey := pagesRelationsBase.ChildString(id)
	b, err := proto.Marshal(relations)
	if err != nil {
		return err
	}

	return txn.Put(relationsKey, b)
}

func (m *dsObjectStore) updateSnippet(txn ds.Txn, id string, snippet string) error {
	snippetKey := pagesSnippetBase.ChildString(id)
	return txn.Put(snippetKey, []byte(snippet))
}

func (m *dsObjectStore) Prefix() string {
	return pagesPrefix
}

func (m *dsObjectStore) Indexes() []Index {
	return nil
}

/* internal */

func getDetails(txn ds.Txn, id string) (*model.ObjectDetails, error) {
	var details model.ObjectDetails
	if val, err := txn.Get(pagesDetailsBase.ChildString(id)); err != nil && err != ds.ErrNotFound {
		return nil, fmt.Errorf("failed to get details: %w", err)
	} else if err := proto.Unmarshal(val, &details); err != nil {
		return nil, err
	}

	return &details, nil
}

func getObjectInfo(txn ds.Txn, id string) (*model.ObjectInfo, error) {
	sbt, err := smartblock.SmartBlockTypeFromID(id)
	if err != nil {
		return nil, fmt.Errorf("failed to extract smartblock type: %w", err)
	}
	if sbt == smartblock.SmartBlockTypeArchive {
		return nil, ErrNotAPage
	}

	var details model.ObjectDetails
	if val, err := txn.Get(pagesDetailsBase.ChildString(id)); err != nil {
		return nil, fmt.Errorf("failed to get details: %w", err)
	} else if err := proto.Unmarshal(val, &details); err != nil {
		return nil, fmt.Errorf("failed to unmarshal details: %w", err)
	}

	var relations pbrelation.Relations
	if val, err := txn.Get(pagesRelationsBase.ChildString(id)); err != nil {
		if err != ds.ErrNotFound {
			return nil, fmt.Errorf("failed to get relations: %w", err)
		}
	} else if err := proto.Unmarshal(val, &relations); err != nil {
		return nil, fmt.Errorf("failed to unmarshal relations: %w", err)
	}

	var objectTypes []string
	// remove hardcoded type
	// todo: maybe we should move it to a separate key?
	if details.Details != nil && details.Details.Fields != nil && details.Details.Fields["type"] != nil {
		vals := details.Details.Fields["type"].GetListValue()
		for _, val := range vals.Values {
			objectTypes = append(objectTypes, val.GetStringValue())
		}
	}

	var snippet string
	if val, err := txn.Get(pagesSnippetBase.ChildString(id)); err != nil && err != ds.ErrNotFound {
		return nil, fmt.Errorf("failed to get snippet: %w", err)
	} else {
		snippet = string(val)
	}

	// omit decoding page state
	hasInbound, err := hasInboundLinks(txn, id)
	if err != nil {
		return nil, err
	}

	return &model.ObjectInfo{
		Id:              id,
		ObjectType:      sbt.ToProto(),
		Details:         details.Details,
		Relations:       &relations,
		Snippet:         snippet,
		HasInboundLinks: hasInbound,
		ObjectTypeUrls:  objectTypes,
	}, nil
}

func getPagesInfo(txn ds.Txn, ids []string) ([]*model.ObjectInfo, error) {
	var pages []*model.ObjectInfo
	for _, id := range ids {
		info, err := getObjectInfo(txn, id)
		if err != nil {
			if strings.HasSuffix(err.Error(), "key not found") || err == ErrNotAPage {
				continue
			}
			return nil, err
		}
		pages = append(pages, info)
	}

	return pages, nil
}

func hasInboundLinks(txn ds.Txn, id string) (bool, error) {
	inboundResults, err := txn.Query(query.Query{
		Prefix:   pagesInboundLinksBase.String() + "/" + id + "/",
		Limit:    1, // we only need to know if there is at least 1 inbound link
		KeysOnly: true,
	})
	if err != nil {
		return false, err
	}

	// max is 1
	inboundLinks, err := CountAllKeysFromResults(inboundResults)
	return inboundLinks > 0, err
}

// Find to which IDs specified one has outbound links.
func findOutboundLinks(txn ds.Txn, id string) ([]string, error) {
	return findByPrefix(txn, pagesOutboundLinksBase.String()+"/"+id+"/", 0)
}

// Find from which IDs specified one has inbound links.
func findInboundLinks(txn ds.Txn, id string) ([]string, error) {
	return findByPrefix(txn, pagesInboundLinksBase.String()+"/"+id+"/", 0)
}

func findByPrefix(txn ds.Txn, prefix string, limit int) ([]string, error) {
	results, err := txn.Query(query.Query{
		Prefix:   prefix,
		Limit:    limit,
		KeysOnly: true,
	})
	if err != nil {
		return nil, err
	}

	return GetLeavesFromResults(results)
}

func pageLinkKeys(id string, in []string, out []string) []ds.Key {
	var keys = make([]ds.Key, 0, len(in)+len(out))

	// links incoming into specified node id
	for _, from := range in {
		keys = append(keys, inboundLinkKey(from, id), outgoingLinkKey(from, id))
	}

	// links outgoing from specified node id
	for _, to := range out {
		keys = append(keys, outgoingLinkKey(id, to), inboundLinkKey(id, to))
	}

	return keys
}

func outgoingLinkKey(from, to string) ds.Key {
	return pagesOutboundLinksBase.ChildString(from).ChildString(to)
}

func inboundLinkKey(from, to string) ds.Key {
	return pagesInboundLinksBase.ChildString(to).ChildString(from)
}<|MERGE_RESOLUTION|>--- conflicted
+++ resolved
@@ -1,11 +1,7 @@
 package localstore
 
 import (
-<<<<<<< HEAD
-	"context"
 	"encoding/binary"
-=======
->>>>>>> fde0f7e9
 	"fmt"
 	"strings"
 	"sync"

--- conflicted
+++ resolved
@@ -50,10 +50,6 @@
 
 	IterateSpaceIndex(func(store spaceindex.Store) error) error
 	SpaceIndex(spaceId string) spaceindex.Store
-<<<<<<< HEAD
-=======
-	GetCrdtDb(spaceId string) *AnystoreGetter
->>>>>>> bb3a8b40
 
 	SpaceNameGetter
 	spaceresolverstore.Store
@@ -115,13 +111,8 @@
 
 	spaceStoreDirsCheck sync.Once
 
-<<<<<<< HEAD
 	lock         sync.Mutex
 	spaceIndexes map[string]spaceindex.Store
-=======
-	crtdStoreLock sync.Mutex
-	crdtDbs       map[string]*AnystoreGetter
->>>>>>> bb3a8b40
 
 	componentCtx       context.Context
 	componentCtxCancel context.CancelFunc
@@ -162,10 +153,6 @@
 		componentCtxCancel: cancel,
 		subManager:         &spaceindex.SubscriptionManager{},
 		spaceIndexes:       map[string]spaceindex.Store{},
-<<<<<<< HEAD
-=======
-		crdtDbs:            map[string]*AnystoreGetter{},
->>>>>>> bb3a8b40
 	}
 }
 
@@ -241,43 +228,6 @@
 }
 
 func (s *dsObjectStore) Close(_ context.Context) (err error) {
-<<<<<<< HEAD
-=======
-	s.componentCtxCancel()
-	if s.anyStore != nil {
-		err = errors.Join(err, s.anyStore.Close(), s.anyStoreLockRemove())
-	}
-
-	s.Lock()
-	// close in parallel
-	closeChan := make(chan error, len(s.spaceIndexes))
-	for spaceId, store := range s.spaceIndexes {
-		go func(spaceId string, store spaceindex.Store) {
-			closeChan <- store.Close()
-		}(spaceId, store)
-	}
-	for i := 0; i < len(s.spaceIndexes); i++ {
-		err = errors.Join(err, <-closeChan)
-	}
-	s.spaceIndexes = map[string]spaceindex.Store{}
-	s.Unlock()
-
-	s.crtdStoreLock.Lock()
-	closeChan = make(chan error, len(s.crdtDbs))
-	for spaceId, storeGetter := range s.crdtDbs {
-		go func(spaceId string, store anystore.DB) {
-			if store != nil {
-				closeChan <- store.Close()
-			}
-		}(spaceId, storeGetter.Get())
-	}
-	for i := 0; i < len(s.crdtDbs); i++ {
-		err = errors.Join(err, <-closeChan)
-	}
-	s.crdtDbs = map[string]*AnystoreGetter{}
-	s.crtdStoreLock.Unlock()
-
->>>>>>> bb3a8b40
 	return err
 }
 
@@ -310,7 +260,6 @@
 	return store
 }
 
-<<<<<<< HEAD
 func (s *dsObjectStore) preloadExistingObjectStores() error {
 	var err error
 	s.spaceStoreDirsCheck.Do(func() {
@@ -341,80 +290,6 @@
 		wg.Wait()
 	})
 	return err
-=======
-func (s *dsObjectStore) getAnyStoreConfig() *anystore.Config {
-	return &anystore.Config{
-		Namespace:                         s.anyStoreConfig.Namespace,
-		ReadConnections:                   s.anyStoreConfig.ReadConnections,
-		SQLiteConnectionOptions:           maps.Clone(s.anyStoreConfig.SQLiteConnectionOptions),
-		SyncPoolElementMaxSize:            s.anyStoreConfig.SyncPoolElementMaxSize,
-		StalledConnectionsDetectorEnabled: true,
-		StalledConnectionsPanicOnClose:    time.Second * 30,
-	}
-}
-
-type AnystoreGetter struct {
-	ctx             context.Context
-	config          *anystore.Config
-	objectStorePath string
-	spaceId         string
-
-	lock sync.Mutex
-	db   anystore.DB
-}
-
-func (g *AnystoreGetter) Get() anystore.DB {
-	g.lock.Lock()
-	defer g.lock.Unlock()
-
-	return g.db
-}
-
-func (g *AnystoreGetter) Wait() (anystore.DB, error) {
-	g.lock.Lock()
-	defer g.lock.Unlock()
-
-	if g.db != nil {
-		return g.db, nil
-	}
-
-	dir := filepath.Join(g.objectStorePath, g.spaceId)
-	err := ensureDirExists(dir)
-	if err != nil {
-		return nil, fmt.Errorf("ensure dir exists: %w", err)
-	}
-	path := filepath.Join(dir, "crdt.db")
-	db, err := anystore.Open(g.ctx, path, g.config)
-	if errors.Is(err, anystore.ErrIncompatibleVersion) {
-		_ = os.RemoveAll(path)
-		db, err = anystore.Open(g.ctx, path, g.config)
-	}
-	if err != nil {
-		return nil, fmt.Errorf("open: %w", err)
-	}
-	g.db = db
-
-	return db, nil
-}
-
-func (s *dsObjectStore) GetCrdtDb(spaceId string) *AnystoreGetter {
-	s.crtdStoreLock.Lock()
-	defer s.crtdStoreLock.Unlock()
-
-	db, ok := s.crdtDbs[spaceId]
-	if ok {
-		return db
-	}
-
-	db = &AnystoreGetter{
-		spaceId:         spaceId,
-		ctx:             s.componentCtx,
-		config:          s.getAnyStoreConfig(),
-		objectStorePath: s.objectStorePath,
-	}
-	s.crdtDbs[spaceId] = db
-	return db
->>>>>>> bb3a8b40
 }
 
 func (s *dsObjectStore) listStores() []spaceindex.Store {
@@ -485,16 +360,11 @@
 		s.arenaPool.Put(arena)
 	}()
 
-<<<<<<< HEAD
-	err = iterateCrossSpaceWithoutTech(s, func(store spaceindex.Store) error {
-		err = store.IterateAll(func(doc *anyenc.Value) error {
-=======
 	const maxErrorsToLog = 5
 	var loggedErrors int
 
-	err = collectCrossSpaceWithoutTech(s, func(store spaceindex.Store) error {
+	err = iterateCrossSpaceWithoutTech(s, func(store spaceindex.Store) error {
 		err := store.IterateAll(func(doc *anyenc.Value) error {
->>>>>>> bb3a8b40
 			id := doc.GetString(idKey)
 			spaceId := doc.GetString(spaceIdKey)
 

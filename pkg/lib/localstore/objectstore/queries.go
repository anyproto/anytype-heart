package objectstore

import (
	"errors"
	"fmt"
	"math"
	"sort"
	"strings"
	"sync"
	"time"

	anystore "github.com/anyproto/any-store"
	"github.com/blevesearch/bleve/v2/search"
	"github.com/gogo/protobuf/types"
	"github.com/samber/lo"
	"golang.org/x/exp/slices"
	"golang.org/x/text/collate"

	"github.com/anyproto/anytype-heart/core/domain"
	"github.com/anyproto/anytype-heart/pkg/lib/bundle"
	"github.com/anyproto/anytype-heart/pkg/lib/database"
	"github.com/anyproto/anytype-heart/pkg/lib/localstore/ftsearch"
	jsonFormatter "github.com/anyproto/anytype-heart/pkg/lib/localstore/ftsearch/jsonhighlighter/json"
	"github.com/anyproto/anytype-heart/pkg/lib/pb/model"
	"github.com/anyproto/anytype-heart/space/spacecore/typeprovider"
	"github.com/anyproto/anytype-heart/util/pbtypes"
	text2 "github.com/anyproto/anytype-heart/util/text"
)

const (
	// minFulltextScore trim fulltext results with score lower than this value in case there are no highlight ranges available
	minFulltextScore = 0.02
)

func (s *dsObjectStore) Query(q database.Query) ([]database.Record, error) {
	recs, err := s.performQuery(q)
	return recs, err
}

// getObjectsWithObjectInRelation returns objects that have a relation with the given object in the value, while also matching the given filters
func (s *dsObjectStore) getObjectsWithObjectInRelation(relationKey, objectId string, limit int, params database.Filters) ([]database.Record, error) {
	listValue := pbtypes.StringList([]string{objectId})
	f := database.FiltersAnd{
		database.FilterAllIn{Key: relationKey, Value: listValue.GetListValue()},
		params.FilterObj,
	}
	return s.queryAnyStore(f, params.Order, uint(limit), 0)
}

func (s *dsObjectStore) getInjectedResults(details *types.Struct, score float64, path domain.ObjectPath, maxLength int, params database.Filters) []database.Record {
	var injectedResults []database.Record
	id := pbtypes.GetString(details, bundle.RelationKeyId.String())
	if path.RelationKey != bundle.RelationKeyName.String() {
		// inject only in case we match the name
		return nil
	}
	var (
		relationKey string
		err         error
	)

	isDeleted := pbtypes.GetBool(details, bundle.RelationKeyIsDeleted.String())
	isArchived := pbtypes.GetBool(details, bundle.RelationKeyIsArchived.String())
	if isDeleted || isArchived {
		return nil
	}

	switch model.ObjectTypeLayout(pbtypes.GetInt64(details, bundle.RelationKeyLayout.String())) {
	case model.ObjectType_relationOption:
		relationKey = pbtypes.GetString(details, bundle.RelationKeyRelationKey.String())
	case model.ObjectType_objectType:
		relationKey = bundle.RelationKeyType.String()
	default:
		return nil
	}
	recs, err := s.getObjectsWithObjectInRelation(relationKey, id, maxLength, params)
	if err != nil {
		log.Errorf("getInjectedResults failed to get objects with object in relation: %v", err)
		return nil
	}

	for _, rec := range recs {
		metaInj := model.SearchMeta{
			RelationKey:     relationKey,
			RelationDetails: pbtypes.StructFilterKeys(details, []string{bundle.RelationKeyId.String(), bundle.RelationKeyName.String(), bundle.RelationKeyType.String(), bundle.RelationKeyLayout.String(), bundle.RelationKeyRelationOptionColor.String()}),
		}

		detailsCopy := pbtypes.CopyStruct(rec.Details, false)
		// set the same score as original object
		detailsCopy.Fields[database.RecordScoreField] = pbtypes.Float64(score)
		injectedResults = append(injectedResults, database.Record{
			Details: detailsCopy,
			Meta:    metaInj,
		})

		if len(injectedResults) == maxLength {
			break
		}
	}

	return injectedResults
}

func (s *dsObjectStore) queryAnyStore(filter database.Filter, order database.Order, limit uint, offset uint) ([]database.Record, error) {
	anystoreFilter := filter.AnystoreFilter()
	var sortsArg []any
	if order != nil {
		sorts := order.AnystoreSort()
		if sorts != nil {
			sortsArg = []any{sorts}
		}
	}
	var records []database.Record
	query := s.objects.Find(anystoreFilter).Sort(sortsArg...).Offset(offset).Limit(limit)
	now := time.Now()
	defer func() {
		// Debug slow queries
		if false {
			dur := time.Since(now)
			if dur.Milliseconds() > 100 {
				explain := ""
				if exp, expErr := query.Explain(s.componentCtx); expErr == nil {
					for _, idx := range exp.Indexes {
						if idx.Used {
							explain += fmt.Sprintf("index: %s %d ", idx.Name, idx.Weight)
						}
					}
				}
				fmt.Printf(
					"SLOW QUERY:\t%v\nFilter:\t%s\nNum results:\t%d\nExplain:\t%s\nSorts:\t%#v\n",
					dur, anystoreFilter, len(records), explain, sortsArg,
				)
			}
		}
	}()
	// TODO Some problem with parsing anystoreFilter.String()
	// TODO It's because of empty And/Or filter
	iter, err := query.Iter(s.componentCtx)
	if err != nil {
		return nil, fmt.Errorf("find: %w", err)
	}
	for iter.Next() {
		doc, err := iter.Doc()
		if err != nil {
			return nil, errors.Join(fmt.Errorf("get doc: %w", err), iter.Close())
		}
		details, err := pbtypes.JsonToProto(doc.Value())
		if err != nil {
			return nil, errors.Join(fmt.Errorf("json to proto: %w", err), iter.Close())
		}
		records = append(records, database.Record{Details: details})
	}
	err = iter.Err()
	if err != nil {
		return nil, errors.Join(fmt.Errorf("iterate: %w", err), iter.Close())
	}
	err = iter.Close()
	if err != nil {
		return nil, fmt.Errorf("close iterator: %w", err)
	}
	return records, nil
}

func (s *dsObjectStore) QueryRaw(filters *database.Filters, limit int, offset int) ([]database.Record, error) {
	if filters == nil || filters.FilterObj == nil {
		return nil, fmt.Errorf("filter cannot be nil or unitialized")
	}
	return s.queryAnyStore(filters.FilterObj, filters.Order, uint(limit), uint(offset))
}

func (s *dsObjectStore) QueryFromFulltext(results []database.FulltextResult, params database.Filters, limit int, offset int, ftsSearch string) ([]database.Record, error) {
	records := make([]database.Record, 0, len(results))
	resultObjectMap := make(map[string]struct{})
	// we assume that results are already sorted by score DESC.
	// this mean we use map to ignore duplicates without checking score
	for _, res := range results {
		// Don't use spaceID because expected objects are virtual
		if sbt, err := typeprovider.SmartblockTypeFromID(res.Path.ObjectId); err == nil {
			if indexDetails, _ := sbt.Indexable(); !indexDetails && s.sourceService != nil {
				details, err := s.sourceService.DetailsFromIdBasedSource(res.Path.ObjectId)
				if err != nil {
					log.Errorf("QueryByIds failed to GetDetailsFromIdBasedSource id: %s", res.Path.ObjectId)
					continue
				}
				details.Fields[database.RecordIDField] = pbtypes.ToValue(res.Path.ObjectId)
				details.Fields[database.RecordScoreField] = pbtypes.ToValue(res.Score)
				rec := database.Record{Details: details}
				if params.FilterObj == nil || params.FilterObj.FilterObject(rec.Details) {
					resultObjectMap[res.Path.ObjectId] = struct{}{}
					records = append(records, rec)
				}
				continue
			}
		}
		doc, err := s.objects.FindId(s.componentCtx, res.Path.ObjectId)
		if err != nil {
			log.Errorf("QueryByIds failed to find id: %s", res.Path.ObjectId)
			continue
		}
		details, err := pbtypes.JsonToProto(doc.Value())
		if err != nil {
			log.Errorf("QueryByIds failed to extract details: %s", res.Path.ObjectId)
			continue
		}
		details.Fields[database.RecordScoreField] = pbtypes.ToValue(res.Score)

		rec := database.Record{Details: details}
		if params.FilterObj == nil || params.FilterObj.FilterObject(rec.Details) {
			rec.Meta = res.Model()
			if rec.Meta.Highlight == "" {
				title := pbtypes.GetString(details, bundle.RelationKeyName.String())
				index := strings.Index(strings.ToLower(title), strings.ToLower(ftsSearch))
				titleArr := []byte(title)
				if index != -1 {
					from := int32(text2.UTF16RuneCount(titleArr[:index]))
					rec.Meta.HighlightRanges = []*model.Range{{
						From: int32(text2.UTF16RuneCount(titleArr[:from])),
						To:   from + int32(text2.UTF16RuneCount([]byte(ftsSearch)))}}
					rec.Meta.Highlight = title
				}
			}
			if _, ok := resultObjectMap[res.Path.ObjectId]; !ok {
				records = append(records, rec)
				resultObjectMap[res.Path.ObjectId] = struct{}{}
			}
		}

		injectedResults := s.getInjectedResults(details, res.Score, res.Path, 10, params)
		if len(injectedResults) == 0 {
			continue
		}
		// for now, we only allow one injected result per object
		// this may happen when we for example have a match in the different tags of the same object,
		// or we may already have a better match for the same object but in block
		injectedResults = lo.Filter(injectedResults, func(item database.Record, _ int) bool {
			id := pbtypes.GetString(item.Details, bundle.RelationKeyId.String())
			if _, ok := resultObjectMap[id]; !ok {
				resultObjectMap[id] = struct{}{}
				return true
			}
			return false
		})

		records = append(records, injectedResults...)
	}

	if offset >= len(records) {
		return nil, nil
	}
	if params.Order != nil {
		sort.Slice(records, func(i, j int) bool {
			return params.Order.Compare(records[i].Details, records[j].Details) == -1
		})
	}
	if limit > 0 {
		upperBound := offset + limit
		if upperBound > len(records) {
			upperBound = len(records)
		}
		return records[offset:upperBound], nil
	}
	return records[offset:], nil
}

func (s *dsObjectStore) performQuery(q database.Query) (records []database.Record, err error) {
	arena := s.arenaPool.Get()
	defer s.arenaPool.Put(arena)

	collatorBuffer := s.collatorBufferPool.get()
	defer s.collatorBufferPool.put(collatorBuffer)

	q.FullText = strings.TrimSpace(q.FullText)
	filters, err := database.NewFilters(q, s, arena, collatorBuffer)
	if err != nil {
		return nil, fmt.Errorf("new filters: %w", err)
	}
	if q.FullText != "" {
		highlighter := q.Highlighter
		if highlighter == "" {
			highlighter = ftsearch.DefaultHighlightFormatter
		}

		fulltextResults, err := s.performFulltextSearch(q.FullText, highlighter, filters)
		if err != nil {
			return nil, fmt.Errorf("perform fulltext search: %w", err)
		}

		return s.QueryFromFulltext(fulltextResults, *filters, q.Limit, q.Offset, q.FullText)
	}
	return s.QueryRaw(filters, q.Limit, q.Offset)
}

// jsonHighlightToRanges converts json highlight to runes ranges
// input ranges are positions of bytes, the returned ranges are position of runes
func jsonHighlightToRanges(s string) (text string, ranges []*model.Range) {
	fragment, err := jsonFormatter.UnmarshalFromString(s)
	if err != nil {
		log.Warnf("Failed to unmarshal json highlight: %v", err)
		// fallback to plain text without ranges
		return string(fragment.Text), nil
	}
	// sort ranges, because we need to have a guarantee that they are not overlapping
	slices.SortFunc(fragment.Ranges, func(a, b [2]int) int {
		if a[0] < b[0] {
			return -1
		}
		if a[0] > b[0] {
			return 1
		}
		return 0
	})

	for i, rangesAr := range fragment.Ranges {
		if i > 0 && fragment.Ranges[i-1][1] >= rangesAr[0] {
			// overlapping ranges
			continue
		}
		if rangesAr[0] < 0 || rangesAr[1] < 0 {
			continue
		}
		if rangesAr[0] > rangesAr[1] {
			continue
		}
		if rangesAr[0] == rangesAr[1] {
			continue
		}
		if rangesAr[0] > len(fragment.Text) || rangesAr[1] > len(fragment.Text) {
			continue
		}
		if rangesAr[0] > math.MaxInt32 || rangesAr[1] > math.MaxInt32 {
			continue
		}

		ranges = append(ranges, &model.Range{
			From: int32(text2.UTF16RuneCount(fragment.Text[:rangesAr[0]])),
			To:   int32(text2.UTF16RuneCount(fragment.Text[:rangesAr[1]])),
		})
	}

	return string(fragment.Text), ranges
}

func (s *dsObjectStore) performFulltextSearch(text string, highlightFormatter ftsearch.HighlightFormatter, filters *database.Filters) ([]database.FulltextResult, error) {
	spaceIds := getSpaceIdsFromFilter(filters.FilterObj)
	bleveResults, err := s.fts.Search(spaceIds, highlightFormatter, text)
	if err != nil {
		return nil, fmt.Errorf("fullText search: %w", err)
	}

	var resultsByObjectId = make(map[string][]*search.DocumentMatch)
	for _, result := range bleveResults {
		path, err := domain.NewFromPath(result.ID)
		if err != nil {
			return nil, fmt.Errorf("fullText search: %w", err)
		}
		if _, ok := resultsByObjectId[path.ObjectId]; !ok {
			resultsByObjectId[path.ObjectId] = make([]*search.DocumentMatch, 0, 1)
		}

		resultsByObjectId[path.ObjectId] = append(resultsByObjectId[path.ObjectId], result)
	}

	for objectId := range resultsByObjectId {
		sort.Slice(resultsByObjectId[objectId], func(i, j int) bool {
			if bleveResults[i].Score > bleveResults[j].Score {
				return true
			}
			// to make the search deterministic in case we have the same-score results we can prioritize the one with the higher ID
			// e.g. we have 2 matches:
			// 1. Block "Done" (id "b/id")
			// 2. Relation Status: "Done" (id "r/status")
			// if the score is the same, lets prioritize the relation, as it has more context for this short result
			// Usually, blocks are naturally longer than relations and will have a lower score
			if bleveResults[i].Score == bleveResults[j].Score {
				return bleveResults[i].ID > bleveResults[j].ID
			}
			return false
		})
	}

	// select only the best block/relation result for each object
	var objectResults = make([]*search.DocumentMatch, 0, len(resultsByObjectId))
	for _, objectPerBlockResults := range resultsByObjectId {
		if len(objectPerBlockResults) == 0 {
			continue
		}
		objectResults = append(objectResults, objectPerBlockResults[0])
	}

	sort.Slice(objectResults, func(i, j int) bool {
		return objectResults[i].Score > objectResults[j].Score
	})

	var results = make([]database.FulltextResult, 0, len(objectResults))
	for _, result := range objectResults {
		path, err := domain.NewFromPath(result.ID)
		if err != nil {
			return nil, fmt.Errorf("fullText search: %w", err)
		}
		var highlight string
		for _, v := range result.Fragments {
			if len(v) > 0 {
				highlight = v[0]
				break
			}
		}
		res := database.FulltextResult{
			Path:      path,
			Highlight: highlight,
			Score:     result.Score,
		}
		if highlightFormatter == ftsearch.JSONHighlightFormatter && highlight != "" {
			res.Highlight, res.HighlightRanges = jsonHighlightToRanges(highlight)
		}
		if result.Score < minFulltextScore && len(res.HighlightRanges) == 0 {
			continue
		}
		results = append(results, res)

	}

	return results, nil
}

func getSpaceIdsFromFilter(fltr database.Filter) []string {
	switch f := fltr.(type) {
	case database.FilterEq:
		if f.Key == bundle.RelationKeySpaceId.String() {
			return []string{f.Value.GetStringValue()}
		}
	case database.FilterIn:
		if f.Key == bundle.RelationKeySpaceId.String() {
			return pbtypes.ListValueToStrings(f.Value)
		}
	case database.FiltersAnd:
		return iterateOverAndFilters(f)
	}
	return nil
}

func iterateOverAndFilters(fs []database.Filter) []string {
	var spaceIds []string
	for _, f := range fs {
		spaceIds = append(spaceIds, getSpaceIdsFromFilter(f)...)
	}
	return spaceIds
}

// TODO: objstore: no one uses total
func (s *dsObjectStore) QueryObjectIDs(q database.Query) (ids []string, total int, err error) {
	recs, err := s.performQuery(q)
	if err != nil {
		return nil, 0, fmt.Errorf("build query: %w", err)
	}
	ids = make([]string, 0, len(recs))
	for _, rec := range recs {
		ids = append(ids, pbtypes.GetString(rec.Details, bundle.RelationKeyId.String()))
	}
	return ids, len(recs), nil
}

func (s *dsObjectStore) QueryByID(ids []string) (records []database.Record, err error) {
	for _, id := range ids {
		// Don't use spaceID because expected objects are virtual
		if sbt, err := typeprovider.SmartblockTypeFromID(id); err == nil {
			if indexDetails, _ := sbt.Indexable(); !indexDetails && s.sourceService != nil {
				details, err := s.sourceService.DetailsFromIdBasedSource(id)
				if err != nil {
					log.Errorf("QueryByIds failed to GetDetailsFromIdBasedSource id: %s", id)
					continue
				}
				details.Fields[database.RecordIDField] = pbtypes.ToValue(id)
				records = append(records, database.Record{Details: details})
				continue
			}
		}
		doc, err := s.objects.FindId(s.componentCtx, id)
		if err != nil {
			log.Infof("QueryByIds failed to find id: %s", id)
			continue
		}
		details, err := pbtypes.JsonToProto(doc.Value())
		if err != nil {
			log.Errorf("QueryByIds failed to extract details: %s", id)
			continue
		}
		records = append(records, database.Record{Details: details})
	}
	return
}

func (s *dsObjectStore) QueryByIDAndSubscribeForChanges(ids []string, sub database.Subscription) (records []database.Record, closeFunc func(), err error) {
	s.Lock()
	defer s.Unlock()

	if sub == nil {
		err = fmt.Errorf("subscription func is nil")
		return
	}
	sub.Subscribe(ids)
	records, err = s.QueryByID(ids)
	if err != nil {
		// can mean only the datastore is already closed, so we can resign and return
		log.Errorf("QueryByIDAndSubscribeForChanges failed to query ids: %v", err)
		return nil, nil, err
	}

	closeFunc = func() {
		s.closeAndRemoveSubscription(sub)
	}

	s.addSubscriptionIfNotExists(sub)
	return
}

<<<<<<< HEAD
type collatorBufferPool struct {
	pool *sync.Pool
}

func newCollatorBufferPool() *collatorBufferPool {
	return &collatorBufferPool{
		pool: &sync.Pool{
			New: func() interface{} {
				return &collate.Buffer{}
			},
		},
	}
}

func (p *collatorBufferPool) get() *collate.Buffer {
	return p.pool.Get().(*collate.Buffer)
}

func (p *collatorBufferPool) put(b *collate.Buffer) {
	b.Reset()
	p.pool.Put(b)
=======
func (s *dsObjectStore) QueryIterate(q database.Query, proc func(details *types.Struct)) (err error) {
	arena := s.arenaPool.Get()
	defer s.arenaPool.Put(arena)

	filters, err := database.NewFilters(q, s, arena)
	if err != nil {
		return fmt.Errorf("new filters: %w", err)
	}

	anystoreFilter := filters.FilterObj.AnystoreFilter()
	query := s.objects.Find(anystoreFilter)

	iter, err := query.Iter(s.componentCtx)
	if err != nil {
		return fmt.Errorf("find: %w", err)
	}

	defer func() {
		if iterCloseErr := iter.Close(); iterCloseErr != nil {
			err = errors.Join(iterCloseErr, err)
		}
	}()

	for iter.Next() {
		var doc anystore.Doc
		doc, err = iter.Doc()
		if err != nil {
			err = fmt.Errorf("get doc: %w", err)
			return
		}

		var details *types.Struct
		details, err = pbtypes.JsonToProto(doc.Value())
		if err != nil {
			err = fmt.Errorf("json to proto: %w", err)
			return
		}
		proc(details)
	}
	err = iter.Err()
	if err != nil {
		err = fmt.Errorf("iterate: %w", err)
		return
	}
	return
>>>>>>> 2c41e9be
}<|MERGE_RESOLUTION|>--- conflicted
+++ resolved
@@ -513,7 +513,6 @@
 	return
 }
 
-<<<<<<< HEAD
 type collatorBufferPool struct {
 	pool *sync.Pool
 }
@@ -535,12 +534,16 @@
 func (p *collatorBufferPool) put(b *collate.Buffer) {
 	b.Reset()
 	p.pool.Put(b)
-=======
+}
+
 func (s *dsObjectStore) QueryIterate(q database.Query, proc func(details *types.Struct)) (err error) {
 	arena := s.arenaPool.Get()
 	defer s.arenaPool.Put(arena)
 
-	filters, err := database.NewFilters(q, s, arena)
+	collatorBuffer := s.collatorBufferPool.get()
+	defer s.collatorBufferPool.put(collatorBuffer)
+
+	filters, err := database.NewFilters(q, s, arena, collatorBuffer)
 	if err != nil {
 		return fmt.Errorf("new filters: %w", err)
 	}
@@ -581,5 +584,4 @@
 		return
 	}
 	return
->>>>>>> 2c41e9be
 }
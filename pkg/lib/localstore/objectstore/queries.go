--- conflicted
+++ resolved
@@ -6,10 +6,7 @@
 	"math"
 	"sort"
 	"strings"
-<<<<<<< HEAD
-=======
 	"time"
->>>>>>> 46c274d0
 
 	"github.com/blevesearch/bleve/v2/search"
 	"github.com/gogo/protobuf/types"
@@ -180,45 +177,10 @@
 					log.Errorf("QueryByIds failed to GetDetailsFromIdBasedSource id: %s", res.Path.ObjectId)
 					continue
 				}
-<<<<<<< HEAD
-			}
-			it, err := txn.Get(pagesDetailsBase.ChildString(res.Path.ObjectId).Bytes())
-			if err != nil {
-				log.Infof("QueryByIds failed to find id: %s", res.Path.ObjectId)
-				continue
-			}
-
-			detailsNoCopy, err := s.extractDetailsFromItem(it)
-			if err != nil {
-				log.Errorf("QueryByIds failed to extract details: %s", res.Path.ObjectId)
-				continue
-			}
-			details := pbtypes.CopyStruct(detailsNoCopy.Details, false)
-			details.Fields[database.RecordScoreField] = pbtypes.ToValue(res.Score)
-
-			rec := database.Record{Details: details}
-			if params.FilterObj == nil || params.FilterObj.FilterObject(rec.Details) {
-				rec.Meta = res.Model()
-				if rec.Meta.Highlight == "" {
-					title := pbtypes.GetString(details, bundle.RelationKeyName.String())
-					index := strings.Index(strings.ToLower(title), strings.ToLower(ftsSearch))
-					titleArr := []byte(title)
-					if index != -1 {
-						from := int32(text2.UTF16RuneCount(titleArr[:index]))
-						rec.Meta.HighlightRanges = []*model.Range{{
-							From: int32(text2.UTF16RuneCount(titleArr[:from])),
-							To:   from + int32(text2.UTF16RuneCount([]byte(ftsSearch)))}}
-						rec.Meta.Highlight = title
-					}
-				}
-				if _, ok := resultObjectMap[res.Path.ObjectId]; !ok {
-					records = append(records, rec)
-=======
 				details.Fields[database.RecordIDField] = pbtypes.ToValue(res.Path.ObjectId)
 				details.Fields[database.RecordScoreField] = pbtypes.ToValue(res.Score)
 				rec := database.Record{Details: details}
 				if params.FilterObj == nil || params.FilterObj.FilterObject(rec.Details) {
->>>>>>> 46c274d0
 					resultObjectMap[res.Path.ObjectId] = struct{}{}
 					records = append(records, rec)
 				}

--- conflicted
+++ resolved
@@ -1562,61 +1562,6 @@
 	return nil
 }
 
-<<<<<<< HEAD
-func (m *dsObjectStore) updateWorkspaceLinks(txn ds.Txn, id string, exLinks, links []string) error {
-	threads.WorkspaceLogger.
-		With("existing links", exLinks).
-		With("new links", links).
-		With("workspace id", id).
-		Info("updating workspace links")
-
-	removedLinks, addedLinks := slice.DifferenceRemovedAdded(exLinks, links)
-	setDetail := func(memberId string, isRemoved bool) error {
-		tp := pbtypes.String(id)
-		if isRemoved {
-			tp = pbtypes.Null()
-		}
-		threads.WorkspaceLogger.
-			With("isRemoved", isRemoved).
-			With("thread id", memberId).
-			With("workspace id", id).
-			Info("trying to inject object details")
-		_, err := m.injectObjectDetails(txn, memberId, &types.Struct{
-			Fields: map[string]*types.Value{
-				bundle.RelationKeyWorkspaceId.String(): tp,
-			},
-		})
-		if err != nil {
-			threads.WorkspaceLogger.
-				With("isRemoved", isRemoved).
-				With("thread id", memberId).
-				With("workspace id", id).
-				Info("details injected with error: %v", err)
-			return err
-		}
-		return nil
-	}
-
-	var err error
-	for _, objId := range removedLinks {
-		err = setDetail(objId, true)
-		if err != nil {
-			return fmt.Errorf("failed to setDetail: %s", err.Error())
-		}
-	}
-
-	for _, objId := range addedLinks {
-		err = setDetail(objId, false)
-		if err != nil {
-			return fmt.Errorf("failed to setDetail: %s", err.Error())
-		}
-	}
-
-	return nil
-}
-
-=======
->>>>>>> ca6dd73a
 func (m *dsObjectStore) updateObjectLinks(txn ds.Txn, id string, links []string) error {
 	sbt, err := smartblock.SmartBlockTypeFromID(id)
 	if err != nil {

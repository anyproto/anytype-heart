package objectstore

import (
	"context"
	"errors"
	"fmt"
	"path"
	"strings"
	"sync"

	"github.com/anyproto/any-sync/app"
	"github.com/anyproto/any-sync/coordinator/coordinatorproto"
	"github.com/dgraph-io/badger/v3"
	"github.com/dgraph-io/ristretto"
	"github.com/gogo/protobuf/proto"
	"github.com/gogo/protobuf/types"
	ds "github.com/ipfs/go-datastore"

	"github.com/anyproto/anytype-heart/pkg/lib/bundle"
	"github.com/anyproto/anytype-heart/pkg/lib/core/smartblock"
	"github.com/anyproto/anytype-heart/pkg/lib/database"
	"github.com/anyproto/anytype-heart/pkg/lib/datastore"
	"github.com/anyproto/anytype-heart/pkg/lib/localstore/ftsearch"
	"github.com/anyproto/anytype-heart/pkg/lib/logging"
	"github.com/anyproto/anytype-heart/pkg/lib/pb/model"
	"github.com/anyproto/anytype-heart/space/typeprovider"
	"github.com/anyproto/anytype-heart/util/pbtypes"
	"github.com/anyproto/anytype-heart/util/badgerhelper"
)

var log = logging.Logger("anytype-localstore")
var ErrDetailsNotChanged = errors.New("details not changed")

const CName = "objectstore"

var (
	// ObjectInfo is stored in db key pattern:
	pagesPrefix        = "pages"
	pagesDetailsBase   = ds.NewKey("/" + pagesPrefix + "/details")
	pendingDetailsBase = ds.NewKey("/" + pagesPrefix + "/pending")

	pagesSnippetBase       = ds.NewKey("/" + pagesPrefix + "/snippet")
	pagesInboundLinksBase  = ds.NewKey("/" + pagesPrefix + "/inbound")
	pagesOutboundLinksBase = ds.NewKey("/" + pagesPrefix + "/outbound")
	indexQueueBase         = ds.NewKey("/" + pagesPrefix + "/index")
	bundledChecksums       = ds.NewKey("/" + pagesPrefix + "/checksum")
	indexedHeadsState      = ds.NewKey("/" + pagesPrefix + "/headsstate")

	accountPrefix = "account"
	accountStatus = ds.NewKey("/" + accountPrefix + "/status")

	ErrObjectNotFound = errors.New("object not found")

	_ ObjectStore = (*dsObjectStore)(nil)
)

func New() ObjectStore {
	return &dsObjectStore{}
}

type SourceDetailsFromID interface {
	DetailsFromIdBasedSource(id string) (*types.Struct, error)
}

func (s *dsObjectStore) Init(a *app.App) (err error) {
	s.sbtProvider = app.MustComponent[typeprovider.SmartBlockTypeProvider](a)
	src := a.Component("source")
	if src != nil {
		s.sourceService = a.MustComponent("source").(SourceDetailsFromID)
	}
	fts := a.Component(ftsearch.CName)
	if fts == nil {
		log.Warnf("init objectstore without fulltext")
	} else {
		s.fts = fts.(ftsearch.FTSearch)
	}
	datastoreService := a.MustComponent(datastore.CName).(datastore.Datastore)
	s.db, err = datastoreService.LocalStorage()
	if err != nil {
		return fmt.Errorf("get badger: %w", err)
	}

	return s.initCache()
}

func (s *dsObjectStore) initCache() error {
	cache, err := ristretto.NewCache(&ristretto.Config{
		NumCounters: 10_000_000,
		MaxCost:     100_000_000,
		BufferItems: 64,
	})
	if err != nil {
		return fmt.Errorf("init cache: %w", err)
	}
	s.cache = cache
	return nil
}

func (s *dsObjectStore) Name() (name string) {
	return CName
}

// nolint: interfacebloat
type ObjectStore interface {
	app.ComponentRunnable
	IndexerStore
	AccountStore

	SubscribeForAll(callback func(rec database.Record))

	Query(q database.Query) (records []database.Record, total int, err error)
	QueryRaw(f *database.Filters, limit int, offset int) (records []database.Record, err error)
	QueryByID(ids []string) (records []database.Record, err error)
	QueryByIDAndSubscribeForChanges(ids []string, subscription database.Subscription) (records []database.Record, close func(), err error)
	QueryObjectIDs(q database.Query, objectTypes []smartblock.SmartBlockType) (ids []string, total int, err error)

	HasIDs(ids ...string) (exists []string, err error)
	GetByIDs(spaceID string, ids []string) ([]*model.ObjectInfo, error)
	List(spaceID string) ([]*model.ObjectInfo, error)
	ListIds() ([]string, error)

	// UpdateObjectDetails updates existing object or create if not missing. Should be used in order to amend existing indexes based on prev/new value
	// set discardLocalDetailsChanges to true in case the caller doesn't have local details in the State
	UpdateObjectDetails(id string, details *types.Struct) error
	UpdateObjectLinks(id string, links []string) error
	UpdateObjectSnippet(id string, snippet string) error
	UpdatePendingLocalDetails(id string, proc func(details *types.Struct) (*types.Struct, error)) error

	DeleteObject(id string) error
	DeleteDetails(id string) error
	// EraseIndexes erase all indexes for objectstore. All objects need to be reindexed
	EraseIndexes() error

	GetDetails(id string) (*model.ObjectDetails, error)
	GetInboundLinksByID(id string) ([]string, error)
	GetOutboundLinksByID(id string) ([]string, error)

	GetWithLinksInfoByID(spaceID string, id string) (*model.ObjectInfoWithLinks, error)
}

type IndexerStore interface {
	AddToIndexQueue(id string) error
	ListIDsFromFullTextQueue() ([]string, error)
	RemoveIDsFromFullTextQueue(ids []string)
	FTSearch() ftsearch.FTSearch

	// GetChecksums Used to get information about localstore state and decide do we need to reindex some objects
	GetChecksums() (checksums *model.ObjectStoreChecksums, err error)
	// SaveChecksums Used to save checksums and force reindex counter
	SaveChecksums(checksums *model.ObjectStoreChecksums) (err error)

	GetLastIndexedHeadsHash(id string) (headsHash string, err error)
	SaveLastIndexedHeadsHash(id string, headsHash string) (err error)
}

type AccountStore interface {
	GetAccountStatus() (status *coordinatorproto.SpaceStatusPayload, err error)
	SaveAccountStatus(status *coordinatorproto.SpaceStatusPayload) (err error)
}

var ErrNotAnObject = fmt.Errorf("not an object")

type dsObjectStore struct {
	sourceService SourceDetailsFromID

	cache *ristretto.Cache
	db    *badger.DB

	fts ftsearch.FTSearch

	sbtProvider typeprovider.SmartBlockTypeProvider

	sync.RWMutex
	onChangeCallback func(record database.Record)
	subscriptions    []database.Subscription
}

func (s *dsObjectStore) EraseIndexes() error {
	outboundRemoved, inboundRemoved, err := s.eraseLinks()
	if err != nil {
		log.Errorf("eraseLinks failed: %s", err)
	}
	log.Infof("eraseLinks: removed %d outbound links", outboundRemoved)
	log.Infof("eraseLinks: removed %d inbound links", inboundRemoved)
	return nil
}

func (s *dsObjectStore) eraseLinks() (outboundRemoved int, inboundRemoved int, err error) {
	err = badgerhelper.RetryOnConflict(func() error {
		txn := s.db.NewTransaction(true)
		defer txn.Discard()
		txn, outboundRemoved, err = s.removeByPrefixInTx(txn, pagesOutboundLinksBase.String())
		if err != nil {
			return fmt.Errorf("remove all outbound links: %w", err)
		}
		txn, inboundRemoved, err = s.removeByPrefixInTx(txn, pagesInboundLinksBase.String())
		if err != nil {
			return fmt.Errorf("remove all inbound links: %w", err)
		}
		return txn.Commit()
	})
	return
}

func (s *dsObjectStore) Run(context.Context) (err error) {
	return nil
}

func (s *dsObjectStore) Close(_ context.Context) (err error) {
	return nil
}

// unsafe, use under mutex
func (s *dsObjectStore) addSubscriptionIfNotExists(sub database.Subscription) (existed bool) {
	for _, s := range s.subscriptions {
		if s == sub {
			return true
		}
	}

	s.subscriptions = append(s.subscriptions, sub)
	return false
}

func (s *dsObjectStore) closeAndRemoveSubscription(subscription database.Subscription) {
	s.Lock()
	defer s.Unlock()
	subscription.Close()

	for i, sub := range s.subscriptions {
		if sub == subscription {
			s.subscriptions = append(s.subscriptions[:i], s.subscriptions[i+1:]...)
			break
		}
	}
}

func (s *dsObjectStore) SubscribeForAll(callback func(rec database.Record)) {
	s.Lock()
	s.onChangeCallback = callback
	s.Unlock()
}

func (s *dsObjectStore) GetWithLinksInfoByID(spaceID string, id string) (*model.ObjectInfoWithLinks, error) {
	var res *model.ObjectInfoWithLinks
	err := s.db.View(func(txn *badger.Txn) error {
		pages, err := s.getObjectsInfo(txn, spaceID, []string{id})
		if err != nil {
			return err
		}

		if len(pages) == 0 {
			return fmt.Errorf("page not found")
		}
		page := pages[0]

		inboundIds, err := findInboundLinks(txn, id)
		if err != nil {
			return fmt.Errorf("find inbound links: %w", err)
		}
		outboundsIds, err := findOutboundLinks(txn, id)
		if err != nil {
			return fmt.Errorf("find outbound links: %w", err)
		}

		inbound, err := s.getObjectsInfo(txn, spaceID, inboundIds)
		if err != nil {
			return err
		}

		outbound, err := s.getObjectsInfo(txn, spaceID, outboundsIds)
		if err != nil {
			return err
		}

		res = &model.ObjectInfoWithLinks{
			Id:   id,
			Info: page,
			Links: &model.ObjectLinksInfo{
				Inbound:  inbound,
				Outbound: outbound,
			},
		}
		return nil
	})
	return res, err
}

func (s *dsObjectStore) GetOutboundLinksByID(id string) ([]string, error) {
	var links []string
	err := s.db.View(func(txn *badger.Txn) error {
		var err error
		links, err = findOutboundLinks(txn, id)
		return err
	})
	return links, err
}

func (s *dsObjectStore) GetInboundLinksByID(id string) ([]string, error) {
	var links []string
	err := s.db.View(func(txn *badger.Txn) error {
		var err error
		links, err = findInboundLinks(txn, id)
		return err
	})
	return links, err
}

// GetDetails returns empty struct without errors in case details are not found
// todo: get rid of this or change the name method!
func (s *dsObjectStore) GetDetails(id string) (*model.ObjectDetails, error) {
	var details *model.ObjectDetails
	err := s.db.View(func(txn *badger.Txn) error {
		it, err := txn.Get(pagesDetailsBase.ChildString(id).Bytes())
		if err != nil {
			return fmt.Errorf("get details: %w", err)
		}
		details, err = s.extractDetailsFromItem(it)
		return err
	})
	if badgerhelper.IsNotFound(err) {
		return &model.ObjectDetails{
			Details: &types.Struct{Fields: map[string]*types.Value{}},
		}, nil
	}

	if err != nil {
		return nil, err
	}
	return details, nil
}

func (s *dsObjectStore) List(spaceID string) ([]*model.ObjectInfo, error) {
	var infos []*model.ObjectInfo
	err := s.db.View(func(txn *badger.Txn) error {
		ids, err := listIDsByPrefix(txn, pagesDetailsBase.Bytes())
		if err != nil {
			return fmt.Errorf("list ids by prefix: %w", err)
		}

		infos, err = s.getObjectsInfo(txn, spaceID, ids)
		return err
	})
	return infos, err
}

func (s *dsObjectStore) HasIDs(ids ...string) (exists []string, err error) {
	err = s.db.View(func(txn *badger.Txn) error {
		for _, id := range ids {
			_, err := txn.Get(pagesDetailsBase.ChildString(id).Bytes())
			if err != nil && err != badger.ErrKeyNotFound {
				return fmt.Errorf("get %s: %w", id, err)
			}
			if err == nil {
				exists = append(exists, id)
			}
		}
		return nil
	})
	return exists, err
}

func (s *dsObjectStore) GetByIDs(spaceID string, ids []string) ([]*model.ObjectInfo, error) {
	var infos []*model.ObjectInfo
	err := s.db.View(func(txn *badger.Txn) error {
		var err error
		infos, err = s.getObjectsInfo(txn, spaceID, ids)
		return err
	})
	return infos, err
}

func (s *dsObjectStore) ListIds() ([]string, error) {
	var ids []string
	err := s.db.View(func(txn *badger.Txn) error {
		var err error
		ids, err = listIDsByPrefix(txn, pagesDetailsBase.Bytes())
		return err
	})
	return ids, err
}

func (s *dsObjectStore) Prefix() string {
	return pagesPrefix
}

// TODO objstore: Just use dependency injection
func (s *dsObjectStore) FTSearch() ftsearch.FTSearch {
	return s.fts
}

func (s *dsObjectStore) extractDetailsFromItem(it *badger.Item) (*model.ObjectDetails, error) {
	key := it.Key()
	if v, ok := s.cache.Get(key); ok {
		return v.(*model.ObjectDetails), nil
	}
	return s.unmarshalDetailsFromItem(it)
}

func (s *dsObjectStore) unmarshalDetailsFromItem(it *badger.Item) (*model.ObjectDetails, error) {
	var details *model.ObjectDetails
	err := it.Value(func(val []byte) error {
		var err error
		details, err = unmarshalDetails(detailsKeyToID(it.Key()), val)
		if err != nil {
			return fmt.Errorf("unmarshal details: %w", err)
		}
		s.cache.Set(it.Key(), details, int64(details.Size()))
		return nil
	})
	if err != nil {
		return nil, fmt.Errorf("get item value: %w", err)
	}
	return details, nil
}

func unmarshalDetails(id string, rawValue []byte) (*model.ObjectDetails, error) {
	result := &model.ObjectDetails{}
	if err := proto.Unmarshal(rawValue, result); err != nil {
		return nil, err
	}
	if result.Details == nil {
		result.Details = &types.Struct{Fields: map[string]*types.Value{}}
	}
	if result.Details.Fields == nil {
		result.Details.Fields = map[string]*types.Value{}
	} else {
		pbtypes.StructDeleteEmptyFields(result.Details)
	}
	result.Details.Fields[database.RecordIDField] = pbtypes.ToValue(id)
	return result, nil
}

func detailsKeyToID(key []byte) string {
	return path.Base(string(key))
}

func (s *dsObjectStore) getObjectInfo(txn *badger.Txn, spaceID string, id string) (*model.ObjectInfo, error) {
	sbt, err := s.sbtProvider.Type(spaceID, id)
	if err != nil {
		log.With("objectID", id).Errorf("failed to extract smartblock type %s", id) // todo rq: surpess error?
		return nil, ErrNotAnObject
	}
	if sbt == smartblock.SmartBlockTypeArchive {
		return nil, ErrNotAnObject
	}

	var details *types.Struct
	if indexDetails, _ := sbt.Indexable(); !indexDetails && s.sourceService != nil {
		details, err = s.sourceService.DetailsFromIdBasedSource(id)
		if err != nil {
			return nil, ErrObjectNotFound
		}
	} else {
		it, err := txn.Get(pagesDetailsBase.ChildString(id).Bytes())
		if err != nil {
			return nil, fmt.Errorf("get details: %w", err)
		}
		detailsModel, err := s.extractDetailsFromItem(it)
		if err != nil {
			return nil, err
		}
		details = detailsModel.Details
	}
	snippet, err := badgerhelper.GetValueTxn(txn, pagesSnippetBase.ChildString(id).Bytes(), bytesToString)
	if err != nil && !badgerhelper.IsNotFound(err) {
		return nil, fmt.Errorf("failed to get snippet: %w", err)
	}

	return &model.ObjectInfo{
		Id:         id,
		ObjectType: sbt.ToProto(),
		Details:    details,
		Snippet:    snippet,
	}, nil
}

func (s *dsObjectStore) getObjectsInfo(txn *badger.Txn, spaceID string, ids []string) ([]*model.ObjectInfo, error) {
	objects := make([]*model.ObjectInfo, 0, len(ids))
	for _, id := range ids {
		info, err := s.getObjectInfo(txn, spaceID, id)
		if err != nil {
<<<<<<< HEAD
			if isNotFound(err) || errors.Is(err, ErrObjectNotFound) || errors.Is(err, ErrNotAnObject) {
=======
			if badgerhelper.IsNotFound(err) || err == ErrObjectNotFound || err == ErrNotAnObject {
>>>>>>> 1cc5efe1
				continue
			}
			return nil, err
		}
		if f := info.GetDetails().GetFields(); f != nil {
			// skip deleted objects
			if v := f[bundle.RelationKeyIsDeleted.String()]; v != nil && v.GetBoolValue() {
				continue
			}
		}
		objects = append(objects, info)
	}

	return objects, nil
}

// Find to which IDs specified one has outbound links.
func findOutboundLinks(txn *badger.Txn, id string) ([]string, error) {
	return listIDsByPrefix(txn, pagesOutboundLinksBase.ChildString(id).Bytes())
}

// Find from which IDs specified one has inbound links.
func findInboundLinks(txn *badger.Txn, id string) ([]string, error) {
	return listIDsByPrefix(txn, pagesInboundLinksBase.ChildString(id).Bytes())
}

func listIDsByPrefix(txn *badger.Txn, prefix []byte) ([]string, error) {
	var ids []string
	err := iterateKeysByPrefixTx(txn, prefix, func(key []byte) {
		ids = append(ids, path.Base(string(key)))
	})
	return ids, err
}

func pageLinkKeys(id string, out []string) []ds.Key {
	keys := make([]ds.Key, 0, 2*len(out))
	// links outgoing from specified node id
	for _, to := range out {
		keys = append(keys, outgoingLinkKey(id, to), inboundLinkKey(id, to))
	}
	return keys
}

func outgoingLinkKey(from, to string) ds.Key {
	return pagesOutboundLinksBase.ChildString(from).ChildString(to)
}

func inboundLinkKey(from, to string) ds.Key {
	return pagesInboundLinksBase.ChildString(to).ChildString(from)
}

func extractIDFromKey(key string) (id string) {
	i := strings.LastIndexByte(key, '/')
	if i == -1 || len(key)-1 == i {
		return
	}
	return key[i+1:]
}

// bytesToString unmarshalls bytes to string
func bytesToString(b []byte) (string, error) {
	return string(b), nil
}<|MERGE_RESOLUTION|>--- conflicted
+++ resolved
@@ -480,11 +480,7 @@
 	for _, id := range ids {
 		info, err := s.getObjectInfo(txn, spaceID, id)
 		if err != nil {
-<<<<<<< HEAD
-			if isNotFound(err) || errors.Is(err, ErrObjectNotFound) || errors.Is(err, ErrNotAnObject) {
-=======
-			if badgerhelper.IsNotFound(err) || err == ErrObjectNotFound || err == ErrNotAnObject {
->>>>>>> 1cc5efe1
+			if badgerhelper.IsNotFound(err) || errors.Is(err, ErrObjectNotFound) || errors.Is(err, ErrNotAnObject) {
 				continue
 			}
 			return nil, err

package objectstore

import (
	"fmt"

	"github.com/gogo/protobuf/proto"

	"github.com/anyproto/anytype-heart/pkg/lib/pb/model"
	"github.com/anyproto/anytype-heart/util/badgerhelper"
)

func (s *dsObjectStore) AddToIndexQueue(id string) error {
<<<<<<< HEAD
	if id == "index" {
		fmt.Println()
	}
	return setValue(s.db, indexQueueBase.ChildString(id).Bytes(), nil)
=======
	return badgerhelper.SetValue(s.db, indexQueueBase.ChildString(id).Bytes(), nil)
>>>>>>> 1cc5efe1
}

func (s *dsObjectStore) removeFromIndexQueue(id string) error {
	return badgerhelper.DeleteValue(s.db, indexQueueBase.ChildString(id).Bytes())
}

func (s *dsObjectStore) ListIDsFromFullTextQueue() ([]string, error) {
	var ids []string
	err := iterateKeysByPrefix(s.db, indexQueueBase.Bytes(), func(key []byte) {
		ids = append(ids, extractIDFromKey(string(key)))
	})
	return ids, err
}

func (s *dsObjectStore) RemoveIDsFromFullTextQueue(ids []string) {
	for _, id := range ids {
		err := s.removeFromIndexQueue(id)
		if err != nil {
			// if we have the error here we have nothing to do but retry later
			log.Errorf("failed to remove %s from index, will redo the fulltext index: %v", id, err)
		}
	}
}

func (s *dsObjectStore) GetChecksums() (checksums *model.ObjectStoreChecksums, err error) {
	return badgerhelper.GetValue(s.db, bundledChecksums.Bytes(), func(raw []byte) (*model.ObjectStoreChecksums, error) {
		checksums := &model.ObjectStoreChecksums{}
		return checksums, proto.Unmarshal(raw, checksums)
	})
}

func (s *dsObjectStore) SaveChecksums(checksums *model.ObjectStoreChecksums) (err error) {
	return badgerhelper.SetValue(s.db, bundledChecksums.Bytes(), checksums)
}

// GetLastIndexedHeadsHash return empty hash without error if record was not found
func (s *dsObjectStore) GetLastIndexedHeadsHash(id string) (headsHash string, err error) {
	headsHash, err = badgerhelper.GetValue(s.db, indexedHeadsState.ChildString(id).Bytes(), bytesToString)
	if err != nil && !badgerhelper.IsNotFound(err) {
		return "", err
	}
	return headsHash, nil
}

func (s *dsObjectStore) SaveLastIndexedHeadsHash(id string, headsHash string) (err error) {
	return badgerhelper.SetValue(s.db, indexedHeadsState.ChildString(id).Bytes(), headsHash)
}<|MERGE_RESOLUTION|>--- conflicted
+++ resolved
@@ -10,14 +10,7 @@
 )
 
 func (s *dsObjectStore) AddToIndexQueue(id string) error {
-<<<<<<< HEAD
-	if id == "index" {
-		fmt.Println()
-	}
-	return setValue(s.db, indexQueueBase.ChildString(id).Bytes(), nil)
-=======
 	return badgerhelper.SetValue(s.db, indexQueueBase.ChildString(id).Bytes(), nil)
->>>>>>> 1cc5efe1
 }
 
 func (s *dsObjectStore) removeFromIndexQueue(id string) error {

package objectstore

import (
	"fmt"

	"github.com/dgraph-io/badger/v3"
	"github.com/gogo/protobuf/proto"
	"github.com/gogo/protobuf/types"

	"github.com/anyproto/anytype-heart/pkg/lib/bundle"
	"github.com/anyproto/anytype-heart/pkg/lib/database"
	"github.com/anyproto/anytype-heart/pkg/lib/pb/model"
	"github.com/anyproto/anytype-heart/util/debug"
	"github.com/anyproto/anytype-heart/util/pbtypes"
	"github.com/anyproto/anytype-heart/util/slice"
)

func (s *dsObjectStore) UpdateObjectDetails(id string, details *types.Struct) error {
	if details == nil {
		return nil
	}
	if details.Fields == nil {
		return fmt.Errorf("details fields are nil")
	}
	if pbtypes.GetString(details, bundle.RelationKeyWorkspaceId.String()) == "" {
		log.With("objectID", id).With("stack", debug.StackCompact(false)).Warnf("workspaceId erased")
	}
	newDetails := &model.ObjectDetails{
		Details: details,
	}

	key := pagesDetailsBase.ChildString(id).Bytes()
	txErr := s.updateTxn(func(txn *badger.Txn) error {
		oldDetails, err := s.extractDetailsByKey(txn, key)
		if err != nil && !isNotFound(err) {
			return fmt.Errorf("extract details: %w", err)
		}
		if oldDetails != nil && oldDetails.Details.Equal(newDetails.Details) {
			return ErrDetailsNotChanged
		}
		// Ensure ID is set
		details.Fields[bundle.RelationKeyId.String()] = pbtypes.String(id)
		s.sendUpdatesToSubscriptions(id, details)
		val, err := proto.Marshal(newDetails)
		if err != nil {
			return fmt.Errorf("marshal details: %w", err)
		}
		return txn.Set(key, val)
	})
	if txErr != nil {
		return txErr
	}
	s.cache.Set(key, newDetails, int64(newDetails.Size()))
	return nil
}

func (s *dsObjectStore) extractDetailsByKey(txn *badger.Txn, key []byte) (*model.ObjectDetails, error) {
	raw, ok := s.cache.Get(key)
	if ok {
		return raw.(*model.ObjectDetails), nil
	}

	it, err := txn.Get(key)
	if err != nil {
		return nil, fmt.Errorf("get item: %w", err)
	}
	return s.unmarshalDetailsFromItem(it)
}

func (s *dsObjectStore) UpdateObjectLinks(id string, links []string) error {
	return s.updateTxn(func(txn *badger.Txn) error {
		return s.updateObjectLinks(txn, id, links)
	})
}

func (s *dsObjectStore) UpdateObjectSnippet(id string, snippet string) error {
	return setValue(s.db, pagesSnippetBase.ChildString(id).Bytes(), snippet)
}

func (s *dsObjectStore) UpdatePendingLocalDetails(id string, proc func(details *types.Struct) (*types.Struct, error)) error {
	return s.updateTxn(func(txn *badger.Txn) error {
		key := pendingDetailsBase.ChildString(id).Bytes()

		objDetails, err := s.getPendingLocalDetails(txn, key)
		if err != nil && !isNotFound(err) {
			return fmt.Errorf("get pending details: %w", err)
		}

		oldDetails := objDetails.GetDetails()
		if oldDetails == nil {
			oldDetails = &types.Struct{Fields: map[string]*types.Value{}}
		}
		if oldDetails.Fields == nil {
			oldDetails.Fields = map[string]*types.Value{}
		}
		newDetails, err := proc(oldDetails)
		if err != nil {
			return fmt.Errorf("run a modifier: %w", err)
		}
		if newDetails == nil {
			err = txn.Delete(key)
			if err != nil {
				return err
			}
			return nil
		}

<<<<<<< HEAD
	details := objDetails.GetDetails()
	if details == nil || details.Fields == nil {
		details = &types.Struct{Fields: map[string]*types.Value{}}
	}
	details, err = proc(details)
	if err != nil {
		return fmt.Errorf("run a modifier: %w", err)
	}
	if details == nil {
		err = txn.Delete(key)
=======
		if newDetails.Fields == nil {
			newDetails.Fields = map[string]*types.Value{}
		}
		newDetails.Fields[bundle.RelationKeyId.String()] = pbtypes.String(id)
		err = setValueTxn(txn, key, &model.ObjectDetails{Details: newDetails})
>>>>>>> 08ee3562
		if err != nil {
			return fmt.Errorf("put pending details: %w", err)
		}
		return nil
	})
}

func (s *dsObjectStore) getPendingLocalDetails(txn *badger.Txn, key []byte) (*model.ObjectDetails, error) {
	return getValueTxn(txn, key, func(raw []byte) (*model.ObjectDetails, error) {
		var res model.ObjectDetails
		err := proto.Unmarshal(raw, &res)
		return &res, err
	})
}

func (s *dsObjectStore) updateObjectLinks(txn *badger.Txn, id string, links []string) error {
	exLinks, err := findOutboundLinks(txn, id)
	if err != nil {
		log.Errorf("error while finding outbound links for %s: %s", id, err)
	}
	var addedLinks, removedLinks []string

	removedLinks, addedLinks = slice.DifferenceRemovedAdded(exLinks, links)
	if len(addedLinks) > 0 {
		for _, k := range pageLinkKeys(id, addedLinks) {
			err := txn.Set(k.Bytes(), nil)
			if err != nil {
				return fmt.Errorf("setting link %s: %w", k, err)
			}
		}
	}
	if len(removedLinks) > 0 {
		for _, k := range pageLinkKeys(id, removedLinks) {
			if err := txn.Delete(k.Bytes()); err != nil {
				return err
			}
		}
	}

	return nil
}

// should be called under the mutex
func (s *dsObjectStore) sendUpdatesToSubscriptions(id string, details *types.Struct) {
	detCopy := pbtypes.CopyStruct(details)
	detCopy.Fields[database.RecordIDField] = pbtypes.ToValue(id)
	if s.onChangeCallback != nil {
		s.onChangeCallback(database.Record{
			Details: detCopy,
		})
	}
	for i := range s.subscriptions {
		go func(sub database.Subscription) {
			_ = sub.Publish(id, detCopy)
		}(s.subscriptions[i])
	}
}<|MERGE_RESOLUTION|>--- conflicted
+++ resolved
@@ -87,11 +87,8 @@
 		}
 
 		oldDetails := objDetails.GetDetails()
-		if oldDetails == nil {
+		if oldDetails == nil || oldDetails.Fields == nil {
 			oldDetails = &types.Struct{Fields: map[string]*types.Value{}}
-		}
-		if oldDetails.Fields == nil {
-			oldDetails.Fields = map[string]*types.Value{}
 		}
 		newDetails, err := proc(oldDetails)
 		if err != nil {
@@ -105,24 +102,11 @@
 			return nil
 		}
 
-<<<<<<< HEAD
-	details := objDetails.GetDetails()
-	if details == nil || details.Fields == nil {
-		details = &types.Struct{Fields: map[string]*types.Value{}}
-	}
-	details, err = proc(details)
-	if err != nil {
-		return fmt.Errorf("run a modifier: %w", err)
-	}
-	if details == nil {
-		err = txn.Delete(key)
-=======
 		if newDetails.Fields == nil {
 			newDetails.Fields = map[string]*types.Value{}
 		}
 		newDetails.Fields[bundle.RelationKeyId.String()] = pbtypes.String(id)
 		err = setValueTxn(txn, key, &model.ObjectDetails{Details: newDetails})
->>>>>>> 08ee3562
 		if err != nil {
 			return fmt.Errorf("put pending details: %w", err)
 		}

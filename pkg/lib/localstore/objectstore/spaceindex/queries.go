package spaceindex

import (
	"fmt"
	"math"
	"sort"
	"strings"
	"sync"
	"time"

	anystore "github.com/anyproto/any-store"
	"github.com/blevesearch/bleve/v2/search"
	"github.com/samber/lo"
	"golang.org/x/exp/slices"
	"golang.org/x/text/collate"

	"github.com/anyproto/anytype-heart/core/domain"
	"github.com/anyproto/anytype-heart/pkg/lib/bundle"
	"github.com/anyproto/anytype-heart/pkg/lib/database"
	"github.com/anyproto/anytype-heart/pkg/lib/localstore/ftsearch"
	jsonFormatter "github.com/anyproto/anytype-heart/pkg/lib/localstore/ftsearch/jsonhighlighter/json"
	"github.com/anyproto/anytype-heart/pkg/lib/pb/model"
	"github.com/anyproto/anytype-heart/space/spacecore/typeprovider"
	"github.com/anyproto/anytype-heart/util/pbtypes"
	text2 "github.com/anyproto/anytype-heart/util/text"
)

const (
	// minFulltextScore trim fulltext results with score lower than this value in case there are no highlight ranges available
	minFulltextScore = 0.02
)

func (s *dsObjectStore) Query(q database.Query) ([]database.Record, error) {
	recs, err := s.performQuery(q)
	return recs, err
}

// getObjectsWithObjectInRelation returns objects that have a relation with the given object in the value, while also matching the given filters
func (s *dsObjectStore) getObjectsWithObjectInRelation(relationKey domain.RelationKey, objectId string, limit int, params database.Filters) ([]database.Record, error) {
	f := database.FiltersAnd{
		database.FilterAllIn{Key: relationKey, Strings: []string{objectId}},
		params.FilterObj,
	}
	return s.queryAnyStore(f, params.Order, uint(limit), 0)
}

func (s *dsObjectStore) getInjectedResults(details *domain.Details, score float64, path domain.ObjectPath, maxLength int, params database.Filters) []database.Record {
	var injectedResults []database.Record
	id := details.GetString(bundle.RelationKeyId)
	if path.RelationKey != bundle.RelationKeyName.String() {
		// inject only in case we match the name
		return nil
	}
	var (
		relationKey string
		err         error
	)

	isDeleted := details.GetBool(bundle.RelationKeyIsDeleted)
	isArchived := details.GetBool(bundle.RelationKeyIsArchived)
	if isDeleted || isArchived {
		return nil
	}

	layout := model.ObjectTypeLayout(details.GetInt64(bundle.RelationKeyLayout))
	switch layout {
	case model.ObjectType_relationOption:
		relationKey = details.GetString(bundle.RelationKeyRelationKey)
	case model.ObjectType_objectType:
		relationKey = bundle.RelationKeyType.String()
	default:
		return nil
	}
	recs, err := s.getObjectsWithObjectInRelation(domain.RelationKey(relationKey), id, maxLength, params)
	if err != nil {
		log.Errorf("getInjectedResults failed to get objects with object in relation: %v", err)
		return nil
	}

	for _, rec := range recs {
		relDetails := pbtypes.StructFilterKeys(details.ToProto(), []string{
			bundle.RelationKeyId.String(),
			bundle.RelationKeyName.String(),
			bundle.RelationKeyType.String(),
			bundle.RelationKeyLayout.String(),
			bundle.RelationKeyRelationOptionColor.String(),
		})
		metaInj := model.SearchMeta{
			RelationKey:     relationKey,
			RelationDetails: relDetails,
		}

		detailsCopy := rec.Details.Copy()
		// set the same score as original object
		detailsCopy.SetFloat(database.RecordScoreField, score)
		injectedResults = append(injectedResults, database.Record{
			Details: detailsCopy,
			Meta:    metaInj,
		})

		if len(injectedResults) == maxLength {
			break
		}
	}

	return injectedResults
}

func (s *dsObjectStore) queryAnyStore(filter database.Filter, order database.Order, limit uint, offset uint) ([]database.Record, error) {
	anystoreFilter := filter.AnystoreFilter()
	var sortsArg []any
	if order != nil {
		sorts := order.AnystoreSort()
		if sorts != nil {
			sortsArg = []any{sorts}
		}
	}
	var records []database.Record
	query := s.objects.Find(anystoreFilter).Sort(sortsArg...).Offset(offset).Limit(limit)
	now := time.Now()
	defer func() {
		// Debug slow queries
		if false {
			dur := time.Since(now)
			if dur.Milliseconds() > 100 {
				explain := ""
				if exp, expErr := query.Explain(s.componentCtx); expErr == nil {
					for _, idx := range exp.Indexes {
						if idx.Used {
							explain += fmt.Sprintf("index: %s %d ", idx.Name, idx.Weight)
						}
					}
				}
				fmt.Printf(
					"SLOW QUERY:\t%v\nFilter:\t%s\nNum results:\t%d\nExplain:\t%s\nSorts:\t%#v\n",
					dur, anystoreFilter, len(records), explain, sortsArg,
				)
			}
		}
	}()
	iter, err := query.Iter(s.componentCtx)
	if err != nil {
		return nil, fmt.Errorf("find: %w", err)
	}
	defer iter.Close()

	for iter.Next() {
		doc, err := iter.Doc()
		if err != nil {
			return nil, fmt.Errorf("get doc: %w", err)
		}
		details, err := domain.JsonToProto(doc.Value())
		if err != nil {
			return nil, fmt.Errorf("json to proto: %w", err)
		}
		records = append(records, database.Record{Details: details})
	}
	err = iter.Err()
	if err != nil {
		return nil, fmt.Errorf("iterate: %w", err)
	}
	return records, nil
}

func (s *dsObjectStore) QueryRaw(filters *database.Filters, limit int, offset int) ([]database.Record, error) {
	if filters == nil || filters.FilterObj == nil {
		return nil, fmt.Errorf("filter cannot be nil or unitialized")
	}
	return s.queryAnyStore(filters.FilterObj, filters.Order, uint(limit), uint(offset))
}

func (s *dsObjectStore) QueryFromFulltext(results []database.FulltextResult, params database.Filters, limit int, offset int, ftsSearch string) ([]database.Record, error) {
	records := make([]database.Record, 0, len(results))
	resultObjectMap := make(map[string]struct{})
	// we assume that results are already sorted by score DESC.
	// this mean we use map to ignore duplicates without checking score
	for _, res := range results {
		// Don't use spaceID because expected objects are virtual
		if sbt, err := typeprovider.SmartblockTypeFromID(res.Path.ObjectId); err == nil {
			if indexDetails, _ := sbt.Indexable(); !indexDetails && s.sourceService != nil {
				details, err := s.sourceService.DetailsFromIdBasedSource(res.Path.ObjectId)
				if err != nil {
					log.Errorf("QueryByIds failed to GetDetailsFromIdBasedSource id: %s", res.Path.ObjectId)
					continue
				}
				details.SetString(bundle.RelationKeyId, res.Path.ObjectId)
				details.SetFloat(database.RecordScoreField, res.Score)
				rec := database.Record{Details: details}
				if params.FilterObj == nil || params.FilterObj.FilterObject(rec.Details) {
					resultObjectMap[res.Path.ObjectId] = struct{}{}
					records = append(records, rec)
				}
				continue
			}
		}
		doc, err := s.objects.FindId(s.componentCtx, res.Path.ObjectId)
		if err != nil {
			log.Errorf("QueryByIds failed to find id: %s", res.Path.ObjectId)
			continue
		}
		details, err := domain.JsonToProto(doc.Value())
		if err != nil {
			log.Errorf("QueryByIds failed to extract details: %s", res.Path.ObjectId)
			continue
		}
		details.SetFloat(database.RecordScoreField, res.Score)

		rec := database.Record{Details: details}
		if params.FilterObj == nil || params.FilterObj.FilterObject(rec.Details) {
			rec.Meta = res.Model()
			if rec.Meta.Highlight == "" {
				title := details.GetString(bundle.RelationKeyName)
				index := strings.Index(strings.ToLower(title), strings.ToLower(ftsSearch))
				titleArr := []byte(title)
				if index != -1 {
					from := int32(text2.UTF16RuneCount(titleArr[:index]))
					rec.Meta.HighlightRanges = []*model.Range{{
						From: int32(text2.UTF16RuneCount(titleArr[:from])),
						To:   from + int32(text2.UTF16RuneCount([]byte(ftsSearch)))}}
					rec.Meta.Highlight = title
				}
			}
			if _, ok := resultObjectMap[res.Path.ObjectId]; !ok {
				records = append(records, rec)
				resultObjectMap[res.Path.ObjectId] = struct{}{}
			}
		}

		injectedResults := s.getInjectedResults(details, res.Score, res.Path, 10, params)
		if len(injectedResults) == 0 {
			continue
		}
		// for now, we only allow one injected result per object
		// this may happen when we for example have a match in the different tags of the same object,
		// or we may already have a better match for the same object but in block
		injectedResults = lo.Filter(injectedResults, func(item database.Record, _ int) bool {
			id := item.Details.GetString(bundle.RelationKeyId)
			if _, ok := resultObjectMap[id]; !ok {
				resultObjectMap[id] = struct{}{}
				return true
			}
			return false
		})

		records = append(records, injectedResults...)
	}

	if offset >= len(records) {
		return nil, nil
	}
	if params.Order != nil {
		sort.Slice(records, func(i, j int) bool {
			return params.Order.Compare(records[i].Details, records[j].Details) == -1
		})
	}
	if limit > 0 {
		upperBound := offset + limit
		if upperBound > len(records) {
			upperBound = len(records)
		}
		return records[offset:upperBound], nil
	}
	return records[offset:], nil
}

func (s *dsObjectStore) performQuery(q database.Query) (records []database.Record, err error) {
	arena := s.arenaPool.Get()
	defer s.arenaPool.Put(arena)

	collatorBuffer := s.collatorBufferPool.get()
	defer s.collatorBufferPool.put(collatorBuffer)

	q.FullText = strings.TrimSpace(q.FullText)
	filters, err := database.NewFilters(q, s, arena, collatorBuffer)
	if err != nil {
		return nil, fmt.Errorf("new filters: %w", err)
	}
	if q.FullText != "" {
		highlighter := q.Highlighter
		if highlighter == "" {
			highlighter = ftsearch.DefaultHighlightFormatter
		}

		fulltextResults, err := s.performFulltextSearch(q.FullText, highlighter, q.SpaceId)
		if err != nil {
			return nil, fmt.Errorf("perform fulltext search: %w", err)
		}

		return s.QueryFromFulltext(fulltextResults, *filters, q.Limit, q.Offset, q.FullText)
	}
	return s.QueryRaw(filters, q.Limit, q.Offset)
}

// jsonHighlightToRanges converts json highlight to runes ranges
// input ranges are positions of bytes, the returned ranges are position of runes
func jsonHighlightToRanges(s string) (text string, ranges []*model.Range) {
	fragment, err := jsonFormatter.UnmarshalFromString(s)
	if err != nil {
		log.Warnf("Failed to unmarshal json highlight: %v", err)
		// fallback to plain text without ranges
		return string(fragment.Text), nil
	}
	// sort ranges, because we need to have a guarantee that they are not overlapping
	slices.SortFunc(fragment.Ranges, func(a, b [2]int) int {
		if a[0] < b[0] {
			return -1
		}
		if a[0] > b[0] {
			return 1
		}
		return 0
	})

	for i, rangesAr := range fragment.Ranges {
		if i > 0 && fragment.Ranges[i-1][1] >= rangesAr[0] {
			// overlapping ranges
			continue
		}
		if rangesAr[0] < 0 || rangesAr[1] < 0 {
			continue
		}
		if rangesAr[0] > rangesAr[1] {
			continue
		}
		if rangesAr[0] == rangesAr[1] {
			continue
		}
		if rangesAr[0] > len(fragment.Text) || rangesAr[1] > len(fragment.Text) {
			continue
		}
		if rangesAr[0] > math.MaxInt32 || rangesAr[1] > math.MaxInt32 {
			continue
		}

		ranges = append(ranges, &model.Range{
			From: int32(text2.UTF16RuneCount(fragment.Text[:rangesAr[0]])),
			To:   int32(text2.UTF16RuneCount(fragment.Text[:rangesAr[1]])),
		})
	}

	return string(fragment.Text), ranges
}

func (s *dsObjectStore) performFulltextSearch(text string, highlightFormatter ftsearch.HighlightFormatter, spaceId string) ([]database.FulltextResult, error) {
	bleveResults, err := s.fts.Search([]string{spaceId}, highlightFormatter, text)
	if err != nil {
		return nil, fmt.Errorf("fullText search: %w", err)
	}

	var resultsByObjectId = make(map[string][]*search.DocumentMatch)
	for _, result := range bleveResults {
		path, err := domain.NewFromPath(result.ID)
		if err != nil {
			return nil, fmt.Errorf("fullText search: %w", err)
		}
		if _, ok := resultsByObjectId[path.ObjectId]; !ok {
			resultsByObjectId[path.ObjectId] = make([]*search.DocumentMatch, 0, 1)
		}

		resultsByObjectId[path.ObjectId] = append(resultsByObjectId[path.ObjectId], result)
	}

	for objectId := range resultsByObjectId {
		sort.Slice(resultsByObjectId[objectId], func(i, j int) bool {
			if bleveResults[i].Score > bleveResults[j].Score {
				return true
			}
			// to make the search deterministic in case we have the same-score results we can prioritize the one with the higher ID
			// e.g. we have 2 matches:
			// 1. Block "Done" (id "b/id")
			// 2. Relation Status: "Done" (id "r/status")
			// if the score is the same, lets prioritize the relation, as it has more context for this short result
			// Usually, blocks are naturally longer than relations and will have a lower score
			if bleveResults[i].Score == bleveResults[j].Score {
				return bleveResults[i].ID > bleveResults[j].ID
			}
			return false
		})
	}

	// select only the best block/relation result for each object
	var objectResults = make([]*search.DocumentMatch, 0, len(resultsByObjectId))
	for _, objectPerBlockResults := range resultsByObjectId {
		if len(objectPerBlockResults) == 0 {
			continue
		}
		objectResults = append(objectResults, objectPerBlockResults[0])
	}

	sort.Slice(objectResults, func(i, j int) bool {
		return objectResults[i].Score > objectResults[j].Score
	})

	var results = make([]database.FulltextResult, 0, len(objectResults))
	for _, result := range objectResults {
		path, err := domain.NewFromPath(result.ID)
		if err != nil {
			return nil, fmt.Errorf("fullText search: %w", err)
		}
		var highlight string
		for _, v := range result.Fragments {
			if len(v) > 0 {
				highlight = v[0]
				break
			}
		}
		res := database.FulltextResult{
			Path:      path,
			Highlight: highlight,
			Score:     result.Score,
		}
		if highlightFormatter == ftsearch.JSONHighlightFormatter && highlight != "" {
			res.Highlight, res.HighlightRanges = jsonHighlightToRanges(highlight)
		}
		if result.Score < minFulltextScore && len(res.HighlightRanges) == 0 {
			continue
		}
		results = append(results, res)

	}

	return results, nil
}

<<<<<<< HEAD
func getSpaceIdsFromFilter(fltr database.Filter) []string {
	switch f := fltr.(type) {
	case database.FilterEq:
		if f.Key == bundle.RelationKeySpaceId {
			return []string{f.Value.String()}
		}
	case database.FilterIn:
		if f.Key == bundle.RelationKeySpaceId {
			spaceIds := make([]string, 0, len(f.Value))
			for _, v := range f.Value {
				spaceIds = append(spaceIds, v.String())
			}
			return spaceIds
		}
	case database.FiltersAnd:
		return iterateOverAndFilters(f)
	}
	return nil
}

func iterateOverAndFilters(fs []database.Filter) []string {
	var spaceIds []string
	for _, f := range fs {
		spaceIds = append(spaceIds, getSpaceIdsFromFilter(f)...)
	}
	return spaceIds
}

=======
>>>>>>> ddc2aef0
// TODO: objstore: no one uses total
func (s *dsObjectStore) QueryObjectIds(q database.Query) (ids []string, total int, err error) {
	recs, err := s.performQuery(q)
	if err != nil {
		return nil, 0, fmt.Errorf("build query: %w", err)
	}
	ids = make([]string, 0, len(recs))
	for _, rec := range recs {
		id, ok := rec.Details.TryString(bundle.RelationKeyId)
		if ok {
			ids = append(ids, id)
		}
	}
	return ids, len(recs), nil
}

func (s *dsObjectStore) QueryByIds(ids []string) (records []database.Record, err error) {
	for _, id := range ids {
		// Don't use spaceID because expected objects are virtual
		if sbt, err := typeprovider.SmartblockTypeFromID(id); err == nil {
			if indexDetails, _ := sbt.Indexable(); !indexDetails && s.sourceService != nil {
				details, err := s.sourceService.DetailsFromIdBasedSource(id)
				if err != nil {
					log.Errorf("QueryByIds failed to GetDetailsFromIdBasedSource id: %s", id)
					continue
				}
				details.SetString(bundle.RelationKeyId, id)
				records = append(records, database.Record{Details: details})
				continue
			}
		}
		doc, err := s.objects.FindId(s.componentCtx, id)
		if err != nil {
			log.Infof("QueryByIds failed to find id: %s", id)
			continue
		}
		details, err := domain.JsonToProto(doc.Value())
		if err != nil {
			log.Errorf("QueryByIds failed to extract details: %s", id)
			continue
		}
		records = append(records, database.Record{Details: details})
	}
	return
}

func (s *dsObjectStore) QueryByIdsAndSubscribeForChanges(ids []string, sub database.Subscription) (records []database.Record, closeFunc func(), err error) {
	s.subManager.lock.Lock()
	defer s.subManager.lock.Unlock()

	if sub == nil {
		err = fmt.Errorf("subscription func is nil")
		return
	}
	sub.Subscribe(ids)
	records, err = s.QueryByIds(ids)
	if err != nil {
		// can mean only the datastore is already closed, so we can resign and return
		log.Errorf("QueryByIdsAndSubscribeForChanges failed to query ids: %v", err)
		return nil, nil, err
	}

	closeFunc = func() {
		s.subManager.closeAndRemoveSubscription(sub)
	}

	s.subManager.addSubscriptionIfNotExists(sub)
	return
}

type collatorBufferPool struct {
	pool *sync.Pool
}

func newCollatorBufferPool() *collatorBufferPool {
	return &collatorBufferPool{
		pool: &sync.Pool{
			New: func() interface{} {
				return &collate.Buffer{}
			},
		},
	}
}

func (p *collatorBufferPool) get() *collate.Buffer {
	return p.pool.Get().(*collate.Buffer)
}

func (p *collatorBufferPool) put(b *collate.Buffer) {
	b.Reset()
	p.pool.Put(b)
}

func (s *dsObjectStore) QueryIterate(q database.Query, proc func(details *domain.Details)) (err error) {
	arena := s.arenaPool.Get()
	defer s.arenaPool.Put(arena)

	collatorBuffer := s.collatorBufferPool.get()
	defer s.collatorBufferPool.put(collatorBuffer)

	filters, err := database.NewFilters(q, s, arena, collatorBuffer)
	if err != nil {
		return fmt.Errorf("new filters: %w", err)
	}

	anystoreFilter := filters.FilterObj.AnystoreFilter()
	query := s.objects.Find(anystoreFilter)

	iter, err := query.Iter(s.componentCtx)
	if err != nil {
		return fmt.Errorf("find: %w", err)
	}
	defer iter.Close()

	for iter.Next() {
		var doc anystore.Doc
		doc, err = iter.Doc()
		if err != nil {
			err = fmt.Errorf("get doc: %w", err)
			return
		}

		var details *domain.Details
		details, err = domain.JsonToProto(doc.Value())
		if err != nil {
			err = fmt.Errorf("json to proto: %w", err)
			return
		}
		proc(details)
	}
	err = iter.Err()
	if err != nil {
		err = fmt.Errorf("iterate: %w", err)
		return
	}
	return
}

func (s *dsObjectStore) ListIds() ([]string, error) {
	var ids []string
	iter, err := s.objects.Find(nil).Iter(s.componentCtx)
	if err != nil {
		return nil, fmt.Errorf("find all: %w", err)
	}
	defer iter.Close()

	for iter.Next() {
		doc, err := iter.Doc()
		if err != nil {
			return nil, fmt.Errorf("get doc: %w", err)
		}
		id := doc.Value().GetStringBytes("id")
		ids = append(ids, string(id))
	}
	err = iter.Err()
	if err != nil {
		return nil, fmt.Errorf("iterate: %w", err)
	}
	return ids, nil
}<|MERGE_RESOLUTION|>--- conflicted
+++ resolved
@@ -422,37 +422,6 @@
 	return results, nil
 }
 
-<<<<<<< HEAD
-func getSpaceIdsFromFilter(fltr database.Filter) []string {
-	switch f := fltr.(type) {
-	case database.FilterEq:
-		if f.Key == bundle.RelationKeySpaceId {
-			return []string{f.Value.String()}
-		}
-	case database.FilterIn:
-		if f.Key == bundle.RelationKeySpaceId {
-			spaceIds := make([]string, 0, len(f.Value))
-			for _, v := range f.Value {
-				spaceIds = append(spaceIds, v.String())
-			}
-			return spaceIds
-		}
-	case database.FiltersAnd:
-		return iterateOverAndFilters(f)
-	}
-	return nil
-}
-
-func iterateOverAndFilters(fs []database.Filter) []string {
-	var spaceIds []string
-	for _, f := range fs {
-		spaceIds = append(spaceIds, getSpaceIdsFromFilter(f)...)
-	}
-	return spaceIds
-}
-
-=======
->>>>>>> ddc2aef0
 // TODO: objstore: no one uses total
 func (s *dsObjectStore) QueryObjectIds(q database.Query) (ids []string, total int, err error) {
 	recs, err := s.performQuery(q)

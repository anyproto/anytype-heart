package spaceindex

import (
	"context"
	"fmt"

	"github.com/anyproto/any-store/anyenc"
	"github.com/anyproto/any-store/anyenc/anyencutil"
	"github.com/anyproto/any-store/query"

	"github.com/anyproto/anytype-heart/core/domain"
	"github.com/anyproto/anytype-heart/pkg/lib/bundle"
	"github.com/anyproto/anytype-heart/pkg/lib/database"
	"github.com/anyproto/anytype-heart/util/pbtypes"
	"github.com/anyproto/anytype-heart/util/slice"
)

func (s *dsObjectStore) UpdateObjectDetails(ctx context.Context, id string, details *domain.Details) error {
	if details == nil || details.Len() == 0 {
		return fmt.Errorf("empty details")
	}
	// Ensure ID is set
	details.SetString(bundle.RelationKeyId, id)

	// Only id is set
	if details.Len() == 1 {
		return fmt.Errorf("should be more than just id")
	}

	arena := s.arenaPool.Get()
	defer func() {
		s.arenaPool.Put(arena)
	}()
	newVal := details.ToAnyEnc(arena)
	var isModified bool
	_, err := s.objects.UpsertId(ctx, id, query.ModifyFunc(func(arena *anyenc.Arena, val *anyenc.Value) (*anyenc.Value, bool, error) {
		if anyencutil.Equal(val, newVal) {
			return nil, false, nil
		}
		isModified = true
		return newVal, true, nil
	}))
	if isModified {
		s.sendUpdatesToSubscriptions(id, details)
	}

	if err != nil {
		return fmt.Errorf("upsert details: %w", err)
	}

	return nil
}

func (s *dsObjectStore) SubscribeForAll(callback func(rec database.Record)) {
	s.lock.Lock()
	s.onChangeCallback = callback
	s.lock.Unlock()
}

func (s *dsObjectStore) sendUpdatesToSubscriptions(id string, details *domain.Details) {
	detCopy := details.Copy()
	detCopy.SetString(bundle.RelationKeyId, id)
	s.lock.RLock()
	defer s.lock.RUnlock()
	if s.onChangeCallback != nil {
		s.onChangeCallback(database.Record{
			Details: detCopy,
		})
	}
	for _, sub := range s.subscriptions {
		_ = sub.PublishAsync(id, detCopy)
	}
}

// unsafe, use under mutex
func (s *dsObjectStore) addSubscriptionIfNotExists(sub database.Subscription) (existed bool) {
	for _, s := range s.subscriptions {
		if s == sub {
			return true
		}
	}

	s.subscriptions = append(s.subscriptions, sub)
	return false
}

func (s *dsObjectStore) closeAndRemoveSubscription(subscription database.Subscription) {
	s.lock.Lock()
	defer s.lock.Unlock()
	subscription.Close()

	for i, sub := range s.subscriptions {
		if sub == subscription {
			s.subscriptions = append(s.subscriptions[:i], s.subscriptions[i+1:]...)
			break
		}
	}
}

func (s *dsObjectStore) UpdateObjectLinks(ctx context.Context, id string, links []string) error {
	added, removed, err := s.updateObjectLinks(ctx, id, links)
	if err != nil {
		return err
	}

	s.subManager.updateObjectLinks(domain.FullID{SpaceID: s.SpaceId(), ObjectID: id}, added, removed)

	return nil
}

<<<<<<< HEAD
func (s *dsObjectStore) UpdateObjectLinksDetailed(ctx context.Context, id string, outgoingLinks []OutgoingLink) error {
	// Extract simple links for compatibility
	links := make([]string, 0, len(outgoingLinks))
	linkMap := make(map[string][]OutgoingLink)
	for _, link := range outgoingLinks {
		links = append(links, link.TargetID)
		linkMap[link.TargetID] = append(linkMap[link.TargetID], link)
	}

	added, removed, err := s.updateObjectLinksDetailed(ctx, id, outgoingLinks)
	if err != nil {
		return err
	}

	s.subManager.updateObjectLinks(domain.FullID{SpaceID: s.SpaceId(), ObjectID: id}, added, removed)

	return nil
}

func (s *dsObjectStore) UpdatePendingLocalDetails(id string, proc func(details *domain.Details) (*domain.Details, error)) error {
=======
func (s *dsObjectStore) UpdatePendingLocalDetails(id string, proc func(details *domain.Details) (newDetails *domain.Details, err error)) error {
>>>>>>> d21302b9
	if proc == nil {
		return nil
	}
	arena := s.arenaPool.Get()
	defer func() {
		arena.Reset()
		s.arenaPool.Put(arena)
	}()

	txn, err := s.pendingDetails.WriteTx(s.componentCtx)
	if err != nil {
		return fmt.Errorf("write txn: %w", err)
	}

	defer func() {
		_ = txn.Rollback()
	}()

	var shouldDelete bool
	res, err := s.pendingDetails.UpsertId(txn.Context(), id, query.ModifyFunc(func(arena *anyenc.Arena, val *anyenc.Value) (*anyenc.Value, bool, error) {
		currentDetails, err := domain.NewDetailsFromAnyEnc(val)
		if err != nil {
			return nil, false, fmt.Errorf("get old details: json to proto: %w", err)
		}

		newDetails, err := proc(currentDetails)
		if err != nil {
			return nil, false, fmt.Errorf("run a modifier: %w", err)
		}
		if newDetails == nil {
			shouldDelete = true
			return val, false, nil
		}
		newDetails.SetString(bundle.RelationKeyId, id)

		newVal := newDetails.ToAnyEnc(arena)
		if anyencutil.Equal(val, newVal) {
			return val, false, nil
		}
		return newVal, true, nil
	}))

	if err != nil {
		return fmt.Errorf("upsert details: %w", err)
	}
	if res.Matched > 0 && shouldDelete {
		err = s.pendingDetails.DeleteId(txn.Context(), id)
		if err != nil {
			return fmt.Errorf("delete pending details: %w", err)
		}
	}
	err = txn.Commit()
	if err != nil {
		return fmt.Errorf("commit txn: %w", err)
	}

	return nil
}

// ModifyObjectDetails updates existing details in store using modification function `proc`
// `proc` should return ErrDetailsNotChanged in case old details are empty or no changes were made
func (s *dsObjectStore) ModifyObjectDetails(id string, proc func(details *domain.Details) (*domain.Details, bool, error)) error {
	if proc == nil {
		return nil
	}
	arena := s.arenaPool.Get()
	defer func() {
		arena.Reset()
		s.arenaPool.Put(arena)
	}()
	_, err := s.objects.UpsertId(s.componentCtx, id, query.ModifyFunc(func(arena *anyenc.Arena, val *anyenc.Value) (*anyenc.Value, bool, error) {
		inputDetails, err := domain.NewDetailsFromAnyEnc(val)
		if err != nil {
			return nil, false, fmt.Errorf("get old details: json to proto: %w", err)
		}
		newDetails, modified, err := proc(inputDetails)
		if err != nil {
			return nil, false, fmt.Errorf("run a modifier: %w", err)
		}
		if !modified {
			return nil, false, nil
		}
		if newDetails == nil {
			newDetails = domain.NewDetails()
		}
		// Ensure ID is set
		newDetails.SetString(bundle.RelationKeyId, id)

		jsonVal := newDetails.ToAnyEnc(arena)
		diff, err := pbtypes.DiffAnyEnc(val, jsonVal)
		if err != nil {
			return nil, false, fmt.Errorf("diff json: %w", err)
		}
		if len(diff) == 0 {
			return nil, false, nil
		}
		s.sendUpdatesToSubscriptions(id, newDetails)
		return jsonVal, true, nil
	}))

	if err != nil {
		return fmt.Errorf("upsert details: %w", err)
	}
	return nil
}

func (s *dsObjectStore) updateObjectLinks(ctx context.Context, id string, links []string) (added []string, removed []string, err error) {
	_, err = s.links.UpsertId(ctx, id, query.ModifyFunc(func(arena *anyenc.Arena, val *anyenc.Value) (*anyenc.Value, bool, error) {
		prev := anyEncArrayToStrings(val.GetArray(linkOutboundField))
		removed, added = slice.DifferenceRemovedAdded(prev, links)
		if len(added) == 0 && len(removed) == 0 {
			return val, false, nil
		}
		val.Set(linkOutboundField, stringsToJsonArray(arena, links))
		return val, len(added)+len(removed) > 0, nil
	}))
	return
}

func stringsToJsonArray(arena *anyenc.Arena, arr []string) *anyenc.Value {
	res := arena.NewArray()
	for i, v := range arr {
		res.SetArrayItem(i, arena.NewString(v))
	}
	return res
}

func anyEncArrayToStrings(arr []*anyenc.Value) []string {
	res := make([]string, 0, len(arr))
	for _, v := range arr {
		res = append(res, string(v.GetStringBytes()))
	}
	return res
}

func (s *dsObjectStore) updateObjectLinksDetailed(ctx context.Context, id string, outgoingLinks []OutgoingLink) (added []string, removed []string, err error) {
	_, err = s.links.UpsertId(ctx, id, query.ModifyFunc(func(arena *anyenc.Arena, val *anyenc.Value) (*anyenc.Value, bool, error) {
		// Get previous simple links for diff calculation
		prev := anyEncArrayToStrings(val.GetArray(linkOutboundField))

		// Create target ID list for diff
		current := make([]string, 0, len(outgoingLinks))
		for _, link := range outgoingLinks {
			current = append(current, link.TargetID)
		}

		removed, added = slice.DifferenceRemovedAdded(prev, current)

		// Store simple links for backward compatibility
		val.Set(linkOutboundField, stringsToJsonArray(arena, current))

		// Store detailed link information
		detailedLinks := arena.NewArray()
		for i, link := range outgoingLinks {
			linkObj := arena.NewObject()
			linkObj.Set(linkTargetField, arena.NewString(link.TargetID))
			if link.BlockID != "" {
				linkObj.Set(linkBlockField, arena.NewString(link.BlockID))
			}
			if link.RelationKey != "" {
				linkObj.Set(linkRelationField, arena.NewString(link.RelationKey))
			}
			detailedLinks.SetArrayItem(i, linkObj)
		}
		val.Set(linkDetailedField, detailedLinks)

		return val, len(added)+len(removed) > 0, nil
	}))
	return
}<|MERGE_RESOLUTION|>--- conflicted
+++ resolved
@@ -107,8 +107,6 @@
 
 	return nil
 }
-
-<<<<<<< HEAD
 func (s *dsObjectStore) UpdateObjectLinksDetailed(ctx context.Context, id string, outgoingLinks []OutgoingLink) error {
 	// Extract simple links for compatibility
 	links := make([]string, 0, len(outgoingLinks))
@@ -128,10 +126,7 @@
 	return nil
 }
 
-func (s *dsObjectStore) UpdatePendingLocalDetails(id string, proc func(details *domain.Details) (*domain.Details, error)) error {
-=======
 func (s *dsObjectStore) UpdatePendingLocalDetails(id string, proc func(details *domain.Details) (newDetails *domain.Details, err error)) error {
->>>>>>> d21302b9
 	if proc == nil {
 		return nil
 	}

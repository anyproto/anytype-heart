package spaceindex

import (
	"context"
	"errors"
	"fmt"

	anystore "github.com/anyproto/any-store"

	"github.com/anyproto/anytype-heart/core/domain"
	"github.com/anyproto/anytype-heart/pkg/lib/bundle"
	"github.com/anyproto/anytype-heart/pkg/lib/database"
	"github.com/anyproto/anytype-heart/pkg/lib/pb/model"
)

// GetDetails returns empty struct without errors in case details are not found
// todo: get rid of this or change the name method!
func (s *dsObjectStore) GetDetails(id string) (*domain.Details, error) {
	doc, err := s.objects.FindId(s.componentCtx, id)
	if errors.Is(err, anystore.ErrDocNotFound) {
		return domain.NewDetails(), nil
	}
	if err != nil {
		return nil, fmt.Errorf("find by id: %w", err)
	}
	details, err := domain.NewDetailsFromAnyEnc(doc.Value())
	if err != nil {
		return nil, fmt.Errorf("unmarshal details: %w", err)
	}
	return details, nil
}

func (s *dsObjectStore) GetUniqueKeyById(id string) (domain.UniqueKey, error) {
	details, err := s.GetDetails(id)
	if err != nil {
		return nil, err
	}
	rawUniqueKey, ok := details.TryString(bundle.RelationKeyUniqueKey)
	if !ok {
		return nil, fmt.Errorf("object does not have unique key in details")
	}
	return domain.UnmarshalUniqueKey(rawUniqueKey)
}

func (s *dsObjectStore) List(includeArchived bool) ([]*database.ObjectInfo, error) {
	var filters []database.FilterRequest
	if includeArchived {
		filters = append(filters, database.FilterRequest{
			RelationKey: bundle.RelationKeyIsArchived,
			Condition:   model.BlockContentDataviewFilter_Equal,
			Value:       domain.Bool(true),
		})
	}
	ids, _, err := s.QueryObjectIds(database.Query{
		Filters: filters,
	})
	if err != nil {
		return nil, fmt.Errorf("query object ids: %w", err)
	}
	return s.GetInfosByIds(ids)
}

func (s *dsObjectStore) HasIds(ids []string) (exists []string, err error) {
	for _, id := range ids {
		_, err := s.objects.FindId(s.componentCtx, id)
		if err != nil && !errors.Is(err, anystore.ErrDocNotFound) {
			return nil, fmt.Errorf("get %s: %w", id, err)
		}
		if err == nil {
			exists = append(exists, id)
		}
	}
	return exists, err
}

func (s *dsObjectStore) GetInfosByIds(ids []string) ([]*database.ObjectInfo, error) {
	return s.getObjectsInfo(s.componentCtx, ids)
}

<<<<<<< HEAD
func (s *dsObjectStore) getObjectInfo(ctx context.Context, id string) (*database.ObjectInfo, error) {
	details, err := s.sourceService.DetailsFromIdBasedSource(id)
=======
func (s *dsObjectStore) getObjectInfo(ctx context.Context, id string) (*model.ObjectInfo, error) {
	details, err := s.sourceService.DetailsFromIdBasedSource(domain.FullID{
		ObjectID: id,
		SpaceID:  s.SpaceId(),
	})
>>>>>>> d3ae06ef
	if err == nil {
		details.SetString(bundle.RelationKeyId, id)
		return &database.ObjectInfo{
			Id:      id,
			Details: details,
		}, nil
	}

	doc, err := s.objects.FindId(ctx, id)
	if err != nil {
		return nil, fmt.Errorf("find by id: %w", err)
	}
	details, err = domain.NewDetailsFromAnyEnc(doc.Value())
	if err != nil {
		return nil, fmt.Errorf("unmarshal details: %w", err)
	}
	snippet := details.GetString(bundle.RelationKeySnippet)

	return &database.ObjectInfo{
		Id:      id,
		Details: details,
		Snippet: snippet,
	}, nil
}

func (s *dsObjectStore) getObjectsInfo(ctx context.Context, ids []string) ([]*database.ObjectInfo, error) {
	objects := make([]*database.ObjectInfo, 0, len(ids))
	for _, id := range ids {
		info, err := s.getObjectInfo(ctx, id)
		if err != nil {
			if errors.Is(err, anystore.ErrDocNotFound) || errors.Is(err, ErrObjectNotFound) || errors.Is(err, ErrNotAnObject) {
				continue
			}
			return nil, err
		}
		if f := info.Details; f != nil {
			// skip deleted objects
			if v, ok := f.TryBool(bundle.RelationKeyIsDeleted); ok && v {
				continue
			}
		}
		objects = append(objects, info)
	}

	return objects, nil
}

func (s *dsObjectStore) GetObjectByUniqueKey(uniqueKey domain.UniqueKey) (*domain.Details, error) {
	records, err := s.Query(database.Query{
		Filters: []database.FilterRequest{
			{
				Condition:   model.BlockContentDataviewFilter_Equal,
				RelationKey: bundle.RelationKeyUniqueKey,
				Value:       domain.String(uniqueKey.Marshal()),
			},
		},
		Limit: 2,
	})
	if err != nil {
		return nil, err
	}

	if len(records) == 0 {
		return nil, ErrObjectNotFound
	}

	if len(records) > 1 {
		// should never happen
		return nil, fmt.Errorf("multiple objects with unique key %s", uniqueKey)
	}

	return records[0].Details, nil
}<|MERGE_RESOLUTION|>--- conflicted
+++ resolved
@@ -77,16 +77,11 @@
 	return s.getObjectsInfo(s.componentCtx, ids)
 }
 
-<<<<<<< HEAD
 func (s *dsObjectStore) getObjectInfo(ctx context.Context, id string) (*database.ObjectInfo, error) {
-	details, err := s.sourceService.DetailsFromIdBasedSource(id)
-=======
-func (s *dsObjectStore) getObjectInfo(ctx context.Context, id string) (*model.ObjectInfo, error) {
 	details, err := s.sourceService.DetailsFromIdBasedSource(domain.FullID{
 		ObjectID: id,
 		SpaceID:  s.SpaceId(),
 	})
->>>>>>> d3ae06ef
 	if err == nil {
 		details.SetString(bundle.RelationKeyId, id)
 		return &database.ObjectInfo{

--- conflicted
+++ resolved
@@ -29,12 +29,7 @@
 	})
 	require.NoError(t, err)
 
-<<<<<<< HEAD
-	ot := &model.ObjectType{Url: "_otp1", Name: "otp1"}
-	recs, _, err := s.Query(database.NewByType(ot, nil), database.Query{})
-=======
 	recs, _, err := s.Query(database.Query{})
->>>>>>> 947fa887
 	require.NoError(t, err)
 	require.Len(t, recs, 1)
 	require.Equal(t, pbtypes.Int64(4), pbtypes.Get(recs[0].Details, bundle.RelationKeyLastOpenedDate.String()))
@@ -44,11 +39,7 @@
 	})
 	require.NoError(t, err)
 
-<<<<<<< HEAD
-	recs, _, err = s.Query(database.NewByType(ot, nil), database.Query{})
-=======
 	recs, _, err = s.Query(database.Query{})
->>>>>>> 947fa887
 	require.NoError(t, err)
 	require.Len(t, recs, 1)
 	require.Nil(t, pbtypes.Get(recs[0].Details, bundle.RelationKeyLastOpenedDate.String()))
@@ -190,14 +181,9 @@
 	t.Run("with object is not type expect error", func(t *testing.T) {
 		s := NewStoreFixture(t)
 
-<<<<<<< HEAD
+		id := "id1"
 		obj := TestObject{
-			bundle.RelationKeyId:   pbtypes.String("id1"),
-=======
-		id := "id1"
-		obj := testObject{
 			bundle.RelationKeyId:   pbtypes.String(id),
->>>>>>> 947fa887
 			bundle.RelationKeyType: pbtypes.String(bundle.TypeKeyNote.URL()),
 		}
 		s.AddObjects(t, []TestObject{obj})
@@ -210,19 +196,12 @@
 	})
 
 	t.Run("with object is type", func(t *testing.T) {
-<<<<<<< HEAD
-		s := NewStoreFixture(t)
-
+		// Given
+		s := NewStoreFixture(t)
+
+		id := "id1"
 		obj := TestObject{
-			bundle.RelationKeyId:                   pbtypes.String("id1"),
-=======
-		// Given
-		s := newStoreFixture(t)
-
-		id := "id1"
-		obj := testObject{
 			bundle.RelationKeyId:                   pbtypes.String(id),
->>>>>>> 947fa887
 			bundle.RelationKeyType:                 pbtypes.String(bundle.TypeKeyObjectType.URL()),
 			bundle.RelationKeyName:                 pbtypes.String("my note"),
 			bundle.RelationKeyRecommendedRelations: pbtypes.StringList([]string{bundle.RelationKeyAssignee.URL()}),

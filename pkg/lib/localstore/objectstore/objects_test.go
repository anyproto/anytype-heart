--- conflicted
+++ resolved
@@ -295,48 +295,4 @@
 	got, err = removeByPrefix(ds2.ds, pagesOutboundLinksBase.String())
 	require.NoError(t, err)
 	require.Equal(t, 10*8000, got)
-<<<<<<< HEAD
-=======
-}
-
-func Test_SearchRelationDistinct(t *testing.T) {
-	tmpDir, _ := ioutil.TempDir("", "")
-	defer os.RemoveAll(tmpDir)
-
-	logging.ApplyLevelsFromEnv()
-	app := testapp.New()
-	defer app.Close()
-	ds := New()
-	err := app.With(&config.DefaultConfig).With(wallet.NewWithRepoPathAndKeys(tmpDir, nil, nil)).With(clientds.New()).With(ftsearch.New()).With(ds).Start(context.Background())
-	require.NoError(t, err)
-
-	id1 := getId()
-	id2 := getId()
-	id3 := getId()
-	require.NoError(t, ds.CreateObject(id1, &types.Struct{
-		Fields: map[string]*types.Value{
-			"name": pbtypes.String("one"),
-			"type": pbtypes.StringList([]string{"_ota1"}),
-		},
-	}, nil, "s1"))
-
-	require.NoError(t, ds.CreateObject(id2, &types.Struct{Fields: map[string]*types.Value{
-		"name": pbtypes.String("two"),
-		"type": pbtypes.StringList([]string{"_ota2"}),
-		"tag":  pbtypes.StringList([]string{"tag1"}),
-	}}, nil, "s2"))
-	require.NoError(t, ds.CreateObject(id3, &types.Struct{Fields: map[string]*types.Value{
-		"name": pbtypes.String("three"),
-		"type": pbtypes.StringList([]string{"_ota2"}),
-		"tag":  pbtypes.StringList([]string{"tag1", "tag2", "tag3"}),
-	}}, nil, "s3"))
-
-	statusOpts, err := ds.RelationSearchDistinct("tag", nil)
-	require.NoError(t, err)
-	require.Len(t, statusOpts, 3)
-
-	tagsOptsFilter, err := ds.RelationSearchDistinct("tag", []*model.BlockContentDataviewFilter{{RelationKey: "name", Condition: 1, Value: pbtypes.String("three")}})
-	require.NoError(t, err)
-	require.Len(t, tagsOptsFilter, 2) // because results should always contain an option with empty tags set
->>>>>>> 620fc8be
 }
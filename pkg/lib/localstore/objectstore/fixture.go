package objectstore

import (
	"context"
	"fmt"
	"testing"

	"github.com/anyproto/any-sync/app"
	"github.com/stretchr/testify/require"
	"github.com/valyala/fastjson"

	"github.com/anyproto/anytype-heart/core/wallet"
	"github.com/anyproto/anytype-heart/pkg/lib/bundle"
	"github.com/anyproto/anytype-heart/pkg/lib/datastore"
	"github.com/anyproto/anytype-heart/pkg/lib/localstore/ftsearch"
	"github.com/anyproto/anytype-heart/pkg/lib/localstore/objectstore/oldstore"
<<<<<<< HEAD
=======
	"github.com/anyproto/anytype-heart/pkg/lib/localstore/objectstore/spaceindex"
>>>>>>> e6712037
)

type StoreFixture struct {
	*dsObjectStore
	FullText ftsearch.FTSearch
}

<<<<<<< HEAD
const spaceName = "space1"
=======
func (fx *StoreFixture) TechSpaceId() string {
	return fx.techSpaceIdProvider.TechSpaceId()
}

type detailsFromId struct {
}

func (d *detailsFromId) DetailsFromIdBasedSource(id string) (*types.Struct, error) {
	return nil, fmt.Errorf("not found")
}

type stubTechSpaceIdProvider struct{}

func (s *stubTechSpaceIdProvider) TechSpaceId() string {
	return "test-tech-space"
}
>>>>>>> e6712037

type walletStub struct {
	wallet.Wallet
	tempDir string
}

func newWalletStub(t testing.TB) wallet.Wallet {
	return &walletStub{
		tempDir: t.TempDir(),
	}
}

func (w *walletStub) RepoPath() string {
	return w.tempDir
}

func (w *walletStub) Name() string { return wallet.CName }

func NewStoreFixture(t testing.TB) *StoreFixture {
	ctx, cancel := context.WithCancel(context.Background())

	walletService := newWalletStub(t)

	fullText := ftsearch.TantivyNew()
	testApp := &app.App{}

	dataStore, err := datastore.NewInMemory()
	require.NoError(t, err)

	testApp.Register(dataStore)
	testApp.Register(walletService)
	err = fullText.Init(testApp)
	require.NoError(t, err)
	err = fullText.Run(context.Background())
	require.NoError(t, err)

	oldStore := oldstore.New()
	err = oldStore.Init(testApp)
	require.NoError(t, err)

	ds := &dsObjectStore{
		componentCtx:        ctx,
		componentCtxCancel:  cancel,
		fts:                 fullText,
		sourceService:       &detailsFromId{},
		arenaPool:           &fastjson.ArenaPool{},
		repoPath:            walletService.RepoPath(),
		oldStore:            oldStore,
		spaceIndexes:        map[string]spaceindex.Store{},
		techSpaceIdProvider: &stubTechSpaceIdProvider{},
		subManager:          &spaceindex.SubscriptionManager{},
	}

	t.Cleanup(func() {
		_ = fullText.Close(context.Background())
		_ = ds.Close(context.Background())
	})

	err = ds.Run(ctx)
	require.NoError(t, err)

	return &StoreFixture{
		dsObjectStore: ds,
		FullText:      fullText,
	}
}

<<<<<<< HEAD
type detailsFromId struct {
}

func (d *detailsFromId) DetailsFromIdBasedSource(id string) (*domain.Details, error) {
	return nil, fmt.Errorf("not found")
}

=======
>>>>>>> e6712037
func (fx *StoreFixture) Init(a *app.App) (err error) {
	return nil
}

<<<<<<< HEAD
type TestObject map[domain.RelationKey]domain.Value

func generateObjectWithRandomID() TestObject {
	id := fmt.Sprintf("%d", rand.Int())
	return TestObject{
		bundle.RelationKeyId:   domain.String(id),
		bundle.RelationKeyName: domain.String("name" + id),
	}
}

func makeObjectWithName(id string, name string) TestObject {
	return TestObject{
		bundle.RelationKeyId:      domain.String(id),
		bundle.RelationKeyName:    domain.String(name),
		bundle.RelationKeySpaceId: domain.String(spaceName),
	}
}

func makeObjectWithNameAndDescription(id string, name string, description string) TestObject {
	return TestObject{
		bundle.RelationKeyId:          domain.String(id),
		bundle.RelationKeyName:        domain.String(name),
		bundle.RelationKeyDescription: domain.String(description),
		bundle.RelationKeySpaceId:     domain.String(spaceName),
	}
}

func makeDetails(fields TestObject) *domain.Details {
	d := domain.NewDetails()
=======
type TestObject = spaceindex.TestObject

func (fx *StoreFixture) AddObjects(t testing.TB, spaceId string, objects []spaceindex.TestObject) {
	store := fx.SpaceIndex(spaceId)
	for _, obj := range objects {
		id := obj[bundle.RelationKeyId].GetStringValue()
		require.NotEmpty(t, id)
		err := store.UpdateObjectDetails(context.Background(), id, makeDetails(obj))
		require.NoError(t, err)
	}
}

func makeDetails(fields spaceindex.TestObject) *types.Struct {
	f := map[string]*types.Value{}
>>>>>>> e6712037
	for k, v := range fields {
		d.Set(k, v)
	}
<<<<<<< HEAD
	return d
}

func (fx *StoreFixture) AddObjects(t testing.TB, objects []TestObject) {
	for _, obj := range objects {
		id := obj[bundle.RelationKeyId].String()
		require.NotEmpty(t, id)
		err := fx.UpdateObjectDetails(context.Background(), id, makeDetails(obj))
		require.NoError(t, err)
	}
=======
	return &types.Struct{Fields: f}
>>>>>>> e6712037
}<|MERGE_RESOLUTION|>--- conflicted
+++ resolved
@@ -14,10 +14,7 @@
 	"github.com/anyproto/anytype-heart/pkg/lib/datastore"
 	"github.com/anyproto/anytype-heart/pkg/lib/localstore/ftsearch"
 	"github.com/anyproto/anytype-heart/pkg/lib/localstore/objectstore/oldstore"
-<<<<<<< HEAD
-=======
 	"github.com/anyproto/anytype-heart/pkg/lib/localstore/objectstore/spaceindex"
->>>>>>> e6712037
 )
 
 type StoreFixture struct {
@@ -25,9 +22,6 @@
 	FullText ftsearch.FTSearch
 }
 
-<<<<<<< HEAD
-const spaceName = "space1"
-=======
 func (fx *StoreFixture) TechSpaceId() string {
 	return fx.techSpaceIdProvider.TechSpaceId()
 }
@@ -44,7 +38,6 @@
 func (s *stubTechSpaceIdProvider) TechSpaceId() string {
 	return "test-tech-space"
 }
->>>>>>> e6712037
 
 type walletStub struct {
 	wallet.Wallet
@@ -112,57 +105,16 @@
 	}
 }
 
-<<<<<<< HEAD
-type detailsFromId struct {
-}
-
-func (d *detailsFromId) DetailsFromIdBasedSource(id string) (*domain.Details, error) {
-	return nil, fmt.Errorf("not found")
-}
-
-=======
->>>>>>> e6712037
 func (fx *StoreFixture) Init(a *app.App) (err error) {
 	return nil
 }
 
-<<<<<<< HEAD
-type TestObject map[domain.RelationKey]domain.Value
-
-func generateObjectWithRandomID() TestObject {
-	id := fmt.Sprintf("%d", rand.Int())
-	return TestObject{
-		bundle.RelationKeyId:   domain.String(id),
-		bundle.RelationKeyName: domain.String("name" + id),
-	}
-}
-
-func makeObjectWithName(id string, name string) TestObject {
-	return TestObject{
-		bundle.RelationKeyId:      domain.String(id),
-		bundle.RelationKeyName:    domain.String(name),
-		bundle.RelationKeySpaceId: domain.String(spaceName),
-	}
-}
-
-func makeObjectWithNameAndDescription(id string, name string, description string) TestObject {
-	return TestObject{
-		bundle.RelationKeyId:          domain.String(id),
-		bundle.RelationKeyName:        domain.String(name),
-		bundle.RelationKeyDescription: domain.String(description),
-		bundle.RelationKeySpaceId:     domain.String(spaceName),
-	}
-}
-
-func makeDetails(fields TestObject) *domain.Details {
-	d := domain.NewDetails()
-=======
 type TestObject = spaceindex.TestObject
 
 func (fx *StoreFixture) AddObjects(t testing.TB, spaceId string, objects []spaceindex.TestObject) {
 	store := fx.SpaceIndex(spaceId)
 	for _, obj := range objects {
-		id := obj[bundle.RelationKeyId].GetStringValue()
+		id := obj[bundle.RelationKeyId].String()
 		require.NotEmpty(t, id)
 		err := store.UpdateObjectDetails(context.Background(), id, makeDetails(obj))
 		require.NoError(t, err)
@@ -171,22 +123,8 @@
 
 func makeDetails(fields spaceindex.TestObject) *types.Struct {
 	f := map[string]*types.Value{}
->>>>>>> e6712037
 	for k, v := range fields {
-		d.Set(k, v)
+		f[string(k)] = v
 	}
-<<<<<<< HEAD
-	return d
-}
-
-func (fx *StoreFixture) AddObjects(t testing.TB, objects []TestObject) {
-	for _, obj := range objects {
-		id := obj[bundle.RelationKeyId].String()
-		require.NotEmpty(t, id)
-		err := fx.UpdateObjectDetails(context.Background(), id, makeDetails(obj))
-		require.NoError(t, err)
-	}
-=======
 	return &types.Struct{Fields: f}
->>>>>>> e6712037
 }
package objectstore

import (
	"context"
	"fmt"
	"testing"

	"github.com/anyproto/any-store/anyenc"
	"github.com/anyproto/any-sync/app"
	"github.com/stretchr/testify/require"

	"github.com/anyproto/anytype-heart/core/domain"
	"github.com/anyproto/anytype-heart/core/wallet"
	"github.com/anyproto/anytype-heart/pkg/lib/bundle"
	"github.com/anyproto/anytype-heart/pkg/lib/datastore"
	"github.com/anyproto/anytype-heart/pkg/lib/localstore/ftsearch"
	"github.com/anyproto/anytype-heart/pkg/lib/localstore/objectstore/oldstore"
	"github.com/anyproto/anytype-heart/pkg/lib/localstore/objectstore/spaceindex"
)

type StoreFixture struct {
	*dsObjectStore
	FullText ftsearch.FTSearch
}

func (fx *StoreFixture) TechSpaceId() string {
	return fx.techSpaceIdProvider.TechSpaceId()
}

type virtualDetailsHandler interface {
	AddVirtualDetails(id string, det *types.Struct)
}

type detailsFromId struct {
	details map[string]*types.Struct
}

<<<<<<< HEAD
func (d *detailsFromId) DetailsFromIdBasedSource(id domain.FullID) (*domain.Details, error) {
=======
func (d *detailsFromId) DetailsFromIdBasedSource(id domain.FullID) (*types.Struct, error) {
	if det, found := d.details[id.ObjectID]; found {
		return det, nil
	}
>>>>>>> 3e34be54
	return nil, fmt.Errorf("not found")
}

func (d *detailsFromId) AddVirtualDetails(id string, det *types.Struct) {
	if d.details == nil {
		d.details = map[string]*types.Struct{}
	}
	d.details[id] = det
}

type stubTechSpaceIdProvider struct{}

func (s *stubTechSpaceIdProvider) TechSpaceId() string {
	return "test-tech-space"
}

type walletStub struct {
	wallet.Wallet
	tempDir string
}

func newWalletStub(t testing.TB) wallet.Wallet {
	return &walletStub{
		tempDir: t.TempDir(),
	}
}

func (w *walletStub) RepoPath() string {
	return w.tempDir
}

func (w *walletStub) Name() string { return wallet.CName }

func NewStoreFixture(t testing.TB) *StoreFixture {
	ctx, cancel := context.WithCancel(context.Background())

	walletService := newWalletStub(t)

	fullText := ftsearch.TantivyNew()
	testApp := &app.App{}

	dataStore, err := datastore.NewInMemory()
	require.NoError(t, err)

	testApp.Register(dataStore)
	testApp.Register(walletService)
	err = fullText.Init(testApp)
	require.NoError(t, err)
	err = fullText.Run(context.Background())
	require.NoError(t, err)

	oldStore := oldstore.New()
	err = oldStore.Init(testApp)
	require.NoError(t, err)

	ds := &dsObjectStore{
		componentCtx:        ctx,
		componentCtxCancel:  cancel,
		fts:                 fullText,
		sourceService:       &detailsFromId{},
		arenaPool:           &anyenc.ArenaPool{},
		repoPath:            walletService.RepoPath(),
		oldStore:            oldStore,
		spaceIndexes:        map[string]spaceindex.Store{},
		techSpaceIdProvider: &stubTechSpaceIdProvider{},
		subManager:          &spaceindex.SubscriptionManager{},
	}

	t.Cleanup(func() {
		_ = fullText.Close(context.Background())
		_ = ds.Close(context.Background())
	})

	err = ds.Run(ctx)
	require.NoError(t, err)

	return &StoreFixture{
		dsObjectStore: ds,
		FullText:      fullText,
	}
}

func (fx *StoreFixture) Init(a *app.App) (err error) {
	return nil
}

type TestObject = spaceindex.TestObject

func (fx *StoreFixture) AddObjects(t testing.TB, spaceId string, objects []spaceindex.TestObject) {
	store := fx.SpaceIndex(spaceId)
	for _, obj := range objects {
		id := obj[bundle.RelationKeyId].String()
		require.NotEmpty(t, id)
		err := store.UpdateObjectDetails(context.Background(), id, makeDetails(obj))
		require.NoError(t, err)
	}
}

<<<<<<< HEAD
func makeDetails(fields spaceindex.TestObject) *domain.Details {
	return domain.NewDetailsFromMap(fields)
=======
func makeDetails(fields spaceindex.TestObject) *types.Struct {
	f := map[string]*types.Value{}
	for k, v := range fields {
		f[string(k)] = v
	}
	return &types.Struct{Fields: f}
}

func (fx *StoreFixture) AddVirtualDetails(id string, details *types.Struct) {
	if handler := fx.sourceService.(virtualDetailsHandler); handler != nil {
		handler.AddVirtualDetails(id, details)
	}
>>>>>>> 3e34be54
}<|MERGE_RESOLUTION|>--- conflicted
+++ resolved
@@ -7,10 +7,12 @@
 
 	"github.com/anyproto/any-store/anyenc"
 	"github.com/anyproto/any-sync/app"
+	"github.com/gogo/protobuf/types"
 	"github.com/stretchr/testify/require"
 
 	"github.com/anyproto/anytype-heart/core/domain"
 	"github.com/anyproto/anytype-heart/core/wallet"
+	"github.com/anyproto/anytype-heart/core/wallet/mock_wallet"
 	"github.com/anyproto/anytype-heart/pkg/lib/bundle"
 	"github.com/anyproto/anytype-heart/pkg/lib/datastore"
 	"github.com/anyproto/anytype-heart/pkg/lib/localstore/ftsearch"
@@ -35,14 +37,10 @@
 	details map[string]*types.Struct
 }
 
-<<<<<<< HEAD
-func (d *detailsFromId) DetailsFromIdBasedSource(id domain.FullID) (*domain.Details, error) {
-=======
 func (d *detailsFromId) DetailsFromIdBasedSource(id domain.FullID) (*types.Struct, error) {
 	if det, found := d.details[id.ObjectID]; found {
 		return det, nil
 	}
->>>>>>> 3e34be54
 	return nil, fmt.Errorf("not found")
 }
 
@@ -59,27 +57,14 @@
 	return "test-tech-space"
 }
 
-type walletStub struct {
-	wallet.Wallet
-	tempDir string
-}
-
-func newWalletStub(t testing.TB) wallet.Wallet {
-	return &walletStub{
-		tempDir: t.TempDir(),
-	}
-}
-
-func (w *walletStub) RepoPath() string {
-	return w.tempDir
-}
-
-func (w *walletStub) Name() string { return wallet.CName }
+var ctx = context.Background()
 
 func NewStoreFixture(t testing.TB) *StoreFixture {
 	ctx, cancel := context.WithCancel(context.Background())
 
-	walletService := newWalletStub(t)
+	walletService := mock_wallet.NewMockWallet(t)
+	walletService.EXPECT().Name().Return(wallet.CName).Maybe()
+	walletService.EXPECT().RepoPath().Return(t.TempDir())
 
 	fullText := ftsearch.TantivyNew()
 	testApp := &app.App{}
@@ -134,17 +119,13 @@
 func (fx *StoreFixture) AddObjects(t testing.TB, spaceId string, objects []spaceindex.TestObject) {
 	store := fx.SpaceIndex(spaceId)
 	for _, obj := range objects {
-		id := obj[bundle.RelationKeyId].String()
+		id := obj[bundle.RelationKeyId].GetStringValue()
 		require.NotEmpty(t, id)
 		err := store.UpdateObjectDetails(context.Background(), id, makeDetails(obj))
 		require.NoError(t, err)
 	}
 }
 
-<<<<<<< HEAD
-func makeDetails(fields spaceindex.TestObject) *domain.Details {
-	return domain.NewDetailsFromMap(fields)
-=======
 func makeDetails(fields spaceindex.TestObject) *types.Struct {
 	f := map[string]*types.Value{}
 	for k, v := range fields {
@@ -157,5 +138,4 @@
 	if handler := fx.sourceService.(virtualDetailsHandler); handler != nil {
 		handler.AddVirtualDetails(id, details)
 	}
->>>>>>> 3e34be54
 }
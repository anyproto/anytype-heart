[
  {
    "id": "recipe",
    "name": "Recipe",
    "types": [
      "Page"
    ],
    "iconColor": 4,
    "iconName": "pizza",
    "hidden": false,
    "layout": "basic",
    "relations": [
      "tag",
      "ingredients",
      "time"
    ],
    "description": "A recipe is a set of instructions that describes how to prepare or make something, especially a dish of prepared food"
  },
  {
    "id": "note",
    "name": "Note",
    "types": [
      "Page"
    ],
    "iconColor": 2,
    "iconName": "create",
    "hidden": false,
    "layout": "note",
    "relations": [
      "tag"
    ],
    "description": "Blank canvas with no Title. A brief record of points written down as an aid to memory",
    "revision": 1
  },
  {
    "id": "contact",
    "name": "Contact",
    "types": [
      "Page"
    ],
    "iconColor": 8,
    "iconName": "id-card",
    "hidden": false,
    "layout": "profile",
    "relations": [
      "tag",
      "company",
      "email",
      "phone"
    ],
    "description": "Information to make action of communicating or meeting with Human or Company"
  },
  {
    "id": "bookmark",
    "name": "Bookmark",
    "types": [
      "Page"
    ],
    "iconColor": 4,
    "iconName": "bookmark",
    "hidden": false,
    "layout": "bookmark",
    "relations": [
      "tag",
      "picture",
      "source"
    ],
    "description": "URL that is stored as Object and may be categorised and linked with objects",
    "revision": 1
  },
  {
    "id": "date",
    "name": "Date",
    "types": [
      "Date"
    ],
    "iconColor": 9,
    "iconName": "calendar",
    "hidden": true,
    "layout": "date",
    "relations": [
      "tag"
    ],
    "description": "Gregorian calendar date"
  },
  {
    "id": "task",
    "name": "Task",
    "types": [
      "Page"
    ],
    "iconColor": 10,
    "iconName": "checkbox",
    "hidden": false,
    "layout": "todo",
    "relations": [
      "tag",
      "assignee",
      "done",
      "dueDate",
      "linkedProjects",
      "priority",
      "status",
      "tasks"
    ],
    "description": "A piece of work to be done or undertaken",
    "revision": 1
  },
  {
    "id": "relation",
    "name": "Relation",
    "types": [
      "SubObject",
      "BundledRelation"
    ],
    "iconColor": 7,
    "iconName": "share-social",
    "hidden": true,
    "layout": "relation",
    "relations": [
      "relationFormat",
      "relationMaxCount",
      "relationDefaultValue",
      "relationFormatObjectTypes"
    ],
    "description": "Meaningful connection between objects",
    "revision": 1
  },
  {
    "id": "book",
    "name": "Book",
    "types": [
      "Page"
    ],
    "iconColor": 3,
    "iconName": "book",
    "hidden": false,
    "layout": "basic",
    "relations": [
      "tag",
      "author",
      "starred",
      "status",
      "url"
    ],
    "description": "A book is a medium for recording information in the form of writing or images, typically composed of many pages bound together and protected by a cover"
  },
  {
    "id": "video",
    "name": "Video",
    "types": [
      "File"
    ],
    "iconColor": 6,
    "iconName": "videocam",
    "hidden": false,
    "layout": "file",
    "relations": [
      "addedDate",
      "origin",
      "fileExt",
      "sizeInBytes",
      "heightInPixels",
      "widthInPixels",
      "fileMimeType",
      "camera",
      "cameraIso",
      "aperture",
      "exposure"
    ],
    "description": "The recording of moving visual images",
    "restrictObjectCreation": true,
<<<<<<< HEAD
    "revision": 2
=======
    "revision": 3
>>>>>>> 217c580e
  },
  {
    "id": "dashboard",
    "name": "Dashboard",
    "types": [
      "Home"
    ],
    "emoji": "",
    "hidden": true,
    "layout": "dashboard",
    "relations": [],
    "description": "Internal home dashboard with favourite objects",
    "restrictObjectCreation": true
  },
  {
    "id": "movie",
    "name": "Movie",
    "types": [
      "Page"
    ],
    "iconColor": 5,
    "iconName": "film",
    "hidden": false,
    "layout": "basic",
    "relations": [
      "tag",
      "genre",
      "status"
    ],
    "description": "Motion picture or Moving picture, is a work of visual art used to simulate experiences that communicate ideas, stories, perceptions, feelings, beauty, or atmosphere through the use of moving images"
  },
  {
    "id": "objectType",
    "name": "Type",
    "types": [
      "SubObject",
      "BundledObjectType"
    ],
    "iconColor": 9,
    "iconName": "extension-puzzle",
    "hidden": false,
    "layout": "objectType",
    "relations": [
      "recommendedRelations",
      "recommendedLayout"
    ],
    "description": "Object that contains a definition of some object type",
    "revision": 1
  },
  {
    "id": "relationOption",
    "name": "Relation option",
    "types": [
      "SubObject"
    ],
    "hidden": true,
    "layout": "relationOption",
    "relations": [],
    "description": "Object that contains a relation option"
  },
  {
    "id": "space",
    "name": "Space",
    "types": [
      "Workspace"
    ],
    "iconColor": 10,
    "iconName": "folder",
    "hidden": true,
    "layout": "space",
    "relations": [
      "tag"
    ],
    "description": "Workspace",
    "restrictObjectCreation": true,
    "revision": 1
  },
  {
    "id": "spaceView",
    "name": "Space",
    "types": [
      "SpaceView"
    ],
    "iconColor": 10,
    "iconName": "folder",
    "hidden": true,
    "layout": "spaceView",
    "relations": [
      "tag"
    ],
    "description": "Space",
    "restrictObjectCreation": true
  },
  {
    "id": "participant",
    "name": "Space member",
    "types": [
      "Participant"
    ],
    "iconColor": 3,
    "iconName": "person",
    "hidden": false,
    "layout": "participant",
    "relations": [
      "tag"
    ],
    "description": "Anytype identity as a space participant",
    "restrictObjectCreation": true,
    "revision": 2
  },
  {
    "id": "template",
    "name": "Template",
    "types": [
      "Template"
    ],
    "iconColor": 8,
    "iconName": "copy",
    "hidden": false,
    "layout": "basic",
    "relations": [
      "targetObjectType",
      "templateIsBundled"
    ],
    "description": "Sample object that has already some details in place and used to create objects from",
    "revision": 2
  },
  {
    "id": "set",
    "name": "Set",
    "types": [
      "Page"
    ],
    "iconColor": 6,
    "iconName": "search",
    "hidden": false,
    "layout": "set",
    "relations": [
      "tag",
      "setOf"
    ],
    "description": "Query all objects in your space based on types and relations",
    "revision": 1
  },
  {
    "id": "collection",
    "name": "Collection",
    "types": [
      "Page"
    ],
    "iconColor": 7,
    "iconName": "layers",
    "hidden": false,
    "layout": "collection",
    "relations": [
      "tag"
    ],
    "description": "Collect objects in one place, use different views to organize them",
    "revision": 1
  },
  {
    "id": "diaryEntry",
    "name": "Diary Entry",
    "types": [
      "Page"
    ],
    "iconColor": 2,
    "iconName":"reader",
    "hidden": false,
    "layout": "basic",
    "relations": [
      "tag",
      "mood"
    ],
    "description": "Record of events and experiences"
  },
  {
    "id": "page",
    "name": "Page",
    "types": [
      "Page"
    ],
    "iconColor": 8,
    "iconName": "document",
    "hidden": false,
    "layout": "basic",
    "relations": [
      "tag"
    ],
    "description": "Blank canvas with Title",
    "revision": 1
  },
  {
    "id": "image",
    "name": "Image",
    "types": [
      "File"
    ],
    "iconColor": 10,
    "iconName": "image",
    "hidden": false,
    "layout": "image",
    "relations": [
      "addedDate",
      "origin",
      "fileExt",
      "sizeInBytes",
      "heightInPixels",
      "widthInPixels",
      "fileMimeType",
      "camera",
      "cameraIso",
      "aperture",
      "exposure",
      "focalRatio"
    ],
    "description": "A representation of the external form of a person or thing in art",
    "restrictObjectCreation": true,
<<<<<<< HEAD
    "revision": 2
=======
    "revision": 3
>>>>>>> 217c580e
  },
  {
    "id": "profile",
    "name": "Human",
    "types": [
      "Page",
      "ProfilePage"
    ],
    "iconColor": 3,
    "iconName": "man",
    "hidden": false,
    "layout": "profile",
    "relations": [
      "tag"
    ],
    "description": "Homo sapiens",
    "revision": 1
  },
  {
    "id": "audio",
    "name": "Audio",
    "types": [
      "File"
    ],
    "iconColor": 5,
    "iconName": "musical-notes",
    "hidden": false,
    "layout": "file",
    "relations": [
      "addedDate",
      "origin",
      "fileExt",
      "sizeInBytes",
      "fileMimeType",
      "artist",
      "audioAlbum",
      "audioGenre",
      "releasedYear",
      "audioAlbumTrackNumber",
      "audioLyrics"
    ],
    "description": "Sound when recorded, with ability to reproduce",
    "restrictObjectCreation": true,
<<<<<<< HEAD
    "revision": 2
=======
    "revision": 3
>>>>>>> 217c580e
  },
  {
    "id": "goal",
    "name": "Goal",
    "types": [
      "Page"
    ],
    "iconColor": 4,
    "iconName": "flag",
    "hidden": false,
    "layout": "todo",
    "relations": [
      "tag",
      "dueDate",
      "progress",
      "status",
      "tasks"
    ],
    "description": "The object of a person's ambition or effort; an aim or desired result"
  },
  {
    "id": "file",
    "name": "File",
    "types": [
      "File"
    ],
    "iconColor": 7,
    "iconName": "attach",
    "hidden": false,
    "layout": "file",
    "relations": [
      "addedDate",
      "origin",
      "fileExt",
      "sizeInBytes",
      "fileMimeType"
    ],
    "description": "Computer resource for recording data in a computer storage device",
    "restrictObjectCreation": true,
<<<<<<< HEAD
    "revision": 2
=======
    "revision": 3
>>>>>>> 217c580e
  },
  {
    "id": "project",
    "name": "Project",
    "types": [
      "Page"
    ],
    "iconColor": 3,
    "iconName": "hammer",
    "hidden": false,
    "layout": "basic",
    "relations": [
      "tag",
      "tasks"
    ],
    "description": "An individual or collaborative enterprise that is carefully planned to achieve a particular aim"
  },
  {
    "id": "chat",
    "name": "Chat [deprecated]",
    "types": [
      "ChatObject"
    ],
    "iconColor": 7,
    "iconName": "chatbubble",
    "hidden": true,
    "layout": "chat",
    "relations": [
        "tag"
    ],
    "description": "A chat [deprecated]",
    "revision": 1
  },
  {
    "id": "chatDerived",
    "name": "Chat Derived Object",
    "types": [
      "ChatDerivedObject"
    ],
    "iconColor": 7,
    "iconName": "chatbubble",
    "hidden": true,
    "layout": "chatDerived",
    "relations": [
      "tag"
    ],
    "description": "A chat derived object",
    "revision": 2
  }
]<|MERGE_RESOLUTION|>--- conflicted
+++ resolved
@@ -170,11 +170,7 @@
     ],
     "description": "The recording of moving visual images",
     "restrictObjectCreation": true,
-<<<<<<< HEAD
-    "revision": 2
-=======
     "revision": 3
->>>>>>> 217c580e
   },
   {
     "id": "dashboard",
@@ -393,11 +389,7 @@
     ],
     "description": "A representation of the external form of a person or thing in art",
     "restrictObjectCreation": true,
-<<<<<<< HEAD
-    "revision": 2
-=======
     "revision": 3
->>>>>>> 217c580e
   },
   {
     "id": "profile",
@@ -441,11 +433,7 @@
     ],
     "description": "Sound when recorded, with ability to reproduce",
     "restrictObjectCreation": true,
-<<<<<<< HEAD
-    "revision": 2
-=======
     "revision": 3
->>>>>>> 217c580e
   },
   {
     "id": "goal",
@@ -485,11 +473,7 @@
     ],
     "description": "Computer resource for recording data in a computer storage device",
     "restrictObjectCreation": true,
-<<<<<<< HEAD
-    "revision": 2
-=======
     "revision": 3
->>>>>>> 217c580e
   },
   {
     "id": "project",

[
  {
    "id": "recipe",
    "name": "Recipe",
    "types": [
      "Page"
    ],
    "emoji": "🍲",
    "hidden": false,
    "layout": "basic",
    "relations": [
      "tag",
      "time",
      "ingredients"
    ],
    "description": "A recipe is a set of instructions that describes how to prepare or make something, especially a dish of prepared food"
  },
  {
    "id": "note",
    "name": "Note",
    "types": [
      "Page"
    ],
    "emoji": "📝",
    "hidden": false,
    "layout": "note",
    "relations": [
      "tag"
    ],
    "description": "Blank canvas with no Title. A brief record of points written down as an aid to memory"
  },
  {
    "id": "contact",
    "name": "Contact",
    "types": [
      "Page"
    ],
    "emoji": "📇",
    "hidden": false,
    "layout": "profile",
    "relations": [
      "tag",
      "phone",
      "email",
      "company"
    ],
    "description": "Information to make action of communicating or meeting with Human or Company"
  },
  {
    "id": "bookmark",
    "name": "Bookmark",
    "types": [
      "Page"
    ],
    "emoji": "🔖",
    "hidden": false,
    "layout": "bookmark",
    "relations": [
      "tag",
      "source",
      "picture"
    ],
    "description": "URL that is stored as Object and may be categorised and linked with objects"
  },
  {
    "id": "date",
    "name": "Date",
    "types": [
      "Date"
    ],
    "emoji": "📅",
    "hidden": true,
    "layout": "basic",
    "relations": [
      "tag"
    ],
    "description": "Gregorian calendar date"
  },
  {
    "id": "task",
    "name": "Task",
    "types": [
      "Page"
    ],
    "emoji": "✅",
    "hidden": false,
    "layout": "todo",
    "relations": [
      "tag",
      "assignee",
      "dueDate",
      "status",
      "done",
      "priority",
      "tasks",
      "linkedProjects"
    ],
    "description": "A piece of work to be done or undertaken"
  },
  {
    "id": "relation",
    "name": "Relation",
    "types": [
      "SubObject",
      "BundledRelation"
    ],
    "emoji": "🔗",
    "hidden": true,
    "layout": "relation",
    "relations": [
      "relationFormat",
      "relationMaxCount",
      "relationDefaultValue",
      "relationFormatObjectTypes"
    ],
    "description": "Meaningful connection between objects"
  },
  {
    "id": "book",
    "name": "Book",
    "types": [
      "Page"
    ],
    "emoji": "📘",
    "hidden": false,
    "layout": "basic",
    "relations": [
      "tag",
      "author",
      "status",
      "starred",
      "url"
    ],
    "description": "A book is a medium for recording information in the form of writing or images, typically composed of many pages bound together and protected by a cover"
  },
  {
    "id": "video",
    "name": "Video",
    "types": [
      "File"
    ],
    "emoji": "📽",
    "hidden": false,
    "layout": "file",
    "relations": [
      "sizeInBytes",
      "fileMimeType",
      "camera",
      "heightInPixels",
      "widthInPixels",
      "cameraIso",
      "aperture",
      "exposure",
      "addedDate",
      "fileExt",
      "origin"
    ],
    "description": "The recording of moving visual images",
    "restrictObjectCreation": true,
    "revision": 1
  },
  {
    "id": "dashboard",
    "name": "Dashboard",
    "types": [
      "Home"
    ],
    "emoji": "",
    "hidden": true,
    "layout": "dashboard",
    "relations": [],
    "description": "Internal home dashboard with favourite objects",
    "restrictObjectCreation": true
  },
  {
    "id": "movie",
    "name": "Movie",
    "types": [
      "Page"
    ],
    "emoji": "🍿",
    "hidden": false,
    "layout": "basic",
    "relations": [
      "tag",
      "genre",
      "status"
    ],
    "description": "Motion picture or Moving picture, is a work of visual art used to simulate experiences that communicate ideas, stories, perceptions, feelings, beauty, or atmosphere through the use of moving images"
  },
  {
    "id": "objectType",
    "name": "Type",
    "types": [
      "SubObject",
      "BundledObjectType"
    ],
    "emoji": "🥚",
    "hidden": false,
    "layout": "objectType",
    "relations": [
      "recommendedRelations",
      "recommendedLayout"
    ],
    "description": "Object that contains a definition of some object type"
  },
  {
    "id": "relationOption",
    "name": "Relation option",
    "types": [
      "SubObject"
    ],
    "emoji": "🥚",
    "hidden": true,
    "layout": "relationOption",
    "relations": [],
    "description": "Object that contains a relation option"
  },
  {
    "id": "space",
    "name": "Space",
    "types": [
      "Workspace"
    ],
    "emoji": "🌎",
    "hidden": true,
    "layout": "space",
    "relations": [
      "tag"
    ],
    "description": "Workspace",
    "restrictObjectCreation": true
  },
  {
    "id": "spaceView",
    "name": "Space",
    "types": [
      "SpaceView"
    ],
    "emoji": "🌎",
    "hidden": true,
    "layout": "spaceView",
    "relations": [
      "tag"
    ],
    "description": "Space",
    "restrictObjectCreation": true
  },
  {
    "id": "participant",
    "name": "Space member",
    "types": [
      "Participant"
    ],
    "emoji": "\uD83E\uDDD1",
    "hidden": false,
    "layout": "participant",
    "relations": [
      "tag"
    ],
    "description": "Anytype identity as a space participant",
    "restrictObjectCreation": true,
    "revision": 1
  },
  {
    "id": "template",
    "name": "Template",
    "types": [
      "Template"
    ],
    "emoji": "\uD83E\uDDE9",
    "hidden": false,
    "layout": "basic",
    "relations": [
      "targetObjectType",
      "templateIsBundled"
    ],
    "description": "Sample object that has already some details in place and used to create objects from",
    "revision": 1
  },
  {
    "id": "set",
    "name": "Set",
    "types": [
      "Page"
    ],
    "emoji": "🔎",
    "hidden": false,
    "layout": "set",
    "relations": [
      "tag",
      "setOf"
    ],
    "description": "Query all objects in your space based on types and relations"
  },
  {
    "id": "collection",
    "name": "Collection",
    "types": [
      "Page"
    ],
    "emoji": "🗂️",
    "hidden": false,
    "layout": "collection",
    "relations": [
      "tag"
    ],
    "description": "Collect objects in one place, use different views to organize them"
  },
  {
    "id": "diaryEntry",
    "name": "Diary Entry",
    "types": [
      "Page"
    ],
    "emoji": "✨",
    "hidden": false,
    "layout": "basic",
    "relations": [
      "tag",
      "mood"
    ],
    "description": "Record of events and experiences"
  },
  {
    "id": "page",
    "name": "Page",
    "types": [
      "Page"
    ],
    "emoji": "📄",
    "hidden": false,
    "layout": "basic",
    "relations": [
      "tag"
    ],
    "description": "Blank canvas with Title"
  },
  {
    "id": "image",
    "name": "Image",
    "types": [
      "File"
    ],
    "emoji": "🏞",
    "hidden": false,
    "layout": "image",
    "relations": [
      "fileMimeType",
      "widthInPixels",
      "camera",
      "heightInPixels",
      "sizeInBytes",
      "cameraIso",
      "aperture",
      "exposure",
      "addedDate",
      "focalRatio",
      "fileExt",
      "origin"
    ],
    "description": "A representation of the external form of a person or thing in art",
    "restrictObjectCreation": true,
    "revision": 1
  },
  {
    "id": "profile",
    "name": "Human",
    "types": [
      "Page",
      "ProfilePage"
    ],
    "emoji": "🧍",
    "hidden": false,
    "layout": "profile",
    "relations": [
      "tag"
    ],
    "description": "Homo sapiens"
  },
  {
    "id": "audio",
    "name": "Audio",
    "types": [
      "File"
    ],
    "emoji": "🎵",
    "hidden": false,
    "layout": "file",
    "relations": [
      "artist",
      "audioAlbum",
      "audioAlbumTrackNumber",
      "audioGenre",
      "audioLyrics",
      "releasedYear",
      "sizeInBytes",
      "fileMimeType",
      "addedDate",
      "fileExt",
      "origin"
    ],
    "description": "Sound when recorded, with ability to reproduce",
    "restrictObjectCreation": true,
    "revision": 1
  },
  {
    "id": "goal",
    "name": "Goal",
    "types": [
      "Page"
    ],
    "emoji": "🎯",
    "hidden": false,
    "layout": "todo",
    "relations": [
      "tag",
      "progress",
      "status",
      "dueDate",
      "tasks"
    ],
    "description": "The object of a person's ambition or effort; an aim or desired result"
  },
  {
    "id": "file",
    "name": "File",
    "types": [
      "File"
    ],
    "emoji": "📎",
    "hidden": false,
    "layout": "file",
    "relations": [
      "fileMimeType",
      "sizeInBytes",
      "addedDate",
      "fileExt",
      "origin"
    ],
    "description": "Computer resource for recording data in a computer storage device",
    "restrictObjectCreation": true,
    "revision": 1
  },
  {
    "id": "project",
    "name": "Project",
    "types": [
      "Page"
    ],
    "emoji": "🔨",
    "hidden": false,
    "layout": "basic",
    "relations": [
      "tag",
      "tasks"
    ],
    "description": "An individual or collaborative enterprise that is carefully planned to achieve a particular aim"
  },
  {
<<<<<<< HEAD
    "id": "tag",
    "name": "Tag",
    "emoji": "🏷 ",
    "types": [
      "Page"
    ],
    "hidden": false,
    "layout": "tag",
    "relations": [
      "relationOptionColor"
    ]
=======
    "id": "chat",
    "name": "Chat",
    "types": [
      "ChatObject"
    ],
    "emoji": "💬",
    "hidden": false,
    "layout": "chat",
    "relations": [
        "tag",
        "description"
    ],
    "description": "A chat"
  },
  {
    "id": "chatDerived",
    "name": "Chat Derived Object",
    "types": [
      "ChatDerivedObject"
    ],
    "emoji": "",
    "hidden": true,
    "layout": "chatDerived",
    "relations": [
      "tag",
      "description"
    ],
    "description": "A chat derived object",
    "revision": 1
>>>>>>> f061706d
  }
]<|MERGE_RESOLUTION|>--- conflicted
+++ resolved
@@ -458,7 +458,37 @@
     "description": "An individual or collaborative enterprise that is carefully planned to achieve a particular aim"
   },
   {
-<<<<<<< HEAD
+    "id": "chat",
+    "name": "Chat",
+    "types": [
+      "ChatObject"
+    ],
+    "emoji": "💬",
+    "hidden": false,
+    "layout": "chat",
+    "relations": [
+        "tag",
+        "description"
+    ],
+    "description": "A chat"
+  },
+  {
+    "id": "chatDerived",
+    "name": "Chat Derived Object",
+    "types": [
+      "ChatDerivedObject"
+    ],
+    "emoji": "",
+    "hidden": true,
+    "layout": "chatDerived",
+    "relations": [
+      "tag",
+      "description"
+    ],
+    "description": "A chat derived object",
+    "revision": 1
+  },
+  {
     "id": "tag",
     "name": "Tag",
     "emoji": "🏷 ",
@@ -470,36 +500,5 @@
     "relations": [
       "relationOptionColor"
     ]
-=======
-    "id": "chat",
-    "name": "Chat",
-    "types": [
-      "ChatObject"
-    ],
-    "emoji": "💬",
-    "hidden": false,
-    "layout": "chat",
-    "relations": [
-        "tag",
-        "description"
-    ],
-    "description": "A chat"
-  },
-  {
-    "id": "chatDerived",
-    "name": "Chat Derived Object",
-    "types": [
-      "ChatDerivedObject"
-    ],
-    "emoji": "",
-    "hidden": true,
-    "layout": "chatDerived",
-    "relations": [
-      "tag",
-      "description"
-    ],
-    "description": "A chat derived object",
-    "revision": 1
->>>>>>> f061706d
   }
 ]
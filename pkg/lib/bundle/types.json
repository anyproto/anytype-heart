[
  {
    "id": "recipe",
    "name": "Recipe",
    "types": [
      "Page"
    ],
    "emoji": "🍲",
    "hidden": false,
    "layout": "basic",
    "relations": [
      "tag",
      "time",
      "servings",
      "ingredients",
      "instructions",
      "difficulty"
    ],
    "description": "A recipe is a set of instructions that describes how to prepare or make something, especially a dish of prepared food"
  },
  {
    "id": "note",
    "name": "Note",
    "types": [
      "Page"
    ],
    "emoji": "📝",
    "hidden": false,
    "layout": "note",
    "relations": [
      "tag"
    ],
    "description": "Blank canvas with no Title. A brief record of points written down as an aid to memory"
  },
  {
    "id": "contact",
    "name": "Contact",
    "types": [
      "Page"
    ],
    "emoji": "📇",
    "hidden": false,
    "layout": "profile",
    "relations": [
      "tag",
      "phone",
      "email",
      "dateOfBirth",
      "placeOfBirth",
      "company",
      "socialProfile",
      "job",
      "linkedContacts",
      "occupation",
      "instagram",
      "gender",
      "facebook"
    ],
    "description": "Information to make action of communicating or meeting with Human or Company"
  },
  {
    "id": "bookmark",
    "name": "Bookmark",
    "types": [
      "Page"
    ],
    "emoji": "🔖",
    "hidden": false,
    "layout": "bookmark",
    "relations": [
      "tag",
      "source",
      "picture"
    ],
    "description": "URL that is stored as Object and may be categorised and linked with objects"
  },
  {
    "id": "weeklyPlan",
    "name": "Weekly Plan",
    "types": [
      "Page"
    ],
    "emoji": "🗓️",
    "hidden": false,
    "layout": "todo",
    "relations": [
      "tag",
      "events",
      "tasks"
    ],
    "description": "The act of organizing your activities and tasks for the week"
  },
  {
    "id": "date",
    "name": "Date",
    "types": [
      "Date"
    ],
    "emoji": "📅",
    "hidden": true,
    "layout": "basic",
    "relations": [
      "tag"
    ],
    "description": "Gregorian calendar date"
  },
  {
    "id": "idea",
    "name": "Idea",
    "types": [
      "Page"
    ],
    "emoji": "💡",
    "hidden": false,
    "layout": "basic",
    "relations": [
      "tag",
      "problem",
      "solution",
      "alternative"
    ],
    "description": "A thought or suggestion as to a possible course of action"
  },
  {
    "id": "task",
    "name": "Task",
    "types": [
      "Page"
    ],
    "emoji": "✅",
    "hidden": false,
    "layout": "todo",
    "relations": [
      "tag",
      "assignee",
      "dueDate",
      "attachments",
      "status",
      "done",
      "priority",
      "tasks",
      "linkedProjects"
    ],
    "description": "A piece of work to be done or undertaken"
  },
  {
    "id": "relation",
    "name": "Relation",
    "types": [
      "SubObject",
      "BundledRelation"
    ],
    "emoji": "🔗",
    "hidden": true,
    "layout": "relation",
    "relations": [
      "relationFormat",
      "relationMaxCount",
      "relationDefaultValue",
      "relationFormatObjectTypes"
    ],
    "description": "Meaningful connection between objects"
  },
  {
    "id": "book",
    "name": "Book",
    "types": [
      "Page"
    ],
    "emoji": "📘",
    "hidden": false,
    "layout": "basic",
    "relations": [
      "tag",
      "author",
      "category",
      "rating",
      "status",
      "starred",
      "url"
    ],
    "description": "A book is a medium for recording information in the form of writing or images, typically composed of many pages bound together and protected by a cover"
  },
  {
    "id": "video",
    "name": "Video",
    "types": [
      "File"
    ],
    "emoji": "📽",
    "hidden": false,
    "layout": "file",
    "relations": [
      "sizeInBytes",
      "fileMimeType",
      "camera",
      "thumbnailImage",
      "heightInPixels",
      "widthInPixels",
      "cameraIso",
      "aperture",
      "exposure",
      "addedDate",
      "fileExt"
    ],
    "description": "The recording of moving visual images",
    "restrictObjectCreation": true
  },
  {
    "id": "dashboard",
    "name": "Dashboard",
    "types": [
      "Home"
    ],
    "emoji": "",
    "hidden": true,
    "layout": "dashboard",
    "relations": [],
    "description": "Internal home dashboard with favourite objects",
    "restrictObjectCreation": true
  },
  {
    "id": "dailyPlan",
    "name": "Daily Plan",
    "types": [
      "Page"
    ],
    "emoji": "📆",
    "hidden": false,
    "layout": "todo",
    "relations": [
      "tag",
      "tasks",
      "events"
    ],
    "description": "A detailed proposal for doing or achieving something for the day\n"
  },
  {
    "id": "movie",
    "name": "Movie",
    "types": [
      "Page"
    ],
    "emoji": "🍿",
    "hidden": false,
    "layout": "basic",
    "relations": [
      "tag",
      "director",
      "stars",
      "genre",
      "trailer",
      "rating",
      "imdbRating",
      "rottenTomatoesRating",
      "status"
    ],
    "description": "Motion picture or Moving picture, is a work of visual art used to simulate experiences that communicate ideas, stories, perceptions, feelings, beauty, or atmosphere through the use of moving images"
  },
  {
    "id": "objectType",
    "name": "Type",
    "types": [
      "SubObject",
      "BundledObjectType"
    ],
    "emoji": "🥚",
    "hidden": false,
    "layout": "objectType",
    "relations": [
      "recommendedRelations",
      "recommendedLayout"
    ],
    "description": "Object that contains a definition of some object type"
  },
  {
    "id": "relationOption",
    "name": "Relation option",
    "types": [
      "SubObject"
    ],
    "emoji": "🥚",
    "hidden": true,
    "layout": "relationOption",
    "relations": [],
    "description": "Object that contains a relation option"
  },
  {
    "id": "space",
    "name": "Space",
    "types": [
      "Workspace"
    ],
    "emoji": "🌎",
    "hidden": true,
    "layout": "space",
    "relations": [
      "tag"
    ],
    "description": "Workspace",
    "restrictObjectCreation": true
  },
  {
    "id": "spaceView",
    "name": "Space",
    "types": [
      "SpaceView"
    ],
    "emoji": "🌎",
    "hidden": true,
    "layout": "spaceView",
    "relations": [
      "tag"
    ],
    "description": "Space",
    "restrictObjectCreation": true
  },
  {
    "id": "participant",
    "name": "Space member",
    "types": [
      "Participant"
    ],
    "emoji": "\uD83E\uDDD1",
    "hidden": false,
    "layout": "participant",
    "relations": [
      "tag"
    ],
<<<<<<< HEAD
    "description": "Anytype identity as a space participant",
    "restrictObjectCreation": true
=======
    "description": "Participant of the anytype space"
>>>>>>> a02219ff
  },
  {
    "id": "template",
    "name": "Template",
    "types": [
      "Template"
    ],
    "emoji": "",
    "hidden": true,
    "layout": "basic",
    "relations": [
      "targetObjectType",
      "templateIsBundled"
    ],
    "description": "Sample object that has already some details in place and used to create objects from"
  },
  {
    "id": "set",
    "name": "Set",
    "types": [
      "Page"
    ],
    "emoji": "🔎",
    "hidden": false,
    "layout": "set",
    "relations": [
      "tag",
      "setOf"
    ],
    "description": "Query all objects in your space based on types and relations"
  },
  {
    "id": "collection",
    "name": "Collection",
    "types": [
      "Page"
    ],
    "emoji": "🗂️",
    "hidden": false,
    "layout": "collection",
    "relations": [
      "tag"
    ],
    "description": "Collect objects in one place, use different views to organize them"
  },
  {
    "id": "classNote",
    "name": "Class Note",
    "types": [
      "Page"
    ],
    "emoji": "👨🏻‍🏫",
    "hidden": false,
    "layout": "basic",
    "relations": [
      "tag",
      "class",
      "classType",
      "records",
      "questions",
      "materials",
      "tasks",
      "reflection"
    ],
    "description": "Note for recording lectures or seminars"
  },
  {
    "id": "diaryEntry",
    "name": "Diary Entry",
    "types": [
      "Page"
    ],
    "emoji": "✨",
    "hidden": false,
    "layout": "basic",
    "relations": [
      "tag",
      "mood"
    ],
    "description": "Record of events and experiences"
  },
  {
    "id": "page",
    "name": "Page",
    "types": [
      "Page"
    ],
    "emoji": "📄",
    "hidden": false,
    "layout": "basic",
    "relations": [
      "tag"
    ],
    "description": "Blank canvas with Title"
  },
  {
    "id": "image",
    "name": "Image",
    "types": [
      "File"
    ],
    "emoji": "🏞",
    "hidden": false,
    "layout": "image",
    "relations": [
      "fileMimeType",
      "widthInPixels",
      "camera",
      "heightInPixels",
      "sizeInBytes",
      "cameraIso",
      "aperture",
      "exposure",
      "addedDate",
      "focalRatio",
      "fileExt"
    ],
    "description": "A representation of the external form of a person or thing in art",
    "restrictObjectCreation": true
  },
  {
    "id": "bug",
    "name": "Bug (Software)",
    "types": [
      "Page"
    ],
    "emoji": "🐞",
    "hidden": false,
    "layout": "todo",
    "relations": [
      "tag",
      "howToReproduce",
      "result",
      "additional",
      "attachments",
      "assignee",
      "dueDate",
      "priority"
    ],
    "description": "An error, fault or flaw in any computer program or a hardware system. A bug produces unexpected results or causes a system to behave unexpectedly"
  },
  {
    "id": "profile",
    "name": "Human",
    "types": [
      "Page",
      "ProfilePage"
    ],
    "emoji": "🧍",
    "hidden": false,
    "layout": "profile",
    "relations": [
      "tag"
    ],
    "description": "Homo sapiens"
  },
  {
    "id": "audio",
    "name": "Audio",
    "types": [
      "File"
    ],
    "emoji": "🎵",
    "hidden": false,
    "layout": "file",
    "relations": [
      "artist",
      "audioAlbum",
      "audioAlbumTrackNumber",
      "audioGenre",
      "releasedYear",
      "thumbnailImage",
      "composer",
      "sizeInBytes",
      "fileMimeType",
      "addedDate",
      "fileExt",
      "audioArtist",
      "audioLyrics"
    ],
    "description": "Sound when recorded, with ability to reproduce",
    "restrictObjectCreation": true
  },
  {
    "id": "goal",
    "name": "Goal",
    "types": [
      "Page"
    ],
    "emoji": "🎯",
    "hidden": false,
    "layout": "todo",
    "relations": [
      "tag",
      "progress",
      "status",
      "dueDate",
      "tasks"
    ],
    "description": "The object of a person's ambition or effort; an aim or desired result"
  },
  {
    "id": "feature",
    "name": "Feature",
    "types": [
      "Page"
    ],
    "emoji": "🪁",
    "hidden": false,
    "layout": "todo",
    "relations": [
      "tag",
      "hypothesisAssumptions",
      "problem",
      "userStories",
      "logic",
      "measureOfSuccess",
      "attachments",
      "assignee",
      "dueDate",
      "priority"
    ],
    "description": "A distinguishing characteristic of a software item (e.g., performance, portability, or functionality)"
  },
  {
    "id": "document",
    "name": "Document",
    "types": [
      "Page"
    ],
    "emoji": "📃",
    "hidden": false,
    "layout": "basic",
    "relations": [
      "tag"
    ],
    "description": "A piece of matter that provides information or evidence or that serves as an official record"
  },
  {
    "id": "file",
    "name": "File",
    "types": [
      "File"
    ],
    "emoji": "📎",
    "hidden": false,
    "layout": "file",
    "relations": [
      "fileMimeType",
      "sizeInBytes",
      "addedDate",
      "fileExt"
    ],
    "description": "Computer resource for recording data in a computer storage device",
    "restrictObjectCreation": true
  },
  {
    "id": "project",
    "name": "Project",
    "types": [
      "Page"
    ],
    "emoji": "🔨",
    "hidden": false,
    "layout": "basic",
    "relations": [
      "tag",
      "objectives",
      "scope",
      "timeframe",
      "budget",
      "stakeholders",
      "tasks"
    ],
    "description": "An individual or collaborative enterprise that is carefully planned to achieve a particular aim"
  }
]<|MERGE_RESOLUTION|>--- conflicted
+++ resolved
@@ -327,12 +327,8 @@
     "relations": [
       "tag"
     ],
-<<<<<<< HEAD
     "description": "Anytype identity as a space participant",
     "restrictObjectCreation": true
-=======
-    "description": "Participant of the anytype space"
->>>>>>> a02219ff
   },
   {
     "id": "template",

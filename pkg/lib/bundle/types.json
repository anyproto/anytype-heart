--- conflicted
+++ resolved
@@ -559,43 +559,6 @@
       "tag"
     ],
     "description": "A chat derived object",
-<<<<<<< HEAD
-    "revision": 2
-  },
-  {
-    "id": "company",
-    "name": "Company",
-    "types": [
-      "Page"
-    ],
-    "iconName": "business",
-    "iconColor": 4,
-    "hidden": false,
-    "layout": "basic",
-    "relations": [
-      "tag"
-    ],
-    "description": "Entity that engages in business activities",
-    "revision": 0
-  },
-  {
-    "id": "event",
-    "name": "Event",
-    "types": [
-      "Page"
-    ],
-    "iconName": "calendar-number",
-    "iconColor": 4,
-    "hidden": false,
-    "layout": "basic",
-    "relations": [
-      "tag",
-      "duration"
-    ],
-    "description": "Entity that engages in business activities",
-    "revision": 0
-=======
     "revision": 3
->>>>>>> 5dc7ae65
   }
 ]
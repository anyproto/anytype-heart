--- conflicted
+++ resolved
@@ -1464,7 +1464,6 @@
     "source": "derived"
   },
   {
-<<<<<<< HEAD
     "description": "Link to the profile attached to Anytype Identity",
     "format": "object",
     "hidden": true,
@@ -1481,14 +1480,16 @@
     "maxCount": 1,
     "hidden": true,
     "name": "Anytype Identity",
-=======
+    "readonly": true,
+    "source": "derived"
+  },
+  {
     "description": "Relation that indicates the real space id on the spaceView",
     "format": "longtext",
     "hidden": true,
     "key": "targetSpaceId",
     "maxCount": 1,
     "name": "Target space id",
->>>>>>> 594b303b
     "readonly": true,
     "source": "derived"
   }

[
  {
    "format": "tag",
    "hidden": false,
    "key": "tag",
    "maxCount": 0,
    "name": "Tag",
    "readonly": false,
    "source": "details"
  },
  {
    "description": "Camera used to capture image or video",
    "format": "shorttext",
    "hidden": false,
    "key": "camera",
    "maxCount": 1,
    "name": "Camera",
    "readonly": false,
    "source": "details"
  },
  {
    "description": "Height of image/video in pixels",
    "format": "number",
    "hidden": false,
    "key": "heightInPixels",
    "maxCount": 1,
    "name": "Height",
    "readonly": false,
    "source": "details"
  },
  {
    "description": "Date when the object was initially created",
    "format": "date",
    "hidden": false,
    "key": "createdDate",
    "maxCount": 1,
    "name": "Creation date",
    "readonly": true,
    "source": "derived"
  },
  {
    "description": "Date when the object will be deleted from your device",
    "format": "date",
    "hidden": true,
    "key": "toBeDeletedDate",
    "maxCount": 1,
    "name": "Date to delete",
    "readonly": true,
    "source": "account"
  },
  {
    "description": "Prioritized target types for the relation's value",
    "format": "object",
    "hidden": true,
    "key": "relationFormatObjectTypes",
    "maxCount": 0,
    "name": "Relation's target object types",
    "readonly": true,
    "source": "details"
  },
  {
    "description": "Relation key",
    "format": "shorttext",
    "hidden": true,
    "key": "relationKey",
    "maxCount": 1,
    "name": "Relation key",
    "readonly": true,
    "source": "details"
  },
  {
    "description": "Relation option color",
    "format": "shorttext",
    "hidden": true,
    "key": "relationOptionColor",
    "maxCount": 1,
    "name": "Relation option color",
    "readonly": true,
    "source": "details"
  },
  {
    "format": "longtext",
    "hidden": false,
    "key": "instructions",
    "maxCount": 1,
    "name": "Instructions",
    "readonly": false,
    "source": "details"
  },
  {
    "description": "Done checkbox used to render action layout. ",
    "format": "checkbox",
    "hidden": true,
    "key": "done",
    "maxCount": 1,
    "name": "Done",
    "readonly": false,
    "source": "details"
  },
  {
    "description": "Artist URL",
    "format": "url",
    "hidden": true,
    "key": "mediaArtistURL",
    "maxCount": 1,
    "name": "Media Artist URL",
    "readonly": true,
    "source": "details"
  },
  {
    "description": "Specifies whether template is provided by anytype",
    "format": "checkbox",
    "hidden": true,
    "key": "templateIsBundled",
    "maxCount": 1,
    "name": "Bundled Template",
    "readonly": true,
    "source": "derived"
  },
  {
    "format": "date",
    "hidden": false,
    "key": "dateOfBirth",
    "maxCount": 1,
    "name": "Birthday",
    "readonly": false,
    "source": "details"
  },
  {
    "description": "Object restrictions list",
    "format": "number",
    "hidden": true,
    "key": "restrictions",
    "maxCount": 1,
    "name": "Object restrictions",
    "readonly": true,
    "source": "derived"
  },
  {
    "description": "Adds the object to the highlighted dataview in space",
    "format": "checkbox",
    "hidden": true,
    "key": "isHighlighted",
    "maxCount": 1,
    "name": "Highlighted",
    "readonly": false,
    "source": "account"
  },
  {
    "format": "file",
    "hidden": false,
    "key": "thumbnailImage",
    "maxCount": 0,
    "name": "Thumbnail image",
    "objectTypes": [
      "image"
    ],
    "readonly": false,
    "source": "details"
  },
  {
    "format": "file",
    "hidden": false,
    "key": "attachments",
    "maxCount": 0,
    "name": "Attachments",
    "objectTypes": [
      "file",
      "image",
      "video",
      "audio"
    ],
    "readonly": false,
    "source": "details"
  },
  {
    "description": "The artist that performed this album or recording",
    "format": "shorttext",
    "hidden": false,
    "key": "audioArtist",
    "maxCount": 1,
    "name": "Artist",
    "readonly": false,
    "source": "details"
  },
  {
    "description": "List of related tasks\n",
    "format": "object",
    "hidden": false,
    "key": "tasks",
    "maxCount": 0,
    "name": "Tasks",
    "objectTypes": [
      "task"
    ],
    "readonly": false,
    "source": "details"
  },
  {
    "description": "Plaintext extracted from the object's blocks ",
    "format": "longtext",
    "hidden": true,
    "key": "snippet",
    "maxCount": 1,
    "name": "Snippet",
    "readonly": true,
    "source": "derived"
  },
  {
    "format": "longtext",
    "hidden": false,
    "key": "hypothesisAssumptions",
    "maxCount": 1,
    "name": "Hypothesis & assumptions",
    "readonly": false,
    "source": "details"
  },
  {
    "description": "Type of the underlying value",
    "format": "number",
    "hidden": true,
    "key": "relationFormat",
    "maxCount": 1,
    "name": "Format",
    "readonly": true,
    "source": "details"
  },
  {
    "description": "Indicates whether the relation value is readonly",
    "format": "checkbox",
    "hidden": true,
    "key": "relationReadonlyValue",
    "maxCount": 1,
    "name": "Relation value is readonly",
    "readonly": true,
    "source": "details"
  },
  {
    "description": "Image icon",
    "format": "file",
    "hidden": true,
    "key": "iconImage",
    "maxCount": 1,
    "name": "Image",
    "objectTypes": [
      "image"
    ],
    "readonly": false,
    "source": "details"
  },
  {
    "format": "longtext",
    "hidden": false,
    "key": "ingredients",
    "maxCount": 1,
    "name": "Ingredients",
    "readonly": false,
    "source": "details"
  },
  {
    "format": "tag",
    "hidden": false,
    "key": "genre",
    "maxCount": 0,
    "name": "Genre",
    "readonly": false,
    "source": "details"
  },
  {
    "format": "longtext",
    "hidden": false,
    "key": "solution",
    "maxCount": 1,
    "name": "Solution",
    "readonly": false,
    "source": "details"
  },
  {
    "description": "Year when this object were released",
    "format": "number",
    "hidden": false,
    "key": "releasedYear",
    "maxCount": 1,
    "name": "Released year",
    "readonly": false,
    "source": "details"
  },
  {
    "description": "Option that contains scale of Cover the image",
    "format": "number",
    "hidden": true,
    "key": "coverScale",
    "maxCount": 1,
    "name": "Cover scale",
    "readonly": false,
    "source": "details"
  },
  {
    "format": "url",
    "hidden": false,
    "key": "twitter",
    "maxCount": 1,
    "name": "Twitter",
    "readonly": false,
    "source": "details"
  },
  {
    "format": "longtext",
    "hidden": false,
    "key": "userStories",
    "maxCount": 1,
    "name": "User stories",
    "readonly": false,
    "source": "details"
  },
  {
    "format": "shorttext",
    "hidden": false,
    "key": "relationDefaultValue",
    "maxCount": 1,
    "name": "Default value",
    "readonly": false,
    "source": "details"
  },
  {
    "format": "object",
    "hidden": false,
    "key": "linkedProjects",
    "maxCount": 0,
    "name": "Linked Projects",
    "readonly": false,
    "source": "details",
    "objectTypes": [
      "task",
      "project"
    ]
  },
  {
    "description": "Audio record's album name",
    "format": "shorttext",
    "hidden": false,
    "key": "audioAlbum",
    "maxCount": 1,
    "name": "Album",
    "readonly": false,
    "source": "details"
  },
  {
    "format": "longtext",
    "hidden": false,
    "key": "problem",
    "maxCount": 1,
    "name": "Problem",
    "readonly": false,
    "source": "details"
  },
  {
    "description": "Specify visual align of the layout",
    "format": "number",
    "hidden": true,
    "key": "layoutAlign",
    "maxCount": 1,
    "name": "Layout align",
    "readonly": false,
    "source": "details"
  },
  {
    "format": "object",
    "hidden": false,
    "key": "class",
    "maxCount": 0,
    "name": "Class",
    "readonly": false,
    "source": "details"
  },
  {
    "format": "number",
    "hidden": false,
    "key": "difficulty",
    "maxCount": 1,
    "name": "Difficulty",
    "readonly": false,
    "source": "details"
  },
  {
    "format": "object",
    "hidden": false,
    "key": "director",
    "maxCount": 0,
    "name": "Director",
    "readonly": false,
    "source": "details"
  },
  {
    "description": "Task status",
    "format": "status",
    "hidden": false,
    "key": "status",
    "maxCount": 1,
    "name": "Status",
    "readonly": false,
    "source": "details"
  },
  {
    "format": "longtext",
    "hidden": false,
    "key": "logic",
    "maxCount": 1,
    "name": "Logic",
    "readonly": false,
    "source": "details"
  },
  {
    "format": "longtext",
    "hidden": false,
    "key": "alternative",
    "maxCount": 1,
    "name": "Alternative",
    "readonly": false,
    "source": "details"
  },
  {
    "format": "object",
    "hidden": false,
    "key": "linkedContacts",
    "maxCount": 0,
    "name": "Linked Contacts",
    "readonly": false,
    "source": "details"
  },
  {
    "format": "number",
    "hidden": false,
    "key": "rottenTomatoesRating",
    "maxCount": 1,
    "name": "Rotten Tomatoes rating",
    "readonly": false,
    "source": "details"
  },
  {
    "description": "Specify if object is hidden",
    "format": "checkbox",
    "hidden": true,
    "key": "isHidden",
    "maxCount": 1,
    "name": "Hidden",
    "readonly": false,
    "source": "details"
  },
  {
    "format": "longtext",
    "hidden": false,
    "key": "additional",
    "maxCount": 1,
    "name": "Additional",
    "readonly": false,
    "source": "details"
  },
  {
    "format": "number",
    "hidden": false,
    "key": "budget",
    "maxCount": 1,
    "name": "Budget",
    "readonly": false,
    "source": "details"
  },
  {
    "description": "Artist name",
    "format": "longtext",
    "hidden": true,
    "key": "mediaArtistName",
    "maxCount": 1,
    "name": "Media Artist Name",
    "readonly": true,
    "source": "details"
  },
  {
    "format": "longtext",
    "hidden": false,
    "key": "rating",
    "maxCount": 1,
    "name": "Rating",
    "readonly": false,
    "source": "details"
  },
  {
    "format": "email",
    "hidden": false,
    "key": "email",
    "maxCount": 1,
    "name": "Email",
    "readonly": false,
    "source": "details"
  },
  {
    "format": "object",
    "hidden": false,
    "key": "company",
    "maxCount": 1,
    "name": "Company",
    "readonly": false,
    "source": "details"
  },
  {
    "format": "shorttext",
    "hidden": false,
    "key": "aperture",
    "maxCount": 1,
    "name": "Camera aperture",
    "readonly": false,
    "source": "details"
  },
  {
    "description": "Date when the object was modified last time",
    "format": "date",
    "hidden": false,
    "key": "lastModifiedDate",
    "maxCount": 1,
    "name": "Last modified date",
    "readonly": true,
    "source": "derived"
  },
  {
    "format": "object",
    "hidden": false,
    "key": "stakeholders",
    "maxCount": 0,
    "name": "Stakeholders",
    "readonly": false,
    "source": "details"
  },
  {
    "format": "longtext",
    "hidden": false,
    "key": "measureOfSuccess",
    "maxCount": 1,
    "name": "Measure of success",
    "readonly": false,
    "source": "details"
  },
  {
    "description": "List of recommended relations",
    "format": "object",
    "hidden": true,
    "key": "recommendedRelations",
    "maxCount": 0,
    "name": "Recommended relations",
    "objectTypes": [
      "relation"
    ],
    "readonly": false,
    "source": "details"
  },
  {
    "description": "Human which created this object",
    "format": "object",
    "hidden": true,
    "key": "creator",
    "maxCount": 1,
    "name": "Created by",
    "readonly": true,
    "source": "derived"
  },
  {
    "description": "Recommended layout for new templates and objects of specific objec",
    "format": "number",
    "hidden": true,
    "key": "recommendedLayout",
    "maxCount": 1,
    "name": "Recommended layout",
    "readonly": false,
    "source": "details"
  },
  {
    "format": "longtext",
    "hidden": false,
    "key": "result",
    "maxCount": 1,
    "name": "Result",
    "readonly": false,
    "source": "details"
  },
  {
    "format": "checkbox",
    "hidden": false,
    "key": "reflection",
    "maxCount": 1,
    "name": "Reflection",
    "readonly": false,
    "source": "details"
  },
  {
    "description": "Date when the object was modified last opened",
    "format": "date",
    "hidden": false,
    "key": "lastOpenedDate",
    "maxCount": 1,
    "name": "Last opened date",
    "readonly": true,
    "source": "account"
  },
  {
    "format": "object",
    "hidden": false,
    "key": "author",
    "maxCount": 0,
    "name": "Author",
    "readonly": false,
    "source": "details",
    "objectTypes": [
      "profile",
      "contact"
    ]
  },
  {
    "description": "Name of artist",
    "format": "shorttext",
    "hidden": false,
    "key": "artist",
    "maxCount": 1,
    "name": "Artist",
    "readonly": false,
    "source": "details"
  },
  {
    "format": "date",
    "hidden": false,
    "key": "dueDate",
    "maxCount": 1,
    "name": "Due date",
    "readonly": false,
    "source": "details"
  },
  {
    "format": "longtext",
    "hidden": false,
    "key": "records",
    "maxCount": 1,
    "name": "Records",
    "readonly": false,
    "source": "details"
  },
  {
    "description": "1 emoji(can contains multiple UTF symbols) used as an icon",
    "format": "emoji",
    "hidden": true,
    "key": "iconEmoji",
    "maxCount": 1,
    "name": "Emoji",
    "readonly": false,
    "source": "details"
  },
  {
    "description": "1-image, 2-color, 3-gradient, 4-prebuilt bg image. Value stored in coverId",
    "format": "number",
    "hidden": true,
    "key": "coverType",
    "maxCount": 1,
    "name": "Cover type",
    "readonly": false,
    "source": "details"
  },
  {
    "description": "Image y offset of the provided image",
    "format": "number",
    "hidden": true,
    "key": "coverY",
    "maxCount": 1,
    "name": "Cover y offset",
    "readonly": false,
    "source": "details"
  },
  {
    "format": "number",
    "hidden": false,
    "key": "time",
    "maxCount": 1,
    "name": "Time",
    "readonly": false,
    "source": "details"
  },
  {
    "description": "Size of file/image in bytes",
    "format": "number",
    "hidden": false,
    "key": "sizeInBytes",
    "maxCount": 1,
    "name": "Size",
    "readonly": false,
    "source": "details"
  },
  {
    "description": "Point to the object types that can be added to collection. Empty means any object type can be added to the collection",
    "format": "object",
    "hidden": false,
    "key": "collectionOf",
    "maxCount": 0,
    "name": "Collection of",
    "objectTypes": [
      "objectType"
    ],
    "readonly": false,
    "source": "details"
  },
  {
    "format": "object",
    "hidden": false,
    "key": "events",
    "maxCount": 0,
    "name": "Events",
    "readonly": false,
    "source": "details"
  },
  {
    "format": "longtext",
    "hidden": false,
    "key": "timeframe",
    "maxCount": 1,
    "name": "Timeframe",
    "readonly": false,
    "source": "details"
  },
  {
    "description": "Indicates whether the object is read-only. Means it can't be edited and archived",
    "format": "checkbox",
    "hidden": true,
    "key": "isReadonly",
    "maxCount": 1,
    "name": "Readonly",
    "readonly": true,
    "source": "derived"
  },
  {
    "description": "Date when the file were added into the anytype",
    "format": "date",
    "hidden": false,
    "key": "addedDate",
    "maxCount": 1,
    "name": "Added date",
    "readonly": true,
    "source": "details"
  },
  {
    "description": "Person who is responsible for this task or object",
    "format": "object",
    "hidden": false,
    "key": "assignee",
    "maxCount": 0,
    "name": "Assignee",
    "readonly": false,
    "source": "details",
    "objectTypes": [
      "profile",
      "contact"
    ]
  },
  {
    "format": "shorttext",
    "hidden": false,
    "key": "exposure",
    "maxCount": 1,
    "name": "Camera exposure",
    "readonly": false,
    "source": "details"
  },
  {
    "description": "Type that is used for templating",
    "format": "object",
    "hidden": true,
    "key": "targetObjectType",
    "maxCount": 1,
    "name": "Template's Type",
    "objectTypes": [
      "objectType"
    ],
    "readonly": false,
    "source": "details"
  },
  {
    "format": "longtext",
    "hidden": false,
    "key": "materials",
    "maxCount": 1,
    "name": "Materials",
    "readonly": false,
    "source": "details"
  },
  {
    "description": "Adds the object to the home dashboard",
    "format": "checkbox",
    "hidden": true,
    "key": "isFavorite",
    "maxCount": 1,
    "name": "Favorited",
    "readonly": false,
    "source": "account"
  },
  {
    "format": "object",
    "hidden": false,
    "key": "stars",
    "maxCount": 0,
    "name": "Stars",
    "readonly": false,
    "source": "details"
  },
  {
    "description": "Space object belongs to",
    "format": "object",
    "hidden": true,
    "key": "workspaceId",
    "maxCount": 1,
    "name": "Space",
    "objectTypes": [
      "space"
    ],
    "readonly": true,
    "source": "local"
  },
  {
    "description": "Audio record's genre name",
    "format": "shorttext",
    "hidden": false,
    "key": "audioGenre",
    "maxCount": 1,
    "name": "Genre",
    "readonly": false,
    "source": "details"
  },
  {
    "format": "url",
    "hidden": false,
    "key": "telegram",
    "maxCount": 1,
    "name": "Telegram",
    "readonly": false,
    "source": "details"
  },
  {
    "format": "file",
    "hidden": false,
    "key": "trailer",
    "maxCount": 0,
    "name": "Trailer",
    "objectTypes": [
      "file",
      "image",
      "video",
      "audio"
    ],
    "readonly": false,
    "source": "details"
  },
  {
    "description": "Name of the object",
    "format": "shorttext",
    "hidden": true,
    "key": "name",
    "maxCount": 1,
    "name": "Name",
    "readonly": false,
    "source": "details"
  },
  {
    "format": "tag",
    "hidden": false,
    "key": "mood",
    "maxCount": 0,
    "name": "Mood",
    "readonly": false,
    "source": "details"
  },
  {
    "description": "The text lyrics of the music record",
    "format": "longtext",
    "hidden": false,
    "key": "audioLyrics",
    "maxCount": 1,
    "name": "Lyrics",
    "readonly": false,
    "source": "details"
  },
  {
    "format": "url",
    "hidden": false,
    "key": "instagram",
    "maxCount": 1,
    "name": "Instagram",
    "readonly": false,
    "source": "details"
  },
  {
    "format": "tag",
    "hidden": false,
    "key": "classType",
    "maxCount": 0,
    "name": "Class type",
    "readonly": false,
    "source": "details"
  },
  {
    "format": "longtext",
    "hidden": false,
    "key": "howToReproduce",
    "maxCount": 1,
    "name": "How-to reproduce",
    "readonly": false,
    "source": "details"
  },
  {
    "format": "number",
    "hidden": false,
    "key": "focalRatio",
    "maxCount": 1,
    "name": "Focal ratio",
    "readonly": false,
    "source": "details"
  },
  {
    "description": "Used to order tasks in list/canban",
    "format": "number",
    "hidden": false,
    "key": "priority",
    "maxCount": 1,
    "name": "Priority",
    "readonly": false,
    "source": "details"
  },
  {
    "description": "Mime type of object",
    "format": "shorttext",
    "hidden": true,
    "key": "fileMimeType",
    "maxCount": 1,
    "name": "Mime type",
    "readonly": false,
    "source": "details"
  },
  {
    "description": "Relation that stores the object's type",
    "format": "object",
    "hidden": false,
    "key": "type",
    "maxCount": 1,
    "name": "Object type",
    "objectTypes": [
      "objectType"
    ],
    "readonly": true,
    "source": "derived"
  },
  {
    "description": "Anytype layout ID(from pb enum)",
    "format": "number",
    "hidden": true,
    "key": "layout",
    "maxCount": 1,
    "name": "Layout",
    "readonly": false,
    "source": "details"
  },
  {
    "description": "Number of the track in the",
    "format": "number",
    "hidden": false,
    "key": "audioAlbumTrackNumber",
    "maxCount": 1,
    "name": "Track #",
    "readonly": false,
    "source": "details"
  },
  {
    "format": "longtext",
    "hidden": false,
    "key": "placeOfBirth",
    "maxCount": 1,
    "name": "Place of birth",
    "readonly": false,
    "source": "details"
  },
  {
    "format": "shorttext",
    "hidden": false,
    "key": "composer",
    "maxCount": 1,
    "name": "Composer",
    "readonly": false,
    "source": "details"
  },
  {
    "description": "Set of internal flags",
    "format": "number",
    "hidden": true,
    "key": "internalFlags",
    "maxCount": 0,
    "name": "Internal flags",
    "readonly": true,
    "source": "details"
  },
  {
    "format": "url",
    "hidden": false,
    "key": "socialProfile",
    "maxCount": 1,
    "name": "Profile in social media",
    "readonly": false,
    "source": "details"
  },
  {
    "format": "longtext",
    "hidden": false,
    "key": "occupation",
    "maxCount": 1,
    "name": "Occupation",
    "readonly": false,
    "source": "details"
  },
  {
    "description": "Image x offset of the provided image",
    "format": "number",
    "hidden": true,
    "key": "coverX",
    "maxCount": 1,
    "name": "Cover x offset",
    "readonly": false,
    "source": "details"
  },
  {
    "format": "longtext",
    "hidden": false,
    "key": "description",
    "maxCount": 1,
    "name": "Description",
    "readonly": false,
    "source": "details"
  },
  {
    "format": "url",
    "hidden": false,
    "key": "facebook",
    "maxCount": 1,
    "name": "Facebook",
    "readonly": false,
    "source": "details"
  },
  {
    "description": "An image is an artifact that depicts visual perception, such as a photograph or other two-dimensional picture",
    "format": "file",
    "hidden": true,
    "key": "picture",
    "maxCount": 1,
    "name": "Picture",
    "objectTypes": [
      "image"
    ],
    "readonly": false,
    "source": "details"
  },
  {
    "description": "Link to itself. Used in databases",
    "format": "object",
    "hidden": true,
    "key": "id",
    "maxCount": 1,
    "name": "Anytype ID",
    "readonly": false,
    "source": "derived"
  },
  {
    "description": "Web address, a reference to a web resource that specifies its location on a computer network and a mechanism for retrieving it",
    "format": "url",
    "hidden": false,
    "key": "url",
    "maxCount": 1,
    "name": "URL",
    "readonly": false,
    "source": "details"
  },
  {
    "format": "longtext",
    "hidden": false,
    "key": "objectives",
    "maxCount": 1,
    "name": "Objectives",
    "readonly": false,
    "source": "details"
  },
  {
    "format": "number",
    "hidden": false,
    "key": "cameraIso",
    "maxCount": 1,
    "name": "ISO",
    "readonly": false,
    "source": "details"
  },
  {
    "description": "Relation that indicates document has been deleted",
    "format": "checkbox",
    "hidden": true,
    "key": "isDeleted",
    "maxCount": 1,
    "name": "Is deleted",
    "readonly": true,
    "source": "local"
  },
  {
    "description": "Outgoing links",
    "format": "object",
    "hidden": true,
    "key": "links",
    "maxCount": 0,
    "name": "Outgoing links",
    "readonly": true,
    "source": "derived"
  },
  {
    "format": "number",
    "hidden": false,
    "key": "servings",
    "maxCount": 1,
    "name": "Servings",
    "readonly": false,
    "source": "details"
  },
  {
    "format": "tag",
    "hidden": false,
    "key": "category",
    "maxCount": 0,
    "name": "Category",
    "readonly": false,
    "source": "details"
  },
  {
    "description": "Can contains image hash, color or prebuild bg id, depends on coverType relation",
    "format": "shorttext",
    "hidden": true,
    "key": "coverId",
    "maxCount": 1,
    "name": "Cover image or color",
    "readonly": false,
    "source": "details"
  },
  {
    "description": "Human who updated the object last time",
    "format": "object",
    "hidden": false,
    "key": "lastModifiedBy",
    "maxCount": 1,
    "name": "Last modified by",
    "objectTypes": [
      "profile"
    ],
    "readonly": true,
    "source": "derived"
  },
  {
    "description": "Relation allows multi values",
    "format": "number",
    "hidden": false,
    "key": "relationMaxCount",
    "maxCount": 1,
    "name": "Max values",
    "readonly": false,
    "source": "details"
  },
  {
    "format": "longtext",
    "hidden": false,
    "key": "questions",
    "maxCount": 1,
    "name": "Questions",
    "readonly": false,
    "source": "details"
  },
  {
    "description": "Width of image/video in pixels",
    "format": "number",
    "hidden": false,
    "key": "widthInPixels",
    "maxCount": 1,
    "name": "Width",
    "readonly": false,
    "source": "details"
  },
  {
    "format": "number",
    "hidden": false,
    "key": "progress",
    "maxCount": 1,
    "name": "Progress",
    "readonly": false,
    "source": "details"
  },
  {
    "description": "Point to the object types or realtions used to aggregate the set. Empty means object of all types will be aggregated ",
    "format": "object",
    "hidden": false,
    "key": "setOf",
    "maxCount": 0,
    "name": "Set of",
    "objectTypes": [
      "objectType"
    ],
    "readonly": true,
    "source": "details"
  },
  {
    "format": "status",
    "hidden": false,
    "key": "gender",
    "maxCount": 1,
    "name": "Gender",
    "readonly": false,
    "source": "details"
  },
  {
    "description": "Hides the object",
    "format": "checkbox",
    "hidden": true,
    "key": "isArchived",
    "maxCount": 1,
    "name": "Archived",
    "readonly": false,
    "source": "account"
  },
  {
    "format": "shorttext",
    "hidden": false,
    "key": "fileExt",
    "maxCount": 1,
    "name": "File extension",
    "readonly": true,
    "source": "derived"
  },
  {
    "format": "longtext",
    "hidden": false,
    "key": "scope",
    "maxCount": 1,
    "name": "Scope",
    "readonly": false,
    "source": "details"
  },
  {
    "format": "longtext",
    "hidden": false,
    "key": "job",
    "maxCount": 1,
    "name": "Job",
    "readonly": false,
    "source": "details"
  },
  {
    "description": "Important relations that always appear at the top of the object",
    "format": "object",
    "hidden": true,
    "key": "featuredRelations",
    "maxCount": 0,
    "name": "Featured Relations",
    "objectTypes": [
      "relation"
    ],
    "readonly": false,
    "source": "details"
  },
  {
    "format": "phone",
    "hidden": false,
    "key": "phone",
    "maxCount": 1,
    "name": "Phone",
    "readonly": false,
    "source": "details"
  },
  {
    "format": "number",
    "hidden": false,
    "key": "imdbRating",
    "maxCount": 1,
    "name": "IMDb rating",
    "readonly": false,
    "source": "details"
  },
  {
    "description": "Stored for object type. Contains tge list of smartblock types used to create the object",
    "format": "number",
    "hidden": true,
    "key": "smartblockTypes",
    "maxCount": 0,
    "name": "Smartblock types",
    "readonly": true,
    "source": "details"
  },
  {
    "format": "url",
    "hidden": false,
    "key": "source",
    "maxCount": 1,
    "name": "Source",
    "readonly": false,
    "source": "details"
  },
  {
    "format": "object",
    "hidden": false,
    "key": "sourceObject",
    "maxCount": 1,
    "name": "Source object",
    "readonly": true,
    "source": "details"
  },
  {
    "format": "longtext",
    "hidden": true,
    "key": "oldAnytypeID",
    "maxCount": 1,
    "name": "Old Anytype ID",
    "readonly": true,
    "source": "details"
  },
  {
    "description": "Space Dashboard object ID",
    "format": "object",
    "key": "spaceDashboardId",
    "maxCount": 1,
    "hidden": true,
    "name": "Space Dashboard ID",
    "readonly": false,
    "source": "details"
  },
  {
    "description": "Choose one of our pre-installed icons during On-boarding",
    "format": "number",
    "hidden": true,
    "key": "iconOption",
    "maxCount": 1,
    "name": "Icon option",
    "readonly": false,
    "source": "details"
  },
  {
    "description": "There are two options of accessibility of workspace - private (0) or public (1)",
    "format": "number",
    "hidden": true,
    "key": "spaceAccessibility",
    "maxCount": 1,
    "name": "Space accessibility",
    "readonly": false,
    "source": "details"
  },
  {
    "description": "File path or url with original object",
    "format": "longtext",
    "hidden": true,
    "key": "sourceFilePath",
    "maxCount": 1,
    "name": "Source file path",
    "readonly": false,
    "source": "details"
  },
  {
    "description": "File sync status",
    "format": "number",
    "hidden": true,
    "key": "fileSyncStatus",
    "maxCount": 1,
    "name": "File sync status",
    "readonly": true,
    "source": "derived"
  },
  {
    "description": "Last change ID",
    "format": "shorttext",
    "hidden": true,
    "key": "lastChangeId",
    "maxCount": 1,
    "name": "Last change ID of the object",
    "readonly": true,
    "source": "derived"
  },
  {
<<<<<<< HEAD
    "format": "checkbox",
    "hidden": false,
    "key": "starred",
    "maxCount": 1,
    "name": "Starred",
=======
    "description": "ID of template chosen as default for particular object type",
    "format": "object",
    "key": "defaultTemplateId",
    "maxCount": 1,
    "hidden": true,
    "name": "Default Template ID",
>>>>>>> e9ba62f8
    "readonly": false,
    "source": "details"
  }
]<|MERGE_RESOLUTION|>--- conflicted
+++ resolved
@@ -1382,20 +1382,21 @@
     "source": "derived"
   },
   {
-<<<<<<< HEAD
     "format": "checkbox",
     "hidden": false,
     "key": "starred",
     "maxCount": 1,
     "name": "Starred",
-=======
+    "readonly": false,
+    "source": "details"
+  },
+  {
     "description": "ID of template chosen as default for particular object type",
     "format": "object",
     "key": "defaultTemplateId",
     "maxCount": 1,
     "hidden": true,
     "name": "Default Template ID",
->>>>>>> e9ba62f8
     "readonly": false,
     "source": "details"
   }

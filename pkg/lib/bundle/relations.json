--- conflicted
+++ resolved
@@ -835,7 +835,7 @@
     "source": "details"
   },
   {
-    "description": "Indicates whether the object is readonly",
+    "description": "Indicates whether the object is read-only. Means it can't be edited and archived",
     "format": "checkbox",
     "hidden": true,
     "key": "isReadonly",
@@ -1115,29 +1115,6 @@
     "source": "derived"
   },
   {
-<<<<<<< HEAD
-    "description": "Relation that indicates document in draft state",
-    "format": "checkbox",
-    "hidden": true,
-    "key": "isDraft",
-    "maxCount": 1,
-    "name": "Is draft",
-    "readonly": true,
-    "source": "derived"
-  },
-  {
-    "description": "Relation that indicates document has been deleted",
-    "format": "checkbox",
-    "hidden": true,
-    "key": "isDeleted",
-    "maxCount": 1,
-    "name": "Is deleted",
-    "readonly": true,
-    "source": "account"
-  },
-  {
-=======
->>>>>>> 024d1933
     "format": "number",
     "hidden": false,
     "key": "numberOfEmployees",

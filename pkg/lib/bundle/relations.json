[
  {
    "format": "checkbox",
    "hidden": false,
    "key": "meditation",
    "maxCount": 1,
    "name": "Meditation",
    "readonly": false,
    "source": "details"
  },
  {
    "description": "Strict dictionary to select relation values from",
    "format": "object",
    "hidden": true,
    "key": "relationOptionsDict",
    "maxCount": 0,
    "name": "Dictionary",
    "readonly": false,
    "source": "details"
  },
  {
    "format": "tag",
    "hidden": false,
    "key": "tag",
    "maxCount": 0,
    "name": "Tag",
    "readonly": false,
    "source": "details"
  },
  {
    "description": "Camera used to capture image or video",
    "format": "shorttext",
    "hidden": false,
    "key": "camera",
    "maxCount": 1,
    "name": "Camera",
    "readonly": false,
    "source": "details"
  },
  {
    "description": "Height of image/video in pixels",
    "format": "number",
    "hidden": false,
    "key": "heightInPixels",
    "maxCount": 1,
    "name": "Height",
    "readonly": false,
    "source": "details"
  },
  {
    "format": "longtext",
    "hidden": false,
    "key": "location",
    "maxCount": 1,
    "name": "Location",
    "readonly": false,
    "source": "details"
  },
  {
    "description": "Date when the object was initially created",
    "format": "date",
    "hidden": false,
    "key": "createdDate",
    "maxCount": 1,
    "name": "Creation date",
    "readonly": true,
    "source": "derived"
  },
  {
    "description": "Date when the object will be deleted from your device",
    "format": "date",
    "hidden": true,
    "key": "toBeDeletedDate",
    "maxCount": 1,
    "name": "Date to delete",
    "readonly": true,
    "source": "account"
  },
  {
    "description": "Types that used for such relation",
    "format": "object",
    "hidden": true,
    "key": "relationFormatObjectTypes",
    "maxCount": 0,
    "name": "Object type",
    "readonly": true,
    "source": "details"
  },
  {
    "description": "Relation key",
    "format": "shorttext",
    "hidden": true,
    "key": "relationKey",
    "maxCount": 1,
    "name": "Relation key",
    "readonly": true,
    "source": "details"
  },
  {
    "description": "Relation option text",
    "format": "shorttext",
    "hidden": true,
    "key": "relationOptionText",
    "maxCount": 1,
    "name": "Relation option text",
    "readonly": true,
    "source": "details"
  },
  {
    "description": "Relation option color",
    "format": "shorttext",
    "hidden": true,
    "key": "relationOptionColor",
    "maxCount": 1,
    "name": "Relation option color",
    "readonly": true,
    "source": "details"
  },
  {
    "format": "longtext",
    "hidden": false,
    "key": "instructions",
    "maxCount": 1,
    "name": "Instructions",
    "readonly": false,
    "source": "details"
  },
  {
    "description": "Done checkbox used to render action layout. ",
    "format": "checkbox",
    "hidden": true,
    "key": "done",
    "maxCount": 1,
    "name": "Done",
    "readonly": false,
    "source": "details"
  },
  {
    "description": "Artist URL",
    "format": "url",
    "hidden": true,
    "key": "mediaArtistURL",
    "maxCount": 1,
    "name": "Media Artist URL",
    "readonly": true,
    "source": "details"
  },
  {
    "description": "Specifies whether template is provided by anytype",
    "format": "checkbox",
    "hidden": true,
    "key": "templateIsBundled",
    "maxCount": 1,
    "name": "Bundled Template",
    "readonly": true,
    "source": "derived"
  },
  {
    "format": "longtext",
    "hidden": false,
    "key": "shipTo",
    "maxCount": 1,
    "name": "Ship to",
    "readonly": false,
    "source": "details"
  },
  {
    "format": "date",
    "hidden": false,
    "key": "dateOfBirth",
    "maxCount": 1,
    "name": "Birthday",
    "readonly": false,
    "source": "details"
  },
  {
    "description": "Object restrictions list",
    "format": "number",
    "hidden": true,
    "key": "restrictions",
    "maxCount": 1,
    "name": "Object restrictions",
    "readonly": true,
    "source": "derived"
  },
  {
    "description": "Adds the object to the highlighted dataview in space",
    "format": "checkbox",
    "hidden": true,
    "key": "isHighlighted",
    "maxCount": 1,
    "name": "Highlighted",
    "readonly": false,
    "source": "account"
  },
  {
    "format": "file",
    "hidden": false,
    "key": "thumbnailImage",
    "maxCount": 0,
    "name": "Thumbnail image",
    "objectTypes": [
      "image"
    ],
    "readonly": false,
    "source": "details"
  },
  {
    "format": "file",
    "hidden": false,
    "key": "attachments",
    "maxCount": 0,
    "name": "Attachments",
    "objectTypes": [
      "file",
      "image",
      "video",
      "audio"
    ],
    "readonly": false,
    "source": "details"
  },
  {
    "description": "The artist that performed this album or recording",
    "format": "shorttext",
    "hidden": false,
    "key": "audioArtist",
    "maxCount": 1,
    "name": "Artist",
    "readonly": false,
    "source": "details"
  },
  {
    "description": "List of related tasks\n",
    "format": "object",
    "hidden": false,
    "key": "tasks",
    "maxCount": 0,
    "name": "Tasks",
    "objectTypes": [
      "task"
    ],
    "readonly": false,
    "source": "details"
  },
  {
    "description": "Plaintext extracted from the object's blocks ",
    "format": "longtext",
    "hidden": true,
    "key": "snippet",
    "maxCount": 1,
    "name": "Snippet",
    "readonly": true,
    "source": "derived"
  },
  {
    "format": "longtext",
    "hidden": false,
    "key": "hypothesisAssumptions",
    "maxCount": 1,
    "name": "Hypothesis & assumptions",
    "readonly": false,
    "source": "details"
  },
  {
    "format": "longtext",
    "hidden": false,
    "key": "gratefulFor",
    "maxCount": 1,
    "name": "Grateful for",
    "readonly": false,
    "source": "details"
  },
  {
    "format": "object",
    "hidden": false,
    "key": "founders",
    "maxCount": 0,
    "name": "Founders",
    "readonly": false,
    "source": "details"
  },
  {
    "format": "url",
    "hidden": false,
    "key": "website",
    "maxCount": 1,
    "name": "Website",
    "readonly": false,
    "source": "details"
  },
  {
    "description": "Type of the underlying value",
    "format": "number",
    "hidden": true,
    "key": "relationFormat",
    "maxCount": 1,
    "name": "Format",
    "readonly": true,
    "source": "details"
  },
  {
    "description": "Indicates whether the relation value is readonly",
    "format": "checkbox",
    "hidden": true,
    "key": "relationReadonly",
    "maxCount": 1,
    "name": "Relation is readonly",
    "readonly": true,
    "source": "details"
  },
  {
    "description": "Image icon",
    "format": "file",
    "hidden": true,
    "key": "iconImage",
    "maxCount": 1,
    "name": "Image",
    "objectTypes": [
      "image"
    ],
    "readonly": false,
    "source": "details"
  },
  {
    "format": "longtext",
    "hidden": false,
    "key": "ingredients",
    "maxCount": 1,
    "name": "Ingredients",
    "readonly": false,
    "source": "details"
  },
  {
    "format": "number",
    "hidden": false,
    "key": "total",
    "maxCount": 1,
    "name": "Total",
    "readonly": false,
    "source": "details"
  },
  {
    "format": "object",
    "hidden": false,
    "key": "responsible",
    "maxCount": 0,
    "name": "Responsible",
    "readonly": false,
    "source": "details"
  },
  {
    "format": "tag",
    "hidden": false,
    "key": "genre",
    "maxCount": 0,
    "name": "Genre",
    "readonly": false,
    "source": "details"
  },
  {
    "format": "longtext",
    "hidden": false,
    "key": "solution",
    "maxCount": 1,
    "name": "Solution",
    "readonly": false,
    "source": "details"
  },
  {
    "description": "Year when this object were released",
    "format": "number",
    "hidden": false,
    "key": "releasedYear",
    "maxCount": 1,
    "name": "Released year",
    "readonly": false,
    "source": "details"
  },
  {
    "description": "Option that contains scale of Cover the image",
    "format": "number",
    "hidden": true,
    "key": "coverScale",
    "maxCount": 1,
    "name": "Cover scale",
    "readonly": false,
    "source": "details"
  },
  {
    "format": "url",
    "hidden": false,
    "key": "twitter",
    "maxCount": 1,
    "name": "Twitter",
    "readonly": false,
    "source": "details"
  },
  {
    "format": "longtext",
    "hidden": false,
    "key": "resources",
    "maxCount": 1,
    "name": "Resources",
    "readonly": false,
    "source": "details"
  },
  {
    "format": "longtext",
    "hidden": false,
    "key": "userStories",
    "maxCount": 1,
    "name": "User stories",
    "readonly": false,
    "source": "details"
  },
  {
    "format": "shorttext",
    "hidden": false,
    "key": "relationDefaultValue",
    "maxCount": 1,
    "name": "Default value",
    "readonly": false,
    "source": "details"
  },
  {
    "format": "object",
    "hidden": false,
    "key": "linkedProjects",
    "maxCount": 0,
    "name": "Linked Projects",
    "readonly": false,
    "source": "details"
  },
  {
    "description": "Audio record's album name",
    "format": "shorttext",
    "hidden": false,
    "key": "audioAlbum",
    "maxCount": 1,
    "name": "Album",
    "readonly": false,
    "source": "details"
  },
  {
    "format": "object",
    "hidden": false,
    "key": "participants",
    "maxCount": 0,
    "name": "Participants",
    "readonly": false,
    "source": "details"
  },
  {
    "format": "longtext",
    "hidden": false,
    "key": "problem",
    "maxCount": 1,
    "name": "Problem",
    "readonly": false,
    "source": "details"
  },
  {
    "description": "Specify visual align of the layout",
    "format": "number",
    "hidden": true,
    "key": "layoutAlign",
    "maxCount": 1,
    "name": "Layout align",
    "readonly": false,
    "source": "details"
  },
  {
    "format": "object",
    "hidden": false,
    "key": "class",
    "maxCount": 0,
    "name": "Class",
    "readonly": false,
    "source": "details"
  },
  {
    "format": "number",
    "hidden": false,
    "key": "difficulty",
    "maxCount": 1,
    "name": "Difficulty",
    "readonly": false,
    "source": "details"
  },
  {
    "format": "object",
    "hidden": false,
    "key": "director",
    "maxCount": 0,
    "name": "Director",
    "readonly": false,
    "source": "details"
  },
  {
    "description": "Task status",
    "format": "status",
    "hidden": false,
    "key": "status",
    "maxCount": 1,
    "name": "Status",
    "readonly": false,
    "source": "details"
  },
  {
    "format": "object",
    "hidden": false,
    "key": "candidate",
    "maxCount": 0,
    "name": "Candidate",
    "readonly": false,
    "source": "details"
  },
  {
    "format": "longtext",
    "hidden": false,
    "key": "happenings",
    "maxCount": 1,
    "name": "Happenings",
    "readonly": false,
    "source": "details"
  },
  {
    "description": "Duration of audio/video file in seconds",
    "format": "number",
    "hidden": false,
    "key": "durationInSeconds",
    "maxCount": 1,
    "name": "Duration",
    "readonly": false,
    "source": "details"
  },
  {
    "format": "longtext",
    "hidden": false,
    "key": "billToAddress",
    "maxCount": 1,
    "name": "Bill to address",
    "readonly": false,
    "source": "details"
  },
  {
    "format": "longtext",
    "hidden": false,
    "key": "logic",
    "maxCount": 1,
    "name": "Logic",
    "readonly": false,
    "source": "details"
  },
  {
    "format": "longtext",
    "hidden": false,
    "key": "alternative",
    "maxCount": 1,
    "name": "Alternative",
    "readonly": false,
    "source": "details"
  },
  {
    "format": "object",
    "hidden": false,
    "key": "linkedContacts",
    "maxCount": 0,
    "name": "Linked Contacts",
    "readonly": false,
    "source": "details"
  },
  {
    "format": "number",
    "hidden": false,
    "key": "rottenTomatoesRating",
    "maxCount": 1,
    "name": "Rotten Tomatoes rating",
    "readonly": false,
    "source": "details"
  },
  {
    "description": "Specify if object is hidden",
    "format": "checkbox",
    "hidden": true,
    "key": "isHidden",
    "maxCount": 1,
    "name": "Hidden",
    "readonly": false,
    "source": "details"
  },
  {
    "description": "A subsidiary, subsidiary company or daughter company is a company owned or controlled by another company, which is called the parent company or holding company",
    "format": "object",
    "hidden": false,
    "key": "subsidiaries",
    "maxCount": 0,
    "name": "Subsidiaries",
    "readonly": false,
    "source": "details"
  },
  {
    "format": "longtext",
    "hidden": false,
    "key": "additional",
    "maxCount": 1,
    "name": "Additional",
    "readonly": false,
    "source": "details"
  },
  {
    "format": "number",
    "hidden": false,
    "key": "budget",
    "maxCount": 1,
    "name": "Budget",
    "readonly": false,
    "source": "details"
  },
  {
    "description": "Artist name",
    "format": "longtext",
    "hidden": true,
    "key": "mediaArtistName",
    "maxCount": 1,
    "name": "Media Artist Name",
    "readonly": true,
    "source": "details"
  },
  {
    "format": "longtext",
    "hidden": false,
    "key": "rating",
    "maxCount": 1,
    "name": "Rating",
    "readonly": false,
    "source": "details"
  },
  {
    "format": "email",
    "hidden": false,
    "key": "email",
    "maxCount": 1,
    "name": "Email",
    "readonly": false,
    "source": "details"
  },
  {
    "format": "object",
    "hidden": false,
    "key": "company",
    "maxCount": 1,
    "name": "Company",
    "readonly": false,
    "source": "details"
  },
  {
    "format": "shorttext",
    "hidden": false,
    "key": "aperture",
    "maxCount": 1,
    "name": "Camera aperture",
    "readonly": false,
    "source": "details"
  },
  {
    "description": "Date when the object was modified last time",
    "format": "date",
    "hidden": false,
    "key": "lastModifiedDate",
    "maxCount": 1,
    "name": "Last modified date",
    "readonly": true,
    "source": "derived"
  },
  {
    "format": "object",
    "hidden": false,
    "key": "stakeholders",
    "maxCount": 0,
    "name": "Stakeholders",
    "readonly": false,
    "source": "details"
  },
  {
    "format": "longtext",
    "hidden": false,
    "key": "measureOfSuccess",
    "maxCount": 1,
    "name": "Measure of success",
    "readonly": false,
    "source": "details"
  },
  {
    "format": "longtext",
    "hidden": false,
    "key": "notes",
    "maxCount": 1,
    "name": "Notes",
    "readonly": false,
    "source": "details"
  },
  {
    "description": "List of recommended relations",
    "format": "object",
    "hidden": true,
    "key": "recommendedRelations",
    "maxCount": 0,
    "name": "Recommended relations",
    "objectTypes": [
      "relation"
    ],
    "readonly": false,
    "source": "details"
  },
  {
    "description": "Human which created this object",
    "format": "object",
    "hidden": true,
    "key": "creator",
    "maxCount": 1,
    "name": "Created by",
    "readonly": true,
    "source": "derived"
  },
  {
    "description": "Recommended layout for new templates and objects of specific objec",
    "format": "number",
    "hidden": true,
    "key": "recommendedLayout",
    "maxCount": 1,
    "name": "Recommended layout",
    "readonly": false,
    "source": "details"
  },
  {
    "format": "longtext",
    "hidden": false,
    "key": "result",
    "maxCount": 1,
    "name": "Result",
    "readonly": false,
    "source": "details"
  },
  {
    "format": "checkbox",
    "hidden": false,
    "key": "reflection",
    "maxCount": 1,
    "name": "Reflection",
    "readonly": false,
    "source": "details"
  },
  {
    "description": "Date when the object was modified last opened",
    "format": "date",
    "hidden": false,
    "key": "lastOpenedDate",
    "maxCount": 1,
    "name": "Last opened date",
    "readonly": true,
    "source": "account"
  },
  {
    "format": "object",
    "hidden": false,
    "key": "author",
    "maxCount": 0,
    "name": "Author",
    "readonly": false,
    "source": "details"
  },
  {
    "description": "Name of artist",
    "format": "shorttext",
    "hidden": false,
    "key": "artist",
    "maxCount": 1,
    "name": "Artist",
    "readonly": false,
    "source": "details"
  },
  {
    "format": "date",
    "hidden": false,
    "key": "dueDate",
    "maxCount": 1,
    "name": "Due date",
    "readonly": false,
    "source": "details"
  },
  {
    "format": "object",
    "hidden": false,
    "key": "ceo",
    "maxCount": 0,
    "name": "CEO",
    "readonly": false,
    "source": "details"
  },
  {
    "format": "longtext",
    "hidden": false,
    "key": "records",
    "maxCount": 1,
    "name": "Records",
    "readonly": false,
    "source": "details"
  },
  {
    "description": "1 emoji(can contains multiple UTF symbols) used as an icon",
    "format": "emoji",
    "hidden": true,
    "key": "iconEmoji",
    "maxCount": 1,
    "name": "Emoji",
    "readonly": false,
    "source": "details"
  },
  {
    "description": "1-image, 2-color, 3-gradient, 4-prebuilt bg image. Value stored in coverId",
    "format": "number",
    "hidden": true,
    "key": "coverType",
    "maxCount": 1,
    "name": "Cover type",
    "readonly": false,
    "source": "details"
  },
  {
    "description": "A ticker symbol or stock symbol is an abbreviation used to uniquely identify publicly traded shares of a particular stock on a particular stock market",
    "format": "longtext",
    "hidden": false,
    "key": "tickerSymbol",
    "maxCount": 1,
    "name": "Ticker Symbol",
    "readonly": false,
    "source": "details"
  },
  {
    "description": "Image y offset of the provided image",
    "format": "number",
    "hidden": true,
    "key": "coverY",
    "maxCount": 1,
    "name": "Cover y offset",
    "readonly": false,
    "source": "details"
  },
  {
    "format": "longtext",
    "hidden": false,
    "key": "story",
    "maxCount": 1,
    "name": "Story",
    "readonly": false,
    "source": "details"
  },
  {
    "format": "number",
    "hidden": false,
    "key": "time",
    "maxCount": 1,
    "name": "Time",
    "readonly": false,
    "source": "details"
  },
  {
    "description": "Size of file/image in bytes",
    "format": "number",
    "hidden": false,
    "key": "sizeInBytes",
    "maxCount": 1,
    "name": "Size",
    "readonly": false,
    "source": "details"
  },
  {
    "description": "Point to the object types that can be added to collection. Empty means any object type can be added to the collection",
    "format": "object",
    "hidden": false,
    "key": "collectionOf",
    "maxCount": 0,
    "name": "Collection of",
    "objectTypes": [
      "objectType"
    ],
    "readonly": false,
    "source": "details"
  },
  {
    "format": "object",
    "hidden": false,
    "key": "events",
    "maxCount": 0,
    "name": "Events",
    "readonly": false,
    "source": "details"
  },
  {
    "format": "object",
    "hidden": false,
    "key": "owner",
    "maxCount": 0,
    "name": "Owner",
    "readonly": false,
    "source": "details"
  },
  {
    "format": "longtext",
    "hidden": false,
    "key": "timeframe",
    "maxCount": 1,
    "name": "Timeframe",
    "readonly": false,
    "source": "details"
  },
  {
    "description": "Indicates whether the object is read-only. Means it can't be edited and archived",
    "format": "checkbox",
    "hidden": true,
    "key": "isReadonly",
    "maxCount": 1,
    "name": "Readonly",
    "readonly": true,
    "source": "details"
  },
  {
    "description": "Date when the file were added into the anytype",
    "format": "date",
    "hidden": false,
    "key": "addedDate",
    "maxCount": 1,
    "name": "Added date",
    "readonly": false,
    "source": "details"
  },
  {
    "description": "Person who is responsible for this task or object",
    "format": "object",
    "hidden": false,
    "key": "assignee",
    "maxCount": 0,
    "name": "Assignee",
    "readonly": false,
    "source": "details"
  },
  {
    "format": "shorttext",
    "hidden": false,
    "key": "exposure",
    "maxCount": 1,
    "name": "Camera exposure",
    "readonly": false,
    "source": "details"
  },
  {
    "description": "Type that is used for templating",
    "format": "object",
    "hidden": true,
    "key": "targetObjectType",
    "maxCount": 1,
    "name": "Template's Type",
    "objectTypes": [
      "objectType"
    ],
    "readonly": false,
    "source": "details"
  },
  {
    "format": "longtext",
    "hidden": false,
    "key": "materials",
    "maxCount": 1,
    "name": "Materials",
    "readonly": false,
    "source": "details"
  },
  {
    "description": "Adds the object to the home dashboard",
    "format": "checkbox",
    "hidden": true,
    "key": "isFavorite",
    "maxCount": 1,
    "name": "Favorited",
    "readonly": false,
    "source": "account"
  },
  {
    "format": "object",
    "hidden": false,
    "key": "stars",
    "maxCount": 0,
    "name": "Stars",
    "readonly": false,
    "source": "details"
  },
  {
    "description": "Repeat words that someone else has said or written",
    "format": "longtext",
    "hidden": false,
    "key": "quote",
    "maxCount": 1,
    "name": "Quote",
    "readonly": false,
    "source": "details"
  },
  {
    "description": "Space object belongs to",
    "format": "object",
    "hidden": true,
    "key": "workspaceId",
    "maxCount": 1,
    "name": "Space",
    "objectTypes": [
      "space"
    ],
    "readonly": true,
    "source": "local"
  },
  {
    "format": "checkbox",
    "hidden": false,
    "key": "journaling",
    "maxCount": 1,
    "name": "Journaling",
    "readonly": false,
    "source": "details"
  },
  {
    "format": "longtext",
    "hidden": false,
    "key": "billTo",
    "maxCount": 1,
    "name": "Bill to",
    "readonly": false,
    "source": "details"
  },
  {
    "description": "Audio record's genre name",
    "format": "shorttext",
    "hidden": false,
    "key": "audioGenre",
    "maxCount": 1,
    "name": "Genre",
    "readonly": false,
    "source": "details"
  },
  {
    "format": "longtext",
    "hidden": false,
    "key": "intentions",
    "maxCount": 1,
    "name": "Intention",
    "readonly": false,
    "source": "details"
  },
  {
    "format": "url",
    "hidden": false,
    "key": "telegram",
    "maxCount": 1,
    "name": "Telegram",
    "readonly": false,
    "source": "details"
  },
  {
    "description": "Relation that indicates document in draft state",
    "format": "checkbox",
    "hidden": true,
    "key": "isDraft",
    "maxCount": 1,
    "name": "Is draft",
    "readonly": true,
    "source": "derived"
  },
  {
    "format": "file",
    "hidden": false,
    "key": "trailer",
    "maxCount": 0,
    "name": "Trailer",
    "objectTypes": [
      "file",
      "image",
      "video",
      "audio"
    ],
    "readonly": false,
    "source": "details"
  },
  {
    "description": "Name of the object",
    "format": "shorttext",
    "hidden": true,
    "key": "name",
    "maxCount": 1,
    "name": "Name",
    "readonly": false,
    "source": "details"
  },
  {
    "format": "tag",
    "hidden": false,
    "key": "mood",
    "maxCount": 0,
    "name": "Mood",
    "readonly": false,
    "source": "details"
  },
  {
    "format": "longtext",
    "hidden": false,
    "key": "agenda",
    "maxCount": 1,
    "name": "Agenda",
    "readonly": false,
    "source": "details"
  },
  {
    "format": "number",
    "hidden": false,
    "key": "number",
    "maxCount": 1,
    "name": "Number",
    "readonly": false,
    "source": "details"
  },
  {
    "description": "The text lyrics of the music record",
    "format": "longtext",
    "hidden": false,
    "key": "audioLyrics",
    "maxCount": 1,
    "name": "Lyrics",
    "readonly": false,
    "source": "details"
  },
  {
    "format": "url",
    "hidden": false,
    "key": "instagram",
    "maxCount": 1,
    "name": "Instagram",
    "readonly": false,
    "source": "details"
  },
  {
    "format": "tag",
    "hidden": false,
    "key": "classType",
    "maxCount": 0,
    "name": "Class type",
    "readonly": false,
    "source": "details"
  },
  {
    "format": "longtext",
    "hidden": false,
    "key": "howToReproduce",
    "maxCount": 1,
    "name": "How-to reproduce",
    "readonly": false,
    "source": "details"
  },
  {
    "format": "number",
    "hidden": false,
    "key": "focalRatio",
    "maxCount": 1,
    "name": "Focal ratio",
    "readonly": false,
    "source": "details"
  },
  {
    "description": "Used to order tasks in list/canban",
    "format": "number",
    "hidden": false,
    "key": "priority",
    "maxCount": 1,
    "name": "Priority",
    "readonly": false,
    "source": "details"
  },
  {
    "description": "Mime type of object",
    "format": "shorttext",
    "hidden": true,
    "key": "fileMimeType",
    "maxCount": 1,
    "name": "Mime type",
    "readonly": false,
    "source": "details"
  },
  {
    "description": "Relation that stores the object's type",
    "format": "object",
    "hidden": true,
    "key": "type",
    "maxCount": 1,
    "name": "Object type",
    "objectTypes": [
      "objectType"
    ],
    "readonly": true,
    "source": "derived"
  },
  {
    "format": "number",
    "hidden": false,
    "key": "numberOfEmployees",
    "maxCount": 1,
    "name": "Number of employees",
    "readonly": false,
    "source": "details"
  },
  {
    "description": "Anytype layout ID(from pb enum)",
    "format": "number",
    "hidden": true,
    "key": "layout",
    "maxCount": 1,
    "name": "Layout",
    "readonly": false,
    "source": "details"
  },
  {
    "description": "Number of the track in the",
    "format": "number",
    "hidden": false,
    "key": "audioAlbumTrackNumber",
    "maxCount": 1,
    "name": "Track #",
    "readonly": false,
    "source": "details"
  },
  {
    "format": "longtext",
    "hidden": false,
    "key": "placeOfBirth",
    "maxCount": 1,
    "name": "Place of birth",
    "readonly": false,
    "source": "details"
  },
  {
    "format": "shorttext",
    "hidden": false,
    "key": "composer",
    "maxCount": 1,
    "name": "Composer",
    "readonly": false,
    "source": "details"
  },
  {
    "description": "Set of internal flags",
    "format": "number",
    "hidden": true,
    "key": "internalFlags",
    "maxCount": 0,
    "name": "Internal flags",
    "readonly": true,
    "source": "derived"
  },
  {
    "format": "url",
    "hidden": false,
    "key": "socialProfile",
    "maxCount": 1,
    "name": "Profile in social media",
    "readonly": false,
    "source": "details"
  },
  {
    "format": "longtext",
    "hidden": false,
    "key": "occupation",
    "maxCount": 1,
    "name": "Occupation",
    "readonly": false,
    "source": "details"
  },
  {
    "format": "checkbox",
    "hidden": false,
    "key": "7hourssleep",
    "maxCount": 1,
    "name": "7+ hours sleep",
    "readonly": false,
    "source": "details"
  },
  {
    "description": "Image x offset of the provided image",
    "format": "number",
    "hidden": true,
    "key": "coverX",
    "maxCount": 1,
    "name": "Cover x offset",
    "readonly": false,
    "source": "details"
  },
  {
    "format": "longtext",
    "hidden": false,
    "key": "description",
    "maxCount": 1,
    "name": "Description",
    "readonly": false,
    "source": "details"
  },
  {
    "format": "url",
    "hidden": false,
    "key": "facebook",
    "maxCount": 1,
    "name": "Facebook",
    "readonly": false,
    "source": "details"
  },
  {
    "format": "longtext",
    "hidden": false,
    "key": "address",
    "maxCount": 1,
    "name": "Address",
    "readonly": false,
    "source": "details"
  },
  {
    "description": "An image is an artifact that depicts visual perception, such as a photograph or other two-dimensional picture",
    "format": "file",
    "hidden": false,
    "key": "picture",
    "maxCount": 1,
    "name": "Picture",
    "objectTypes": [
      "image"
    ],
    "readonly": false,
    "source": "details"
  },
  {
    "description": "Link to itself. Used in databases",
    "format": "object",
    "hidden": true,
    "key": "id",
    "maxCount": 1,
    "name": "Anytype ID",
    "readonly": false,
    "source": "derived"
  },
  {
    "format": "number",
    "hidden": false,
    "key": "stockprice",
    "maxCount": 1,
    "name": "Stock Price",
    "readonly": false,
    "source": "details"
  },
  {
    "description": "Web address, a reference to a web resource that specifies its location on a computer network and a mechanism for retrieving it",
    "format": "url",
    "hidden": false,
    "key": "url",
    "maxCount": 1,
    "name": "URL",
    "readonly": false,
    "source": "details"
  },
  {
    "format": "longtext",
    "hidden": false,
    "key": "objectives",
    "maxCount": 1,
    "name": "Objectives",
    "readonly": false,
    "source": "details"
  },
  {
    "format": "number",
    "hidden": false,
    "key": "cameraIso",
    "maxCount": 1,
    "name": "ISO",
    "readonly": false,
    "source": "details"
  },
  {
    "format": "checkbox",
    "hidden": false,
    "key": "healthyEating",
    "maxCount": 1,
    "name": "Healthy eating",
    "readonly": false,
    "source": "details"
  },
  {
    "description": "Relation that indicates document has been deleted",
    "format": "checkbox",
    "hidden": true,
    "key": "isDeleted",
    "maxCount": 1,
    "name": "Is deleted",
    "readonly": true,
    "source": "local"
  },
  {
    "description": "Outgoing links",
    "format": "object",
    "hidden": true,
    "key": "links",
    "maxCount": 0,
    "name": "Outgoing links",
    "readonly": true,
    "source": "derived"
  },
  {
    "format": "number",
    "hidden": false,
    "key": "servings",
    "maxCount": 1,
    "name": "Servings",
    "readonly": false,
    "source": "details"
  },
  {
    "format": "tag",
    "hidden": false,
    "key": "category",
    "maxCount": 0,
    "name": "Category",
    "readonly": false,
    "source": "details"
  },
  {
    "format": "longtext",
    "hidden": false,
    "key": "shipToAddress",
    "maxCount": 1,
    "name": "Ship to address",
    "readonly": false,
    "source": "details"
  },
  {
    "format": "date",
    "hidden": false,
    "key": "founded",
    "maxCount": 1,
    "name": "Founded",
    "readonly": false,
    "source": "details"
  },
  {
    "description": "Can contains image hash, color or prebuild bg id, depends on coverType relation",
    "format": "shorttext",
    "hidden": true,
    "key": "coverId",
    "maxCount": 1,
    "name": "Cover image or color",
    "readonly": false,
    "source": "details"
  },
  {
    "description": "Human who updated the object last time",
    "format": "object",
    "hidden": false,
    "key": "lastModifiedBy",
    "maxCount": 1,
    "name": "Last modified by",
    "objectTypes": [
      "profile"
    ],
    "readonly": true,
    "source": "derived"
  },
  {
    "description": "Relation allows multi values",
    "format": "number",
    "hidden": false,
    "key": "relationMaxCount",
    "maxCount": 1,
    "name": "Max values",
    "readonly": false,
    "source": "details"
  },
  {
    "format": "longtext",
    "hidden": false,
    "key": "questions",
    "maxCount": 1,
    "name": "Questions",
    "readonly": false,
    "source": "details"
  },
  {
    "format": "longtext",
    "hidden": false,
    "key": "worriedAbout",
    "maxCount": 1,
    "name": "Worried about",
    "readonly": false,
    "source": "details"
  },
  {
    "format": "longtext",
    "hidden": false,
    "key": "headquarters",
    "maxCount": 1,
    "name": "Headquarters",
    "readonly": false,
    "source": "details"
  },
  {
    "description": "Width of image/video in pixels",
    "format": "number",
    "hidden": false,
    "key": "widthInPixels",
    "maxCount": 1,
    "name": "Width",
    "readonly": false,
    "source": "details"
  },
  {
    "format": "checkbox",
    "hidden": false,
    "key": "running",
    "maxCount": 1,
    "name": "Running",
    "readonly": false,
    "source": "details"
  },
  {
    "format": "number",
    "hidden": false,
    "key": "progress",
    "maxCount": 1,
    "name": "Progress",
    "readonly": false,
    "source": "details"
  },
  {
    "description": "Point to the object types used to aggregate the set. Empty means object of all types will be aggregated ",
    "format": "object",
    "hidden": false,
    "key": "setOf",
    "maxCount": 0,
    "name": "Set of",
    "objectTypes": [
      "objectType"
    ],
    "readonly": true,
    "source": "derived"
  },
  {
    "format": "status",
    "hidden": false,
    "key": "gender",
    "maxCount": 1,
    "name": "Gender",
    "readonly": false,
    "source": "details"
  },
  {
    "description": "Hides the object",
    "format": "checkbox",
    "hidden": true,
    "key": "isArchived",
    "maxCount": 1,
    "name": "Archived",
    "readonly": false,
    "source": "account"
  },
  {
    "format": "shorttext",
    "hidden": false,
    "key": "fileExt",
    "maxCount": 1,
    "name": "File extension",
    "readonly": true,
    "source": "derived"
  },
  {
    "format": "longtext",
    "hidden": false,
    "key": "scope",
    "maxCount": 1,
    "name": "Scope",
    "readonly": false,
    "source": "details"
  },
  {
    "format": "longtext",
    "hidden": true,
    "key": "job",
    "maxCount": 1,
    "name": "Job",
    "readonly": false,
    "source": "details"
  },
  {
    "description": "Have been added to library from marketplace",
    "format": "checkbox",
    "hidden": true,
    "key": "mpAddedToLibrary",
    "maxCount": 1,
    "name": "Added to library",
    "readonly": false,
    "source": "account"
  },
  {
    "description": "Important relations that always appear at the top of the object",
    "format": "object",
    "hidden": true,
    "key": "featuredRelations",
    "maxCount": 0,
    "name": "Featured Relations",
    "objectTypes": [
      "relation"
    ],
    "readonly": false,
    "source": "details"
  },
  {
    "format": "phone",
    "hidden": false,
    "key": "phone",
    "maxCount": 1,
    "name": "Phone",
    "readonly": false,
    "source": "details"
  },
  {
    "format": "number",
    "hidden": false,
    "key": "imdbRating",
    "maxCount": 1,
    "name": "IMDb rating",
    "readonly": false,
    "source": "details"
  },
  {
<<<<<<< HEAD
    "description": "List of smartblock types",
    "format": "number",
    "hidden": true,
    "key": "smartblockTypes",
    "maxCount": 0,
    "name": "Smartblock types",
    "readonly": true,
    "source": "derived"
=======
    "format": "url",
    "hidden": false,
    "key": "source",
    "maxCount": 1,
    "name": "Source",
    "readonly": false,
    "source": "details"
>>>>>>> cb58fd1c
  }
]<|MERGE_RESOLUTION|>--- conflicted
+++ resolved
@@ -1641,7 +1641,6 @@
     "source": "details"
   },
   {
-<<<<<<< HEAD
     "description": "List of smartblock types",
     "format": "number",
     "hidden": true,
@@ -1650,7 +1649,8 @@
     "name": "Smartblock types",
     "readonly": true,
     "source": "derived"
-=======
+  },
+  {
     "format": "url",
     "hidden": false,
     "key": "source",
@@ -1658,6 +1658,5 @@
     "name": "Source",
     "readonly": false,
     "source": "details"
->>>>>>> cb58fd1c
   }
 ]
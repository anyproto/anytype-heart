[
  {
    "format": "tag",
    "hidden": false,
    "key": "tag",
    "maxCount": 0,
    "name": "Tag",
    "readonly": false,
    "source": "details"
  },
  {
    "description": "Camera used to capture image or video",
    "format": "longtext",
    "hidden": false,
    "key": "camera",
    "maxCount": 1,
    "name": "Camera",
    "readonly": false,
    "source": "details"
  },
  {
    "description": "Height of image/video in pixels",
    "format": "number",
    "hidden": false,
    "key": "heightInPixels",
    "maxCount": 1,
    "name": "Height",
    "readonly": false,
    "source": "details"
  },
  {
    "description": "Date when the object was initially created",
    "format": "date",
    "hidden": false,
    "key": "createdDate",
    "maxCount": 1,
    "name": "Creation date",
    "readonly": true,
    "source": "derived",
    "includeTime": true,
    "revision": 1
  },
  {
    "description": "Date when the object will be deleted from your device",
    "format": "date",
    "hidden": true,
    "key": "toBeDeletedDate",
    "maxCount": 1,
    "name": "Date to delete",
    "readonly": true,
    "source": "account"
  },
  {
    "description": "Prioritized target types for the relation's value",
    "format": "object",
    "hidden": true,
    "key": "relationFormatObjectTypes",
    "maxCount": 0,
    "name": "Relation's target object types",
    "readonly": true,
    "source": "details"
  },
  {
    "description": "Relation key",
    "format": "longtext",
    "hidden": true,
    "key": "relationKey",
    "maxCount": 1,
    "name": "Relation key",
    "readonly": true,
    "source": "details"
  },
  {
    "description": "Relation option color",
    "format": "longtext",
    "hidden": true,
    "key": "relationOptionColor",
    "maxCount": 1,
    "name": "Relation option color",
    "readonly": true,
    "source": "details"
  },
  {
    "description": "Latest Acl head id",
    "format": "longtext",
    "hidden": true,
    "key": "latestAclHeadId",
    "maxCount": 1,
    "name": "Latest acl head id",
    "readonly": true,
    "source": "details"
  },
  {
    "description": "Done checkbox used to render action layout. ",
    "format": "checkbox",
    "hidden": false,
    "key": "done",
    "maxCount": 1,
    "name": "Done",
    "readonly": false,
    "source": "details",
    "revision": 1
  },
  {
    "description": "Artist URL",
    "format": "url",
    "hidden": true,
    "key": "mediaArtistURL",
    "maxCount": 1,
    "name": "Media Artist URL",
    "readonly": true,
    "source": "details"
  },
  {
    "description": "Specifies whether template is provided by anytype",
    "format": "checkbox",
    "hidden": true,
    "key": "templateIsBundled",
    "maxCount": 1,
    "name": "Bundled Template",
    "readonly": true,
    "source": "derived"
  },
  {
    "description": "Object restrictions list",
    "format": "number",
    "hidden": true,
    "key": "restrictions",
    "maxCount": 0,
    "name": "Object restrictions",
    "readonly": true,
    "source": "derived"
  },
  {
    "description": "Readers limit",
    "format": "number",
    "hidden": true,
    "key": "readersLimit",
    "maxCount": 1,
    "name": "Readers limit",
    "readonly": true,
    "source": "derived"
  },
  {
    "description": "Writers limit",
    "format": "number",
    "hidden": true,
    "key": "writersLimit",
    "maxCount": 1,
    "name": "Writers limit",
    "readonly": true,
    "source": "derived"
  },
  {
    "description": "Shared spaces limit",
    "format": "number",
    "hidden": true,
    "key": "sharedSpacesLimit",
    "maxCount": 1,
    "name": "Shared spaces limit",
    "readonly": true,
    "source": "derived"
  },
  {
    "description": "Adds the object to the highlighted dataview in space",
    "format": "checkbox",
    "hidden": true,
    "key": "isHighlighted",
    "maxCount": 1,
    "name": "Highlighted",
    "readonly": false,
    "source": "account"
  },
  {
    "description": "List of related tasks",
    "format": "object",
    "hidden": false,
    "key": "tasks",
    "maxCount": 0,
    "name": "Tasks",
    "objectTypes": [
      "task"
    ],
    "readonly": false,
    "source": "details"
  },
  {
    "description": "Plaintext extracted from the object's blocks ",
    "format": "longtext",
    "hidden": true,
    "key": "snippet",
    "maxCount": 1,
    "name": "Snippet",
    "readonly": true,
    "source": "derived"
  },
  {
    "description": "Type of the underlying value",
    "format": "number",
    "hidden": true,
    "key": "relationFormat",
    "maxCount": 1,
    "name": "Format",
    "readonly": true,
    "source": "details"
  },
  {
    "description": "Indicates whether the relation value is readonly",
    "format": "checkbox",
    "hidden": true,
    "key": "relationReadonlyValue",
    "maxCount": 1,
    "name": "Relation value is readonly",
    "readonly": true,
    "source": "details"
  },
  {
    "description": "Image icon",
    "format": "file",
    "hidden": true,
    "key": "iconImage",
    "maxCount": 1,
    "name": "Image",
    "objectTypes": [
      "image"
    ],
    "readonly": false,
    "source": "details"
  },
  {
    "format": "longtext",
    "hidden": false,
    "key": "ingredients",
    "maxCount": 1,
    "name": "Ingredients",
    "readonly": false,
    "source": "details"
  },
  {
    "format": "tag",
    "hidden": false,
    "key": "genre",
    "maxCount": 0,
    "name": "Genre",
    "readonly": false,
    "source": "details"
  },
  {
    "description": "Year when this object were released",
    "format": "number",
    "hidden": false,
    "key": "releasedYear",
    "maxCount": 1,
    "name": "Released year",
    "readonly": false,
    "source": "details"
  },
  {
    "description": "Option that contains scale of Cover the image",
    "format": "number",
    "hidden": true,
    "key": "coverScale",
    "maxCount": 1,
    "name": "Cover scale",
    "readonly": false,
    "source": "details"
  },
  {
    "format": "longtext",
    "hidden": true,
    "key": "relationDefaultValue",
    "maxCount": 1,
    "name": "Default value",
    "readonly": false,
    "source": "details",
    "revision": 1
  },
  {
    "format": "object",
    "hidden": false,
    "key": "linkedProjects",
    "maxCount": 0,
    "name": "Linked Projects",
    "readonly": false,
    "source": "details",
    "objectTypes": [
      "project"
    ]
  },
  {
    "description": "Audio record's album name",
    "format": "longtext",
    "hidden": false,
    "key": "audioAlbum",
    "maxCount": 1,
    "name": "Album",
    "readonly": false,
    "source": "details"
  },
  {
    "description": "Specify visual align of the layout",
    "format": "number",
    "hidden": true,
    "key": "layoutAlign",
    "maxCount": 1,
    "name": "Layout align",
    "readonly": false,
    "source": "details"
  },
  {
    "description": "Task status",
    "format": "status",
    "hidden": false,
    "key": "status",
    "maxCount": 1,
    "name": "Status",
    "readonly": false,
    "source": "details"
  },
  {
    "description": "Specify if object is hidden",
    "format": "checkbox",
    "hidden": true,
    "key": "isHidden",
    "maxCount": 1,
    "name": "Hidden",
    "readonly": false,
    "source": "details"
  },
  {
    "description": "Specify if object discovery is hidden",
    "format": "checkbox",
    "hidden": true,
    "key": "isHiddenDiscovery",
    "maxCount": 1,
    "name": "Discovery hidden",
    "readonly": true,
    "source": "details"
  },
  {
    "description": "Artist name",
    "format": "longtext",
    "hidden": true,
    "key": "mediaArtistName",
    "maxCount": 1,
    "name": "Media Artist Name",
    "readonly": true,
    "source": "details"
  },
  {
    "format": "email",
    "hidden": false,
    "key": "email",
    "maxCount": 1,
    "name": "Email",
    "readonly": false,
    "source": "details"
  },
  {
    "format": "object",
    "hidden": false,
    "key": "company",
    "maxCount": 1,
    "name": "Company",
    "readonly": false,
    "source": "details"
  },
  {
    "format": "longtext",
    "hidden": false,
    "key": "aperture",
    "maxCount": 1,
    "name": "Camera aperture",
    "readonly": false,
    "source": "details"
  },
  {
    "description": "Date when the object was modified last time",
    "format": "date",
    "hidden": false,
    "key": "lastModifiedDate",
    "maxCount": 1,
    "name": "Last modified date",
    "readonly": true,
    "source": "derived",
    "includeTime": true,
    "revision": 1
  },
  {
    "description": "List of recommended relations",
    "format": "object",
    "hidden": true,
    "key": "recommendedRelations",
    "maxCount": 0,
    "name": "Recommended relations",
    "objectTypes": [
      "relation"
    ],
    "readonly": false,
    "source": "details"
  },
  {
    "description": "Human which created this object",
    "format": "object",
    "hidden": false,
    "key": "creator",
    "maxCount": 1,
    "name": "Created by",
    "readonly": true,
    "source": "derived",
    "revision": 2,
    "objectTypes": [
      "participant"
    ]
  },
  {
    "description": "Recommended layout for new templates and objects of specific objec",
    "format": "number",
    "hidden": true,
    "key": "recommendedLayout",
    "maxCount": 1,
    "name": "Recommended layout",
    "readonly": false,
    "source": "details"
  },
  {
    "description": "Date when the object was modified last opened",
    "format": "date",
    "hidden": false,
    "key": "lastOpenedDate",
    "maxCount": 1,
    "name": "Last opened date",
    "readonly": true,
    "source": "account",
    "includeTime": true,
    "revision": 1
  },
  {
    "format": "object",
    "hidden": false,
    "key": "author",
    "maxCount": 0,
    "name": "Author",
    "readonly": false,
    "source": "details",
    "objectTypes": [
      "contact",
      "participant"
    ],
    "revision": 1
  },
  {
    "description": "Name of artist",
    "format": "longtext",
    "hidden": false,
    "key": "artist",
    "maxCount": 1,
    "name": "Artist",
    "readonly": false,
    "source": "details"
  },
  {
    "format": "date",
    "hidden": false,
    "key": "dueDate",
    "maxCount": 1,
    "name": "Due date",
    "readonly": false,
    "source": "details"
  },
  {
    "description": "1 emoji(can contains multiple UTF symbols) used as an icon",
    "format": "emoji",
    "hidden": true,
    "key": "iconEmoji",
    "maxCount": 1,
    "name": "Emoji",
    "readonly": false,
    "source": "details"
  },
  {
    "description": "1-image, 2-color, 3-gradient, 4-prebuilt bg image, 5 - unsplash image. Value stored in coverId",
    "format": "number",
    "hidden": true,
    "key": "coverType",
    "maxCount": 1,
    "name": "Cover type",
    "readonly": false,
    "source": "details"
  },
  {
    "description": "Image y offset of the provided image",
    "format": "number",
    "hidden": true,
    "key": "coverY",
    "maxCount": 1,
    "name": "Cover y offset",
    "readonly": false,
    "source": "details"
  },
  {
    "format": "number",
    "hidden": false,
    "key": "time",
    "maxCount": 1,
    "name": "Time",
    "readonly": false,
    "source": "details"
  },
  {
    "description": "Size of file/image in bytes",
    "format": "number",
    "hidden": false,
    "key": "sizeInBytes",
    "maxCount": 1,
    "name": "Size",
    "readonly": false,
    "source": "details"
  },
  {
    "description": "Point to the object types that can be added to collection. Empty means any object type can be added to the collection",
    "format": "object",
    "hidden": false,
    "key": "collectionOf",
    "maxCount": 0,
    "name": "Collection of",
    "objectTypes": [
      "objectType"
    ],
    "readonly": false,
    "source": "details"
  },
  {
    "description": "Indicates whether the object is read-only. Means it can't be edited and archived",
    "format": "checkbox",
    "hidden": true,
    "key": "isReadonly",
    "maxCount": 1,
    "name": "Readonly",
    "readonly": true,
    "source": "derived"
  },
  {
    "description": "Date when the file were added into the anytype",
    "format": "date",
    "hidden": false,
    "key": "addedDate",
    "maxCount": 1,
    "name": "Added date",
    "readonly": true,
    "source": "details",
    "includeTime": true,
    "revision": 1
  },
  {
    "description": "Person who is responsible for this task or object",
    "format": "object",
    "hidden": false,
    "key": "assignee",
    "maxCount": 0,
    "name": "Assignee",
    "readonly": false,
    "source": "details",
    "objectTypes": [
      "contact",
      "participant"
    ],
    "revision": 1
  },
  {
    "format": "longtext",
    "hidden": false,
    "key": "exposure",
    "maxCount": 1,
    "name": "Camera exposure",
    "readonly": false,
    "source": "details"
  },
  {
    "description": "Type that is used for templating",
    "format": "object",
    "hidden": true,
    "key": "targetObjectType",
    "maxCount": 1,
    "name": "Template's Type",
    "objectTypes": [
      "objectType"
    ],
    "readonly": false,
    "source": "details"
  },
  {
    "description": "Adds the object to the home dashboard",
    "format": "checkbox",
    "hidden": true,
    "key": "isFavorite",
    "maxCount": 1,
    "name": "Favorited",
    "readonly": false,
    "source": "account"
  },
  {
    "description": "Space belongs to",
    "format": "object",
    "hidden": true,
    "key": "spaceId",
    "maxCount": 1,
    "name": "Space ID",
    "objectTypes": [
      "space"
    ],
    "readonly": true,
    "source": "local"
  },
  {
    "description": "Audio record's genre name",
    "format": "longtext",
    "hidden": false,
    "key": "audioGenre",
    "maxCount": 1,
    "name": "Genre",
    "readonly": false,
    "source": "details"
  },
  {
    "description": "Name of the object",
    "format": "shorttext",
    "hidden": true,
    "key": "name",
    "maxCount": 1,
    "name": "Name",
    "readonly": false,
    "source": "details"
  },
  {
    "format": "tag",
    "hidden": false,
    "key": "mood",
    "maxCount": 0,
    "name": "Mood",
    "readonly": false,
    "source": "details"
  },
  {
    "description": "The text lyrics of the music record",
    "format": "longtext",
    "hidden": false,
    "key": "audioLyrics",
    "maxCount": 1,
    "name": "Lyrics",
    "readonly": false,
    "source": "details"
  },
  {
    "format": "number",
    "hidden": false,
    "key": "focalRatio",
    "maxCount": 1,
    "name": "Focal ratio",
    "readonly": false,
    "source": "details"
  },
  {
    "description": "Used to order tasks in list/canban",
    "format": "number",
    "hidden": false,
    "key": "priority",
    "maxCount": 1,
    "name": "Priority",
    "readonly": false,
    "source": "details"
  },
  {
    "description": "Mime type of object",
    "format": "longtext",
    "hidden": true,
    "key": "fileMimeType",
    "maxCount": 1,
    "name": "Mime type",
    "readonly": false,
    "source": "details"
  },
  {
    "description": "Relation that stores the object's type",
    "format": "object",
    "hidden": false,
    "key": "type",
    "maxCount": 1,
    "name": "Object type",
    "objectTypes": [
      "objectType"
    ],
    "readonly": true,
    "source": "derived"
  },
  {
    "description": "Anytype layout ID(from pb enum)",
    "format": "number",
    "hidden": true,
    "key": "layout",
    "maxCount": 1,
    "name": "Layout",
    "readonly": false,
    "source": "details"
  },
  {
    "description": "Number of the track in the",
    "format": "number",
    "hidden": false,
    "key": "audioAlbumTrackNumber",
    "maxCount": 1,
    "name": "Track #",
    "readonly": false,
    "source": "details"
  },
  {
    "description": "Set of internal flags",
    "format": "number",
    "hidden": true,
    "key": "internalFlags",
    "maxCount": 0,
    "name": "Internal flags",
    "readonly": true,
    "source": "details"
  },
  {
    "description": "Image x offset of the provided image",
    "format": "number",
    "hidden": true,
    "key": "coverX",
    "maxCount": 1,
    "name": "Cover x offset",
    "readonly": false,
    "source": "details"
  },
  {
    "format": "longtext",
    "hidden": false,
    "key": "description",
    "maxCount": 1,
    "name": "Description",
    "readonly": false,
    "source": "details"
  },
  {
    "description": "An image is an artifact that depicts visual perception, such as a photograph or other two-dimensional picture",
    "format": "file",
    "hidden": true,
    "key": "picture",
    "maxCount": 1,
    "name": "Picture",
    "objectTypes": [
      "image"
    ],
    "readonly": false,
    "source": "details"
  },
  {
    "description": "Link to itself. Used in databases",
    "format": "object",
    "hidden": true,
    "key": "id",
    "maxCount": 1,
    "name": "Anytype ID",
    "readonly": false,
    "source": "derived"
  },
  {
    "description": "Web address, a reference to a web resource that specifies its location on a computer network and a mechanism for retrieving it",
    "format": "url",
    "hidden": false,
    "key": "url",
    "maxCount": 1,
    "name": "URL",
    "readonly": false,
    "source": "details"
  },
  {
    "format": "number",
    "hidden": false,
    "key": "cameraIso",
    "maxCount": 1,
    "name": "ISO",
    "readonly": false,
    "source": "details"
  },
  {
    "description": "Relation that indicates document has been deleted",
    "format": "checkbox",
    "hidden": true,
    "key": "isDeleted",
    "maxCount": 1,
    "name": "Is deleted",
    "readonly": true,
    "source": "local"
  },
  {
    "description": "Outgoing links",
    "format": "object",
    "hidden": false,
    "key": "links",
    "maxCount": 0,
    "name": "Links",
    "readonly": true,
    "source": "derived",
    "revision": 3
  },
  {
    "description": "Can contains image hash, color or prebuild bg id, depends on coverType relation",
    "format": "longtext",
    "hidden": true,
    "key": "coverId",
    "maxCount": 1,
    "name": "Cover image or color",
    "readonly": false,
    "source": "details"
  },
  {
    "description": "Human who updated the object last time",
    "format": "object",
    "hidden": false,
    "key": "lastModifiedBy",
    "maxCount": 1,
    "name": "Last modified by",
    "objectTypes": [
      "participant"
    ],
    "readonly": true,
    "source": "derived",
    "revision": 1
  },
  {
    "description": "Relation allows multi values",
    "format": "number",
    "hidden": true,
    "key": "relationMaxCount",
    "maxCount": 1,
    "name": "Max values",
    "readonly": false,
    "source": "details",
    "revision": 1
  },
  {
    "description": "Width of image/video in pixels",
    "format": "number",
    "hidden": false,
    "key": "widthInPixels",
    "maxCount": 1,
    "name": "Width",
    "readonly": false,
    "source": "details"
  },
  {
    "format": "number",
    "hidden": false,
    "key": "progress",
    "maxCount": 1,
    "name": "Progress",
    "readonly": false,
    "source": "details"
  },
  {
    "description": "Point to the object types or realtions used to aggregate the set. Empty means object of all types will be aggregated ",
    "format": "object",
    "hidden": true,
    "key": "setOf",
    "maxCount": 0,
    "name": "Set of",
    "objectTypes": [
      "objectType"
    ],
    "readonly": true,
    "source": "details",
    "revision": 1
  },
  {
    "description": "Hides the object",
    "format": "checkbox",
    "hidden": true,
    "key": "isArchived",
    "maxCount": 1,
    "name": "Archived",
    "readonly": false,
    "source": "account"
  },
  {
    "format": "longtext",
    "hidden": false,
    "key": "fileExt",
    "maxCount": 1,
    "name": "File extension",
    "readonly": true,
    "source": "details"
  },
  {
    "description": "Important relations that always appear at the top of the object",
    "format": "object",
    "hidden": true,
    "key": "featuredRelations",
    "maxCount": 0,
    "name": "Featured Relations",
    "objectTypes": [
      "relation"
    ],
    "readonly": false,
    "source": "details"
  },
  {
    "format": "phone",
    "hidden": false,
    "key": "phone",
    "maxCount": 1,
    "name": "Phone",
    "readonly": false,
    "source": "details"
  },
  {
    "description": "Stored for object type. Contains tge list of smartblock types used to create the object",
    "format": "number",
    "hidden": true,
    "key": "smartblockTypes",
    "maxCount": 0,
    "name": "Smartblock types",
    "readonly": true,
    "source": "details"
  },
  {
    "format": "url",
    "hidden": false,
    "key": "source",
    "maxCount": 1,
    "name": "Source",
    "readonly": false,
    "source": "details"
  },
  {
    "format": "object",
    "hidden": false,
    "key": "sourceObject",
    "maxCount": 1,
    "name": "Source object",
    "readonly": true,
    "source": "details"
  },
  {
    "format": "longtext",
    "hidden": true,
    "key": "oldAnytypeID",
    "maxCount": 1,
    "name": "Old Anytype ID",
    "readonly": true,
    "source": "details"
  },
  {
    "description": "Space Dashboard object ID",
    "format": "object",
    "key": "spaceDashboardId",
    "maxCount": 1,
    "hidden": true,
    "name": "Space Dashboard ID",
    "readonly": false,
    "source": "details"
  },
  {
    "description": "Choose one of our pre-installed icons during On-boarding",
    "format": "number",
    "hidden": true,
    "key": "iconOption",
    "maxCount": 1,
    "name": "Icon option",
    "readonly": false,
    "source": "details"
  },
  {
    "description": "There are two options of accessibility of workspace - private (0) or public (1)",
    "format": "number",
    "hidden": true,
    "key": "spaceAccessibility",
    "maxCount": 1,
    "name": "Space accessibility",
    "readonly": false,
    "source": "details"
  },
  {
    "description": "Space access type, see enum model.SpaceAccessType",
    "format": "number",
    "hidden": true,
    "key": "spaceAccessType",
    "maxCount": 1,
    "name": "Space access type",
    "readonly": false,
    "source": "derived"
  },
  {
    "description": "Space UX type, see enum model.SpaceUxType",
    "format": "number",
    "hidden": true,
    "key": "spaceUxType",
    "maxCount": 1,
    "name": "Space UX type",
    "readonly": false,
    "source": "details"
  },
  {
    "description": "File path or url with original object",
    "format": "longtext",
    "hidden": true,
    "key": "sourceFilePath",
    "maxCount": 1,
    "name": "Source file path",
    "readonly": false,
    "source": "details"
  },
  {
    "description": "File sync status",
    "format": "number",
    "hidden": true,
    "key": "fileSyncStatus",
    "maxCount": 1,
    "name": "File sync status",
    "readonly": true,
    "source": "derived"
  },
  {
    "description": "File backup status",
    "format": "number",
    "hidden": true,
    "key": "fileBackupStatus",
    "maxCount": 1,
    "name": "File backup status",
    "readonly": true,
    "source": "details"
  },
  {
    "description": "File indexing status",
    "format": "number",
    "hidden": true,
    "key": "fileIndexingStatus",
    "maxCount": 1,
    "name": "File indexing status",
    "readonly": true,
    "source": "details"
  },
  {
    "description": "Last change ID",
    "format": "longtext",
    "hidden": true,
    "key": "lastChangeId",
    "maxCount": 1,
    "name": "Last change ID of the object",
    "readonly": true,
    "source": "derived"
  },
  {
    "format": "checkbox",
    "hidden": false,
    "key": "starred",
    "maxCount": 1,
    "name": "Starred",
    "readonly": false,
    "source": "details"
  },
  {
    "description": "ID of template chosen as default for particular object type",
    "format": "object",
    "key": "defaultTemplateId",
    "maxCount": 1,
    "hidden": true,
    "name": "Default Template ID",
    "readonly": false,
    "source": "details"
  },
  {
    "description": "Unique key used to ensure object uniqueness within the space",
    "format": "longtext",
    "key": "uniqueKey",
    "maxCount": 1,
    "hidden": true,
    "name": "Unique object key",
    "readonly": true,
    "source": "derived"
  },
  {
    "description": "List of links coming to object",
    "format": "object",
    "key": "backlinks",
    "maxCount": 0,
    "hidden": false,
    "name": "Backlinks",
    "readonly": true,
    "source": "local",
    "revision": 3
  },
  {
    "description": "Relation that indicates document has been uninstalled",
    "format": "checkbox",
    "hidden": true,
    "key": "isUninstalled",
    "maxCount": 1,
    "name": "Is uninstalled",
    "readonly": true,
    "source": "details"
  },
  {
    "description": "Source of objects in Anytype (clipboard, import)",
    "format": "number",
    "hidden": false,
    "key": "origin",
    "maxCount": 1,
    "name": "Origin",
    "readonly": true,
    "source": "details"
  },
  {
    "description": "Relation that indicates the local status of space. Possible values: models.SpaceStatus",
    "format": "number",
    "hidden": true,
    "key": "spaceLocalStatus",
    "maxCount": 1,
    "name": "Space local status",
    "readonly": true,
    "source": "derived"
  },
  {
    "description": "Relation that indicates the remote status of space. Possible values: models.SpaceStatus",
    "format": "number",
    "hidden": true,
    "key": "spaceRemoteStatus",
    "maxCount": 1,
    "name": "Space remote status",
    "readonly": true,
    "source": "derived"
  },
  {
    "description": "Specify if the space is shareable",
    "format": "number",
    "hidden": true,
    "key": "spaceShareableStatus",
    "maxCount": 1,
    "name": "Space shareable status",
    "readonly": true,
    "source": "derived"
  },
  {
    "description": "Specify if access control list is shared",
    "format": "checkbox",
    "hidden": true,
    "key": "isAclShared",
    "maxCount": 1,
    "name": "Is Acl Shared",
    "readonly": true,
    "source": "derived"
  },
  {
    "description": "Relation that indicates the status of space that the user is set. Possible values: models.SpaceStatus",
    "format": "number",
    "hidden": true,
    "key": "spaceAccountStatus",
    "maxCount": 1,
    "name": "Space account status",
    "readonly": true,
    "source": "details"
  },
  {
    "description": "CID of invite file for current space. It stored in SpaceView",
    "format": "shorttext",
    "hidden": true,
    "key": "spaceInviteFileCid",
    "maxCount": 1,
    "name": "CID of invite file for current space",
    "readonly": true,
    "source": "details"
  },
  {
    "description": "Encoded encryption key of invite file for current space. It stored in SpaceView",
    "format": "shorttext",
    "hidden": true,
    "key": "spaceInviteFileKey",
    "maxCount": 1,
    "name": "Encoded encryption key of invite file for current space",
    "readonly": true,
    "source": "details"
  },
  {
    "description": "Encoded encryption key of invite file for current space. It stored in SpaceView",
    "format": "number",
    "hidden": true,
    "key": "spaceInviteType",
    "maxCount": 1,
    "name": "Invite type of space",
    "readonly": true,
    "source": "details"
  },
  {
    "description": "CID of invite file for  for guest user in the current space. It's stored in SpaceView",
    "format": "shorttext",
    "hidden": true,
    "key": "spaceInviteGuestFileCid",
    "maxCount": 1,
    "name": "Guest user invite file CID",
    "readonly": true,
    "source": "details"
  },
  {
    "description": "Encoded encryption key of invite file for guest user in the current space. It's stored in SpaceView",
    "format": "shorttext",
    "hidden": true,
    "key": "spaceInviteGuestFileKey",
    "maxCount": 1,
    "name": "Guest user invite file key",
    "readonly": true,
    "source": "details"
  },
  {
    "description": "Guest key to read public space",
    "format": "longtext",
    "hidden": true,
    "key": "guestKey",
    "maxCount": 1,
    "name": "Space guest key",
    "readonly": false,
    "source": "details"
  },
  {
    "description": "Participant permissions. Possible values: models.ParticipantPermissions",
    "format": "number",
    "hidden": true,
    "key": "participantPermissions",
    "maxCount": 1,
    "name": "Participant permissions",
    "readonly": true,
    "source": "details"
  },
  {
    "description": "Invite permissions. Possible values: models.ParticipantPermissions",
    "format": "number",
    "hidden": true,
    "key": "spaceInvitePermissions",
    "maxCount": 1,
    "name": "Invite permissions",
    "readonly": true,
    "source": "details"
  },
  {
    "description": "Identity",
    "format": "longtext",
    "hidden": true,
    "key": "identity",
    "maxCount": 1,
    "name": "Identity",
    "readonly": true,
    "source": "details"
  },
  {
    "description": "Participant status. Possible values: models.ParticipantStatus",
    "format": "number",
    "hidden": true,
    "key": "participantStatus",
    "maxCount": 1,
    "name": "Participant status",
    "readonly": true,
    "source": "details"
  },
  {
    "description": "Current account status in space. Possible values: models.ParticipantStatus",
    "format": "number",
    "hidden": true,
    "key": "myParticipantStatus",
    "maxCount": 1,
    "name": "My participant status",
    "readonly": true,
    "source": "local"
  },
  {
    "description": "Link to the profile attached to Anytype Identity",
    "format": "object",
    "hidden": true,
    "key": "identityProfileLink",
    "maxCount": 1,
    "name": "Profile link",
    "readonly": true,
    "source": "derived"
  },
  {
    "description": "Link the profile object to specific Identity",
    "format": "shorttext",
    "key": "profileOwnerIdentity",
    "maxCount": 1,
    "hidden": true,
    "name": "Anytype Identity",
    "readonly": true,
    "source": "derived",
    "revision": 1
  },
  {
    "description": "Relation that indicates the real space id on the spaceView",
    "format": "longtext",
    "hidden": true,
    "key": "targetSpaceId",
    "maxCount": 1,
    "name": "Target space id",
    "readonly": true,
    "source": "derived"
  },
  {
    "format": "shorttext",
    "hidden": true,
    "key": "fileId",
    "maxCount": 0,
    "name": "Underlying file id",
    "readonly": true,
    "source": "details"
  },
  {
    "description": "Last time object type was used",
    "format": "date",
    "hidden": true,
    "key": "lastUsedDate",
    "maxCount": 1,
    "name": "Last used date",
    "readonly": true,
    "source": "local",
    "revision": 2,
    "includeTime": true
  },
  {
    "description": "Revision of system object",
    "format": "number",
    "hidden": true,
    "key": "revision",
    "maxCount": 1,
    "name": "Revision",
    "readonly": true,
    "source": "details"
  },
  {
    "description": "Describes how this image is used",
    "format": "number",
    "hidden": true,
    "key": "imageKind",
    "maxCount": 1,
    "name": "Image kind",
    "readonly": false,
    "source": "details"
  },
  {
    "description": "Import type, used to create object (notion, md and etc)",
    "format": "number",
    "hidden": false,
    "key": "importType",
    "maxCount": 1,
    "name": "Import Type",
    "readonly": true,
    "source": "details"
  },
  {
    "description": "Name of profile that the user could be mentioned by",
    "format": "shorttext",
    "hidden": true,
    "key": "globalName",
    "maxCount": 1,
    "name": "Global name",
    "readonly": true,
    "source": "derived",
    "revision": 1
  },
  {
    "description": "Object sync status",
    "format": "number",
    "hidden": true,
    "key": "syncStatus",
    "maxCount": 1,
    "name": "Sync status",
    "readonly": true,
    "source": "local"
  },
  {
    "description": "Object sync date",
    "format": "date",
    "hidden": true,
    "key": "syncDate",
    "maxCount": 1,
    "name": "Sync date",
    "readonly": true,
    "source": "local",
    "includeTime": true,
    "revision": 1
  },
  {
    "description": "Object sync error",
    "format": "number",
    "hidden": true,
    "key": "syncError",
    "maxCount": 1,
    "name": "Sync error",
    "readonly": true,
    "source": "local"
  },
  {
    "description": "Object has a chat",
    "format": "checkbox",
    "hidden": true,
    "key": "hasChat",
    "maxCount": 1,
    "name": "Has a chat",
    "readonly": true,
    "source": "details"
  },
  {
    "description": "Chat id",
    "format": "object",
    "hidden": true,
    "key": "chatId",
    "maxCount": 1,
    "name": "Chat id",
    "readonly": true,
    "source": "derived"
  },
  {
    "description": "Objects that are mentioned in blocks of this object",
    "format": "object",
    "hidden": true,
    "key": "mentions",
    "maxCount": 0,
    "name": "Mentions",
    "readonly": true,
    "source": "local"
  },
  {
    "description": "Unix time representation of date object",
    "format": "date",
    "hidden": true,
    "key": "timestamp",
    "maxCount": 1,
    "name": "Timestamp",
    "readonly": true,
    "source": "derived"
  },
  {
    "description": "Width of object's layout",
    "format": "number",
    "hidden": true,
    "key": "layoutWidth",
    "maxCount": 1,
    "name": "Layout width",
    "readonly": false,
    "source": "details"
  },
  {
    "description": "Layout resolved based on object self layout and type recommended layout",
    "format": "number",
    "hidden": true,
    "key": "resolvedLayout",
    "maxCount": 1,
    "name": "Resolved layout",
    "readonly": true,
    "source": "derived"
  },
  {
    "format": "shorttext",
    "hidden": true,
    "key": "fileVariantIds",
    "maxCount": 0,
    "name": "Underlying file id",
    "readonly": true,
    "source": "details"
  },
  {
    "format": "shorttext",
    "hidden": true,
    "key": "fileVariantPaths",
    "maxCount": 0,
    "name": "Underlying file id",
    "readonly": true,
    "source": "details"
  },
  {
    "format": "shorttext",
    "hidden": true,
    "key": "fileVariantKeys",
    "maxCount": 0,
    "name": "Underlying file id",
    "readonly": true,
    "source": "details"
  },
  {
    "format": "number",
    "hidden": true,
    "key": "fileVariantWidths",
    "maxCount": 0,
    "name": "Underlying file id",
    "readonly": true,
    "source": "details"
  },
  {
    "format": "shorttext",
    "hidden": true,
    "key": "fileVariantChecksums",
    "maxCount": 0,
    "name": "Underlying file id",
    "readonly": true,
    "source": "details"
  },
  {
    "format": "shorttext",
    "hidden": true,
    "key": "fileVariantMills",
    "maxCount": 0,
    "name": "Underlying file id",
    "readonly": true,
    "source": "details"
  },
  {
    "format": "shorttext",
    "hidden": true,
    "key": "fileVariantOptions",
    "maxCount": 0,
    "name": "Underlying file id",
    "readonly": true,
    "source": "details"
  },
  {
    "format": "shorttext",
    "hidden": true,
    "key": "fileSourceChecksum",
    "maxCount": 1,
    "name": "Underlying file id",
    "readonly": true,
    "source": "details"
  },
  {
    "description": "Space order",
    "format": "longtext",
    "hidden": true,
    "key": "spaceOrder",
    "maxCount": 1,
    "name": "Space order",
    "readonly": true,
    "source": "details"
  },
  {
    "description": "Lexicographic id for object ordering",
    "format": "longtext",
    "hidden": true,
    "key": "orderId",
    "maxCount": 1,
    "name": "Order id",
    "readonly": true,
    "source": "details"
  },
  {
    "description": "OneToOne (second) participant identity",
    "format": "longtext",
    "hidden": true,
    "key": "oneToOneIdentity",
    "maxCount": 1,
    "name": "oneToOneIdentity",
    "readonly": false,
    "source": "details"
  },
  {
    "description": "OneToOne Inbox invite sent status",
    "format": "number",
    "hidden": true,
    "key": "oneToOneInboxSentStatus",
    "maxCount": 1,
    "name": "OneToOne Inbox sent status",
    "readonly": false,
    "source": "details"
  },
  {
    "description": "OneToOne (second) participant RequestMetadata (key)",
    "format": "longtext",
    "hidden": true,
    "key": "oneToOneRequestMetadataKey",
    "maxCount": 1,
    "name": "oneToOneRequestMetadataKey",
    "readonly": false,
    "source": "details"
  },

  {
    "description": "Choose icon for the type among custom Anytype icons",
    "format": "longtext",
    "hidden": true,
    "key": "iconName",
    "maxCount": 1,
    "name": "Icon name",
    "readonly": false,
    "source": "details"
  },
  {
    "description": "List of recommended featured relations",
    "format": "object",
    "hidden": true,
    "key": "recommendedFeaturedRelations",
    "maxCount": 0,
    "name": "Recommended featured relations",
    "objectTypes": [
      "relation"
    ],
    "readonly": false,
    "source": "details"
  },
  {
    "description": "List of recommended relations that are hidden in layout",
    "format": "object",
    "hidden": true,
    "key": "recommendedHiddenRelations",
    "maxCount": 0,
    "name": "Recommended hidden relations",
    "objectTypes": [
      "relation"
    ],
    "readonly": false,
    "source": "details"
  },
  {
    "description": "List of recommended file-specific relations",
    "format": "object",
    "hidden": true,
    "key": "recommendedFileRelations",
    "maxCount": 0,
    "name": "Recommended file relations",
    "objectTypes": [
      "relation"
    ],
    "readonly": false,
    "source": "details"
  },
  {
    "description": "Default view type that will be used for new sets/collections",
    "format": "number",
    "hidden": true,
    "key": "defaultViewType",
    "maxCount": 1,
    "name": "Default view type",
    "readonly": false,
    "source": "details"
  },
  {
    "description": "Default object type id that will be set to new sets/collections",
    "format": "object",
    "hidden": true,
    "key": "defaultTypeId",
    "maxCount": 1,
    "name": "Default type id",
    "readonly": false,
    "source": "details"
  },
  {
    "description": "Name of Object type in plural form",
    "format": "longtext",
    "hidden": true,
    "key": "pluralName",
    "maxCount": 1,
    "name": "Plural name",
    "readonly": false,
    "source": "details"
  },
  {
    "description": "Layout of header relations. Line or column",
    "format": "number",
    "hidden": true,
    "key": "headerRelationsLayout",
    "maxCount": 1,
    "name": "Header relations layout",
    "readonly": false,
    "source": "details"
  },
  {
    "description": "Identifier to use in intergrations with Anytype API",
    "format": "longtext",
    "hidden": true,
    "key": "apiObjectKey",
    "maxCount": 1,
    "name": "API Object Key",
    "readonly": false,
    "source": "details"
  },
  {
    "description": "Should time be shown for relation values with date format",
    "format": "checkbox",
    "hidden": true,
    "key": "relationFormatIncludeTime",
    "maxCount": 0,
    "name": "IncludeTime",
    "readonly": true,
    "source": "details"
  },
  {
    "description": "Push notification mode - mute/all/mentions/custom (see model.SpacePushNotificationMode)",
    "format": "number",
    "hidden": true,
    "key": "spacePushNotificationMode",
    "maxCount": 1,
    "name": "Push notification mode",
    "readonly": false,
    "source": "details"
  },
  {
    "description": "Push notification all ids",
    "format": "longtext",
    "hidden": true,
    "key": "spacePushNotificationForceAllIds",
    "maxCount": 0,
    "name": "Push force all ids",
    "readonly": false,
    "source": "details"
  },
  {
    "description": "Push notification muted ids",
    "format": "longtext",
    "hidden": true,
    "key": "spacePushNotificationForceMuteIds",
    "maxCount": 0,
    "name": "Push force muted ids",
    "readonly": false,
    "source": "details"
  },
  {
    "description": "Push notification mention ids",
    "format": "longtext",
    "hidden": true,
    "key": "spacePushNotificationForceMentionIds",
    "maxCount": 0,
    "name": "Push force mentions ids",
    "readonly": false,
    "source": "details"
  },
  {
    "description": "Push notifications space key (base64)",
    "format": "longtext",
    "hidden": true,
    "key": "spacePushNotificationKey",
    "maxCount": 1,
    "name": "Push notifications space key",
    "readonly": true,
    "source": "details"
  },
  {
    "description": "Push notifications encryption key (base64)",
    "format": "longtext",
    "hidden": true,
    "key": "spacePushNotificationEncryptionKey",
    "maxCount": 1,
    "name": "Push notifications encryption key",
    "readonly": true,
    "source": "local"
  },
  {
    "description": "Space join date",
    "format": "date",
    "hidden": false,
    "key": "spaceJoinDate",
    "maxCount": 1,
    "name": "Space join date",
    "readonly": true,
    "source": "derived",
    "includeTime": true
  },
  {
    "description": "Widget layout",
    "format": "number",
    "hidden": true,
    "key": "widgetLayout",
    "maxCount": 1,
    "name": "Widget layout",
    "source": "details"
  },
  {
    "description": "Widget limit",
    "format": "number",
    "hidden": true,
    "key": "widgetLimit",
    "maxCount": 1,
    "name": "Widget limit",
    "source": "details"
  },
  {
    "description": "Widget view ID",
    "format": "longtext",
    "hidden": true,
    "key": "widgetViewId",
    "maxCount": 1,
    "name": "Widget view ID",
    "source": "details"
  },
  {
    "description": "Is this the main chat",
    "format": "checkbox",
    "hidden": true,
    "key": "isMainChat",
    "maxCount": 1,
    "name": "Is main chat",
    "readonly": true,
    "source": "derived"
  },
  {
    "description": "Date of the last message in a chat",
    "format": "date",
    "hidden": false,
    "key": "lastMessageDate",
    "maxCount": 1,
    "name": "Last message date",
    "readonly": true,
    "source": "derived",
    "includeTime": true
  },
  {
    "description": "Is file available offline",
    "format": "checkbox",
    "hidden": true,
    "key": "fileAvailableOffline",
    "maxCount": 1,
    "name": "Is file available offline",
    "readonly": true,
    "source": "local"
  },
  {
    "description": "Anonymous chat analytics id",
    "format": "longtext",
    "hidden": true,
    "key": "analyticsChatId",
    "maxCount": 1,
    "name": "Analytics chat id",
    "readonly": true,
    "source": "details"
  },
  {
<<<<<<< HEAD
    "description": "Anonymous space analytics id",
    "format": "longtext",
    "hidden": true,
    "key": "analyticsSpaceId",
    "maxCount": 1,
    "name": "Analytics space id",
    "readonly": true,
    "source": "details"
=======
    "description": "Fulltext search score",
    "format": "number",
    "hidden": true,
    "key": "_score",
    "name": "Score",
    "readonly": true,
    "source": "derived"
>>>>>>> 4c5b43fc
  }
]<|MERGE_RESOLUTION|>--- conflicted
+++ resolved
@@ -1828,7 +1828,6 @@
     "source": "details"
   },
   {
-<<<<<<< HEAD
     "description": "Anonymous space analytics id",
     "format": "longtext",
     "hidden": true,
@@ -1837,7 +1836,8 @@
     "name": "Analytics space id",
     "readonly": true,
     "source": "details"
-=======
+  },
+  {
     "description": "Fulltext search score",
     "format": "number",
     "hidden": true,
@@ -1845,6 +1845,5 @@
     "name": "Score",
     "readonly": true,
     "source": "derived"
->>>>>>> 4c5b43fc
   }
 ]
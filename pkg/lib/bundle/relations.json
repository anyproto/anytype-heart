[
  {
    "format": "tag",
    "hidden": false,
    "key": "tag",
    "maxCount": 0,
    "name": "Tag",
    "readonly": false,
    "source": "details"
  },
  {
    "description": "Camera used to capture image or video",
    "format": "longtext",
    "hidden": false,
    "key": "camera",
    "maxCount": 1,
    "name": "Camera",
    "readonly": false,
    "source": "details"
  },
  {
    "description": "Height of image/video in pixels",
    "format": "number",
    "hidden": false,
    "key": "heightInPixels",
    "maxCount": 1,
    "name": "Height",
    "readonly": false,
    "source": "details"
  },
  {
    "description": "Date when the object was initially created",
    "format": "date",
    "hidden": false,
    "key": "createdDate",
    "maxCount": 1,
    "name": "Creation date",
    "readonly": true,
    "source": "derived"
  },
  {
    "description": "Date when the object will be deleted from your device",
    "format": "date",
    "hidden": true,
    "key": "toBeDeletedDate",
    "maxCount": 1,
    "name": "Date to delete",
    "readonly": true,
    "source": "account"
  },
  {
    "description": "Prioritized target types for the relation's value",
    "format": "object",
    "hidden": true,
    "key": "relationFormatObjectTypes",
    "maxCount": 0,
    "name": "Relation's target object types",
    "readonly": true,
    "source": "details"
  },
  {
    "description": "Relation key",
    "format": "longtext",
    "hidden": true,
    "key": "relationKey",
    "maxCount": 1,
    "name": "Relation key",
    "readonly": true,
    "source": "details"
  },
  {
    "description": "Relation option color",
    "format": "longtext",
    "hidden": true,
    "key": "relationOptionColor",
    "maxCount": 1,
    "name": "Relation option color",
    "readonly": true,
    "source": "details"
  },
  {
<<<<<<< HEAD
    "description": "Relation option order",
    "format": "longtext",
    "hidden": true,
    "key": "relationOptionOrder",
    "maxCount": 1,
    "name": "Relation option order",
    "readonly": true,
    "source": "derived"
  },
  {
    "description": "Relation option internal order",
    "format": "longtext",
    "hidden": true,
    "key": "relationOptionInternalOrder",
    "maxCount": 1,
    "name": "Relation option internal order",
    "readonly": false,
=======
    "description": "Latest Acl head id",
    "format": "longtext",
    "hidden": true,
    "key": "latestAclHeadId",
    "maxCount": 1,
    "name": "Latest acl head id",
    "readonly": true,
>>>>>>> 0faf638f
    "source": "details"
  },
  {
    "format": "longtext",
    "hidden": false,
    "key": "instructions",
    "maxCount": 1,
    "name": "Instructions",
    "readonly": false,
    "source": "details"
  },
  {
    "description": "Done checkbox used to render action layout. ",
    "format": "checkbox",
    "hidden": true,
    "key": "done",
    "maxCount": 1,
    "name": "Done",
    "readonly": false,
    "source": "details"
  },
  {
    "description": "Artist URL",
    "format": "url",
    "hidden": true,
    "key": "mediaArtistURL",
    "maxCount": 1,
    "name": "Media Artist URL",
    "readonly": true,
    "source": "details"
  },
  {
    "description": "Specifies whether template is provided by anytype",
    "format": "checkbox",
    "hidden": true,
    "key": "templateIsBundled",
    "maxCount": 1,
    "name": "Bundled Template",
    "readonly": true,
    "source": "derived"
  },
  {
    "format": "date",
    "hidden": false,
    "key": "dateOfBirth",
    "maxCount": 1,
    "name": "Birthday",
    "readonly": false,
    "source": "details"
  },
  {
    "description": "Object restrictions list",
    "format": "number",
    "hidden": true,
    "key": "restrictions",
    "maxCount": 0,
    "name": "Object restrictions",
    "readonly": true,
    "source": "derived"
  },
  {
    "description": "Readers limit",
    "format": "number",
    "hidden": true,
    "key": "readersLimit",
    "maxCount": 1,
    "name": "Readers limit",
    "readonly": true,
    "source": "derived"
  },
  {
    "description": "Writers limit",
    "format": "number",
    "hidden": true,
    "key": "writersLimit",
    "maxCount": 1,
    "name": "Writers limit",
    "readonly": true,
    "source": "derived"
  },
  {
    "description": "Adds the object to the highlighted dataview in space",
    "format": "checkbox",
    "hidden": true,
    "key": "isHighlighted",
    "maxCount": 1,
    "name": "Highlighted",
    "readonly": false,
    "source": "account"
  },
  {
    "format": "file",
    "hidden": false,
    "key": "thumbnailImage",
    "maxCount": 0,
    "name": "Thumbnail image",
    "objectTypes": [
      "image"
    ],
    "readonly": false,
    "source": "details"
  },
  {
    "format": "file",
    "hidden": false,
    "key": "attachments",
    "maxCount": 0,
    "name": "Attachments",
    "objectTypes": [
      "file",
      "image",
      "video",
      "audio"
    ],
    "readonly": false,
    "source": "details"
  },
  {
    "description": "The artist that performed this album or recording",
    "format": "longtext",
    "hidden": false,
    "key": "audioArtist",
    "maxCount": 1,
    "name": "Recording Artist",
    "readonly": false,
    "source": "details"
  },
  {
    "description": "List of related tasks\n",
    "format": "object",
    "hidden": false,
    "key": "tasks",
    "maxCount": 0,
    "name": "Tasks",
    "objectTypes": [
      "task"
    ],
    "readonly": false,
    "source": "details"
  },
  {
    "description": "Plaintext extracted from the object's blocks ",
    "format": "longtext",
    "hidden": true,
    "key": "snippet",
    "maxCount": 1,
    "name": "Snippet",
    "readonly": true,
    "source": "derived"
  },
  {
    "format": "longtext",
    "hidden": false,
    "key": "hypothesisAssumptions",
    "maxCount": 1,
    "name": "Hypothesis & assumptions",
    "readonly": false,
    "source": "details"
  },
  {
    "description": "Type of the underlying value",
    "format": "number",
    "hidden": true,
    "key": "relationFormat",
    "maxCount": 1,
    "name": "Format",
    "readonly": true,
    "source": "details"
  },
  {
    "description": "Indicates whether the relation value is readonly",
    "format": "checkbox",
    "hidden": true,
    "key": "relationReadonlyValue",
    "maxCount": 1,
    "name": "Relation value is readonly",
    "readonly": true,
    "source": "details"
  },
  {
    "description": "Image icon",
    "format": "file",
    "hidden": true,
    "key": "iconImage",
    "maxCount": 1,
    "name": "Image",
    "objectTypes": [
      "image"
    ],
    "readonly": false,
    "source": "details"
  },
  {
    "format": "longtext",
    "hidden": false,
    "key": "ingredients",
    "maxCount": 1,
    "name": "Ingredients",
    "readonly": false,
    "source": "details"
  },
  {
    "format": "tag",
    "hidden": false,
    "key": "genre",
    "maxCount": 0,
    "name": "Genre",
    "readonly": false,
    "source": "details"
  },
  {
    "format": "longtext",
    "hidden": false,
    "key": "solution",
    "maxCount": 1,
    "name": "Solution",
    "readonly": false,
    "source": "details"
  },
  {
    "description": "Year when this object were released",
    "format": "number",
    "hidden": false,
    "key": "releasedYear",
    "maxCount": 1,
    "name": "Released year",
    "readonly": false,
    "source": "details"
  },
  {
    "description": "Option that contains scale of Cover the image",
    "format": "number",
    "hidden": true,
    "key": "coverScale",
    "maxCount": 1,
    "name": "Cover scale",
    "readonly": false,
    "source": "details"
  },
  {
    "format": "url",
    "hidden": false,
    "key": "twitter",
    "maxCount": 1,
    "name": "Twitter",
    "readonly": false,
    "source": "details"
  },
  {
    "format": "longtext",
    "hidden": false,
    "key": "userStories",
    "maxCount": 1,
    "name": "User stories",
    "readonly": false,
    "source": "details"
  },
  {
    "format": "longtext",
    "hidden": false,
    "key": "relationDefaultValue",
    "maxCount": 1,
    "name": "Default value",
    "readonly": false,
    "source": "details"
  },
  {
    "format": "object",
    "hidden": false,
    "key": "linkedProjects",
    "maxCount": 0,
    "name": "Linked Projects",
    "readonly": false,
    "source": "details",
    "objectTypes": [
      "project"
    ]
  },
  {
    "description": "Audio record's album name",
    "format": "longtext",
    "hidden": false,
    "key": "audioAlbum",
    "maxCount": 1,
    "name": "Album",
    "readonly": false,
    "source": "details"
  },
  {
    "format": "longtext",
    "hidden": false,
    "key": "problem",
    "maxCount": 1,
    "name": "Problem",
    "readonly": false,
    "source": "details"
  },
  {
    "description": "Specify visual align of the layout",
    "format": "number",
    "hidden": true,
    "key": "layoutAlign",
    "maxCount": 1,
    "name": "Layout align",
    "readonly": false,
    "source": "details"
  },
  {
    "format": "object",
    "hidden": false,
    "key": "class",
    "maxCount": 0,
    "name": "Class",
    "readonly": false,
    "source": "details"
  },
  {
    "format": "number",
    "hidden": false,
    "key": "difficulty",
    "maxCount": 1,
    "name": "Difficulty",
    "readonly": false,
    "source": "details"
  },
  {
    "format": "object",
    "hidden": false,
    "key": "director",
    "maxCount": 0,
    "name": "Director",
    "readonly": false,
    "source": "details"
  },
  {
    "description": "Task status",
    "format": "status",
    "hidden": false,
    "key": "status",
    "maxCount": 1,
    "name": "Status",
    "readonly": false,
    "source": "details"
  },
  {
    "format": "longtext",
    "hidden": false,
    "key": "logic",
    "maxCount": 1,
    "name": "Logic",
    "readonly": false,
    "source": "details"
  },
  {
    "format": "longtext",
    "hidden": false,
    "key": "alternative",
    "maxCount": 1,
    "name": "Alternative",
    "readonly": false,
    "source": "details"
  },
  {
    "format": "object",
    "hidden": false,
    "key": "linkedContacts",
    "maxCount": 0,
    "name": "Linked Contacts",
    "readonly": false,
    "source": "details"
  },
  {
    "format": "number",
    "hidden": false,
    "key": "rottenTomatoesRating",
    "maxCount": 1,
    "name": "Rotten Tomatoes rating",
    "readonly": false,
    "source": "details"
  },
  {
    "description": "Specify if object is hidden",
    "format": "checkbox",
    "hidden": true,
    "key": "isHidden",
    "maxCount": 1,
    "name": "Hidden",
    "readonly": false,
    "source": "details"
  },
  {
    "description": "Specify if object discovery is hidden",
    "format": "checkbox",
    "hidden": true,
    "key": "isHiddenDiscovery",
    "maxCount": 1,
    "name": "Discovery hidden",
    "readonly": true,
    "source": "details"
  },
  {
    "format": "longtext",
    "hidden": false,
    "key": "additional",
    "maxCount": 1,
    "name": "Additional",
    "readonly": false,
    "source": "details"
  },
  {
    "format": "number",
    "hidden": false,
    "key": "budget",
    "maxCount": 1,
    "name": "Budget",
    "readonly": false,
    "source": "details"
  },
  {
    "description": "Artist name",
    "format": "longtext",
    "hidden": true,
    "key": "mediaArtistName",
    "maxCount": 1,
    "name": "Media Artist Name",
    "readonly": true,
    "source": "details"
  },
  {
    "format": "longtext",
    "hidden": false,
    "key": "rating",
    "maxCount": 1,
    "name": "Rating",
    "readonly": false,
    "source": "details"
  },
  {
    "format": "email",
    "hidden": false,
    "key": "email",
    "maxCount": 1,
    "name": "Email",
    "readonly": false,
    "source": "details"
  },
  {
    "format": "object",
    "hidden": false,
    "key": "company",
    "maxCount": 1,
    "name": "Company",
    "readonly": false,
    "source": "details"
  },
  {
    "format": "longtext",
    "hidden": false,
    "key": "aperture",
    "maxCount": 1,
    "name": "Camera aperture",
    "readonly": false,
    "source": "details"
  },
  {
    "description": "Date when the object was modified last time",
    "format": "date",
    "hidden": false,
    "key": "lastModifiedDate",
    "maxCount": 1,
    "name": "Last modified date",
    "readonly": true,
    "source": "derived"
  },
  {
    "format": "object",
    "hidden": false,
    "key": "stakeholders",
    "maxCount": 0,
    "name": "Stakeholders",
    "readonly": false,
    "source": "details"
  },
  {
    "format": "longtext",
    "hidden": false,
    "key": "measureOfSuccess",
    "maxCount": 1,
    "name": "Measure of success",
    "readonly": false,
    "source": "details"
  },
  {
    "description": "List of recommended relations",
    "format": "object",
    "hidden": true,
    "key": "recommendedRelations",
    "maxCount": 0,
    "name": "Recommended relations",
    "objectTypes": [
      "relation"
    ],
    "readonly": false,
    "source": "details"
  },
  {
    "description": "Human which created this object",
    "format": "object",
    "hidden": false,
    "key": "creator",
    "maxCount": 1,
    "name": "Created by",
    "readonly": true,
    "source": "derived",
    "revision": 1
  },
  {
    "description": "Recommended layout for new templates and objects of specific objec",
    "format": "number",
    "hidden": true,
    "key": "recommendedLayout",
    "maxCount": 1,
    "name": "Recommended layout",
    "readonly": false,
    "source": "details"
  },
  {
    "format": "longtext",
    "hidden": false,
    "key": "result",
    "maxCount": 1,
    "name": "Result",
    "readonly": false,
    "source": "details"
  },
  {
    "format": "checkbox",
    "hidden": false,
    "key": "reflection",
    "maxCount": 1,
    "name": "Reflection",
    "readonly": false,
    "source": "details"
  },
  {
    "description": "Date when the object was modified last opened",
    "format": "date",
    "hidden": false,
    "key": "lastOpenedDate",
    "maxCount": 1,
    "name": "Last opened date",
    "readonly": true,
    "source": "account"
  },
  {
    "format": "object",
    "hidden": false,
    "key": "author",
    "maxCount": 0,
    "name": "Author",
    "readonly": false,
    "source": "details",
    "objectTypes": [
      "profile",
      "contact",
      "participant"
    ],
    "revision": 1
  },
  {
    "description": "Name of artist",
    "format": "longtext",
    "hidden": false,
    "key": "artist",
    "maxCount": 1,
    "name": "Artist",
    "readonly": false,
    "source": "details"
  },
  {
    "format": "date",
    "hidden": false,
    "key": "dueDate",
    "maxCount": 1,
    "name": "Due date",
    "readonly": false,
    "source": "details"
  },
  {
    "format": "longtext",
    "hidden": false,
    "key": "records",
    "maxCount": 1,
    "name": "Records",
    "readonly": false,
    "source": "details"
  },
  {
    "description": "1 emoji(can contains multiple UTF symbols) used as an icon",
    "format": "emoji",
    "hidden": true,
    "key": "iconEmoji",
    "maxCount": 1,
    "name": "Emoji",
    "readonly": false,
    "source": "details"
  },
  {
    "description": "1-image, 2-color, 3-gradient, 4-prebuilt bg image. Value stored in coverId",
    "format": "number",
    "hidden": true,
    "key": "coverType",
    "maxCount": 1,
    "name": "Cover type",
    "readonly": false,
    "source": "details"
  },
  {
    "description": "Image y offset of the provided image",
    "format": "number",
    "hidden": true,
    "key": "coverY",
    "maxCount": 1,
    "name": "Cover y offset",
    "readonly": false,
    "source": "details"
  },
  {
    "format": "number",
    "hidden": false,
    "key": "time",
    "maxCount": 1,
    "name": "Time",
    "readonly": false,
    "source": "details"
  },
  {
    "description": "Size of file/image in bytes",
    "format": "number",
    "hidden": false,
    "key": "sizeInBytes",
    "maxCount": 1,
    "name": "Size",
    "readonly": false,
    "source": "details"
  },
  {
    "description": "Point to the object types that can be added to collection. Empty means any object type can be added to the collection",
    "format": "object",
    "hidden": false,
    "key": "collectionOf",
    "maxCount": 0,
    "name": "Collection of",
    "objectTypes": [
      "objectType"
    ],
    "readonly": false,
    "source": "details"
  },
  {
    "format": "object",
    "hidden": false,
    "key": "events",
    "maxCount": 0,
    "name": "Events",
    "readonly": false,
    "source": "details"
  },
  {
    "format": "longtext",
    "hidden": false,
    "key": "timeframe",
    "maxCount": 1,
    "name": "Timeframe",
    "readonly": false,
    "source": "details"
  },
  {
    "description": "Indicates whether the object is read-only. Means it can't be edited and archived",
    "format": "checkbox",
    "hidden": true,
    "key": "isReadonly",
    "maxCount": 1,
    "name": "Readonly",
    "readonly": true,
    "source": "derived"
  },
  {
    "description": "Date when the file were added into the anytype",
    "format": "date",
    "hidden": false,
    "key": "addedDate",
    "maxCount": 1,
    "name": "Added date",
    "readonly": true,
    "source": "details"
  },
  {
    "description": "Person who is responsible for this task or object",
    "format": "object",
    "hidden": false,
    "key": "assignee",
    "maxCount": 0,
    "name": "Assignee",
    "readonly": false,
    "source": "details",
    "objectTypes": [
      "profile",
      "contact",
      "participant"
    ],
    "revision": 1
  },
  {
    "format": "longtext",
    "hidden": false,
    "key": "exposure",
    "maxCount": 1,
    "name": "Camera exposure",
    "readonly": false,
    "source": "details"
  },
  {
    "description": "Type that is used for templating",
    "format": "object",
    "hidden": true,
    "key": "targetObjectType",
    "maxCount": 1,
    "name": "Template's Type",
    "objectTypes": [
      "objectType"
    ],
    "readonly": false,
    "source": "details"
  },
  {
    "format": "longtext",
    "hidden": false,
    "key": "materials",
    "maxCount": 1,
    "name": "Materials",
    "readonly": false,
    "source": "details"
  },
  {
    "description": "Adds the object to the home dashboard",
    "format": "checkbox",
    "hidden": true,
    "key": "isFavorite",
    "maxCount": 1,
    "name": "Favorited",
    "readonly": false,
    "source": "account"
  },
  {
    "format": "object",
    "hidden": false,
    "key": "stars",
    "maxCount": 0,
    "name": "Stars",
    "readonly": false,
    "source": "details"
  },
  {
    "description": "Space object belongs to",
    "format": "object",
    "hidden": true,
    "key": "workspaceId",
    "maxCount": 1,
    "name": "Space",
    "objectTypes": [
      "space"
    ],
    "readonly": true,
    "source": "local"
  },
  {
    "description": "Space belongs to",
    "format": "object",
    "hidden": true,
    "key": "spaceId",
    "maxCount": 1,
    "name": "Space ID",
    "objectTypes": [
      "space"
    ],
    "readonly": true,
    "source": "local"
  },
  {
    "description": "Audio record's genre name",
    "format": "longtext",
    "hidden": false,
    "key": "audioGenre",
    "maxCount": 1,
    "name": "Genre",
    "readonly": false,
    "source": "details"
  },
  {
    "format": "url",
    "hidden": false,
    "key": "telegram",
    "maxCount": 1,
    "name": "Telegram",
    "readonly": false,
    "source": "details"
  },
  {
    "format": "file",
    "hidden": false,
    "key": "trailer",
    "maxCount": 0,
    "name": "Trailer",
    "objectTypes": [
      "file",
      "image",
      "video",
      "audio"
    ],
    "readonly": false,
    "source": "details"
  },
  {
    "description": "Name of the object",
    "format": "shorttext",
    "hidden": true,
    "key": "name",
    "maxCount": 1,
    "name": "Name",
    "readonly": false,
    "source": "details"
  },
  {
    "format": "tag",
    "hidden": false,
    "key": "mood",
    "maxCount": 0,
    "name": "Mood",
    "readonly": false,
    "source": "details"
  },
  {
    "description": "The text lyrics of the music record",
    "format": "longtext",
    "hidden": false,
    "key": "audioLyrics",
    "maxCount": 1,
    "name": "Lyrics",
    "readonly": false,
    "source": "details"
  },
  {
    "format": "url",
    "hidden": false,
    "key": "instagram",
    "maxCount": 1,
    "name": "Instagram",
    "readonly": false,
    "source": "details"
  },
  {
    "format": "tag",
    "hidden": false,
    "key": "classType",
    "maxCount": 0,
    "name": "Class type",
    "readonly": false,
    "source": "details"
  },
  {
    "format": "longtext",
    "hidden": false,
    "key": "howToReproduce",
    "maxCount": 1,
    "name": "How-to reproduce",
    "readonly": false,
    "source": "details"
  },
  {
    "format": "number",
    "hidden": false,
    "key": "focalRatio",
    "maxCount": 1,
    "name": "Focal ratio",
    "readonly": false,
    "source": "details"
  },
  {
    "description": "Used to order tasks in list/canban",
    "format": "number",
    "hidden": false,
    "key": "priority",
    "maxCount": 1,
    "name": "Priority",
    "readonly": false,
    "source": "details"
  },
  {
    "description": "Mime type of object",
    "format": "longtext",
    "hidden": true,
    "key": "fileMimeType",
    "maxCount": 1,
    "name": "Mime type",
    "readonly": false,
    "source": "details"
  },
  {
    "description": "Relation that stores the object's type",
    "format": "object",
    "hidden": false,
    "key": "type",
    "maxCount": 1,
    "name": "Object type",
    "objectTypes": [
      "objectType"
    ],
    "readonly": true,
    "source": "derived"
  },
  {
    "description": "Anytype layout ID(from pb enum)",
    "format": "number",
    "hidden": true,
    "key": "layout",
    "maxCount": 1,
    "name": "Layout",
    "readonly": false,
    "source": "details"
  },
  {
    "description": "Number of the track in the",
    "format": "number",
    "hidden": false,
    "key": "audioAlbumTrackNumber",
    "maxCount": 1,
    "name": "Track #",
    "readonly": false,
    "source": "details"
  },
  {
    "format": "longtext",
    "hidden": false,
    "key": "placeOfBirth",
    "maxCount": 1,
    "name": "Place of birth",
    "readonly": false,
    "source": "details"
  },
  {
    "format": "longtext",
    "hidden": false,
    "key": "composer",
    "maxCount": 1,
    "name": "Composer",
    "readonly": false,
    "source": "details"
  },
  {
    "description": "Set of internal flags",
    "format": "number",
    "hidden": true,
    "key": "internalFlags",
    "maxCount": 0,
    "name": "Internal flags",
    "readonly": true,
    "source": "details"
  },
  {
    "format": "url",
    "hidden": false,
    "key": "socialProfile",
    "maxCount": 1,
    "name": "Profile in social media",
    "readonly": false,
    "source": "details"
  },
  {
    "format": "longtext",
    "hidden": false,
    "key": "occupation",
    "maxCount": 1,
    "name": "Occupation",
    "readonly": false,
    "source": "details"
  },
  {
    "description": "Image x offset of the provided image",
    "format": "number",
    "hidden": true,
    "key": "coverX",
    "maxCount": 1,
    "name": "Cover x offset",
    "readonly": false,
    "source": "details"
  },
  {
    "format": "longtext",
    "hidden": false,
    "key": "description",
    "maxCount": 1,
    "name": "Description",
    "readonly": false,
    "source": "details"
  },
  {
    "format": "url",
    "hidden": false,
    "key": "facebook",
    "maxCount": 1,
    "name": "Facebook",
    "readonly": false,
    "source": "details"
  },
  {
    "description": "An image is an artifact that depicts visual perception, such as a photograph or other two-dimensional picture",
    "format": "file",
    "hidden": true,
    "key": "picture",
    "maxCount": 1,
    "name": "Picture",
    "objectTypes": [
      "image"
    ],
    "readonly": false,
    "source": "details"
  },
  {
    "description": "Link to itself. Used in databases",
    "format": "object",
    "hidden": true,
    "key": "id",
    "maxCount": 1,
    "name": "Anytype ID",
    "readonly": false,
    "source": "derived"
  },
  {
    "description": "Web address, a reference to a web resource that specifies its location on a computer network and a mechanism for retrieving it",
    "format": "url",
    "hidden": false,
    "key": "url",
    "maxCount": 1,
    "name": "URL",
    "readonly": false,
    "source": "details"
  },
  {
    "format": "longtext",
    "hidden": false,
    "key": "objectives",
    "maxCount": 1,
    "name": "Objectives",
    "readonly": false,
    "source": "details"
  },
  {
    "format": "number",
    "hidden": false,
    "key": "cameraIso",
    "maxCount": 1,
    "name": "ISO",
    "readonly": false,
    "source": "details"
  },
  {
    "description": "Relation that indicates document has been deleted",
    "format": "checkbox",
    "hidden": true,
    "key": "isDeleted",
    "maxCount": 1,
    "name": "Is deleted",
    "readonly": true,
    "source": "local"
  },
  {
    "description": "Outgoing links",
    "format": "object",
    "hidden": false,
    "key": "links",
    "maxCount": 0,
    "name": "Links",
    "readonly": true,
    "source": "derived",
    "revision": 3
  },
  {
    "format": "number",
    "hidden": false,
    "key": "servings",
    "maxCount": 1,
    "name": "Servings",
    "readonly": false,
    "source": "details"
  },
  {
    "format": "tag",
    "hidden": false,
    "key": "category",
    "maxCount": 0,
    "name": "Category",
    "readonly": false,
    "source": "details"
  },
  {
    "description": "Can contains image hash, color or prebuild bg id, depends on coverType relation",
    "format": "longtext",
    "hidden": true,
    "key": "coverId",
    "maxCount": 1,
    "name": "Cover image or color",
    "readonly": false,
    "source": "details"
  },
  {
    "description": "Human who updated the object last time",
    "format": "object",
    "hidden": false,
    "key": "lastModifiedBy",
    "maxCount": 1,
    "name": "Last modified by",
    "objectTypes": [
      "participant"
    ],
    "readonly": true,
    "source": "derived",
    "revision": 1
  },
  {
    "description": "Relation allows multi values",
    "format": "number",
    "hidden": false,
    "key": "relationMaxCount",
    "maxCount": 1,
    "name": "Max values",
    "readonly": false,
    "source": "details"
  },
  {
    "format": "longtext",
    "hidden": false,
    "key": "questions",
    "maxCount": 1,
    "name": "Questions",
    "readonly": false,
    "source": "details"
  },
  {
    "description": "Width of image/video in pixels",
    "format": "number",
    "hidden": false,
    "key": "widthInPixels",
    "maxCount": 1,
    "name": "Width",
    "readonly": false,
    "source": "details"
  },
  {
    "format": "number",
    "hidden": false,
    "key": "progress",
    "maxCount": 1,
    "name": "Progress",
    "readonly": false,
    "source": "details"
  },
  {
    "description": "Point to the object types or realtions used to aggregate the set. Empty means object of all types will be aggregated ",
    "format": "object",
    "hidden": false,
    "key": "setOf",
    "maxCount": 0,
    "name": "Set of",
    "objectTypes": [
      "objectType"
    ],
    "readonly": true,
    "source": "details"
  },
  {
    "format": "status",
    "hidden": false,
    "key": "gender",
    "maxCount": 1,
    "name": "Gender",
    "readonly": false,
    "source": "details"
  },
  {
    "description": "Hides the object",
    "format": "checkbox",
    "hidden": true,
    "key": "isArchived",
    "maxCount": 1,
    "name": "Archived",
    "readonly": false,
    "source": "account"
  },
  {
    "format": "longtext",
    "hidden": false,
    "key": "fileExt",
    "maxCount": 1,
    "name": "File extension",
    "readonly": true,
    "source": "details"
  },
  {
    "format": "longtext",
    "hidden": false,
    "key": "scope",
    "maxCount": 1,
    "name": "Scope",
    "readonly": false,
    "source": "details"
  },
  {
    "format": "longtext",
    "hidden": false,
    "key": "job",
    "maxCount": 1,
    "name": "Job",
    "readonly": false,
    "source": "details"
  },
  {
    "description": "Important relations that always appear at the top of the object",
    "format": "object",
    "hidden": true,
    "key": "featuredRelations",
    "maxCount": 0,
    "name": "Featured Relations",
    "objectTypes": [
      "relation"
    ],
    "readonly": false,
    "source": "details"
  },
  {
    "format": "phone",
    "hidden": false,
    "key": "phone",
    "maxCount": 1,
    "name": "Phone",
    "readonly": false,
    "source": "details"
  },
  {
    "format": "number",
    "hidden": false,
    "key": "imdbRating",
    "maxCount": 1,
    "name": "IMDb rating",
    "readonly": false,
    "source": "details"
  },
  {
    "description": "Stored for object type. Contains tge list of smartblock types used to create the object",
    "format": "number",
    "hidden": true,
    "key": "smartblockTypes",
    "maxCount": 0,
    "name": "Smartblock types",
    "readonly": true,
    "source": "details"
  },
  {
    "format": "url",
    "hidden": false,
    "key": "source",
    "maxCount": 1,
    "name": "Source",
    "readonly": false,
    "source": "details"
  },
  {
    "format": "object",
    "hidden": false,
    "key": "sourceObject",
    "maxCount": 1,
    "name": "Source object",
    "readonly": true,
    "source": "details"
  },
  {
    "format": "longtext",
    "hidden": true,
    "key": "oldAnytypeID",
    "maxCount": 1,
    "name": "Old Anytype ID",
    "readonly": true,
    "source": "details"
  },
  {
    "description": "Space Dashboard object ID",
    "format": "object",
    "key": "spaceDashboardId",
    "maxCount": 1,
    "hidden": true,
    "name": "Space Dashboard ID",
    "readonly": false,
    "source": "details"
  },
  {
    "description": "Choose one of our pre-installed icons during On-boarding",
    "format": "number",
    "hidden": true,
    "key": "iconOption",
    "maxCount": 1,
    "name": "Icon option",
    "readonly": false,
    "source": "details"
  },
  {
    "description": "There are two options of accessibility of workspace - private (0) or public (1)",
    "format": "number",
    "hidden": true,
    "key": "spaceAccessibility",
    "maxCount": 1,
    "name": "Space accessibility",
    "readonly": false,
    "source": "details"
  },
  {
    "description": "Space access type, see enum model.SpaceAccessType",
    "format": "number",
    "hidden": true,
    "key": "spaceAccessType",
    "maxCount": 1,
    "name": "Space access type",
    "readonly": false,
    "source": "derived"
  },
  {
    "description": "File path or url with original object",
    "format": "longtext",
    "hidden": true,
    "key": "sourceFilePath",
    "maxCount": 1,
    "name": "Source file path",
    "readonly": false,
    "source": "details"
  },
  {
    "description": "File sync status",
    "format": "number",
    "hidden": true,
    "key": "fileSyncStatus",
    "maxCount": 1,
    "name": "File sync status",
    "readonly": true,
    "source": "derived"
  },
  {
    "description": "File backup status",
    "format": "number",
    "hidden": true,
    "key": "fileBackupStatus",
    "maxCount": 1,
    "name": "File backup status",
    "readonly": true,
    "source": "details"
  },
  {
    "description": "File indexing status",
    "format": "number",
    "hidden": true,
    "key": "fileIndexingStatus",
    "maxCount": 1,
    "name": "File indexing status",
    "readonly": true,
    "source": "details"
  },
  {
    "description": "Last change ID",
    "format": "longtext",
    "hidden": true,
    "key": "lastChangeId",
    "maxCount": 1,
    "name": "Last change ID of the object",
    "readonly": true,
    "source": "derived"
  },
  {
    "format": "checkbox",
    "hidden": false,
    "key": "starred",
    "maxCount": 1,
    "name": "Starred",
    "readonly": false,
    "source": "details"
  },
  {
    "description": "ID of template chosen as default for particular object type",
    "format": "object",
    "key": "defaultTemplateId",
    "maxCount": 1,
    "hidden": true,
    "name": "Default Template ID",
    "readonly": false,
    "source": "details"
  },
  {
    "description": "Unique key used to ensure object uniqueness within the space",
    "format": "longtext",
    "key": "uniqueKey",
    "maxCount": 1,
    "hidden": true,
    "name": "Unique object key",
    "readonly": true,
    "source": "derived"
  },
  {
    "description": "List of links coming to object",
    "format": "object",
    "key": "backlinks",
    "maxCount": 0,
    "hidden": false,
    "name": "Backlinks",
    "readonly": true,
    "source": "local",
    "revision": 3
  },
  {
    "description": "Relation that indicates document has been uninstalled",
    "format": "checkbox",
    "hidden": true,
    "key": "isUninstalled",
    "maxCount": 1,
    "name": "Is uninstalled",
    "readonly": true,
    "source": "details"
  },
  {
    "description": "Source of objects in Anytype (clipboard, import)",
    "format": "number",
    "hidden": false,
    "key": "origin",
    "maxCount": 1,
    "name": "Origin",
    "readonly": true,
    "source": "details"
  },
  {
    "description": "Relation that indicates the local status of space. Possible values: models.SpaceStatus",
    "format": "number",
    "hidden": true,
    "key": "spaceLocalStatus",
    "maxCount": 1,
    "name": "Space local status",
    "readonly": true,
    "source": "derived"
  },
  {
    "description": "Relation that indicates the remote status of space. Possible values: models.SpaceStatus",
    "format": "number",
    "hidden": true,
    "key": "spaceRemoteStatus",
    "maxCount": 1,
    "name": "Space remote status",
    "readonly": true,
    "source": "derived"
  },
  {
    "description": "Relation that indicates the status of space that the user is set. Possible values: models.SpaceStatus",
    "format": "number",
    "hidden": true,
    "key": "spaceAccountStatus",
    "maxCount": 1,
    "name": "Space account status",
    "readonly": true,
    "source": "details"
  },
  {
    "description": "CID of invite file for current space. It stored in SpaceView",
    "format": "shorttext",
    "hidden": true,
    "key": "spaceInviteFileCid",
    "maxCount": 1,
    "name": "CID of invite file for current space",
    "readonly": true,
    "source": "details"
  },
  {
    "description": "Encoded encryption key of invite file for current space. It stored in SpaceView",
    "format": "shorttext",
    "hidden": true,
    "key": "spaceInviteFileKey",
    "maxCount": 1,
    "name": "Encoded encryption key of invite file for current space",
    "readonly": true,
    "source": "details"
  },
  {
    "description": "Participant permissions. Possible values: models.ParticipantPermissions",
    "format": "number",
    "hidden": true,
    "key": "participantPermissions",
    "maxCount": 1,
    "name": "Participant permissions",
    "readonly": true,
    "source": "details"
  },
  {
    "description": "Identity",
    "format": "longtext",
    "hidden": true,
    "key": "identity",
    "maxCount": 1,
    "name": "Identity",
    "readonly": true,
    "source": "details"
  },
  {
    "description": "Participant status. Possible values: models.ParticipantStatus",
    "format": "number",
    "hidden": true,
    "key": "participantStatus",
    "maxCount": 1,
    "name": "Participant status",
    "readonly": true,
    "source": "details"
  },
  {
    "description": "Link to the profile attached to Anytype Identity",
    "format": "object",
    "hidden": true,
    "key": "identityProfileLink",
    "maxCount": 1,
    "name": "Profile link",
    "readonly": true,
    "source": "derived"
  },
  {
    "description": "Link the profile object to specific Identity",
    "format": "shorttext",
    "key": "profileOwnerIdentity",
    "maxCount": 1,
    "hidden": false,
    "name": "Anytype Identity",
    "readonly": true,
    "source": "derived"
  },
  {
    "description": "Relation that indicates the real space id on the spaceView",
    "format": "longtext",
    "hidden": true,
    "key": "targetSpaceId",
    "maxCount": 1,
    "name": "Target space id",
    "readonly": true,
    "source": "derived"
  },
  {
    "format": "shorttext",
    "hidden": true,
    "key": "fileId",
    "maxCount": 0,
    "name": "Underlying file id",
    "readonly": true,
    "source": "details"
  },
  {
    "description": "Last time object type was used",
    "format": "date",
    "hidden": true,
    "key": "lastUsedDate",
    "maxCount": 1,
    "name": "Last Used date",
    "readonly": true,
    "source": "local"
  },
  {
    "description": "Revision of system object",
    "format": "number",
    "hidden": true,
    "key": "revision",
    "maxCount": 1,
    "name": "Revision",
    "readonly": true,
    "source": "details"
  },
  {
    "description": "Describes how this image is used",
    "format": "number",
    "hidden": true,
    "key": "imageKind",
    "maxCount": 1,
    "name": "Image kind",
    "readonly": false,
    "source": "details"
  },
  {
    "description": "Import type, used to create object (notion, md and etc)",
    "format": "number",
    "hidden": false,
    "key": "importType",
    "maxCount": 1,
    "name": "Import Type",
    "readonly": true,
    "source": "details"
  }
]<|MERGE_RESOLUTION|>--- conflicted
+++ resolved
@@ -79,7 +79,16 @@
     "source": "details"
   },
   {
-<<<<<<< HEAD
+    "description": "Latest Acl head id",
+    "format": "longtext",
+    "hidden": true,
+    "key": "latestAclHeadId",
+    "maxCount": 1,
+    "name": "Latest acl head id",
+    "readonly": true,
+    "source": "details"
+  },
+  {
     "description": "Relation option order",
     "format": "longtext",
     "hidden": true,
@@ -97,15 +106,6 @@
     "maxCount": 1,
     "name": "Relation option internal order",
     "readonly": false,
-=======
-    "description": "Latest Acl head id",
-    "format": "longtext",
-    "hidden": true,
-    "key": "latestAclHeadId",
-    "maxCount": 1,
-    "name": "Latest acl head id",
-    "readonly": true,
->>>>>>> 0faf638f
     "source": "details"
   },
   {

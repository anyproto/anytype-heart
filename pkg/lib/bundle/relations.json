--- conflicted
+++ resolved
@@ -5,16 +5,6 @@
     "key": "tag",
     "maxCount": 0,
     "name": "Tag",
-    "readonly": false,
-    "source": "details"
-  },
-  {
-    "description": "guest key to read public space",
-    "format": "longtext",
-    "hidden": true,
-    "key": "guestKey",
-    "maxCount": 1,
-    "name": "Guest key",
     "readonly": false,
     "source": "details"
   },
@@ -1226,8 +1216,6 @@
     "source": "details"
   },
   {
-<<<<<<< HEAD
-=======
     "description": "Guest key to read public space",
     "format": "longtext",
     "hidden": true,
@@ -1238,7 +1226,6 @@
     "source": "details"
   },
   {
->>>>>>> 5dc7ae65
     "description": "Participant permissions. Possible values: models.ParticipantPermissions",
     "format": "number",
     "hidden": true,

[
  {
    "format": "tag",
    "hidden": false,
    "key": "tag",
    "maxCount": 0,
    "name": "Tag",
    "readonly": false,
    "source": "details"
  },
  {
    "description": "guest key to read public space",
    "format": "longtext",
    "hidden": true,
    "key": "guestKey",
    "maxCount": 1,
    "name": "Guest key",
    "readonly": false,
    "source": "details"
  },
  {
    "description": "Camera used to capture image or video",
    "format": "longtext",
    "hidden": false,
    "key": "camera",
    "maxCount": 1,
    "name": "Camera",
    "readonly": false,
    "source": "details"
  },
  {
    "description": "Height of image/video in pixels",
    "format": "number",
    "hidden": false,
    "key": "heightInPixels",
    "maxCount": 1,
    "name": "Height",
    "readonly": false,
    "source": "details"
  },
  {
    "description": "Date when the object was initially created",
    "format": "date",
    "hidden": false,
    "key": "createdDate",
    "maxCount": 1,
    "name": "Creation date",
    "readonly": true,
    "source": "derived"
  },
  {
    "description": "Date when the object will be deleted from your device",
    "format": "date",
    "hidden": true,
    "key": "toBeDeletedDate",
    "maxCount": 1,
    "name": "Date to delete",
    "readonly": true,
    "source": "account"
  },
  {
    "description": "Prioritized target types for the relation's value",
    "format": "object",
    "hidden": true,
    "key": "relationFormatObjectTypes",
    "maxCount": 0,
    "name": "Relation's target object types",
    "readonly": true,
    "source": "details"
  },
  {
    "description": "Relation key",
    "format": "longtext",
    "hidden": true,
    "key": "relationKey",
    "maxCount": 1,
    "name": "Relation key",
    "readonly": true,
    "source": "details"
  },
  {
    "description": "Relation option color",
    "format": "longtext",
    "hidden": true,
    "key": "relationOptionColor",
    "maxCount": 1,
    "name": "Relation option color",
    "readonly": true,
    "source": "details"
  },
  {
    "description": "Latest Acl head id",
    "format": "longtext",
    "hidden": true,
    "key": "latestAclHeadId",
    "maxCount": 1,
    "name": "Latest acl head id",
    "readonly": true,
    "source": "details"
  },
  {
    "description": "Done checkbox used to render action layout. ",
    "format": "checkbox",
    "hidden": false,
    "key": "done",
    "maxCount": 1,
    "name": "Done",
    "readonly": false,
    "source": "details",
    "revision": 1
  },
  {
    "description": "Artist URL",
    "format": "url",
    "hidden": true,
    "key": "mediaArtistURL",
    "maxCount": 1,
    "name": "Media Artist URL",
    "readonly": true,
    "source": "details"
  },
  {
    "description": "Specifies whether template is provided by anytype",
    "format": "checkbox",
    "hidden": true,
    "key": "templateIsBundled",
    "maxCount": 1,
    "name": "Bundled Template",
    "readonly": true,
    "source": "derived"
  },
  {
    "description": "Object restrictions list",
    "format": "number",
    "hidden": true,
    "key": "restrictions",
    "maxCount": 0,
    "name": "Object restrictions",
    "readonly": true,
    "source": "derived"
  },
  {
    "description": "Readers limit",
    "format": "number",
    "hidden": true,
    "key": "readersLimit",
    "maxCount": 1,
    "name": "Readers limit",
    "readonly": true,
    "source": "derived"
  },
  {
    "description": "Writers limit",
    "format": "number",
    "hidden": true,
    "key": "writersLimit",
    "maxCount": 1,
    "name": "Writers limit",
    "readonly": true,
    "source": "derived"
  },
  {
    "description": "Shared spaces limit",
    "format": "number",
    "hidden": true,
    "key": "sharedSpacesLimit",
    "maxCount": 1,
    "name": "Shared spaces limit",
    "readonly": true,
    "source": "derived"
  },
  {
    "description": "Adds the object to the highlighted dataview in space",
    "format": "checkbox",
    "hidden": true,
    "key": "isHighlighted",
    "maxCount": 1,
    "name": "Highlighted",
    "readonly": false,
    "source": "account"
  },
  {
    "description": "List of related tasks\n",
    "format": "object",
    "hidden": false,
    "key": "tasks",
    "maxCount": 0,
    "name": "Tasks",
    "objectTypes": [
      "task"
    ],
    "readonly": false,
    "source": "details"
  },
  {
    "description": "Plaintext extracted from the object's blocks ",
    "format": "longtext",
    "hidden": true,
    "key": "snippet",
    "maxCount": 1,
    "name": "Snippet",
    "readonly": true,
    "source": "derived"
  },
  {
    "description": "Type of the underlying value",
    "format": "number",
    "hidden": true,
    "key": "relationFormat",
    "maxCount": 1,
    "name": "Format",
    "readonly": true,
    "source": "details"
  },
  {
    "description": "Indicates whether the relation value is readonly",
    "format": "checkbox",
    "hidden": true,
    "key": "relationReadonlyValue",
    "maxCount": 1,
    "name": "Relation value is readonly",
    "readonly": true,
    "source": "details"
  },
  {
    "description": "Image icon",
    "format": "file",
    "hidden": true,
    "key": "iconImage",
    "maxCount": 1,
    "name": "Image",
    "objectTypes": [
      "image"
    ],
    "readonly": false,
    "source": "details"
  },
  {
    "format": "longtext",
    "hidden": false,
    "key": "ingredients",
    "maxCount": 1,
    "name": "Ingredients",
    "readonly": false,
    "source": "details"
  },
  {
    "format": "tag",
    "hidden": false,
    "key": "genre",
    "maxCount": 0,
    "name": "Genre",
    "readonly": false,
    "source": "details"
  },
  {
    "description": "Year when this object were released",
    "format": "number",
    "hidden": false,
    "key": "releasedYear",
    "maxCount": 1,
    "name": "Released year",
    "readonly": false,
    "source": "details"
  },
  {
    "description": "Option that contains scale of Cover the image",
    "format": "number",
    "hidden": true,
    "key": "coverScale",
    "maxCount": 1,
    "name": "Cover scale",
    "readonly": false,
    "source": "details"
  },
  {
    "format": "longtext",
    "hidden": true,
    "key": "relationDefaultValue",
    "maxCount": 1,
    "name": "Default value",
    "readonly": false,
    "source": "details",
    "revision": 1
  },
  {
    "format": "object",
    "hidden": false,
    "key": "linkedProjects",
    "maxCount": 0,
    "name": "Linked Projects",
    "readonly": false,
    "source": "details",
    "objectTypes": [
      "project"
    ]
  },
  {
    "description": "Audio record's album name",
    "format": "longtext",
    "hidden": false,
    "key": "audioAlbum",
    "maxCount": 1,
    "name": "Album",
    "readonly": false,
    "source": "details"
  },
  {
    "description": "Specify visual align of the layout",
    "format": "number",
    "hidden": true,
    "key": "layoutAlign",
    "maxCount": 1,
    "name": "Layout align",
    "readonly": false,
    "source": "details"
  },
  {
    "description": "Task status",
    "format": "status",
    "hidden": false,
    "key": "status",
    "maxCount": 1,
    "name": "Status",
    "readonly": false,
    "source": "details"
  },
  {
    "description": "Specify if object is hidden",
    "format": "checkbox",
    "hidden": true,
    "key": "isHidden",
    "maxCount": 1,
    "name": "Hidden",
    "readonly": false,
    "source": "details"
  },
  {
    "description": "Specify if object discovery is hidden",
    "format": "checkbox",
    "hidden": true,
    "key": "isHiddenDiscovery",
    "maxCount": 1,
    "name": "Discovery hidden",
    "readonly": true,
    "source": "details"
  },
  {
    "description": "Artist name",
    "format": "longtext",
    "hidden": true,
    "key": "mediaArtistName",
    "maxCount": 1,
    "name": "Media Artist Name",
    "readonly": true,
    "source": "details"
  },
  {
    "format": "email",
    "hidden": false,
    "key": "email",
    "maxCount": 1,
    "name": "Email",
    "readonly": false,
    "source": "details"
  },
  {
    "format": "object",
    "hidden": false,
    "key": "company",
    "maxCount": 1,
    "name": "Company",
    "readonly": false,
    "source": "details"
  },
  {
    "format": "longtext",
    "hidden": false,
    "key": "aperture",
    "maxCount": 1,
    "name": "Camera aperture",
    "readonly": false,
    "source": "details"
  },
  {
    "description": "Date when the object was modified last time",
    "format": "date",
    "hidden": false,
    "key": "lastModifiedDate",
    "maxCount": 1,
    "name": "Last modified date",
    "readonly": true,
    "source": "derived"
  },
  {
    "description": "List of recommended relations",
    "format": "object",
    "hidden": true,
    "key": "recommendedRelations",
    "maxCount": 0,
    "name": "Recommended relations",
    "objectTypes": [
      "relation"
    ],
    "readonly": false,
    "source": "details"
  },
  {
    "description": "Human which created this object",
    "format": "object",
    "hidden": false,
    "key": "creator",
    "maxCount": 1,
    "name": "Created by",
    "readonly": true,
    "source": "derived",
    "revision": 2,
    "objectTypes": [
      "participant"
    ]
  },
  {
    "description": "Recommended layout for new templates and objects of specific objec",
    "format": "number",
    "hidden": true,
    "key": "recommendedLayout",
    "maxCount": 1,
    "name": "Recommended layout",
    "readonly": false,
    "source": "details"
  },
  {
    "description": "Date when the object was modified last opened",
    "format": "date",
    "hidden": false,
    "key": "lastOpenedDate",
    "maxCount": 1,
    "name": "Last opened date",
    "readonly": true,
    "source": "account"
  },
  {
    "format": "object",
    "hidden": false,
    "key": "author",
    "maxCount": 0,
    "name": "Author",
    "readonly": false,
    "source": "details",
    "objectTypes": [
      "profile",
      "contact",
      "participant"
    ],
    "revision": 1
  },
  {
    "description": "Name of artist",
    "format": "longtext",
    "hidden": false,
    "key": "artist",
    "maxCount": 1,
    "name": "Artist",
    "readonly": false,
    "source": "details"
  },
  {
    "format": "date",
    "hidden": false,
    "key": "dueDate",
    "maxCount": 1,
    "name": "Due date",
    "readonly": false,
    "source": "details"
  },
  {
    "format": "longtext",
    "hidden": false,
    "key": "duration",
    "maxCount": 1,
    "name": "Duration",
    "readonly": false,
    "source": "details"
  },
  {
    "description": "1 emoji(can contains multiple UTF symbols) used as an icon",
    "format": "emoji",
    "hidden": true,
    "key": "iconEmoji",
    "maxCount": 1,
    "name": "Emoji",
    "readonly": false,
    "source": "details"
  },
  {
    "description": "1-image, 2-color, 3-gradient, 4-prebuilt bg image, 5 - unsplash image. Value stored in coverId",
    "format": "number",
    "hidden": true,
    "key": "coverType",
    "maxCount": 1,
    "name": "Cover type",
    "readonly": false,
    "source": "details"
  },
  {
    "description": "Image y offset of the provided image",
    "format": "number",
    "hidden": true,
    "key": "coverY",
    "maxCount": 1,
    "name": "Cover y offset",
    "readonly": false,
    "source": "details"
  },
  {
    "format": "number",
    "hidden": false,
    "key": "time",
    "maxCount": 1,
    "name": "Time",
    "readonly": false,
    "source": "details"
  },
  {
    "description": "Size of file/image in bytes",
    "format": "number",
    "hidden": false,
    "key": "sizeInBytes",
    "maxCount": 1,
    "name": "Size",
    "readonly": false,
    "source": "details"
  },
  {
    "description": "Point to the object types that can be added to collection. Empty means any object type can be added to the collection",
    "format": "object",
    "hidden": false,
    "key": "collectionOf",
    "maxCount": 0,
    "name": "Collection of",
    "objectTypes": [
      "objectType"
    ],
    "readonly": false,
    "source": "details"
  },
  {
    "description": "Indicates whether the object is read-only. Means it can't be edited and archived",
    "format": "checkbox",
    "hidden": true,
    "key": "isReadonly",
    "maxCount": 1,
    "name": "Readonly",
    "readonly": true,
    "source": "derived"
  },
  {
    "description": "Date when the file were added into the anytype",
    "format": "date",
    "hidden": false,
    "key": "addedDate",
    "maxCount": 1,
    "name": "Added date",
    "readonly": true,
    "source": "details"
  },
  {
    "description": "Person who is responsible for this task or object",
    "format": "object",
    "hidden": false,
    "key": "assignee",
    "maxCount": 0,
    "name": "Assignee",
    "readonly": false,
    "source": "details",
    "objectTypes": [
      "profile",
      "contact",
      "participant"
    ],
    "revision": 1
  },
  {
    "format": "longtext",
    "hidden": false,
    "key": "exposure",
    "maxCount": 1,
    "name": "Camera exposure",
    "readonly": false,
    "source": "details"
  },
  {
    "description": "Type that is used for templating",
    "format": "object",
    "hidden": true,
    "key": "targetObjectType",
    "maxCount": 1,
    "name": "Template's Type",
    "objectTypes": [
      "objectType"
    ],
    "readonly": false,
    "source": "details"
  },
  {
    "description": "Adds the object to the home dashboard",
    "format": "checkbox",
    "hidden": true,
    "key": "isFavorite",
    "maxCount": 1,
    "name": "Favorited",
    "readonly": false,
    "source": "account"
  },
  {
    "description": "Space object belongs to",
    "format": "object",
    "hidden": true,
    "key": "workspaceId",
    "maxCount": 1,
    "name": "Space",
    "objectTypes": [
      "space"
    ],
    "readonly": true,
    "source": "local"
  },
  {
    "description": "Space belongs to",
    "format": "object",
    "hidden": true,
    "key": "spaceId",
    "maxCount": 1,
    "name": "Space ID",
    "objectTypes": [
      "space"
    ],
    "readonly": true,
    "source": "local"
  },
  {
    "description": "Audio record's genre name",
    "format": "longtext",
    "hidden": false,
    "key": "audioGenre",
    "maxCount": 1,
    "name": "Genre",
    "readonly": false,
    "source": "details"
  },
  {
    "description": "Name of the object",
    "format": "shorttext",
    "hidden": true,
    "key": "name",
    "maxCount": 1,
    "name": "Name",
    "readonly": false,
    "source": "details"
  },
  {
    "format": "tag",
    "hidden": false,
    "key": "mood",
    "maxCount": 0,
    "name": "Mood",
    "readonly": false,
    "source": "details"
  },
  {
    "description": "The text lyrics of the music record",
    "format": "longtext",
    "hidden": false,
    "key": "audioLyrics",
    "maxCount": 1,
    "name": "Lyrics",
    "readonly": false,
    "source": "details"
  },
  {
    "format": "number",
    "hidden": false,
    "key": "focalRatio",
    "maxCount": 1,
    "name": "Focal ratio",
    "readonly": false,
    "source": "details"
  },
  {
    "description": "Used to order tasks in list/canban",
    "format": "number",
    "hidden": false,
    "key": "priority",
    "maxCount": 1,
    "name": "Priority",
    "readonly": false,
    "source": "details"
  },
  {
    "description": "Mime type of object",
    "format": "longtext",
    "hidden": true,
    "key": "fileMimeType",
    "maxCount": 1,
    "name": "Mime type",
    "readonly": false,
    "source": "details"
  },
  {
    "description": "Relation that stores the object's type",
    "format": "object",
    "hidden": false,
    "key": "type",
    "maxCount": 1,
    "name": "Object type",
    "objectTypes": [
      "objectType"
    ],
    "readonly": true,
    "source": "derived"
  },
  {
    "description": "Anytype layout ID(from pb enum)",
    "format": "number",
    "hidden": true,
    "key": "layout",
    "maxCount": 1,
    "name": "Layout",
    "readonly": false,
    "source": "details"
  },
  {
    "description": "Number of the track in the",
    "format": "number",
    "hidden": false,
    "key": "audioAlbumTrackNumber",
    "maxCount": 1,
    "name": "Track #",
    "readonly": false,
    "source": "details"
  },
  {
    "description": "Set of internal flags",
    "format": "number",
    "hidden": true,
    "key": "internalFlags",
    "maxCount": 0,
    "name": "Internal flags",
    "readonly": true,
    "source": "details"
  },
  {
    "description": "Image x offset of the provided image",
    "format": "number",
    "hidden": true,
    "key": "coverX",
    "maxCount": 1,
    "name": "Cover x offset",
    "readonly": false,
    "source": "details"
  },
  {
    "format": "longtext",
    "hidden": false,
    "key": "description",
    "maxCount": 1,
    "name": "Description",
    "readonly": false,
    "source": "details"
  },
  {
    "description": "An image is an artifact that depicts visual perception, such as a photograph or other two-dimensional picture",
    "format": "file",
    "hidden": true,
    "key": "picture",
    "maxCount": 1,
    "name": "Picture",
    "objectTypes": [
      "image"
    ],
    "readonly": false,
    "source": "details"
  },
  {
    "description": "Link to itself. Used in databases",
    "format": "object",
    "hidden": true,
    "key": "id",
    "maxCount": 1,
    "name": "Anytype ID",
    "readonly": false,
    "source": "derived"
  },
  {
    "description": "Web address, a reference to a web resource that specifies its location on a computer network and a mechanism for retrieving it",
    "format": "url",
    "hidden": false,
    "key": "url",
    "maxCount": 1,
    "name": "URL",
    "readonly": false,
    "source": "details"
  },
  {
    "format": "number",
    "hidden": false,
    "key": "cameraIso",
    "maxCount": 1,
    "name": "ISO",
    "readonly": false,
    "source": "details"
  },
  {
    "description": "Relation that indicates document has been deleted",
    "format": "checkbox",
    "hidden": true,
    "key": "isDeleted",
    "maxCount": 1,
    "name": "Is deleted",
    "readonly": true,
    "source": "local"
  },
  {
    "description": "Outgoing links",
    "format": "object",
    "hidden": false,
    "key": "links",
    "maxCount": 0,
    "name": "Links",
    "readonly": true,
    "source": "derived",
    "revision": 3
  },
  {
    "description": "Can contains image hash, color or prebuild bg id, depends on coverType relation",
    "format": "longtext",
    "hidden": true,
    "key": "coverId",
    "maxCount": 1,
    "name": "Cover image or color",
    "readonly": false,
    "source": "details"
  },
  {
    "description": "Human who updated the object last time",
    "format": "object",
    "hidden": false,
    "key": "lastModifiedBy",
    "maxCount": 1,
    "name": "Last modified by",
    "objectTypes": [
      "participant"
    ],
    "readonly": true,
    "source": "derived",
    "revision": 1
  },
  {
    "description": "Relation allows multi values",
    "format": "number",
    "hidden": true,
    "key": "relationMaxCount",
    "maxCount": 1,
    "name": "Max values",
    "readonly": false,
    "source": "details",
    "revision": 1
  },
  {
    "description": "Width of image/video in pixels",
    "format": "number",
    "hidden": false,
    "key": "widthInPixels",
    "maxCount": 1,
    "name": "Width",
    "readonly": false,
    "source": "details"
  },
  {
    "format": "number",
    "hidden": false,
    "key": "progress",
    "maxCount": 1,
    "name": "Progress",
    "readonly": false,
    "source": "details"
  },
  {
    "description": "Point to the object types or realtions used to aggregate the set. Empty means object of all types will be aggregated ",
    "format": "object",
    "hidden": true,
    "key": "setOf",
    "maxCount": 0,
    "name": "Set of",
    "objectTypes": [
      "objectType"
    ],
    "readonly": true,
    "source": "details",
    "revision": 1
  },
  {
    "description": "Hides the object",
    "format": "checkbox",
    "hidden": true,
    "key": "isArchived",
    "maxCount": 1,
    "name": "Archived",
    "readonly": false,
    "source": "account"
  },
  {
    "format": "longtext",
    "hidden": false,
    "key": "fileExt",
    "maxCount": 1,
    "name": "File extension",
    "readonly": true,
    "source": "details"
  },
  {
    "description": "Important relations that always appear at the top of the object",
    "format": "object",
    "hidden": true,
    "key": "featuredRelations",
    "maxCount": 0,
    "name": "Featured Relations",
    "objectTypes": [
      "relation"
    ],
    "readonly": false,
    "source": "details"
  },
  {
    "format": "phone",
    "hidden": false,
    "key": "phone",
    "maxCount": 1,
    "name": "Phone",
    "readonly": false,
    "source": "details"
  },
  {
    "description": "Stored for object type. Contains tge list of smartblock types used to create the object",
    "format": "number",
    "hidden": true,
    "key": "smartblockTypes",
    "maxCount": 0,
    "name": "Smartblock types",
    "readonly": true,
    "source": "details"
  },
  {
    "format": "url",
    "hidden": false,
    "key": "source",
    "maxCount": 1,
    "name": "Source",
    "readonly": false,
    "source": "details"
  },
  {
    "format": "object",
    "hidden": false,
    "key": "sourceObject",
    "maxCount": 1,
    "name": "Source object",
    "readonly": true,
    "source": "details"
  },
  {
    "format": "longtext",
    "hidden": true,
    "key": "oldAnytypeID",
    "maxCount": 1,
    "name": "Old Anytype ID",
    "readonly": true,
    "source": "details"
  },
  {
    "description": "Space Dashboard object ID",
    "format": "object",
    "key": "spaceDashboardId",
    "maxCount": 1,
    "hidden": true,
    "name": "Space Dashboard ID",
    "readonly": false,
    "source": "details"
  },
  {
    "description": "Choose one of our pre-installed icons during On-boarding",
    "format": "number",
    "hidden": true,
    "key": "iconOption",
    "maxCount": 1,
    "name": "Icon option",
    "readonly": false,
    "source": "details"
  },
  {
    "description": "There are two options of accessibility of workspace - private (0) or public (1)",
    "format": "number",
    "hidden": true,
    "key": "spaceAccessibility",
    "maxCount": 1,
    "name": "Space accessibility",
    "readonly": false,
    "source": "details"
  },
  {
    "description": "Space access type, see enum model.SpaceAccessType",
    "format": "number",
    "hidden": true,
    "key": "spaceAccessType",
    "maxCount": 1,
    "name": "Space access type",
    "readonly": false,
    "source": "derived"
  },
  {
    "description": "Space UX type, see enum model.SpaceUxType",
    "format": "number",
    "hidden": true,
    "key": "spaceUxType",
    "maxCount": 1,
    "name": "Space UX type",
    "readonly": false,
    "source": "details"
  },
  {
    "description": "File path or url with original object",
    "format": "longtext",
    "hidden": true,
    "key": "sourceFilePath",
    "maxCount": 1,
    "name": "Source file path",
    "readonly": false,
    "source": "details"
  },
  {
    "description": "File sync status",
    "format": "number",
    "hidden": true,
    "key": "fileSyncStatus",
    "maxCount": 1,
    "name": "File sync status",
    "readonly": true,
    "source": "derived"
  },
  {
    "description": "File backup status",
    "format": "number",
    "hidden": true,
    "key": "fileBackupStatus",
    "maxCount": 1,
    "name": "File backup status",
    "readonly": true,
    "source": "details"
  },
  {
    "description": "File indexing status",
    "format": "number",
    "hidden": true,
    "key": "fileIndexingStatus",
    "maxCount": 1,
    "name": "File indexing status",
    "readonly": true,
    "source": "details"
  },
  {
    "description": "Last change ID",
    "format": "longtext",
    "hidden": true,
    "key": "lastChangeId",
    "maxCount": 1,
    "name": "Last change ID of the object",
    "readonly": true,
    "source": "derived"
  },
  {
    "format": "checkbox",
    "hidden": false,
    "key": "starred",
    "maxCount": 1,
    "name": "Starred",
    "readonly": false,
    "source": "details"
  },
  {
    "description": "ID of template chosen as default for particular object type",
    "format": "object",
    "key": "defaultTemplateId",
    "maxCount": 1,
    "hidden": true,
    "name": "Default Template ID",
    "readonly": false,
    "source": "details"
  },
  {
    "description": "Unique key used to ensure object uniqueness within the space",
    "format": "longtext",
    "key": "uniqueKey",
    "maxCount": 1,
    "hidden": true,
    "name": "Unique object key",
    "readonly": true,
    "source": "derived"
  },
  {
    "description": "List of links coming to object",
    "format": "object",
    "key": "backlinks",
    "maxCount": 0,
    "hidden": false,
    "name": "Backlinks",
    "readonly": true,
    "source": "local",
    "revision": 3
  },
  {
    "description": "Relation that indicates document has been uninstalled",
    "format": "checkbox",
    "hidden": true,
    "key": "isUninstalled",
    "maxCount": 1,
    "name": "Is uninstalled",
    "readonly": true,
    "source": "details"
  },
  {
    "description": "Source of objects in Anytype (clipboard, import)",
    "format": "number",
    "hidden": false,
    "key": "origin",
    "maxCount": 1,
    "name": "Origin",
    "readonly": true,
    "source": "details"
  },
  {
    "description": "Relation that indicates the local status of space. Possible values: models.SpaceStatus",
    "format": "number",
    "hidden": true,
    "key": "spaceLocalStatus",
    "maxCount": 1,
    "name": "Space local status",
    "readonly": true,
    "source": "derived"
  },
  {
    "description": "Relation that indicates the remote status of space. Possible values: models.SpaceStatus",
    "format": "number",
    "hidden": true,
    "key": "spaceRemoteStatus",
    "maxCount": 1,
    "name": "Space remote status",
    "readonly": true,
    "source": "derived"
  },
  {
    "description": "Specify if the space is shareable",
    "format": "number",
    "hidden": true,
    "key": "spaceShareableStatus",
    "maxCount": 1,
    "name": "Space shareable status",
    "readonly": true,
    "source": "derived"
  },
  {
    "description": "Specify if access control list is shared",
    "format": "checkbox",
    "hidden": true,
    "key": "isAclShared",
    "maxCount": 1,
    "name": "Is Acl Shared",
    "readonly": true,
    "source": "derived"
  },
  {
    "description": "Relation that indicates the status of space that the user is set. Possible values: models.SpaceStatus",
    "format": "number",
    "hidden": true,
    "key": "spaceAccountStatus",
    "maxCount": 1,
    "name": "Space account status",
    "readonly": true,
    "source": "details"
  },
  {
    "description": "CID of invite file for current space. It stored in SpaceView",
    "format": "shorttext",
    "hidden": true,
    "key": "spaceInviteFileCid",
    "maxCount": 1,
    "name": "CID of invite file for current space",
    "readonly": true,
    "source": "details"
  },
  {
    "description": "Encoded encryption key of invite file for current space. It stored in SpaceView",
    "format": "shorttext",
    "hidden": true,
    "key": "spaceInviteFileKey",
    "maxCount": 1,
    "name": "Encoded encryption key of invite file for current space",
    "readonly": true,
    "source": "details"
  },
  {
    "description": "CID of invite file for  for guest user in the current space. It's stored in SpaceView",
    "format": "shorttext",
    "hidden": true,
    "key": "spaceInviteGuestFileCid",
    "maxCount": 1,
    "name": "Guest user invite file CID",
    "readonly": true,
    "source": "details"
  },
  {
    "description": "Encoded encryption key of invite file for guest user in the current space. It's stored in SpaceView",
    "format": "shorttext",
    "hidden": true,
    "key": "spaceInviteGuestFileKey",
    "maxCount": 1,
    "name": "Guest user invite file key",
    "readonly": true,
    "source": "details"
  },
  {
    "description": "Participant permissions. Possible values: models.ParticipantPermissions",
    "format": "number",
    "hidden": true,
    "key": "participantPermissions",
    "maxCount": 1,
    "name": "Participant permissions",
    "readonly": true,
    "source": "details"
  },
  {
    "description": "Identity",
    "format": "longtext",
    "hidden": true,
    "key": "identity",
    "maxCount": 1,
    "name": "Identity",
    "readonly": true,
    "source": "details"
  },
  {
    "description": "Participant status. Possible values: models.ParticipantStatus",
    "format": "number",
    "hidden": true,
    "key": "participantStatus",
    "maxCount": 1,
    "name": "Participant status",
    "readonly": true,
    "source": "details"
  },
  {
    "description": "Link to the profile attached to Anytype Identity",
    "format": "object",
    "hidden": true,
    "key": "identityProfileLink",
    "maxCount": 1,
    "name": "Profile link",
    "readonly": true,
    "source": "derived"
  },
  {
    "description": "Link the profile object to specific Identity",
    "format": "shorttext",
    "key": "profileOwnerIdentity",
    "maxCount": 1,
    "hidden": true,
    "name": "Anytype Identity",
    "readonly": true,
    "source": "derived",
    "revision": 1
  },
  {
    "description": "Relation that indicates the real space id on the spaceView",
    "format": "longtext",
    "hidden": true,
    "key": "targetSpaceId",
    "maxCount": 1,
    "name": "Target space id",
    "readonly": true,
    "source": "derived"
  },
  {
    "format": "shorttext",
    "hidden": true,
    "key": "fileId",
    "maxCount": 0,
    "name": "Underlying file id",
    "readonly": true,
    "source": "details"
  },
  {
    "description": "Last time object type was used",
    "format": "date",
    "hidden": true,
    "key": "lastUsedDate",
    "maxCount": 1,
    "name": "Last used date",
    "readonly": true,
    "source": "local",
    "revision": 1
  },
  {
    "description": "Revision of system object",
    "format": "number",
    "hidden": true,
    "key": "revision",
    "maxCount": 1,
    "name": "Revision",
    "readonly": true,
    "source": "details"
  },
  {
    "description": "Describes how this image is used",
    "format": "number",
    "hidden": true,
    "key": "imageKind",
    "maxCount": 1,
    "name": "Image kind",
    "readonly": false,
    "source": "details"
  },
  {
    "description": "Import type, used to create object (notion, md and etc)",
    "format": "number",
    "hidden": false,
    "key": "importType",
    "maxCount": 1,
    "name": "Import Type",
    "readonly": true,
    "source": "details"
  },
  {
    "description": "Name of profile that the user could be mentioned by",
    "format": "shorttext",
    "hidden": true,
    "key": "globalName",
    "maxCount": 1,
    "name": "Global name",
    "readonly": true,
    "source": "derived",
    "revision": 1
  },
  {
    "description": "Object sync status",
    "format": "number",
    "hidden": true,
    "key": "syncStatus",
    "maxCount": 1,
    "name": "Sync status",
    "readonly": true,
    "source": "local"
  },
  {
    "description": "Object sync date",
    "format": "date",
    "hidden": true,
    "key": "syncDate",
    "maxCount": 1,
    "name": "Sync date",
    "readonly": true,
    "source": "local"
  },
  {
    "description": "Object sync error",
    "format": "number",
    "hidden": true,
    "key": "syncError",
    "maxCount": 1,
    "name": "Sync error",
    "readonly": true,
    "source": "local"
  },
  {
    "description": "Object has a chat",
    "format": "checkbox",
    "hidden": true,
    "key": "hasChat",
    "maxCount": 1,
    "name": "Has a chat",
    "readonly": true,
    "source": "details"
  },
  {
    "description": "Chat id",
    "format": "object",
    "hidden": true,
    "key": "chatId",
    "maxCount": 1,
    "name": "Chat id",
    "readonly": true,
    "source": "derived"
  },
  {
    "description": "Objects that are mentioned in blocks of this object",
    "format": "object",
    "hidden": true,
    "key": "mentions",
    "maxCount": 0,
    "name": "Mentions",
    "readonly": true,
    "source": "local"
  },
  {
    "description": "Unix time representation of date object",
    "format": "date",
    "hidden": true,
    "key": "timestamp",
    "maxCount": 1,
    "name": "Timestamp",
    "readonly": true,
    "source": "derived"
  },
  {
    "description": "Width of object's layout",
    "format": "number",
    "hidden": true,
    "key": "layoutWidth",
    "maxCount": 1,
    "name": "Layout width",
    "readonly": false,
    "source": "details"
  },
  {
    "description": "Layout resolved based on object self layout and type recommended layout",
    "format": "number",
    "hidden": true,
    "key": "resolvedLayout",
    "maxCount": 1,
    "name": "Resolved layout",
    "readonly": true,
    "source": "derived"
  },
  {
    "description": "Space order",
    "format": "longtext",
    "hidden": true,
    "key": "spaceOrder",
    "maxCount": 1,
    "name": "Space order",
    "readonly": true,
    "source": "details"
  },
  {
    "description": "Choose icon for the type among custom Anytype icons",
    "format": "longtext",
    "hidden": true,
    "key": "iconName",
    "maxCount": 1,
    "name": "Icon name",
    "readonly": false,
    "source": "details"
  },
  {
    "description": "List of recommended featured relations",
    "format": "object",
    "hidden": true,
    "key": "recommendedFeaturedRelations",
    "maxCount": 0,
    "name": "Recommended featured relations",
    "objectTypes": [
      "relation"
    ],
    "readonly": false,
    "source": "details"
  },
  {
    "description": "List of recommended relations that are hidden in layout",
    "format": "object",
    "hidden": true,
    "key": "recommendedHiddenRelations",
    "maxCount": 0,
    "name": "Recommended hidden relations",
    "objectTypes": [
      "relation"
    ],
    "readonly": false,
    "source": "details"
  },
  {
    "description": "List of recommended file-specific relations",
    "format": "object",
    "hidden": true,
    "key": "recommendedFileRelations",
    "maxCount": 0,
    "name": "Recommended file relations",
    "objectTypes": [
      "relation"
    ],
    "readonly": false,
    "source": "details"
  },
  {
    "description": "Default view type that will be used for new sets/collections",
    "format": "number",
    "hidden": true,
    "key": "defaultViewType",
    "maxCount": 1,
    "name": "Default view type",
    "readonly": false,
    "source": "details"
  },
  {
    "description": "Default object type id that will be set to new sets/collections",
    "format": "object",
    "hidden": true,
    "key": "defaultTypeId",
    "maxCount": 1,
    "name": "Default type id",
    "readonly": false,
    "source": "details"
  },
  {
<<<<<<< HEAD
    "description": "Some event start date",
    "format": "date",
    "hidden": false,
    "key": "startDate",
    "maxCount": 1,
    "name": "Start date",
    "readonly": false,
    "source": "details"
  },
  {
    "description": "Some event or place location",
    "format": "longtext",
    "hidden": false,
    "key": "location",
    "maxCount": 1,
    "name": "Location",
    "readonly": false,
    "source": "details"
  },
  {
    "description": "Event type",
    "format": "longtext",
    "hidden": false,
    "key": "eventType",
    "maxCount": 1,
    "name": "Event type",
    "readonly": false,
    "source": "details"
  },
  {
    "description": "Company or organization industry",
    "format": "longtext",
    "hidden": false,
    "key": "industry",
    "maxCount": 1,
    "name": "Industry",
    "readonly": false,
    "source": "details"
  },
  {
    "description": "Size of something in a text format with a custom measurement, e.g '10-20 people'",
    "format": "longtext",
    "hidden": false,
    "key": "size",
    "maxCount": 1,
    "name": "Size",
    "readonly": false,
    "source": "details"
  },
  {
    "description": "The year when the organisation was founded",
    "format": "number",
    "hidden": false,
    "key": "foundingYear",
    "maxCount": 1,
    "name": "Founding year",
    "readonly": false,
    "source": "details"
  },
  {
    "description": "Total cooking time in text format",
    "format": "longtext",
    "hidden": false,
    "key": "cookingTime",
    "maxCount": 1,
    "name": "Cooking Time",
    "readonly": false,
    "source": "details"
  },
  {
    "description": "Number of servings the recipe yields",
    "format": "number",
    "hidden": false,
    "key": "servings",
    "maxCount": 1,
    "name": "Servings",
    "readonly": false,
    "source": "details"
  },
  {
    "description": "Cuisine type associated with the recipe (e.g., Italian, Chinese)",
    "format": "longtext",
    "hidden": false,
    "key": "cuisine",
    "maxCount": 1,
    "name": "Cuisine",
    "readonly": false,
    "source": "details"
  },
  {
    "description": "Course type (e.g., appetizer, main course, dessert)",
    "format": "longtext",
    "hidden": false,
    "key": "courseType",
    "maxCount": 1,
    "name": "Course Type",
    "readonly": false,
    "source": "details"
  },
  {
    "description": "Difficulty level of the recipe (e.g., easy, medium, hard)",
    "format": "longtext",
    "hidden": false,
    "key": "difficulty",
    "maxCount": 1,
    "name": "Difficulty",
    "readonly": false,
    "source": "details"
  },
  {
   "description": "Automatically generated widget targets. Used to avoid creating widget if was removed by user",
=======
    "description": "Automatically generated widget. Used to avoid creating widget if was removed by user",
>>>>>>> 51d2d636
    "format": "object",
    "hidden": true,
    "key": "autoWidgetTargets",
    "maxCount": 0,
    "name": "Auto Widget targets",
    "readonly": false,
    "source": "details"
  }
]<|MERGE_RESOLUTION|>--- conflicted
+++ resolved
@@ -1519,67 +1519,6 @@
     "source": "details"
   },
   {
-<<<<<<< HEAD
-    "description": "Some event start date",
-    "format": "date",
-    "hidden": false,
-    "key": "startDate",
-    "maxCount": 1,
-    "name": "Start date",
-    "readonly": false,
-    "source": "details"
-  },
-  {
-    "description": "Some event or place location",
-    "format": "longtext",
-    "hidden": false,
-    "key": "location",
-    "maxCount": 1,
-    "name": "Location",
-    "readonly": false,
-    "source": "details"
-  },
-  {
-    "description": "Event type",
-    "format": "longtext",
-    "hidden": false,
-    "key": "eventType",
-    "maxCount": 1,
-    "name": "Event type",
-    "readonly": false,
-    "source": "details"
-  },
-  {
-    "description": "Company or organization industry",
-    "format": "longtext",
-    "hidden": false,
-    "key": "industry",
-    "maxCount": 1,
-    "name": "Industry",
-    "readonly": false,
-    "source": "details"
-  },
-  {
-    "description": "Size of something in a text format with a custom measurement, e.g '10-20 people'",
-    "format": "longtext",
-    "hidden": false,
-    "key": "size",
-    "maxCount": 1,
-    "name": "Size",
-    "readonly": false,
-    "source": "details"
-  },
-  {
-    "description": "The year when the organisation was founded",
-    "format": "number",
-    "hidden": false,
-    "key": "foundingYear",
-    "maxCount": 1,
-    "name": "Founding year",
-    "readonly": false,
-    "source": "details"
-  },
-  {
     "description": "Total cooking time in text format",
     "format": "longtext",
     "hidden": false,
@@ -1630,10 +1569,7 @@
     "source": "details"
   },
   {
-   "description": "Automatically generated widget targets. Used to avoid creating widget if was removed by user",
-=======
-    "description": "Automatically generated widget. Used to avoid creating widget if was removed by user",
->>>>>>> 51d2d636
+    "description": "Automatically generated widget targets. Used to avoid creating widget if was removed by user",
     "format": "object",
     "hidden": true,
     "key": "autoWidgetTargets",

--- conflicted
+++ resolved
@@ -1371,7 +1371,26 @@
     "source": "derived"
   },
   {
-<<<<<<< HEAD
+    "description": "Width of object's layout",
+    "format": "number",
+    "hidden": true,
+    "key": "layoutWidth",
+    "maxCount": 1,
+    "name": "Layout width",
+    "readonly": false,
+    "source": "details"
+  },
+  {
+    "description": "Layout resolved based on object self layout and type recommended layout",
+    "format": "number",
+    "hidden": true,
+    "key": "resolvedLayout",
+    "maxCount": 1,
+    "name": "Resolved layout",
+    "readonly": true,
+    "source": "derived"
+  },
+  {
     "format": "shorttext",
     "hidden": true,
     "key": "fileVariantIds",
@@ -1442,26 +1461,6 @@
     "name": "Underlying file id",
     "readonly": true,
     "source": "details"
-=======
-    "description": "Width of object's layout",
-    "format": "number",
-    "hidden": true,
-    "key": "layoutWidth",
-    "maxCount": 1,
-    "name": "Layout width",
-    "readonly": false,
-    "source": "details"
-  },
-  {
-    "description": "Layout resolved based on object self layout and type recommended layout",
-    "format": "number",
-    "hidden": true,
-    "key": "resolvedLayout",
-    "maxCount": 1,
-    "name": "Resolved layout",
-    "readonly": true,
-    "source": "derived"
->>>>>>> 19e2abb1
   },
   {
     "description": "Space order",

--- conflicted
+++ resolved
@@ -1368,7 +1368,6 @@
     "source": "derived"
   },
   {
-<<<<<<< HEAD
     "description": "List of recommended featured relations",
     "format": "object",
     "hidden": true,
@@ -1389,7 +1388,9 @@
     "maxCount": 1,
     "name": "Layout width",
     "readonly": false,
-=======
+    "source": "details"
+  },
+  {
     "description": "Space order",
     "format": "longtext",
     "hidden": true,
@@ -1397,7 +1398,6 @@
     "maxCount": 1,
     "name": "Space order",
     "readonly": true,
->>>>>>> 8609dca7
     "source": "details"
   }
 ]
--- conflicted
+++ resolved
@@ -48,82 +48,6 @@
 }
 
 message Block {
-<<<<<<< HEAD
-  string id = 1;
-  google.protobuf.Struct fields = 2;
-  Restrictions restrictions = 3;
-  repeated string childrenIds = 4;
-  string backgroundColor = 5;
-  Align align = 6;
-  VerticalAlign verticalAlign = 7;
-
-  oneof content {
-    Content.Smartblock smartblock = 11;
-
-    Content.Text text = 14;
-    Content.File file = 15;
-    Content.Layout layout = 16;
-    Content.Div div = 17;
-    Content.Bookmark bookmark = 18;
-    Content.Icon icon = 19;
-    Content.Link link = 20;
-    Content.Dataview dataview = 21;
-    Content.Relation relation = 22;
-    Content.FeaturedRelations featuredRelations = 23;
-    Content.Latex latex = 24; // todo: rename to embed
-    Content.TableOfContents tableOfContents = 25;
-    Content.Table table = 26;
-    Content.TableColumn tableColumn = 27;
-    Content.TableRow tableRow = 28;
-    Content.Widget widget = 29;
-  }
-
-  message Restrictions {
-    bool read = 1;
-    bool edit = 2;
-    bool remove = 3;
-    bool drag = 4;
-    bool dropOn = 5;
-  }
-
-  enum Position {
-    None = 0;
-    // above target block
-    Top = 1;
-    // under target block
-    Bottom = 2;
-    // to left of target block
-    Left = 3;
-    // to right of target block
-    Right = 4;
-    // inside target block, as last block
-    Inner = 5;
-    // replace target block
-    Replace = 6;
-    // inside target block, as first block
-    InnerFirst = 7;
-  }
-
-  enum Align {
-    AlignLeft = 0;
-    AlignCenter = 1;
-    AlignRight = 2;
-  }
-
-  enum VerticalAlign {
-    VerticalAlignTop = 0;
-    VerticalAlignMiddle = 1;
-    VerticalAlignBottom = 2;
-  }
-
-  message Content {
-    /*
-    * Layout have no visual representation, but affects on blocks, that it contains.
-    * Row/Column layout blocks creates only automatically, after some of a D&D operations, for example
-    */
-    message Layout {
-      Style style = 1;
-=======
     string id = 1;
     google.protobuf.Struct fields = 2;
     Restrictions restrictions = 3;
@@ -152,7 +76,6 @@
         Content.TableRow tableRow = 28;
         Content.Widget widget = 29;
     }
->>>>>>> 6982e671
 
     message Restrictions {
         bool read = 1;
@@ -564,30 +487,23 @@
             }
         }
 
-<<<<<<< HEAD
-    message Latex {
-      string text = 1;
-      Processor processor = 2;
-      enum Processor {
-        Latex = 0;
-        Mermaid = 1;
-        Chart = 2;
-        Youtube = 3;
-        Vimeo = 4;
-        Soundcloud = 5;
-        GoogleMaps = 6;
-        Miro = 7;
-      }
-
-    }
-=======
         message Relation {
             string key = 1;
         }
->>>>>>> 6982e671
 
         message Latex {
             string text = 1;
+            Processor processor = 2;
+            enum Processor {
+                Latex = 0;
+                Mermaid = 1;
+                Chart = 2;
+                Youtube = 3;
+                Vimeo = 4;
+                Soundcloud = 5;
+                GoogleMaps = 6;
+                Miro = 7;
+            }
         }
 
         message TableOfContents {

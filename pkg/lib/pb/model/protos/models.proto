--- conflicted
+++ resolved
@@ -1170,19 +1170,13 @@
     string language = 12;
 }
 
-<<<<<<< HEAD
-enum DeviceNetworkType {
-    WIFI = 0;
-    CELLULAR = 1;
-    NOT_CONNECTED = 2;
-=======
 enum NameserviceNameType {
     // .any suffix
     AnyName = 0;
 }
 
 
-message Membership {    
+message Membership {
     enum Status {
         StatusUnknown = 0;
         // please wait a bit more, we are still processing your request
@@ -1199,7 +1193,7 @@
         // in this case please call Finalize to finish the process
         StatusPendingRequiresFinalization = 3;
     }
-    
+
     enum PaymentMethod {
         MethodNone = 0;
         MethodStripe = 1;
@@ -1241,7 +1235,7 @@
         PeriodTypeDays = 2;
         PeriodTypeWeeks = 3;
         PeriodTypeMonths = 4;
-        PeriodTypeYears = 5;  
+        PeriodTypeYears = 5;
     }
 
     // this is a unique Payment Node ID of the tier
@@ -1252,14 +1246,14 @@
     // just a short technical description
     string description = 3;
     // is this tier for testing and debugging only?
-    bool isTest = 4;    
+    bool isTest = 4;
     // how long is the period of the subscription
     PeriodType periodType = 5;
     // i.e. "5 days" or "3 years"
     uint32 periodValue = 6;
     // this one is a price we use ONLY on Stripe platform
     uint32 priceStripeUsdCents = 7;
-    // number of ANY NS names that this tier includes 
+    // number of ANY NS names that this tier includes
     // also in the "features" list (see below)
     uint32 anyNamesCountIncluded = 8;
     // somename.any - is of len 8
@@ -1280,5 +1274,9 @@
     // Android platform-specific data:
     string androidProductId = 17;
     string androidManageUrl = 18;
->>>>>>> 33df40be
+}
+enum DeviceNetworkType {
+    WIFI = 0;
+    CELLULAR = 1;
+    NOT_CONNECTED = 2;
 }
--- conflicted
+++ resolved
@@ -1021,9 +1021,7 @@
 enum FileIndexingStatus {
     NotIndexed = 0;
     Indexed = 1;
-<<<<<<< HEAD
     NotFound = 2;
-=======
 }
 
 message ManifestInfo {
@@ -1039,5 +1037,4 @@
     int32 fileSize = 10;
     repeated string categories = 11;
     string language = 12;
->>>>>>> 755ea01c
 }
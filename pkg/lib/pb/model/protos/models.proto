--- conflicted
+++ resolved
@@ -51,10 +51,6 @@
 
     NotificationObject = 0x217;
     DevicesObject = 0x218;
-<<<<<<< HEAD
-=======
-
->>>>>>> 4ed3e7c9
     ChatObject = 0x219; // Container for any-store based chats
     ChatDerivedObject = 0x220; // Any-store based object for chat
 }
@@ -581,10 +577,6 @@
                 View = 4;
             }
         }
-<<<<<<< HEAD
-
-=======
->>>>>>> 4ed3e7c9
         message Chat {
 
         }

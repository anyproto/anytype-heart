--- conflicted
+++ resolved
@@ -902,11 +902,7 @@
   message Import {
     string processId = 1;
     Code errorCode = 2;
-<<<<<<< HEAD
-    ImportType importType = 3;
-=======
     model.Import.Type importType = 3;
->>>>>>> cdc8eef9
     string spaceId = 4;
     string name = 5;
     enum Code {
@@ -935,17 +931,6 @@
   }
 }
 
-<<<<<<< HEAD
-enum ImportType {
-  Notion = 0;
-  Markdown = 1;
-  External = 2; // external developers use it
-  Pb = 3;
-  Html = 4;
-  Txt = 5;
-  Csv = 6;
-};
-=======
 message Import{
   enum Type {
     Notion = 0;
@@ -956,5 +941,4 @@
     Txt = 5;
     Csv = 6;
   }
-}
->>>>>>> cdc8eef9
+}
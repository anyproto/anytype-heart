--- conflicted
+++ resolved
@@ -1057,14 +1057,13 @@
     repeated FileEncryptionKey encryptionKeys = 2;
 }
 
-<<<<<<< HEAD
 message FileEncryptionKey {
   string path = 1;
   string key = 2;
-=======
+}
+
 enum ImageKind {
     Basic = 0;
     Cover = 1;
     Icon = 2;
->>>>>>> 05acabd9
 }
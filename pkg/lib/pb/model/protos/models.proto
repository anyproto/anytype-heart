--- conflicted
+++ resolved
@@ -384,48 +384,27 @@
                 string key = 1;
                 bool isVisible = 2;
                 int32 width = 3; // the displayed column % calculated based on other visible relations
-<<<<<<< HEAD
-                bool isReadOnly = 4;
+                // bool isReadOnly = 4; // deprecated
                 // bool dateIncludeTime = 5; // deprecated
                 // TimeFormat timeFormat = 6; // deprecated
                 // DateFormat dateFormat = 7; // deprecated
-=======
-                // bool isReadOnly = 4; // deprecated
-
-                bool dateIncludeTime = 5;
-                TimeFormat timeFormat = 6;
-                DateFormat dateFormat = 7;
                 FormulaType formula = 8;
 
-                enum DateFormat {
-                    MonthAbbrBeforeDay = 0; // Jul 30, 2020
-                    MonthAbbrAfterDay = 1; // 30 Jul 2020
-                    Short = 2; // 30/07/2020
-                    ShortUS = 3; // 07/30/2020
-                    ISO = 4; // 2020-07-30
+                enum FormulaType {
+                  None				    = 0;
+                  Count				    = 1;
+                  CountDistinct		= 2;
+                  CountEmpty			= 3;
+                  CountNotEmpty		= 4;
+                  PercentEmpty		= 5;
+                  PercentNotEmpty	= 6;
+                  MathSum				  = 7;
+                  MathAverage			= 8;
+                  MathMedian			= 9;
+                  MathMin				  = 10;
+                  MathMax				  = 11;
+                  Range				    = 12;
                 }
-
-                enum TimeFormat {
-                    Format12 = 0;
-                    Format24 = 1;
-                }
-
-                enum FormulaType {
-                    None				    = 0;
-                    Count				    = 1;
-                    CountDistinct		= 2;
-                    CountEmpty			= 3;
-                    CountNotEmpty		= 4;
-                    PercentEmpty		= 5;
-                    PercentNotEmpty	= 6;
-                    MathSum				  = 7;
-                    MathAverage			= 8;
-                    MathMedian			= 9;
-                    MathMin				  = 10;
-                    MathMax				  = 11;
-                    Range				    = 12;
-                }
->>>>>>> 57d5bb01
             }
 
             message Sort {

syntax = "proto3";
package anytype.model;
option go_package = "pkg/lib/pb/model";

import "google/protobuf/struct.proto";

message SmartBlockSnapshotBase {
    repeated Block blocks = 1;
    google.protobuf.Struct details = 2;
    google.protobuf.Struct fileKeys = 3;
    repeated Relation extraRelations = 4;
    repeated string objectTypes = 5;
    google.protobuf.Struct collections = 6;
}

enum SmartBlockType {
    AccountOld = 0;
    Breadcrumbs = 0x01;

    Page = 0x10;
    ProfilePage = 0x11;
    Home = 0x20;
    Archive = 0x30;
    Database = 0x40;
    Set = 0x41; // only have dataview simpleblock
    STObjectType = 0x60; // have relations list

    File = 0x100;

    Template = 0x120;
    BundledTemplate = 0x121;

    MarketplaceType = 0x110;
    MarketplaceRelation = 0x111;
    MarketplaceTemplate = 0x112;

    BundledRelation = 0x200;
    IndexedRelation = 0x201;
    BundledObjectType = 0x202;
    AnytypeProfile = 0x203;
    Date = 0x204;
    WorkspaceOld = 0x205; // deprecated thread-based workspace
    Workspace = 0x206;
}

message Block {
    string id = 1;
    google.protobuf.Struct fields = 2;
    Restrictions restrictions = 3;
    repeated string childrenIds = 4;
    string backgroundColor = 5;
    Align align = 6;

    oneof content {
        Content.Smartblock smartblock = 11;

        Content.Text text = 14;
        Content.File file = 15;
        Content.Layout layout = 16;
        Content.Div div = 17;
        Content.Bookmark bookmark = 18;
        Content.Icon icon = 19;
        Content.Link link = 20;
        Content.Dataview dataview = 21;
        Content.Relation relation = 22;
        Content.FeaturedRelations featuredRelations = 23;
        Content.Latex latex = 24;
        Content.TableOfContents tableOfContents = 25;
    }

    message Restrictions {
        bool read = 1;
        bool edit = 2;
        bool remove = 3;
        bool drag = 4;
        bool dropOn = 5;
    }

    enum Position {
        None = 0;
        // above target block
        Top = 1;
        // under target block
        Bottom = 2;
        // to left of target block
        Left = 3;
        // to right of target block
        Right = 4;
        // inside target block, as last block
        Inner = 5;
        // replace target block
        Replace = 6;
        // inside target block, as first block
        InnerFirst = 7;
    }

    enum Align {
        AlignLeft = 0;
        AlignCenter = 1;
        AlignRight = 2;
    }

    message Content {
        /*
        * Layout have no visual representation, but affects on blocks, that it contains.
        * Row/Column layout blocks creates only automatically, after some of a D&D operations, for example
        */
        message Layout {
            Style style = 1;

            enum Style {
                Row = 0;
                Column = 1;
                Div = 2;
                Header = 3;
            }
        }

        /*
        * Link: block to link some content from an external sources.
        */
        message Link {
            string targetBlockId = 1; // id of the target block
            Style style = 2; // deprecated
            google.protobuf.Struct fields = 3;
            IconSize iconSize = 4;
            CardStyle cardStyle = 5;
            Description description = 6;
            repeated string relations = 7;

            enum IconSize {
                SizeNone = 0;
                SizeSmall = 1;
                SizeMedium = 2;
            }

            enum Style {
                Page = 0;
                Dataview = 1;
                Dashboard = 2;
                Archive = 3;
                // ...
            }

            enum Description {
                None = 0;
                Added = 1;
                Content = 2;
            }

            enum CardStyle {
                Text = 0;
                Card = 1;
                Inline = 2;
            }
        }

        /*
        * Divider: block, that contains only one horizontal thin line
        */
        message Div {
            Style style = 1;

            enum Style {
                Line = 0;
                Dots = 1;
            }
        }

        /*
        * Bookmark is to keep a web-link and to preview a content.
        */
        message Bookmark {
            string url = 1;
            string title = 2;
            string description = 3;
            string imageHash = 4;
            string faviconHash = 5;
            LinkPreview.Type type = 6;
            string targetObjectId = 7;
        }

        message Icon {
            string name = 1;
        }

        message FeaturedRelations {
        }

        message Text {
            string text = 1;
            Style style = 2;
            Marks marks = 3; // list of marks to apply to the text
            bool checked = 4;
            string color = 5;
            string iconEmoji = 6; // used with style Callout
            string iconImage = 7; // in case both image and emoji are set, image should has a priority in the UI

            message Marks {
                repeated Mark marks = 1;
            }

            message Mark {
                Range range = 1; // range of symbols to apply this mark. From(symbol) To(symbol)
                Type type = 2;
                string param = 3; // link, color, etc

                enum Type {
                    Strikethrough = 0;
                    Keyboard = 1;
                    Italic = 2;
                    Bold = 3;
                    Underscored = 4;
                    Link = 5;
                    TextColor = 6;
                    BackgroundColor = 7;
                    Mention = 8;
                    Emoji = 9;
                    Object = 10;
                }
            }

            enum Style {
                Paragraph = 0;
                Header1 = 1;
                Header2 = 2;
                Header3 = 3;
                Header4 = 4; // deprecated
                Quote = 5;
                Code = 6;
                Title = 7; // currently only one block of this style can exists on a page
                Checkbox = 8;
                Marked = 9;
                Numbered = 10;
                Toggle = 11;
                Description = 12; // currently only one block of this style can exists on a page
                Callout = 13;

            }
        }

        message File {
            string hash = 1;
            string name = 2;
            Type type = 3;
            string mime = 4;
            int64 size = 5;
            int64 addedAt = 6;

            State state = 7;
            Style style = 8;

            enum Type {
                None = 0;
                File = 1;
                Image = 2;
                Video = 3;
                Audio = 4;
                PDF = 5;
            }

            enum Style {
                Auto = 0; // all types expect File and None has Embed style by default
                Link = 1;
                Embed = 2;
            }

            enum State {
                Empty = 0; // There is no file and preview, it's an empty block, that waits files.
                Uploading = 1; // There is still no file/preview, but file already uploading
                Done = 2; // File and preview downloaded
                Error = 3; // Error while uploading
            }
        }

        message Smartblock {
        }

        message Dataview {
            repeated string source = 1;
            repeated View views = 2;
            // index 3 is deprecated, was used for schemaURL in old-format sets
            repeated model.Relation relations = 4;
            string activeView = 3; // saved within a session

            message View {
                string id = 1;
                Type type = 2;
                string name = 3;
                repeated Sort sorts = 4;
                repeated Filter filters = 5;
                repeated Relation relations = 6; // relations fields/columns options, also used to provide the order
				string coverRelationKey = 7; // Relation used for cover in gallery
                bool hideIcon = 8; // Hide icon near name
                Size cardSize = 9; // Gallery card size
                bool coverFit = 10; // Image fits container

                enum Type {
                    Table = 0;
                    List = 1;
                    Gallery = 2;
                    Kanban = 3;
                }

                enum Size {
                    Small = 0;
                    Medium = 1;
                    Large = 2;
                }
            }

            message Relation {
                string key = 1;
                bool isVisible = 2;
                int32 width = 3; // the displayed column % calculated based on other visible relations
                // bool isReadOnly = 4; // deprecated

                bool dateIncludeTime = 5;
                TimeFormat timeFormat = 6;
                DateFormat dateFormat = 7;

                enum DateFormat {
                    MonthAbbrBeforeDay = 0; // Jul 30, 2020
                    MonthAbbrAfterDay = 1; // 30 Jul 2020
                    Short = 2; // 30/07/2020
                    ShortUS = 3; // 07/30/2020
                    ISO = 4; // 2020-07-30
                }

                enum TimeFormat {
                    Format12 = 0;
                    Format24 = 1;
                }
            }

            message Sort {
                string RelationKey = 1;
                Type type = 2;

                enum Type {
                    Asc = 0;
                    Desc = 1;
                }
            }

            message Filter {
                Operator operator = 1; // looks not applicable?
                string RelationKey = 2;
                string relationProperty = 5;
                Condition condition = 3;
                google.protobuf.Value value = 4;
                QuickOption quickOption = 6;

                enum Operator {
                    And = 0;
                    Or = 1;
                }

                enum Condition {
                    None = 0;
                    Equal = 1;
                    NotEqual = 2;
                    Greater = 3;
                    Less = 4;
                    GreaterOrEqual = 5;
                    LessOrEqual = 6;
                    Like = 7;
                    NotLike = 8;
                    In = 9;
                    NotIn = 10;
                    Empty = 11;
                    NotEmpty = 12;
                    AllIn = 13;
                    NotAllIn = 14;
                }

                enum QuickOption {
                    ExactDate = 0;
                    Yesterday = 1;
                    Today = 2;
                    Tomorrow = 3;
                    LastWeek = 4;
                    CurrentWeek = 5;
                    NextWeek = 6;
                    LastMonth = 7;
                    CurrentMonth = 8;
                    NextMonth = 9;
                    NumberOfDaysAgo = 10;
                    NumberOfDaysNow = 11;
                }
            }
        }

        message Relation {
            string key = 1;
        }

        message Latex {
            string text = 1;
        }

        message TableOfContents {
        }
    }
}

/*
* Used to decode block meta only, without the content itself
*/
message BlockMetaOnly {
    string id = 1;
    google.protobuf.Struct fields = 2;
}

/*
* General purpose structure, uses in Mark.
*/
message Range {
    int32 from = 1;
    int32 to = 2;
}

/**
* Contains basic information about a user account
*/
message Account {
    string id = 1; // User's thread id
    string name = 2; // User name, that associated with this account
    Avatar avatar = 3; // Avatar of a user's account
    Config config = 4;
    Status status = 5;
    Info info = 6;

    /**
    * Avatar of a user's account. It could be an image or color
    */
    message Avatar {
        oneof avatar {
            Block.Content.File image = 1; // Image of the avatar. Contains the hash to retrieve the image.
            string color = 2; // Color of the avatar, used if image not set.
        }
    }
    message Config {
        bool enableDataview = 1;
        bool enableDebug = 2;
        bool enableReleaseChannelSwitch = 3;
        bool enableSpaces = 4;

        google.protobuf.Struct extra = 100;
    }

    message Status {
        StatusType statusType = 1;
        int64 deletionDate = 2;
    }

    enum StatusType {
        Active = 0;
        PendingDeletion = 1;
        StartedDeletion = 2;
        Deleted = 3;
    }

    message Info {
        string homeObjectId = 2; // home dashboard block id
        string archiveObjectId = 3; // archive block id
        string profileObjectId = 4; // profile block id
        string marketplaceTypeObjectId = 5; // marketplace type id
        string marketplaceRelationObjectId = 6; // marketplace relation id
        string marketplaceTemplateObjectId = 7; // marketplace template id
        string deviceId = 8;
        string gatewayUrl = 101; // gateway url for fetching static files
    }

}

message LinkPreview {
    string url = 1;
    string title = 2;
    string description = 3;
    string imageUrl = 4;
    string faviconUrl = 5;
    Type type = 6;

    enum Type {
        Unknown = 0;
        Page = 1;
        Image = 2;
        Text = 3;
    }
}

message Restrictions {
    repeated ObjectRestriction object = 1;
    repeated DataviewRestrictions dataview = 2;

    enum ObjectRestriction {
        None = 0;
        // restricts delete
        Delete = 1;
        // restricts work with relations
        Relations = 2;
        // restricts work with blocks
        Blocks = 3;
        // restricts work with details
        Details = 4;
        // restricts type changing
        TypeChange = 5;
        // restricts layout changing
        LayoutChange = 6;
        // restricts template creation from this object
        Template = 7;
        // restricts duplicate object
        Duplicate = 8;
    }


    message DataviewRestrictions {
        string blockId = 1;
        repeated DataviewRestriction restrictions = 2;
    }

    enum DataviewRestriction {
        DVNone = 0;
        DVRelation = 1;
        DVCreateObject = 2;
        DVViews = 3;
    }
}

message ThreadDeeplinkPayload {
    string key = 1;
    repeated string addrs = 2;
}

message ThreadCreateQueueEntry {
    string collectionThread = 1;
    string threadId = 2;
}

message ObjectType {
    string url = 1; // leave empty in case you want to create the new one
    string name = 2; // name of objectType (can be localized for bundled types)
    repeated Relation relations = 3; // cannot contain more than one Relation with the same RelationType
    Layout layout = 4;
    string iconEmoji = 5; // emoji symbol
    string description = 6;
    bool hidden = 7;
    bool readonly = 10;
    repeated SmartBlockType types = 8;
    bool isArchived = 9; // sets locally to hide object type from set and some other places

    enum Layout {
        basic = 0;
        profile = 1;
        todo = 2;
        set = 3;
        objectType = 4;
        relation = 5;
        file = 6;
        dashboard = 7;
        image = 8;
        note = 9;
        space = 10;
        bookmark = 11;
        
        database = 20; // to be released later
    }
}

message Layout {
    ObjectType.Layout id = 1;
    string name = 2;
    repeated Relation requiredRelations = 3; // relations required for this object type
}

message RelationWithValue {
    Relation relation = 1;
    google.protobuf.Value value = 2;
}

// Relation describe the human-interpreted relation type. It may be something like "Date of creation, format=date" or "Assignee, format=objectId, objectType=person"
message Relation {
    // Key under which the value is stored in the map. Must be unique for the object type.
    // It usually auto-generated bsonid, but also may be something human-readable in case of prebuilt types.
    string key = 1;

    RelationFormat format = 2; // format of the underlying data
    string name = 3; // name to show (can be localized for bundled types)
    google.protobuf.Value defaultValue = 4;
    DataSource dataSource = 5; // where the data is stored

    bool hidden = 6; // internal, not displayed to user (e.g. coverX, coverY)
    bool readOnly = 7; // value not editable by user tobe renamed to readonlyValue
    bool readOnlyRelation = 15; // relation metadata, eg name and format is not editable by user

    bool multi = 8; // allow multiple values (stored in pb list)

    repeated string objectTypes = 9; // URL of object type, empty to allow link to any object
    // index 10, 11 was used in internal-only builds. Can be reused, but may break some test accounts
    repeated Option selectDict = 12; // default dictionary with unique values to choose for select/multiSelect format
    int32 maxCount = 13; // max number of values can be set for this relation. 0 means no limit. 1 means the value can be stored in non-repeated field
    string description = 14;

    // on-store fields, injected only locally
    Scope scope = 20; // scope from which this relation have been aggregated
    string creator = 21; // creator profile id

    message Option {
        string id = 1; // id generated automatically if omitted
        string text = 2;
        string color = 3; // stored
        Scope scope = 4; // on-store contains only local-scope relations. All others injected on-the-fly

        enum Scope {
            local = 0; // stored within the object/aggregated from set
            relation = 1; // aggregated from all relation of this relation's key
            format = 2; // aggregated from all relations of this relation's format
        }
    }

    enum Scope {
        object = 0; // stored within the object
        type = 1; // stored within the object type
        setOfTheSameType = 2; // aggregated from the dataview of sets of the same object type
        objectsOfTheSameType = 3; // aggregated from the dataview of sets of the same object type
        library = 4; // aggregated from relations library
    }

    enum DataSource {
        details = 0; // default, stored inside the object's details
        derived = 1; // stored locally, e.g. in badger or generated on the fly
        account = 2; // stored in the account DB. means existing only for specific anytype account
        local = 3; // stored locally
    }
}

// RelationFormat describes how the underlying data is stored in the google.protobuf.Value and how it should be validated/sanitized
enum RelationFormat {
    longtext = 0; // string
    shorttext = 1; // string, usually short enough. May be truncated in the future
    number = 2; // double
    status = 3; // string or list of string(len==1)
    tag = 11; // list of string (choose multiple from a list)
    date = 4; // float64(pb.Value doesn't have int64) or the string
    file = 5; // relation can has objects of specific types: file, image, audio, video
    checkbox = 6; // boolean
    url = 7; // string with sanity check
    email = 8; // string with sanity check
    phone = 9; // string with sanity check
    emoji = 10; // one emoji, can contains multiple utf-8 symbols

    object = 100; // relation can has objectType to specify objectType
    relations = 101; // base64-encoded relation pb model

}

message Relations {
    repeated Relation relations = 1;
}

message RelationOptions {
    repeated Relation.Option options = 1;
<<<<<<< HEAD
=======
}

message InternalFlag {
    Value value = 1;

    // Use such a weird construction due to the issue with imported repeated enum type
    // Look https://github.com/golang/protobuf/issues/1135 for more information.
    enum Value {
        editorDeleteEmpty = 0;
        editorSelectType = 1;
        editorSelectTemplate = 2;
    }
>>>>>>> 4d415eb5
}<|MERGE_RESOLUTION|>--- conflicted
+++ resolved
@@ -41,6 +41,7 @@
     Date = 0x204;
     WorkspaceOld = 0x205; // deprecated thread-based workspace
     Workspace = 0x206;
+
 }
 
 message Block {
@@ -563,7 +564,7 @@
         note = 9;
         space = 10;
         bookmark = 11;
-        
+
         database = 20; // to be released later
     }
 }
@@ -661,8 +662,6 @@
 
 message RelationOptions {
     repeated Relation.Option options = 1;
-<<<<<<< HEAD
-=======
 }
 
 message InternalFlag {
@@ -675,5 +674,4 @@
         editorSelectType = 1;
         editorSelectTemplate = 2;
     }
->>>>>>> 4d415eb5
 }
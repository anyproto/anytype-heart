syntax = "proto3";
package anytype.model;
option go_package = "pkg/lib/pb/model";

import "google/protobuf/struct.proto";

message SmartBlockSnapshotBase {
    repeated Block blocks = 1;
    google.protobuf.Struct details = 2;
    google.protobuf.Struct fileKeys = 3 [deprecated=true];
    repeated Relation extraRelations = 4 [deprecated=true];
    repeated string objectTypes = 5;
    google.protobuf.Struct collections = 6;
    repeated string removedCollectionKeys = 8;
    repeated RelationLink relationLinks = 7;
    string key = 9; // only used for pb backup purposes, ignored in other cases
    int64 originalCreatedTimestamp = 10; // ignored in import/export in favor of createdDate relation. Used to store original user-side object creation timestamp
    FileInfo fileInfo = 11;
}

enum SmartBlockType {
    AccountOld = 0; // deprecated

    Page = 0x10;
    ProfilePage = 0x11;
    Home = 0x20;
    Archive = 0x30;
    Widget = 0x70;

    File = 0x100;

    Template = 0x120;
    BundledTemplate = 0x121;

    BundledRelation = 0x200; // DEPRECATED
    SubObject = 0x201;
    BundledObjectType = 0x202;    // DEPRECATED
    AnytypeProfile = 0x203;
    Date = 0x204;
    Workspace = 0x206;
    STRelation = 0x209;
    STType = 0x210;
    STRelationOption = 0x211;
    SpaceView = 0x212;

    Identity = 0x214;
    Participant = 0x216;
    MissingObject = 0x207;

    FileObject = 0x215;

    NotificationObject = 0x217;
}

message Block {
    string id = 1;
    google.protobuf.Struct fields = 2;
    Restrictions restrictions = 3;
    repeated string childrenIds = 4;
    string backgroundColor = 5;
    Align align = 6;
    VerticalAlign verticalAlign = 7;

    oneof content {
        Content.Smartblock smartblock = 11;

        Content.Text text = 14;
        Content.File file = 15;
        Content.Layout layout = 16;
        Content.Div div = 17;
        Content.Bookmark bookmark = 18;
        Content.Icon icon = 19;
        Content.Link link = 20;
        Content.Dataview dataview = 21;
        Content.Relation relation = 22;
        Content.FeaturedRelations featuredRelations = 23;
        Content.Latex latex = 24;
        Content.TableOfContents tableOfContents = 25;
        Content.Table table = 26;
        Content.TableColumn tableColumn = 27;
        Content.TableRow tableRow = 28;
        Content.Widget widget = 29;
    }

    message Restrictions {
        bool read = 1;
        bool edit = 2;
        bool remove = 3;
        bool drag = 4;
        bool dropOn = 5;
    }

    enum Position {
        None = 0;
        // above target block
        Top = 1;
        // under target block
        Bottom = 2;
        // to left of target block
        Left = 3;
        // to right of target block
        Right = 4;
        // inside target block, as last block
        Inner = 5;
        // replace target block
        Replace = 6;
        // inside target block, as first block
        InnerFirst = 7;
    }

    enum Align {
        AlignLeft = 0;
        AlignCenter = 1;
        AlignRight = 2;
        AlignJustify = 3;
    }

    enum VerticalAlign {
        VerticalAlignTop = 0;
        VerticalAlignMiddle = 1;
        VerticalAlignBottom = 2;
    }

    message Content {
        /*
        * Layout have no visual representation, but affects on blocks, that it contains.
        * Row/Column layout blocks creates only automatically, after some of a D&D operations, for example
        */
        message Layout {
            Style style = 1;

            enum Style {
                Row = 0;
                Column = 1;
                Div = 2;
                Header = 3;
                TableRows = 4;
                TableColumns = 5;
            }
        }

        /*
        * Link: block to link some content from an external sources.
        */
        message Link {
            string targetBlockId = 1; // id of the target block
            Style style = 2; // deprecated
            google.protobuf.Struct fields = 3;
            IconSize iconSize = 4;
            CardStyle cardStyle = 5;
            Description description = 6;
            repeated string relations = 7;

            enum IconSize {
                SizeNone = 0;
                SizeSmall = 1;
                SizeMedium = 2;
            }

            enum Style {
                Page = 0;
                Dataview = 1;
                Dashboard = 2;
                Archive = 3;
                // ...
            }

            enum Description {
                None = 0;
                Added = 1;
                Content = 2;
            }

            enum CardStyle {
                Text = 0;
                Card = 1;
                Inline = 2;
            }
        }

        /*
        * Divider: block, that contains only one horizontal thin line
        */
        message Div {
            Style style = 1;

            enum Style {
                Line = 0;
                Dots = 1;
            }
        }

        /*
        * Bookmark is to keep a web-link and to preview a content.
        */
        message Bookmark {
            string url = 1;
            // Deprecated. Get this data from the target object.
            string title = 2;
            // Deprecated. Get this data from the target object.
            string description = 3;
            // Deprecated. Get this data from the target object.
            string imageHash = 4;
            // Deprecated. Get this data from the target object.
            string faviconHash = 5;

            LinkPreview.Type type = 6;
            string targetObjectId = 7;

            State state = 8;

            enum State {
                Empty = 0;
                Fetching = 1;
                Done = 2;
                Error = 3;
            }
        }

        message Icon {
            string name = 1;
        }

        message FeaturedRelations {
        }

        message Text {
            string text = 1;
            Style style = 2;
            Marks marks = 3; // list of marks to apply to the text
            bool checked = 4;
            string color = 5;
            string iconEmoji = 6; // used with style Callout
            string iconImage = 7; // in case both image and emoji are set, image should has a priority in the UI

            message Marks {
                repeated Mark marks = 1;
            }

            message Mark {
                Range range = 1; // range of symbols to apply this mark. From(symbol) To(symbol)
                Type type = 2;
                string param = 3; // link, color, etc

                enum Type {
                    Strikethrough = 0;
                    Keyboard = 1;
                    Italic = 2;
                    Bold = 3;
                    Underscored = 4;
                    Link = 5;
                    TextColor = 6;
                    BackgroundColor = 7;
                    Mention = 8;
                    Emoji = 9;
                    Object = 10;
                }
            }

            enum Style {
                Paragraph = 0;
                Header1 = 1;
                Header2 = 2;
                Header3 = 3;
                Header4 = 4; // deprecated
                Quote = 5;
                Code = 6;
                Title = 7; // currently only one block of this style can exists on a page
                Checkbox = 8;
                Marked = 9;
                Numbered = 10;
                Toggle = 11;
                Description = 12; // currently only one block of this style can exists on a page
                Callout = 13;

            }
        }

        message File {
            string hash = 1;
            string name = 2;
            Type type = 3;
            string mime = 4;
            int64 size = 5;
            int64 addedAt = 6;
            string targetObjectId = 9;

            State state = 7;
            Style style = 8;

            enum Type {
                None = 0;
                File = 1;
                Image = 2;
                Video = 3;
                Audio = 4;
                PDF = 5;
            }

            enum Style {
                Auto = 0; // all types expect File and None has Embed style by default
                Link = 1;
                Embed = 2;
            }

            enum State {
                Empty = 0; // There is no file and preview, it's an empty block, that waits files.
                Uploading = 1; // There is still no file/preview, but file already uploading
                Done = 2; // File and preview downloaded
                Error = 3; // Error while uploading
            }
        }

        message Smartblock {
        }

        message Dataview {
            repeated string source = 1;
            repeated View views = 2;
            // deprecated
            repeated model.Relation relations = 4;
            string activeView = 3; // saved within a session
            repeated GroupOrder groupOrders = 12;
            repeated ObjectOrder objectOrders = 13;
            repeated anytype.model.RelationLink relationLinks = 5;
            string TargetObjectId = 6;
            bool isCollection = 14;

            message View {
                string id = 1;
                Type type = 2;
                string name = 3;
                repeated Sort sorts = 4;
                repeated Filter filters = 5;
                repeated Relation relations = 6; // relations fields/columns options, also used to provide the order
                string coverRelationKey = 7; // Relation used for cover in gallery
                bool hideIcon = 8; // Hide icon near name
                Size cardSize = 9; // Gallery card size
                bool coverFit = 10; // Image fits container
                string groupRelationKey = 11; // Group view by this relationKey
                bool groupBackgroundColors = 12; // Enable backgrounds in groups
                int32 pageLimit = 13; // Limit of objects shown in widget
                string defaultTemplateId = 14; // Default template that is chosen for new object created within the view
                string defaultObjectTypeId = 15; // Default object type that is chosen for new object created within the view

                enum Type {
                    Table = 0;
                    List = 1;
                    Gallery = 2;
                    Kanban = 3;
                    Calendar = 4;
                    Graph = 5;
                }

                enum Size {
                    Small = 0;
                    Medium = 1;
                    Large = 2;
                }
            }

            message Relation {
                string key = 1;
                bool isVisible = 2;
                int32 width = 3; // the displayed column % calculated based on other visible relations
                // bool isReadOnly = 4; // deprecated

                bool dateIncludeTime = 5;
                TimeFormat timeFormat = 6;
                DateFormat dateFormat = 7;

                enum DateFormat {
                    MonthAbbrBeforeDay = 0; // Jul 30, 2020
                    MonthAbbrAfterDay = 1; // 30 Jul 2020
                    Short = 2; // 30/07/2020
                    ShortUS = 3; // 07/30/2020
                    ISO = 4; // 2020-07-30
                }

                enum TimeFormat {
                    Format12 = 0;
                    Format24 = 1;
                }
            }

            message Sort {
                string RelationKey = 1;
                Type type = 2;
                repeated google.protobuf.Value customOrder = 3;
                RelationFormat format = 4;
                bool includeTime = 5;
                string id = 6;
                EmptyType emptyPlacement = 7;

                enum Type {
                    Asc = 0;
                    Desc = 1;
                    Custom = 2;
                }

                enum EmptyType {
                    NotSpecified = 0;
                    Start = 1;
                    End = 2;
                }
            }

            message Filter {
                string id = 9;
                Operator operator = 1; // looks not applicable?
                string RelationKey = 2;
                string relationProperty = 5;
                Condition condition = 3;
                google.protobuf.Value value = 4;
                QuickOption quickOption = 6;
                RelationFormat format = 7;
                bool includeTime = 8;

                enum Operator {
                    And = 0;
                    Or = 1;
                }

                enum Condition {
                    None = 0;
                    Equal = 1;
                    NotEqual = 2;
                    Greater = 3;
                    Less = 4;
                    GreaterOrEqual = 5;
                    LessOrEqual = 6;
                    Like = 7;
                    NotLike = 8;
                    In = 9; // "at least one value(from the provided list) is IN"
                    NotIn = 10; // "none of provided values are IN"
                    Empty = 11;
                    NotEmpty = 12;
                    AllIn = 13;
                    NotAllIn = 14;
                    ExactIn = 15;
                    NotExactIn = 16;
                    Exists = 17;
                }

                enum QuickOption {
                    ExactDate = 0;
                    Yesterday = 1;
                    Today = 2;
                    Tomorrow = 3;
                    LastWeek = 4;
                    CurrentWeek = 5;
                    NextWeek = 6;
                    LastMonth = 7;
                    CurrentMonth = 8;
                    NextMonth = 9;
                    NumberOfDaysAgo = 10;
                    NumberOfDaysNow = 11;
                }
            }

            message GroupOrder {
                string viewId = 1;
                repeated ViewGroup viewGroups = 2;
            }

            message ViewGroup {
                string groupId = 1;
                int32 index = 2;
                bool hidden = 3;
                string backgroundColor = 4;
            }

            message ObjectOrder {
                string viewId = 1;
                string groupId = 2;
                repeated string objectIds = 3;
            }

            message Group {
                string id = 1;
                oneof Value {
                    Status status = 2;
                    Tag tag = 3;
                    Checkbox checkbox = 4;
                    Date date = 5;
                }
            }

            message Status {
                string id = 1;
            }

            message Tag {
                repeated string ids = 1;
            }

            message Checkbox {
                bool checked = 1;
            }

            message Date {
            }
        }

        message Relation {
            string key = 1;
        }

        message Latex {
            string text = 1;
            Processor processor = 2;

            enum Processor {
                Latex = 0;
                Mermaid = 1;
                Chart = 2;
                Youtube = 3;
                Vimeo = 4;
                Soundcloud = 5;
                GoogleMaps = 6;
                Miro = 7;
                Figma = 8;
                Twitter = 9;
                OpenStreetMap = 10;
                Reddit = 11;
                Facebook = 12;
                Instagram = 13;
                Telegram = 14;
                GithubGist = 15;
                Codepen = 16;
                Bilibili = 17;
                Excalidraw = 18;
            }
        }

        message TableOfContents {
        }

        message Table {}
        message TableColumn {}
        message TableRow {
            bool isHeader = 1;
        }

        message Widget {
            Layout layout = 1;
            int32 limit = 2;
            string viewId = 3;

            enum Layout {
                Link = 0;
                Tree = 1;
                List = 2;
                CompactList = 3;
            }
        }
    }
}

/*
* Used to decode block meta only, without the content itself
*/
message BlockMetaOnly {
    string id = 1;
    google.protobuf.Struct fields = 2;
}

/*
* General purpose structure, uses in Mark.
*/
message Range {
    int32 from = 1;
    int32 to = 2;
}

/**
* Contains basic information about a user account
*/
message Account {
    string id = 1; // User's thread id
    string name = 2; // User name, that associated with this account
    Avatar avatar = 3; // Avatar of a user's account
    Config config = 4;
    Status status = 5;
    Info info = 6;

    /**
    * Avatar of a user's account. It could be an image or color
    */
    message Avatar {
        oneof avatar {
            Block.Content.File image = 1; // Image of the avatar. Contains the hash to retrieve the image.
            string color = 2; // Color of the avatar, used if image not set.
        }
    }
    message Config {
        bool enableDataview = 1;
        bool enableDebug = 2;
        bool enablePrereleaseChannel = 3;
        bool enableSpaces = 4;

        google.protobuf.Struct extra = 100;
    }

    message Status {
        StatusType statusType = 1;
        int64 deletionDate = 2;
    }

    enum StatusType {
        Active = 0;
        PendingDeletion = 1;
        StartedDeletion = 2;
        Deleted = 3;
    }

    message Info {
        string homeObjectId = 2; // home dashboard block id
        string archiveObjectId = 3; // archive block id
        string profileObjectId = 4; // profile block id
        string marketplaceWorkspaceId = 11; // marketplace workspace id

        string deviceId = 8;
        string accountSpaceId = 9;
        string widgetsId = 10;
        string spaceViewId = 13;
        string techSpaceId = 14;

        string gatewayUrl = 101; // gateway url for fetching static files
        string localStoragePath = 103; // path to local storage
        string timeZone = 104; // time zone from config
        string analyticsId = 105;
        string networkId = 106; // network id to which anytype is connected
    }

}

message LinkPreview {
    string url = 1;
    string title = 2;
    string description = 3;
    string imageUrl = 4;
    string faviconUrl = 5;
    Type type = 6;

    enum Type {
        Unknown = 0;
        Page = 1;
        Image = 2;
        Text = 3;
    }
}

message Restrictions {
    repeated ObjectRestriction object = 1;
    repeated DataviewRestrictions dataview = 2;

    enum ObjectRestriction {
        None = 0;
        // restricts delete
        Delete = 1;
        // restricts work with relations
        Relations = 2;
        // restricts work with blocks
        Blocks = 3;
        // restricts work with details
        Details = 4;
        // restricts type changing
        TypeChange = 5;
        // restricts layout changing
        LayoutChange = 6;
        // restricts template creation from this object
        Template = 7;
        // restricts duplicate object
        Duplicate = 8;
        // can be set only for types. Restricts creating objects of this type
        CreateObjectOfThisType = 9;
    }


    message DataviewRestrictions {
        string blockId = 1;
        repeated DataviewRestriction restrictions = 2;
    }

    enum DataviewRestriction {
        DVNone = 0;
        DVRelation = 1;
        DVCreateObject = 2;
        DVViews = 3;
    }
}

message Object {
    message ChangePayload {
        SmartBlockType smartBlockType = 1;
        string key = 2;
        bytes data = 3;
    }
}

message SpaceObjectHeader {
    string spaceID = 1;
}

message ObjectType {
    string url = 1; // leave empty in case you want to create the new one
    string name = 2; // name of objectType (can be localized for bundled types)
    repeated RelationLink relationLinks = 3; // cannot contain more than one Relation with the same RelationType
    Layout layout = 4;
    string iconEmoji = 5; // emoji symbol
    string description = 6;
    bool hidden = 7;
    bool readonly = 10;
    repeated SmartBlockType types = 8;
    bool isArchived = 9; // sets locally to hide object type from set and some other places
    bool installedByDefault = 11;
    string key = 12; // name of objectType (can be localized for bundled types)
    int64 revision = 13; // revision of system objectType. Used to check if we should change type content or not
    bool restrictObjectCreation = 14; // restricts creating objects of this type for users

    enum Layout {
        basic = 0;
        profile = 1;
        todo = 2;
        set = 3;
        objectType = 4;
        relation = 5;
        file = 6;
        dashboard = 7;
        image = 8;
        note = 9;
        space = 10;
        bookmark = 11;
        relationOptionsList = 12;
        relationOption = 13;
        collection = 14;
        audio = 15;
        video = 16;
        date = 17;
        spaceView = 18;
        participant = 19;

        pdf = 20;
    }
}

message Layout {
    ObjectType.Layout id = 1;
    string name = 2;
    repeated Relation requiredRelations = 3; // relations required for this object type
}

message RelationWithValue {
    Relation relation = 1;
    google.protobuf.Value value = 2;
}

// Relation describe the human-interpreted relation type. It may be something like "Date of creation, format=date" or "Assignee, format=objectId, objectType=person"
message Relation {
    string id = 100;

    // Key under which the value is stored in the map. Must be unique for the object type.
    // It usually auto-generated bsonid, but also may be something human-readable in case of prebuilt types.
    string key = 1;

    RelationFormat format = 2; // format of the underlying data
    string name = 3; // name to show (can be localized for bundled types)
    google.protobuf.Value defaultValue = 4;
    DataSource dataSource = 5; // where the data is stored

    bool hidden = 6; // internal, not displayed to user (e.g. coverX, coverY)
    bool readOnly = 7; // value not editable by user tobe renamed to readonlyValue
    bool readOnlyRelation = 15; // relation metadata, eg name and format is not editable by user

    bool multi = 8; // allow multiple values (stored in pb list)

    repeated string objectTypes = 9; // URL of object type, empty to allow link to any object
    // index 10, 11 was used in internal-only builds. Can be reused, but may break some test accounts
    repeated Option selectDict = 12; // default dictionary with unique values to choose for select/multiSelect format
    int32 maxCount = 13; // max number of values can be set for this relation. 0 means no limit. 1 means the value can be stored in non-repeated field
    string description = 14;

    // on-store fields, injected only locally
    Scope scope = 20; // scope from which this relation have been aggregated
    string creator = 21; // creator profile id
    int64 revision = 22; // revision of system relation. Used to check if we should change relation content or not

    message Option {
        string id = 1; // id generated automatically if omitted
        string text = 2;
        string color = 3; // stored
        // 4 is reserved for old relation format
        string relationKey = 5; // stored
    }

    enum Scope {
        object = 0; // stored within the object
        type = 1; // stored within the object type
        setOfTheSameType = 2; // aggregated from the dataview of sets of the same object type
        objectsOfTheSameType = 3; // aggregated from the dataview of sets of the same object type
        library = 4; // aggregated from relations library
    }

    enum DataSource {
        details = 0; // default, stored inside the object's details
        derived = 1; // stored locally, e.g. in badger or generated on the fly
        account = 2; // stored in the account DB. means existing only for specific anytype account
        local = 3; // stored locally
    }
}

// RelationFormat describes how the underlying data is stored in the google.protobuf.Value and how it should be validated/sanitized
enum RelationFormat {
    longtext = 0; // string
    shorttext = 1; // string, usually short enough. May be truncated in the future
    number = 2; // double
    status = 3; // string or list of string(len==1)
    tag = 11; // list of string (choose multiple from a list)
    date = 4; // float64(pb.Value doesn't have int64) or the string
    file = 5; // relation can has objects of specific types: file, image, audio, video
    checkbox = 6; // boolean
    url = 7; // string with sanity check
    email = 8; // string with sanity check
    phone = 9; // string with sanity check
    emoji = 10; // one emoji, can contains multiple utf-8 symbols

    object = 100; // relation can has objectType to specify objectType
    relations = 101; // base64-encoded relation pb model

}

enum ObjectOrigin {
  none = 0;
  clipboard = 1;
  dragAndDrop = 2;
  import = 3;
  webclipper = 4;
  sharingExtension = 5;
  usecase = 6;
  builtin = 7;
  bookmark = 8;
}

message RelationLink {
    string key = 1;
    RelationFormat format = 2;
}

message Relations {
    repeated Relation relations = 1;
}

message RelationOptions {
    repeated Relation.Option options = 1;
}

message InternalFlag {
    Value value = 1;

    // Use such a weird construction due to the issue with imported repeated enum type
    // Look https://github.com/golang/protobuf/issues/1135 for more information.
    enum Value {
        editorDeleteEmpty = 0;
        editorSelectType = 1;
        editorSelectTemplate = 2;
        collectionDontIndexLinks = 3;
    }
}


/*
        * Works with a smart blocks: Page, Dashboard
        * Dashboard opened, click on a page, Rpc.Block.open, Block.ShowFullscreen(PageBlock)
*/
message ObjectView {
    string rootId = 1; // Root block id
    repeated Block blocks = 2; // dependent simple blocks (descendants)
    repeated DetailsSet details = 3; // details for the current and dependent objects
    SmartBlockType type = 4;

    message DetailsSet {
        string id = 1; // context objectId
        google.protobuf.Struct details = 2; // can not be a partial state. Should replace client details state
        repeated string subIds = 3;
    }

    message RelationWithValuePerObject {
        string objectId = 1;
        repeated RelationWithValue relations = 2;
    }

    repeated Relation relations = 7; // DEPRECATED, use relationLinks instead
    repeated RelationLink relationLinks = 10;

    Restrictions restrictions = 8; // object restrictions
    HistorySize history = 9;

    message HistorySize {
        int32 undo = 1;
        int32 redo = 2;
    }
}

enum SpaceStatus {
    // Unknown means the space is not loaded yet
    Unknown = 0;
    // Loading - the space in progress of loading
    Loading = 1;
    // Ok - the space loaded and available
    Ok = 2;
    // Missing - the space is missing
    Missing = 3;
    // Error - the space loading ended with an error
    Error = 4;

    // RemoteWaitingDeletion - network status is "waiting deletion"
    RemoteWaitingDeletion = 5;
    // RemoteDeleted - the space is deleted in the current network
    RemoteDeleted = 6;
    // SpaceDeleted - the space should be deleted in the network
    SpaceDeleted = 7;
    // SpaceActive - the space is active in the network
    SpaceActive = 8;
    // SpaceJoining - the account is joining the space
    SpaceJoining = 9;
    // SpaceRemoving - the account is removing from space or the space is removed from network
    SpaceRemoving = 10;
}

message ParticipantPermissionChange {
    string identity = 1;
    ParticipantPermissions perms = 2;
}

enum ParticipantPermissions {
    Reader = 0;
    Writer = 1;
    Owner = 2;
    NoPermissions = 3;
}

enum ParticipantStatus {
    Joining = 0;
    Active = 1;
    Removed = 2;
    Declined = 3;
    Removing = 4;
    Canceled = 5;
}

enum SpaceAccessType {
    Private = 0;
    Personal = 1;
    Shared = 2;
}

message Metadata {
    oneof payload {
        Payload.IdentityPayload identity = 1;
    }

    message Payload {
        message IdentityPayload {
            bytes profileSymKey = 1;
        }
    }
}

message Notification {
    string id = 1;
    int64 createTime = 2;
    Status status = 4;
    bool isLocal = 5;
    oneof payload {
        Import import = 6;
        Export export = 8;
        GalleryImport galleryImport = 9;
        RequestToJoin requestToJoin = 10;
        Test test = 11;
        ParticipantRequestApproved participantRequestApproved = 13;
        RequestToLeave requestToLeave = 15;
        ParticipantRemove participantRemove = 16;
        ParticipantRequestDecline participantRequestDecline = 17;
        ParticipantPermissionsChange participantPermissionsChange = 18;
    }
    string space = 7;
    string aclHeadId = 14;

    message Import {
        string processId = 1;
        model.Import.ErrorCode errorCode = 2;
        model.Import.Type importType = 3;
        string spaceId = 4;
        string name = 5;
        string spaceName = 6;
    }

    message Export {
        Code errorCode = 2;
        model.Export.Format exportType = 3;
        enum Code {
            NULL = 0;
            UNKNOWN_ERROR = 1;
            BAD_INPUT = 2;
        }
    }

    message GalleryImport {
        string processId = 1;
        model.Import.ErrorCode errorCode = 2;
        string spaceId = 3;
        string name = 4;
        string spaceName = 5;
    }

    message RequestToJoin {
        string spaceId = 1;
        string identity = 2;
        string identityName = 3;
        string identityIcon = 4;
        string spaceName = 5;
    }

    message Test {}

    message ParticipantRequestApproved {
        string spaceId = 1;
        ParticipantPermissions permissions = 2;
        string spaceName = 5;
    }

    message RequestToLeave {
        string spaceId = 1;
        string identity = 2;
        string identityName = 3;
        string identityIcon = 4;
        string spaceName = 5;
    }

    message ParticipantRemove {
        string identity = 1;
        string identityName = 2;
        string identityIcon = 3;
        string spaceId = 4;
        string spaceName = 5;
    }

    message ParticipantRequestDecline {
        string spaceId = 1;
        string spaceName = 3;
    }

    message ParticipantPermissionsChange {
        string spaceId = 1;
        ParticipantPermissions permissions = 2;
        string spaceName = 3;
    }

    enum Status {
        Created = 0;
        Shown = 1;
        Read = 2;
        Replied = 3;
    }

    enum ActionType {
        CLOSE = 0;
    }
}

message Export {
    enum Format {
        Markdown = 0;
        Protobuf = 1;
        JSON = 2;
        DOT = 3;
        SVG = 4;
        GRAPH_JSON = 5;
    }
}

message Import {
    enum Type {
        Notion = 0;
        Markdown = 1;
        External = 2; // external developers use it
        Pb = 3;
        Html = 4;
        Txt = 5;
        Csv = 6;
    }

    enum ErrorCode {
        NULL = 0;
        UNKNOWN_ERROR = 1;
        BAD_INPUT = 2;
        INTERNAL_ERROR = 3;
        NO_OBJECTS_TO_IMPORT = 5;
        IMPORT_IS_CANCELED = 6;
        LIMIT_OF_ROWS_OR_RELATIONS_EXCEEDED = 7;
        FILE_LOAD_ERROR = 8;
        INSUFFICIENT_PERMISSIONS = 9;
    }
}

message Invite {
    bytes payload = 1;
    bytes signature = 2;
}

message InvitePayload {
    string creatorIdentity = 1;
    string creatorName = 2;
    bytes inviteKey = 3;
    string spaceId = 4;
    string spaceName = 5;
    string spaceIconCid = 6;
    repeated FileEncryptionKey spaceIconEncryptionKeys = 7;
}

message IdentityProfile {
    string identity = 1;
    string name = 2;
    string iconCid = 3;
    repeated FileEncryptionKey iconEncryptionKeys = 4;
    string description = 5;
    string globalName = 6;
}

message FileInfo {
    string fileId = 1;
    repeated FileEncryptionKey encryptionKeys = 2;
}

message FileEncryptionKey {
  string path = 1;
  string key = 2;
}

enum ImageKind {
    Basic = 0;
    Cover = 1;
    Icon = 2;
}

enum FileIndexingStatus {
    NotIndexed = 0;
    Indexed = 1;
    NotFound = 2;
}

enum SpaceShareableStatus {
    StatusUnknown = 0;
    StatusShareable = 1;
    StatusNotShareable = 2;
}

message ManifestInfo {
    string schema = 1;
    string id = 2;
    string name = 3;
    string author = 4;
    string license = 5;
    string title = 6;
    string description = 7;
    repeated string screenshots = 8;
    string downloadLink = 9;
    int32 fileSize = 10;
    repeated string categories = 11;
    string language = 12;
}

enum NameserviceNameType {
    // .any suffix
    AnyName = 0;
}


message Membership {
    enum Status {
        StatusUnknown = 0;
        // please wait a bit more, we are still processing your request
        // the payment is confirmed, but we need more time to do some side-effects:
        // - increase limits
        // - send emails
        // - allocate names
        StatusPending = 1;
        // the membership is active, ready to use!
        StatusActive = 2;
        // in some cases we need to finalize the process:
        // - if user has bought membership directly without first calling
        // the BuySubscription method
        // in this case please call Finalize to finish the process
        StatusPendingRequiresFinalization = 3;
    }

    enum PaymentMethod {
        MethodNone = 0;
        MethodStripe = 1;
        MethodCrypto = 2;
        MethodInappApple = 3;
        MethodInappGoogle = 4;
    }

    enum EmailVerificationStatus {
        // user NEVER comleted the verification of the email
        StatusNotVerified = 0;
        // user has asked for new code, but did not enter it yet
        // (even if email was verified before, you can ask to UPDATE your e-mail)
        // please wait, you can not ask for more codes yet
        StatusCodeSent = 1;
        // the e-mail is finally verified
        StatusVerified = 2;
    }

    // it was Tier before, changed to int32 to allow dynamic values
    uint32 tier = 1;
    Status status = 2;
    uint64 dateStarted = 3;
    uint64 dateEnds = 4;
    bool isAutoRenew = 5;
    PaymentMethod paymentMethod = 6;
    // can be empty if user did not ask for any name
    string nsName = 7;
    anytype.model.NameserviceNameType nsNameType = 8;
    // if the email was verified by the user or set during the checkout - it will be here
    string userEmail = 9;
    bool subscribeToNewsletter = 10;
}

message MembershipTierData {
    enum PeriodType {
        PeriodTypeUnknown = 0;
        PeriodTypeUnlimited = 1;
        PeriodTypeDays = 2;
        PeriodTypeWeeks = 3;
        PeriodTypeMonths = 4;
        PeriodTypeYears = 5;
    }

    // this is a unique Payment Node ID of the tier
    // WARNING: tiers can be sorted differently, not according to their IDs!
    uint32 id = 1;
    // localazied name of the tier
    string name = 2;
    // just a short technical description
    string description = 3;
    // is this tier for testing and debugging only?
    bool isTest = 4;
    // how long is the period of the subscription
    PeriodType periodType = 5;
    // i.e. "5 days" or "3 years"
    uint32 periodValue = 6;
    // this one is a price we use ONLY on Stripe platform
    uint32 priceStripeUsdCents = 7;
    // number of ANY NS names that this tier includes
    // also in the "features" list (see below)
    uint32 anyNamesCountIncluded = 8;
    // somename.any - is of len 8
    uint32 anyNameMinLength = 9;
    // localized strings for the features
    repeated string features = 10;
    // green, blue, red, purple, custom
    string colorStr = 11;

    // Stripe platform-specific data:
    string stripeProductId = 12;
    string stripeManageUrl = 13;

    // iOS platform-specific data:
    string iosProductId = 15;
    string iosManageUrl = 16;

    // Android platform-specific data:
    string androidProductId = 17;
    string androidManageUrl = 18;
}

<<<<<<< HEAD
message DeviceInfo {
    string id = 1;
    string name = 2;
    int64 addDate = 3;
    bool archived = 4;
=======
message Detail {
    string key = 1;
    google.protobuf.Value value = 2; // NUll - removes key
>>>>>>> 28276c25
}<|MERGE_RESOLUTION|>--- conflicted
+++ resolved
@@ -1277,15 +1277,14 @@
     string androidManageUrl = 18;
 }
 
-<<<<<<< HEAD
+message Detail {
+    string key = 1;
+    google.protobuf.Value value = 2; // NUll - removes key
+}
+
 message DeviceInfo {
     string id = 1;
     string name = 2;
     int64 addDate = 3;
     bool archived = 4;
-=======
-message Detail {
-    string key = 1;
-    google.protobuf.Value value = 2; // NUll - removes key
->>>>>>> 28276c25
 }
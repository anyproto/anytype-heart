syntax = "proto3";
package anytype.model;
option go_package = "pkg/lib/pb/model";

import "google/protobuf/struct.proto";

message SmartBlockSnapshotBase {
    repeated Block blocks = 1;
    google.protobuf.Struct details = 2;
    google.protobuf.Struct fileKeys = 3;
    // deprecated
    repeated Relation extraRelations = 4;
    repeated string objectTypes = 5;
    google.protobuf.Struct collections = 6;
    repeated string removedCollectionKeys = 8;
    repeated RelationLink relationLinks = 7;
    string key = 9; // only used for pb backup purposes, ignored in other cases
    int64 originalCreatedTimestamp = 10; // ignored in import/export in favor of createdDate relation. Used to store original user-side object creation timestamp
    FileInfo fileInfo = 11;
}

enum SmartBlockType {
    AccountOld = 0; // deprecated

    Page = 0x10;
    ProfilePage = 0x11;
    Home = 0x20;
    Archive = 0x30;
    Widget = 0x70;

    File = 0x100;

    Template = 0x120;
    BundledTemplate = 0x121;

    BundledRelation = 0x200; // DEPRECATED
    SubObject = 0x201;
    BundledObjectType = 0x202;    // DEPRECATED
    AnytypeProfile = 0x203;
    Date = 0x204;
    Workspace = 0x206;
    MissingObject = 0x207;
    STRelation = 0x209;
    STType = 0x210;
    STRelationOption = 0x211;
    SpaceView = 0x212;

    Identity = 0x214;
<<<<<<< HEAD
    Participant = 0x215;
=======
    MissingObject = 0x207;

    FileObject = 0x215;
>>>>>>> 92c14a6c
}

message Block {
    string id = 1;
    google.protobuf.Struct fields = 2;
    Restrictions restrictions = 3;
    repeated string childrenIds = 4;
    string backgroundColor = 5;
    Align align = 6;
    VerticalAlign verticalAlign = 7;

    oneof content {
        Content.Smartblock smartblock = 11;

        Content.Text text = 14;
        Content.File file = 15;
        Content.Layout layout = 16;
        Content.Div div = 17;
        Content.Bookmark bookmark = 18;
        Content.Icon icon = 19;
        Content.Link link = 20;
        Content.Dataview dataview = 21;
        Content.Relation relation = 22;
        Content.FeaturedRelations featuredRelations = 23;
        Content.Latex latex = 24;
        Content.TableOfContents tableOfContents = 25;
        Content.Table table = 26;
        Content.TableColumn tableColumn = 27;
        Content.TableRow tableRow = 28;
        Content.Widget widget = 29;
    }

    message Restrictions {
        bool read = 1;
        bool edit = 2;
        bool remove = 3;
        bool drag = 4;
        bool dropOn = 5;
    }

    enum Position {
        None = 0;
        // above target block
        Top = 1;
        // under target block
        Bottom = 2;
        // to left of target block
        Left = 3;
        // to right of target block
        Right = 4;
        // inside target block, as last block
        Inner = 5;
        // replace target block
        Replace = 6;
        // inside target block, as first block
        InnerFirst = 7;
    }

    enum Align {
        AlignLeft = 0;
        AlignCenter = 1;
        AlignRight = 2;
    }

    enum VerticalAlign {
        VerticalAlignTop = 0;
        VerticalAlignMiddle = 1;
        VerticalAlignBottom = 2;
    }

    message Content {
        /*
        * Layout have no visual representation, but affects on blocks, that it contains.
        * Row/Column layout blocks creates only automatically, after some of a D&D operations, for example
        */
        message Layout {
            Style style = 1;

            enum Style {
                Row = 0;
                Column = 1;
                Div = 2;
                Header = 3;
                TableRows = 4;
                TableColumns = 5;
            }
        }

        /*
        * Link: block to link some content from an external sources.
        */
        message Link {
            string targetBlockId = 1; // id of the target block
            Style style = 2; // deprecated
            google.protobuf.Struct fields = 3;
            IconSize iconSize = 4;
            CardStyle cardStyle = 5;
            Description description = 6;
            repeated string relations = 7;

            enum IconSize {
                SizeNone = 0;
                SizeSmall = 1;
                SizeMedium = 2;
            }

            enum Style {
                Page = 0;
                Dataview = 1;
                Dashboard = 2;
                Archive = 3;
                // ...
            }

            enum Description {
                None = 0;
                Added = 1;
                Content = 2;
            }

            enum CardStyle {
                Text = 0;
                Card = 1;
                Inline = 2;
            }
        }

        /*
        * Divider: block, that contains only one horizontal thin line
        */
        message Div {
            Style style = 1;

            enum Style {
                Line = 0;
                Dots = 1;
            }
        }

        /*
        * Bookmark is to keep a web-link and to preview a content.
        */
        message Bookmark {
            string url = 1;
            // Deprecated. Get this data from the target object.
            string title = 2;
            // Deprecated. Get this data from the target object.
            string description = 3;
            // Deprecated. Get this data from the target object.
            string imageHash = 4;
            // Deprecated. Get this data from the target object.
            string faviconHash = 5;

            LinkPreview.Type type = 6;
            string targetObjectId = 7;

            State state = 8;

            enum State {
                Empty = 0;
                Fetching = 1;
                Done = 2;
                Error = 3;
            }
        }

        message Icon {
            string name = 1;
        }

        message FeaturedRelations {
        }

        message Text {
            string text = 1;
            Style style = 2;
            Marks marks = 3; // list of marks to apply to the text
            bool checked = 4;
            string color = 5;
            string iconEmoji = 6; // used with style Callout
            string iconImage = 7; // in case both image and emoji are set, image should has a priority in the UI

            message Marks {
                repeated Mark marks = 1;
            }

            message Mark {
                Range range = 1; // range of symbols to apply this mark. From(symbol) To(symbol)
                Type type = 2;
                string param = 3; // link, color, etc

                enum Type {
                    Strikethrough = 0;
                    Keyboard = 1;
                    Italic = 2;
                    Bold = 3;
                    Underscored = 4;
                    Link = 5;
                    TextColor = 6;
                    BackgroundColor = 7;
                    Mention = 8;
                    Emoji = 9;
                    Object = 10;
                }
            }

            enum Style {
                Paragraph = 0;
                Header1 = 1;
                Header2 = 2;
                Header3 = 3;
                Header4 = 4; // deprecated
                Quote = 5;
                Code = 6;
                Title = 7; // currently only one block of this style can exists on a page
                Checkbox = 8;
                Marked = 9;
                Numbered = 10;
                Toggle = 11;
                Description = 12; // currently only one block of this style can exists on a page
                Callout = 13;

            }
        }

        message File {
            string hash = 1;
            string name = 2;
            Type type = 3;
            string mime = 4;
            int64 size = 5;
            int64 addedAt = 6;
            string targetObjectId = 9;

            State state = 7;
            Style style = 8;

            enum Type {
                None = 0;
                File = 1;
                Image = 2;
                Video = 3;
                Audio = 4;
                PDF = 5;
            }

            enum Style {
                Auto = 0; // all types expect File and None has Embed style by default
                Link = 1;
                Embed = 2;
            }

            enum State {
                Empty = 0; // There is no file and preview, it's an empty block, that waits files.
                Uploading = 1; // There is still no file/preview, but file already uploading
                Done = 2; // File and preview downloaded
                Error = 3; // Error while uploading
            }
        }

        message Smartblock {
        }

        message Dataview {
            repeated string source = 1;
            repeated View views = 2;
            // deprecated
            repeated model.Relation relations = 4;
            string activeView = 3; // saved within a session
            repeated GroupOrder groupOrders = 12;
            repeated ObjectOrder objectOrders = 13;
            repeated anytype.model.RelationLink relationLinks = 5;
            string TargetObjectId = 6;
            bool isCollection = 14;

            message View {
                string id = 1;
                Type type = 2;
                string name = 3;
                repeated Sort sorts = 4;
                repeated Filter filters = 5;
                repeated Relation relations = 6; // relations fields/columns options, also used to provide the order
                string coverRelationKey = 7; // Relation used for cover in gallery
                bool hideIcon = 8; // Hide icon near name
                Size cardSize = 9; // Gallery card size
                bool coverFit = 10; // Image fits container
                string groupRelationKey = 11; // Group view by this relationKey
                bool groupBackgroundColors = 12; // Enable backgrounds in groups
                int32 pageLimit = 13; // Limit of objects shown in widget
                string defaultTemplateId = 14; // Default template that is chosen for new object created within the view
                string defaultObjectTypeId = 15; // Default object type that is chosen for new object created within the view

                enum Type {
                    Table = 0;
                    List = 1;
                    Gallery = 2;
                    Kanban = 3;
                    Calendar = 4;
                }

                enum Size {
                    Small = 0;
                    Medium = 1;
                    Large = 2;
                }
            }

            message Relation {
                string key = 1;
                bool isVisible = 2;
                int32 width = 3; // the displayed column % calculated based on other visible relations
                // bool isReadOnly = 4; // deprecated

                bool dateIncludeTime = 5;
                TimeFormat timeFormat = 6;
                DateFormat dateFormat = 7;

                enum DateFormat {
                    MonthAbbrBeforeDay = 0; // Jul 30, 2020
                    MonthAbbrAfterDay = 1; // 30 Jul 2020
                    Short = 2; // 30/07/2020
                    ShortUS = 3; // 07/30/2020
                    ISO = 4; // 2020-07-30
                }

                enum TimeFormat {
                    Format12 = 0;
                    Format24 = 1;
                }
            }

            message Sort {
                string id = 6;
                string RelationKey = 1;
                Type type = 2;
                repeated google.protobuf.Value customOrder = 3;
                RelationFormat format = 4;
                bool includeTime = 5;

                enum Type {
                    Asc = 0;
                    Desc = 1;
                    Custom = 2;
                }
            }

            message Filter {
                string id = 9;
                Operator operator = 1; // looks not applicable?
                string RelationKey = 2;
                string relationProperty = 5;
                Condition condition = 3;
                google.protobuf.Value value = 4;
                QuickOption quickOption = 6;
                RelationFormat format = 7;
                bool includeTime = 8;

                enum Operator {
                    And = 0;
                    Or = 1;
                }

                enum Condition {
                    None = 0;
                    Equal = 1;
                    NotEqual = 2;
                    Greater = 3;
                    Less = 4;
                    GreaterOrEqual = 5;
                    LessOrEqual = 6;
                    Like = 7;
                    NotLike = 8;
                    In = 9; // "at least one value(from the provided list) is IN"
                    NotIn = 10; // "none of provided values are IN"
                    Empty = 11;
                    NotEmpty = 12;
                    AllIn = 13;
                    NotAllIn = 14;
                    ExactIn = 15;
                    NotExactIn = 16;
                    Exists = 17;
                }

                enum QuickOption {
                    ExactDate = 0;
                    Yesterday = 1;
                    Today = 2;
                    Tomorrow = 3;
                    LastWeek = 4;
                    CurrentWeek = 5;
                    NextWeek = 6;
                    LastMonth = 7;
                    CurrentMonth = 8;
                    NextMonth = 9;
                    NumberOfDaysAgo = 10;
                    NumberOfDaysNow = 11;
                }
            }

            message GroupOrder {
                string viewId = 1;
                repeated ViewGroup viewGroups = 2;
            }

            message ViewGroup {
                string groupId = 1;
                int32 index = 2;
                bool hidden = 3;
                string backgroundColor = 4;
            }

            message ObjectOrder {
                string viewId = 1;
                string groupId = 2;
                repeated string objectIds = 3;
            }

            message Group {
                string id = 1;
                oneof Value {
                    Status status = 2;
                    Tag tag = 3;
                    Checkbox checkbox = 4;
                    Date date = 5;
                }
            }

            message Status {
                string id = 1;
            }

            message Tag {
                repeated string ids = 1;
            }

            message Checkbox {
                bool checked = 1;
            }

            message Date {
            }
        }

        message Relation {
            string key = 1;
        }

        message Latex {
            string text = 1;
            Processor processor = 2;

            enum Processor {
                Latex = 0;
                Mermaid = 1;
                Chart = 2;
                Youtube = 3;
                Vimeo = 4;
                Soundcloud = 5;
                GoogleMaps = 6;
                Miro = 7;
                Figma = 8;
                Twitter = 9;
                OpenStreetMap = 10;
                Reddit = 11;
                Facebook = 12;
                Instagram = 13;
                Telegram = 14;
                GithubGist = 15;
                Codepen = 16;
                Bilibili = 17;
                Excalidraw = 18;
            }
        }

        message TableOfContents {
        }

        message Table {}
        message TableColumn {}
        message TableRow {
            bool isHeader = 1;
        }

        message Widget {
            Layout layout = 1;
            int32 limit = 2;
            string viewId = 3;

            enum Layout {
                Link = 0;
                Tree = 1;
                List = 2;
                CompactList = 3;
            }
        }
    }
}

/*
* Used to decode block meta only, without the content itself
*/
message BlockMetaOnly {
    string id = 1;
    google.protobuf.Struct fields = 2;
}

/*
* General purpose structure, uses in Mark.
*/
message Range {
    int32 from = 1;
    int32 to = 2;
}

/**
* Contains basic information about a user account
*/
message Account {
    string id = 1; // User's thread id
    string name = 2; // User name, that associated with this account
    Avatar avatar = 3; // Avatar of a user's account
    Config config = 4;
    Status status = 5;
    Info info = 6;

    /**
    * Avatar of a user's account. It could be an image or color
    */
    message Avatar {
        oneof avatar {
            Block.Content.File image = 1; // Image of the avatar. Contains the hash to retrieve the image.
            string color = 2; // Color of the avatar, used if image not set.
        }
    }
    message Config {
        bool enableDataview = 1;
        bool enableDebug = 2;
        bool enablePrereleaseChannel = 3;
        bool enableSpaces = 4;

        google.protobuf.Struct extra = 100;
    }

    message Status {
        StatusType statusType = 1;
        int64 deletionDate = 2;
    }

    enum StatusType {
        Active = 0;
        PendingDeletion = 1;
        StartedDeletion = 2;
        Deleted = 3;
    }

    message Info {
        string homeObjectId = 2; // home dashboard block id
        string archiveObjectId = 3; // archive block id
        string profileObjectId = 4; // profile block id
        string marketplaceWorkspaceId = 11; // marketplace workspace id

        string deviceId = 8;
        string accountSpaceId = 9;
        string widgetsId = 10;
        string spaceViewId = 13;
        string techSpaceId = 14;

        string gatewayUrl = 101; // gateway url for fetching static files
        string localStoragePath = 103; // path to local storage
        string timeZone = 104; // time zone from config
        string analyticsId = 105;
        string networkId = 106; // network id to which anytype is connected
    }

}

message LinkPreview {
    string url = 1;
    string title = 2;
    string description = 3;
    string imageUrl = 4;
    string faviconUrl = 5;
    Type type = 6;

    enum Type {
        Unknown = 0;
        Page = 1;
        Image = 2;
        Text = 3;
    }
}

message Restrictions {
    repeated ObjectRestriction object = 1;
    repeated DataviewRestrictions dataview = 2;

    enum ObjectRestriction {
        None = 0;
        // restricts delete
        Delete = 1;
        // restricts work with relations
        Relations = 2;
        // restricts work with blocks
        Blocks = 3;
        // restricts work with details
        Details = 4;
        // restricts type changing
        TypeChange = 5;
        // restricts layout changing
        LayoutChange = 6;
        // restricts template creation from this object
        Template = 7;
        // restricts duplicate object
        Duplicate = 8;
    }


    message DataviewRestrictions {
        string blockId = 1;
        repeated DataviewRestriction restrictions = 2;
    }

    enum DataviewRestriction {
        DVNone = 0;
        DVRelation = 1;
        DVCreateObject = 2;
        DVViews = 3;
    }
}

message Object {
    message ChangePayload {
        SmartBlockType smartBlockType = 1;
        string key = 2;
        bytes data = 3;
    }
}

message SpaceObjectHeader {
    string spaceID = 1;
}

message ObjectType {
    string url = 1; // leave empty in case you want to create the new one
    string name = 2; // name of objectType (can be localized for bundled types)
    repeated RelationLink relationLinks = 3; // cannot contain more than one Relation with the same RelationType
    Layout layout = 4;
    string iconEmoji = 5; // emoji symbol
    string description = 6;
    bool hidden = 7;
    bool readonly = 10;
    repeated SmartBlockType types = 8;
    bool isArchived = 9; // sets locally to hide object type from set and some other places
    bool installedByDefault = 11;
    string key = 12; // name of objectType (can be localized for bundled types)
    int64 revision = 13; // revision of system objectType. Used to check if we should change type content or not

    enum Layout {
        basic = 0;
        profile = 1;
        todo = 2;
        set = 3;
        objectType = 4;
        relation = 5;
        file = 6;
        dashboard = 7;
        image = 8;
        note = 9;
        space = 10;
        bookmark = 11;
        relationOptionsList = 12;
        relationOption = 13;
        collection = 14;
        audio = 15;
        video = 16;
        date = 17;
        spaceView = 18;
        participant = 19;

        database = 20; // to be released later
    }
}

message Layout {
    ObjectType.Layout id = 1;
    string name = 2;
    repeated Relation requiredRelations = 3; // relations required for this object type
}

message RelationWithValue {
    Relation relation = 1;
    google.protobuf.Value value = 2;
}

// Relation describe the human-interpreted relation type. It may be something like "Date of creation, format=date" or "Assignee, format=objectId, objectType=person"
message Relation {
    string id = 100;

    // Key under which the value is stored in the map. Must be unique for the object type.
    // It usually auto-generated bsonid, but also may be something human-readable in case of prebuilt types.
    string key = 1;

    RelationFormat format = 2; // format of the underlying data
    string name = 3; // name to show (can be localized for bundled types)
    google.protobuf.Value defaultValue = 4;
    DataSource dataSource = 5; // where the data is stored

    bool hidden = 6; // internal, not displayed to user (e.g. coverX, coverY)
    bool readOnly = 7; // value not editable by user tobe renamed to readonlyValue
    bool readOnlyRelation = 15; // relation metadata, eg name and format is not editable by user

    bool multi = 8; // allow multiple values (stored in pb list)

    repeated string objectTypes = 9; // URL of object type, empty to allow link to any object
    // index 10, 11 was used in internal-only builds. Can be reused, but may break some test accounts
    repeated Option selectDict = 12; // default dictionary with unique values to choose for select/multiSelect format
    int32 maxCount = 13; // max number of values can be set for this relation. 0 means no limit. 1 means the value can be stored in non-repeated field
    string description = 14;

    // on-store fields, injected only locally
    Scope scope = 20; // scope from which this relation have been aggregated
    string creator = 21; // creator profile id
    int64 revision = 22; // revision of system relation. Used to check if we should change relation content or not

    message Option {
        string id = 1; // id generated automatically if omitted
        string text = 2;
        string color = 3; // stored
        // 4 is reserved for old relation format
        string relationKey = 5; // stored
    }

    enum Scope {
        object = 0; // stored within the object
        type = 1; // stored within the object type
        setOfTheSameType = 2; // aggregated from the dataview of sets of the same object type
        objectsOfTheSameType = 3; // aggregated from the dataview of sets of the same object type
        library = 4; // aggregated from relations library
    }

    enum DataSource {
        details = 0; // default, stored inside the object's details
        derived = 1; // stored locally, e.g. in badger or generated on the fly
        account = 2; // stored in the account DB. means existing only for specific anytype account
        local = 3; // stored locally
    }
}

// RelationFormat describes how the underlying data is stored in the google.protobuf.Value and how it should be validated/sanitized
enum RelationFormat {
    longtext = 0; // string
    shorttext = 1; // string, usually short enough. May be truncated in the future
    number = 2; // double
    status = 3; // string or list of string(len==1)
    tag = 11; // list of string (choose multiple from a list)
    date = 4; // float64(pb.Value doesn't have int64) or the string
    file = 5; // relation can has objects of specific types: file, image, audio, video
    checkbox = 6; // boolean
    url = 7; // string with sanity check
    email = 8; // string with sanity check
    phone = 9; // string with sanity check
    emoji = 10; // one emoji, can contains multiple utf-8 symbols

    object = 100; // relation can has objectType to specify objectType
    relations = 101; // base64-encoded relation pb model

}

enum ObjectOrigin {
  none = 0;
  clipboard = 1;
  dragAndDrop = 2;
  import = 3;
  webclipper = 4;
  sharingExtension = 5;
  usecase = 6;
  builtin = 7;
  bookmark = 8;
}

message RelationLink {
    string key = 1;
    RelationFormat format = 2;
}

message Relations {
    repeated Relation relations = 1;
}

message RelationOptions {
    repeated Relation.Option options = 1;
}

message InternalFlag {
    Value value = 1;

    // Use such a weird construction due to the issue with imported repeated enum type
    // Look https://github.com/golang/protobuf/issues/1135 for more information.
    enum Value {
        editorDeleteEmpty = 0;
        editorSelectType = 1;
        editorSelectTemplate = 2;
        collectionDontIndexLinks = 3;
    }
}


/*
        * Works with a smart blocks: Page, Dashboard
        * Dashboard opened, click on a page, Rpc.Block.open, Block.ShowFullscreen(PageBlock)
*/
message ObjectView {
    string rootId = 1; // Root block id
    repeated Block blocks = 2; // dependent simple blocks (descendants)
    repeated DetailsSet details = 3; // details for the current and dependent objects
    SmartBlockType type = 4;

    message DetailsSet {
        string id = 1; // context objectId
        google.protobuf.Struct details = 2; // can not be a partial state. Should replace client details state
        repeated string subIds = 3;
    }

    message RelationWithValuePerObject {
        string objectId = 1;
        repeated RelationWithValue relations = 2;
    }

    repeated Relation relations = 7; // DEPRECATED, use relationLinks instead
    repeated RelationLink relationLinks = 10;

    Restrictions restrictions = 8; // object restrictions
    HistorySize history = 9;

    message HistorySize {
        int32 undo = 1;
        int32 redo = 2;
    }
}

enum SpaceStatus {
    // Unknown means the space is not loaded yet
    Unknown = 0;
    // Loading - the space in progress of loading
    Loading = 1;
    // Ok - the space loaded and available
    Ok = 2;
    // Missing - the space is missing
    Missing = 3;
    // Error - the space loading ended with an error
    Error = 4;

    // RemoteWaitingDeletion - network status is "waiting deletion"
    RemoteWaitingDeletion = 5;
    // RemoteDeleted - the space is deleted in the current network
    RemoteDeleted = 6;
    // SpaceDeleted - the space should be deleted in the network
    SpaceDeleted = 7;
    // SpaceActive - the space is active in the network
    SpaceActive = 8;
    // SpaceJoining - the account is joining the space
    SpaceJoining = 9;
}

enum ParticipantPermissions {
    Reader = 0;
    Writer = 1;
    Owner = 2;
    NoPermissions = 3;
}

enum ParticipantStatus {
    Joining = 0;
    Active = 1;
}

message Metadata {
    oneof payload {
        Payload.IdentityPayload identity = 1;
    }

    message Payload {
        message IdentityPayload {
            bytes profileSymKey = 1;
        }
    }
}

message Notification {
    string id = 1;
    int64 createTime = 2;
    Status status = 4;
    bool isLocal = 5;
    oneof payload {
        Import import = 6;
        Export export = 8;
        GalleryImport galleryImport = 9;
    }
    string space = 7;

    message Import {
        string processId = 1;
        model.Import.ErrorCode errorCode = 2;
        model.Import.Type importType = 3;
        string spaceId = 4;
        string name = 5;
    }

    message Export {
        Code errorCode = 2;
        model.Export.Format exportType = 3;
        enum Code {
            NULL = 0;
            UNKNOWN_ERROR = 1;
            BAD_INPUT = 2;
        }
    }

    message GalleryImport {
        string processId = 1;
        model.Import.ErrorCode errorCode = 2;
        string spaceId = 3;
        string name = 4;
    }

    enum Status {
        Created = 0;
        Shown = 1;
        Read = 2;
        Replied = 3;
    }

    enum ActionType {
        CLOSE = 0;
    }
}

message Export {
    enum Format {
        Markdown = 0;
        Protobuf = 1;
        JSON = 2;
        DOT = 3;
        SVG = 4;
        GRAPH_JSON = 5;
    }
}

message Import {
    enum Type {
        Notion = 0;
        Markdown = 1;
        External = 2; // external developers use it
        Pb = 3;
        Html = 4;
        Txt = 5;
        Csv = 6;
    }

    enum ErrorCode {
        NULL = 0;
        UNKNOWN_ERROR = 1;
        BAD_INPUT = 2;
        INTERNAL_ERROR = 3;
        NO_OBJECTS_TO_IMPORT = 5;
        IMPORT_IS_CANCELED = 6;
        LIMIT_OF_ROWS_OR_RELATIONS_EXCEEDED = 7;
        FILE_LOAD_ERROR = 8;
    }
}

message IdentityProfile {
    string identity = 1;
    string name = 2;
    string iconCid = 3;
    repeated EncryptionKey iconEncryptionKeys = 4;

    message EncryptionKey {
        string path = 1;
        string key = 2;
    }
}


message FileInfo {
    string fileId = 1;
    repeated EncryptionKey encryptionKeys = 2;

    message EncryptionKey {
        string path = 1;
        string key = 2;
    }
}<|MERGE_RESOLUTION|>--- conflicted
+++ resolved
@@ -39,20 +39,16 @@
     AnytypeProfile = 0x203;
     Date = 0x204;
     Workspace = 0x206;
-    MissingObject = 0x207;
     STRelation = 0x209;
     STType = 0x210;
     STRelationOption = 0x211;
     SpaceView = 0x212;
 
     Identity = 0x214;
-<<<<<<< HEAD
-    Participant = 0x215;
-=======
+    Participant = 0x216;
     MissingObject = 0x207;
 
     FileObject = 0x215;
->>>>>>> 92c14a6c
 }
 
 message Block {

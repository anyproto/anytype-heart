syntax = "proto3";
package anytype.model;
option go_package = "pkg/lib/pb/model";

import "google/protobuf/struct.proto";

message SmartBlockSnapshotBase {
    repeated Block blocks = 1;
    google.protobuf.Struct details = 2;
    google.protobuf.Struct fileKeys = 3;
    // deprecated
    repeated Relation extraRelations = 4;
    repeated string objectTypes = 5;
    google.protobuf.Struct collections = 6;
    repeated string removedCollectionKeys = 8;
    repeated RelationLink relationLinks = 7;
    string key = 9; // only used for pb backup purposes, ignored in other cases
    int64 originalCreatedTimestamp = 10; // ignored in import/export in favor of createdDate relation. Used to store original user-side object creation timestamp
}

enum SmartBlockType {
<<<<<<< HEAD
  AccountOld = 0; // deprecated

  Page = 0x10;
  ProfilePage = 0x11;
  Home = 0x20;
  Archive = 0x30;
  Widget = 0x70;

  File = 0x100;

  Template = 0x120;
  BundledTemplate = 0x121;

  BundledRelation = 0x200; // DEPRECATED
  SubObject = 0x201;
  BundledObjectType = 0x202;  // DEPRECATED
  AnytypeProfile = 0x203;
  Date = 0x204;
  Workspace = 0x206;
  STRelation = 0x209;
  STType = 0x210;
  STRelationOption = 0x211;
  SpaceView = 0x212;

  Identity = 0x214;
  MissingObject = 0x207;
  NotificationObject = 0x215;
=======
    AccountOld = 0; // deprecated

    Page = 0x10;
    ProfilePage = 0x11;
    Home = 0x20;
    Archive = 0x30;
    Widget = 0x70;

    File = 0x100;

    Template = 0x120;
    BundledTemplate = 0x121;

    BundledRelation = 0x200; // DEPRECATED
    SubObject = 0x201;
    BundledObjectType = 0x202;    // DEPRECATED
    AnytypeProfile = 0x203;
    Date = 0x204;
    Workspace = 0x206;
    STRelation = 0x209;
    STType = 0x210;
    STRelationOption = 0x211;
    SpaceView = 0x212;

    Identity = 0x214;
    MissingObject = 0x207;
>>>>>>> 04d84f46
}

message Block {
    string id = 1;
    google.protobuf.Struct fields = 2;
    Restrictions restrictions = 3;
    repeated string childrenIds = 4;
    string backgroundColor = 5;
    Align align = 6;
    VerticalAlign verticalAlign = 7;

    oneof content {
        Content.Smartblock smartblock = 11;

        Content.Text text = 14;
        Content.File file = 15;
        Content.Layout layout = 16;
        Content.Div div = 17;
        Content.Bookmark bookmark = 18;
        Content.Icon icon = 19;
        Content.Link link = 20;
        Content.Dataview dataview = 21;
        Content.Relation relation = 22;
        Content.FeaturedRelations featuredRelations = 23;
        Content.Latex latex = 24;
        Content.TableOfContents tableOfContents = 25;
        Content.Table table = 26;
        Content.TableColumn tableColumn = 27;
        Content.TableRow tableRow = 28;
        Content.Widget widget = 29;
    }

    message Restrictions {
        bool read = 1;
        bool edit = 2;
        bool remove = 3;
        bool drag = 4;
        bool dropOn = 5;
    }

    enum Position {
        None = 0;
        // above target block
        Top = 1;
        // under target block
        Bottom = 2;
        // to left of target block
        Left = 3;
        // to right of target block
        Right = 4;
        // inside target block, as last block
        Inner = 5;
        // replace target block
        Replace = 6;
        // inside target block, as first block
        InnerFirst = 7;
    }

    enum Align {
        AlignLeft = 0;
        AlignCenter = 1;
        AlignRight = 2;
    }

    enum VerticalAlign {
        VerticalAlignTop = 0;
        VerticalAlignMiddle = 1;
        VerticalAlignBottom = 2;
    }

    message Content {
        /*
        * Layout have no visual representation, but affects on blocks, that it contains.
        * Row/Column layout blocks creates only automatically, after some of a D&D operations, for example
        */
        message Layout {
            Style style = 1;

            enum Style {
                Row = 0;
                Column = 1;
                Div = 2;
                Header = 3;
                TableRows = 4;
                TableColumns = 5;
            }
        }

        /*
        * Link: block to link some content from an external sources.
        */
        message Link {
            string targetBlockId = 1; // id of the target block
            Style style = 2; // deprecated
            google.protobuf.Struct fields = 3;
            IconSize iconSize = 4;
            CardStyle cardStyle = 5;
            Description description = 6;
            repeated string relations = 7;

            enum IconSize {
                SizeNone = 0;
                SizeSmall = 1;
                SizeMedium = 2;
            }

            enum Style {
                Page = 0;
                Dataview = 1;
                Dashboard = 2;
                Archive = 3;
                // ...
            }

            enum Description {
                None = 0;
                Added = 1;
                Content = 2;
            }

            enum CardStyle {
                Text = 0;
                Card = 1;
                Inline = 2;
            }
        }

        /*
        * Divider: block, that contains only one horizontal thin line
        */
        message Div {
            Style style = 1;

            enum Style {
                Line = 0;
                Dots = 1;
            }
        }

        /*
        * Bookmark is to keep a web-link and to preview a content.
        */
        message Bookmark {
            string url = 1;
            // Deprecated. Get this data from the target object.
            string title = 2;
            // Deprecated. Get this data from the target object.
            string description = 3;
            // Deprecated. Get this data from the target object.
            string imageHash = 4;
            // Deprecated. Get this data from the target object.
            string faviconHash = 5;

            LinkPreview.Type type = 6;
            string targetObjectId = 7;

            State state = 8;

            enum State {
                Empty = 0;
                Fetching = 1;
                Done = 2;
                Error = 3;
            }
        }

        message Icon {
            string name = 1;
        }

        message FeaturedRelations {
        }

        message Text {
            string text = 1;
            Style style = 2;
            Marks marks = 3; // list of marks to apply to the text
            bool checked = 4;
            string color = 5;
            string iconEmoji = 6; // used with style Callout
            string iconImage = 7; // in case both image and emoji are set, image should has a priority in the UI

            message Marks {
                repeated Mark marks = 1;
            }

            message Mark {
                Range range = 1; // range of symbols to apply this mark. From(symbol) To(symbol)
                Type type = 2;
                string param = 3; // link, color, etc

                enum Type {
                    Strikethrough = 0;
                    Keyboard = 1;
                    Italic = 2;
                    Bold = 3;
                    Underscored = 4;
                    Link = 5;
                    TextColor = 6;
                    BackgroundColor = 7;
                    Mention = 8;
                    Emoji = 9;
                    Object = 10;
                }
            }

            enum Style {
                Paragraph = 0;
                Header1 = 1;
                Header2 = 2;
                Header3 = 3;
                Header4 = 4; // deprecated
                Quote = 5;
                Code = 6;
                Title = 7; // currently only one block of this style can exists on a page
                Checkbox = 8;
                Marked = 9;
                Numbered = 10;
                Toggle = 11;
                Description = 12; // currently only one block of this style can exists on a page
                Callout = 13;

            }
        }

        message File {
            string hash = 1;
            string name = 2;
            Type type = 3;
            string mime = 4;
            int64 size = 5;
            int64 addedAt = 6;

            State state = 7;
            Style style = 8;

            enum Type {
                None = 0;
                File = 1;
                Image = 2;
                Video = 3;
                Audio = 4;
                PDF = 5;
            }

            enum Style {
                Auto = 0; // all types expect File and None has Embed style by default
                Link = 1;
                Embed = 2;
            }

            enum State {
                Empty = 0; // There is no file and preview, it's an empty block, that waits files.
                Uploading = 1; // There is still no file/preview, but file already uploading
                Done = 2; // File and preview downloaded
                Error = 3; // Error while uploading
            }
        }

        message Smartblock {
        }

        message Dataview {
            repeated string source = 1;
            repeated View views = 2;
            // deprecated
            repeated model.Relation relations = 4;
            string activeView = 3; // saved within a session
            repeated GroupOrder groupOrders = 12;
            repeated ObjectOrder objectOrders = 13;
            repeated anytype.model.RelationLink relationLinks = 5;
            string TargetObjectId = 6;
            bool isCollection = 14;

            message View {
                string id = 1;
                Type type = 2;
                string name = 3;
                repeated Sort sorts = 4;
                repeated Filter filters = 5;
                repeated Relation relations = 6; // relations fields/columns options, also used to provide the order
                string coverRelationKey = 7; // Relation used for cover in gallery
                bool hideIcon = 8; // Hide icon near name
                Size cardSize = 9; // Gallery card size
                bool coverFit = 10; // Image fits container
                string groupRelationKey = 11; // Group view by this relationKey
                bool groupBackgroundColors = 12; // Enable backgrounds in groups
                int32 pageLimit = 13; // Limit of objects shown in widget
                string defaultTemplateId = 14; // Default template that is chosen for new object created within the view
                string defaultObjectTypeId = 15; // Default object type that is chosen for new object created within the view

                enum Type {
                    Table = 0;
                    List = 1;
                    Gallery = 2;
                    Kanban = 3;
                    Calendar = 4;
                }

                enum Size {
                    Small = 0;
                    Medium = 1;
                    Large = 2;
                }
            }

            message Relation {
                string key = 1;
                bool isVisible = 2;
                int32 width = 3; // the displayed column % calculated based on other visible relations
                // bool isReadOnly = 4; // deprecated

                bool dateIncludeTime = 5;
                TimeFormat timeFormat = 6;
                DateFormat dateFormat = 7;

                enum DateFormat {
                    MonthAbbrBeforeDay = 0; // Jul 30, 2020
                    MonthAbbrAfterDay = 1; // 30 Jul 2020
                    Short = 2; // 30/07/2020
                    ShortUS = 3; // 07/30/2020
                    ISO = 4; // 2020-07-30
                }

                enum TimeFormat {
                    Format12 = 0;
                    Format24 = 1;
                }
            }

            message Sort {
                string id = 6;
                string RelationKey = 1;
                Type type = 2;
                repeated google.protobuf.Value customOrder = 3;
                RelationFormat format = 4;
                bool includeTime = 5;

                enum Type {
                    Asc = 0;
                    Desc = 1;
                    Custom = 2;
                }
            }

            message Filter {
                string id = 9;
                Operator operator = 1; // looks not applicable?
                string RelationKey = 2;
                string relationProperty = 5;
                Condition condition = 3;
                google.protobuf.Value value = 4;
                QuickOption quickOption = 6;
                RelationFormat format = 7;
                bool includeTime = 8;

                enum Operator {
                    And = 0;
                    Or = 1;
                }

                enum Condition {
                    None = 0;
                    Equal = 1;
                    NotEqual = 2;
                    Greater = 3;
                    Less = 4;
                    GreaterOrEqual = 5;
                    LessOrEqual = 6;
                    Like = 7;
                    NotLike = 8;
                    In = 9; // "at least one value(from the provided list) is IN"
                    NotIn = 10; // "none of provided values are IN"
                    Empty = 11;
                    NotEmpty = 12;
                    AllIn = 13;
                    NotAllIn = 14;
                    ExactIn = 15;
                    NotExactIn = 16;
                    Exists = 17;
                }

                enum QuickOption {
                    ExactDate = 0;
                    Yesterday = 1;
                    Today = 2;
                    Tomorrow = 3;
                    LastWeek = 4;
                    CurrentWeek = 5;
                    NextWeek = 6;
                    LastMonth = 7;
                    CurrentMonth = 8;
                    NextMonth = 9;
                    NumberOfDaysAgo = 10;
                    NumberOfDaysNow = 11;
                }
            }

            message GroupOrder {
                string viewId = 1;
                repeated ViewGroup viewGroups = 2;
            }

            message ViewGroup {
                string groupId = 1;
                int32 index = 2;
                bool hidden = 3;
                string backgroundColor = 4;
            }

            message ObjectOrder {
                string viewId = 1;
                string groupId = 2;
                repeated string objectIds = 3;
            }

            message Group {
                string id = 1;
                oneof Value {
                    Status status = 2;
                    Tag tag = 3;
                    Checkbox checkbox = 4;
                    Date date = 5;
                }
            }

            message Status {
                string id = 1;
            }

            message Tag {
                repeated string ids = 1;
            }

            message Checkbox {
                bool checked = 1;
            }

            message Date {
            }
        }

        message Relation {
            string key = 1;
        }

        message Latex {
            string text = 1;
            Processor processor = 2;
            enum Processor {
                Latex = 0;
                Mermaid = 1;
                Chart = 2;
                Youtube = 3;
                Vimeo = 4;
                Soundcloud = 5;
                GoogleMaps = 6;
                Miro = 7;
            }
        }

        message TableOfContents {
        }

        message Table {}
        message TableColumn {}
        message TableRow {
            bool isHeader = 1;
        }

        message Widget {
            Layout layout = 1;
            int32 limit = 2;
            string viewId = 3;

            enum Layout {
                Link = 0;
                Tree = 1;
                List = 2;
                CompactList = 3;
            }
        }
    }
}

/*
* Used to decode block meta only, without the content itself
*/
message BlockMetaOnly {
    string id = 1;
    google.protobuf.Struct fields = 2;
}

/*
* General purpose structure, uses in Mark.
*/
message Range {
    int32 from = 1;
    int32 to = 2;
}

/**
* Contains basic information about a user account
*/
message Account {
    string id = 1; // User's thread id
    string name = 2; // User name, that associated with this account
    Avatar avatar = 3; // Avatar of a user's account
    Config config = 4;
    Status status = 5;
    Info info = 6;

    /**
    * Avatar of a user's account. It could be an image or color
    */
    message Avatar {
        oneof avatar {
            Block.Content.File image = 1; // Image of the avatar. Contains the hash to retrieve the image.
            string color = 2; // Color of the avatar, used if image not set.
        }
    }
    message Config {
        bool enableDataview = 1;
        bool enableDebug = 2;
        bool enablePrereleaseChannel = 3;
        bool enableSpaces = 4;

        google.protobuf.Struct extra = 100;
    }

    message Status {
        StatusType statusType = 1;
        int64 deletionDate = 2;
    }

    enum StatusType {
        Active = 0;
        PendingDeletion = 1;
        StartedDeletion = 2;
        Deleted = 3;
    }

    message Info {
        string homeObjectId = 2; // home dashboard block id
        string archiveObjectId = 3; // archive block id
        string profileObjectId = 4; // profile block id
        string marketplaceWorkspaceId = 11; // marketplace workspace id

        string deviceId = 8;
        string accountSpaceId = 9;
        string widgetsId = 10;
        string spaceViewId = 13;
        string techSpaceId = 14;

        string gatewayUrl = 101; // gateway url for fetching static files
        string localStoragePath = 103; // path to local storage
        string timeZone = 104; // time zone from config
        string analyticsId = 105;
        string networkId = 106; // network id to which anytype is connected
    }

}

message LinkPreview {
    string url = 1;
    string title = 2;
    string description = 3;
    string imageUrl = 4;
    string faviconUrl = 5;
    Type type = 6;

    enum Type {
        Unknown = 0;
        Page = 1;
        Image = 2;
        Text = 3;
    }
}

message Restrictions {
    repeated ObjectRestriction object = 1;
    repeated DataviewRestrictions dataview = 2;

    enum ObjectRestriction {
        None = 0;
        // restricts delete
        Delete = 1;
        // restricts work with relations
        Relations = 2;
        // restricts work with blocks
        Blocks = 3;
        // restricts work with details
        Details = 4;
        // restricts type changing
        TypeChange = 5;
        // restricts layout changing
        LayoutChange = 6;
        // restricts template creation from this object
        Template = 7;
        // restricts duplicate object
        Duplicate = 8;
    }


    message DataviewRestrictions {
        string blockId = 1;
        repeated DataviewRestriction restrictions = 2;
    }

    enum DataviewRestriction {
        DVNone = 0;
        DVRelation = 1;
        DVCreateObject = 2;
        DVViews = 3;
    }
}

message Object {
    message ChangePayload {
        SmartBlockType smartBlockType = 1;
        string key = 2;
        bytes data = 3;
    }
}

message SpaceObjectHeader {
    string spaceID = 1;
}

message ObjectType {
    string url = 1; // leave empty in case you want to create the new one
    string name = 2; // name of objectType (can be localized for bundled types)
    repeated RelationLink relationLinks = 3; // cannot contain more than one Relation with the same RelationType
    Layout layout = 4;
    string iconEmoji = 5; // emoji symbol
    string description = 6;
    bool hidden = 7;
    bool readonly = 10;
    repeated SmartBlockType types = 8;
    bool isArchived = 9; // sets locally to hide object type from set and some other places
    bool installedByDefault = 11;
    string key = 12; // name of objectType (can be localized for bundled types)
    int64 revision = 13; // revision of system objectType. Used to check if we should change type content or not

    enum Layout {
        basic = 0;
        profile = 1;
        todo = 2;
        set = 3;
        objectType = 4;
        relation = 5;
        file = 6;
        dashboard = 7;
        image = 8;
        note = 9;
        space = 10;
        bookmark = 11;
        relationOptionsList = 12;
        relationOption = 13;
        collection = 14;
        audio = 15;
        video = 16;
        date = 17;
        spaceView = 18;

        database = 20; // to be released later
    }
}

message Layout {
    ObjectType.Layout id = 1;
    string name = 2;
    repeated Relation requiredRelations = 3; // relations required for this object type
}

message RelationWithValue {
    Relation relation = 1;
    google.protobuf.Value value = 2;
}

// Relation describe the human-interpreted relation type. It may be something like "Date of creation, format=date" or "Assignee, format=objectId, objectType=person"
message Relation {
    string id = 100;

    // Key under which the value is stored in the map. Must be unique for the object type.
    // It usually auto-generated bsonid, but also may be something human-readable in case of prebuilt types.
    string key = 1;

    RelationFormat format = 2; // format of the underlying data
    string name = 3; // name to show (can be localized for bundled types)
    google.protobuf.Value defaultValue = 4;
    DataSource dataSource = 5; // where the data is stored

    bool hidden = 6; // internal, not displayed to user (e.g. coverX, coverY)
    bool readOnly = 7; // value not editable by user tobe renamed to readonlyValue
    bool readOnlyRelation = 15; // relation metadata, eg name and format is not editable by user

    bool multi = 8; // allow multiple values (stored in pb list)

    repeated string objectTypes = 9; // URL of object type, empty to allow link to any object
    // index 10, 11 was used in internal-only builds. Can be reused, but may break some test accounts
    repeated Option selectDict = 12; // default dictionary with unique values to choose for select/multiSelect format
    int32 maxCount = 13; // max number of values can be set for this relation. 0 means no limit. 1 means the value can be stored in non-repeated field
    string description = 14;

    // on-store fields, injected only locally
    Scope scope = 20; // scope from which this relation have been aggregated
    string creator = 21; // creator profile id
    int64 revision = 22; // revision of system relation. Used to check if we should change relation content or not

    message Option {
        string id = 1; // id generated automatically if omitted
        string text = 2;
        string color = 3; // stored
        // 4 is reserved for old relation format
        string relationKey = 5; // stored
    }

    enum Scope {
        object = 0; // stored within the object
        type = 1; // stored within the object type
        setOfTheSameType = 2; // aggregated from the dataview of sets of the same object type
        objectsOfTheSameType = 3; // aggregated from the dataview of sets of the same object type
        library = 4; // aggregated from relations library
    }

    enum DataSource {
        details = 0; // default, stored inside the object's details
        derived = 1; // stored locally, e.g. in badger or generated on the fly
        account = 2; // stored in the account DB. means existing only for specific anytype account
        local = 3; // stored locally
    }
}

// RelationFormat describes how the underlying data is stored in the google.protobuf.Value and how it should be validated/sanitized
enum RelationFormat {
    longtext = 0; // string
    shorttext = 1; // string, usually short enough. May be truncated in the future
    number = 2; // double
    status = 3; // string or list of string(len==1)
    tag = 11; // list of string (choose multiple from a list)
    date = 4; // float64(pb.Value doesn't have int64) or the string
    file = 5; // relation can has objects of specific types: file, image, audio, video
    checkbox = 6; // boolean
    url = 7; // string with sanity check
    email = 8; // string with sanity check
    phone = 9; // string with sanity check
    emoji = 10; // one emoji, can contains multiple utf-8 symbols

    object = 100; // relation can has objectType to specify objectType
    relations = 101; // base64-encoded relation pb model

}

enum ObjectOrigin {
  none = 0;
  clipboard = 1;
  dragAndDrop = 2;
  import = 3;
  webclipper = 4;
  sharingExtension = 5;
  usecase = 6;
  builtin = 7;
}

message RelationLink {
    string key = 1;
    RelationFormat format = 2;
}

message Relations {
    repeated Relation relations = 1;
}

message RelationOptions {
    repeated Relation.Option options = 1;
}

message InternalFlag {
    Value value = 1;

    // Use such a weird construction due to the issue with imported repeated enum type
    // Look https://github.com/golang/protobuf/issues/1135 for more information.
    enum Value {
        editorDeleteEmpty = 0;
        editorSelectType = 1;
        editorSelectTemplate = 2;
        collectionDontIndexLinks = 3;
    }
}


/*
        * Works with a smart blocks: Page, Dashboard
        * Dashboard opened, click on a page, Rpc.Block.open, Block.ShowFullscreen(PageBlock)
*/
message ObjectView {
    string rootId = 1; // Root block id
    repeated Block blocks = 2; // dependent simple blocks (descendants)
    repeated DetailsSet details = 3; // details for the current and dependent objects
    SmartBlockType type = 4;

    message DetailsSet {
        string id = 1; // context objectId
        google.protobuf.Struct details = 2; // can not be a partial state. Should replace client details state
        repeated string subIds = 3;
    }

    message RelationWithValuePerObject {
        string objectId = 1;
        repeated RelationWithValue relations = 2;
    }

    repeated Relation relations = 7; // DEPRECATED, use relationLinks instead
    repeated RelationLink relationLinks = 10;

    Restrictions restrictions = 8; // object restrictions
    HistorySize history = 9;

    message HistorySize {
        int32 undo = 1;
        int32 redo = 2;
    }
}

enum SpaceStatus {
    // Unknown means the space is not loaded yet
    Unknown = 0;
    // Loading - the space in progress of loading
    Loading = 1;
    // Ok - the space loaded and available
    Ok = 2;
    // Missing - the space is missing
    Missing = 3;
    // Error - the space loading ended with an error
    Error = 4;

    // RemoteWaitingDeletion - network status is "waiting deletion"
    RemoteWaitingDeletion = 5;
    // RemoteDeleted - the space is deleted in the current network
    RemoteDeleted = 6;
    // SpaceDeleted - the space should be deleted in the network
    SpaceDeleted = 7;
}

message Metadata {
    oneof payload {
        Payload.IdentityPayload identity = 1;
    }

    message Payload {
        message IdentityPayload {
            bytes profileSymKey = 1;
        }
    }
}

message Notification {
    string id = 1;
    int64 createTime = 2;
    Status status = 4;
    bool isLocal = 5;
    oneof payload {
        Import import = 6;
        Export export = 8;
        GalleryImport galleryImport = 9;
    }
    string space = 7;

    message Import {
        string processId = 1;
        model.Import.ErrorCode errorCode = 2;
        model.Import.Type importType = 3;
        string spaceId = 4;
        string name = 5;
    }

    message Export {
        Code errorCode = 2;
        model.Export.Format exportType = 3;
        enum Code {
            NULL = 0;
            UNKNOWN_ERROR = 1;
            BAD_INPUT = 2;
        }
    }

    message GalleryImport {
        string processId = 1;
        model.Import.ErrorCode errorCode = 2;
        string spaceId = 3;
        string name = 4;
    }

    enum Status {
        Created = 0;
        Shown = 1;
        Read = 2;
        Replied = 3;
    }

    enum ActionType {
        CLOSE = 0;
    }
}

message Export {
    enum Format {
        Markdown = 0;
        Protobuf = 1;
        JSON = 2;
        DOT = 3;
        SVG = 4;
        GRAPH_JSON = 5;
    }
}

message Import {
    enum Type {
        Notion = 0;
        Markdown = 1;
        External = 2; // external developers use it
        Pb = 3;
        Html = 4;
        Txt = 5;
        Csv = 6;
    }

    enum ErrorCode {
        NULL = 0;
        UNKNOWN_ERROR = 1;
        BAD_INPUT = 2;
        INTERNAL_ERROR = 3;
        NO_OBJECTS_TO_IMPORT = 5;
        IMPORT_IS_CANCELED = 6;
        LIMIT_OF_ROWS_OR_RELATIONS_EXCEEDED = 7;
        FILE_LOAD_ERROR = 8;
    }
}<|MERGE_RESOLUTION|>--- conflicted
+++ resolved
@@ -19,35 +19,6 @@
 }
 
 enum SmartBlockType {
-<<<<<<< HEAD
-  AccountOld = 0; // deprecated
-
-  Page = 0x10;
-  ProfilePage = 0x11;
-  Home = 0x20;
-  Archive = 0x30;
-  Widget = 0x70;
-
-  File = 0x100;
-
-  Template = 0x120;
-  BundledTemplate = 0x121;
-
-  BundledRelation = 0x200; // DEPRECATED
-  SubObject = 0x201;
-  BundledObjectType = 0x202;  // DEPRECATED
-  AnytypeProfile = 0x203;
-  Date = 0x204;
-  Workspace = 0x206;
-  STRelation = 0x209;
-  STType = 0x210;
-  STRelationOption = 0x211;
-  SpaceView = 0x212;
-
-  Identity = 0x214;
-  MissingObject = 0x207;
-  NotificationObject = 0x215;
-=======
     AccountOld = 0; // deprecated
 
     Page = 0x10;
@@ -74,7 +45,7 @@
 
     Identity = 0x214;
     MissingObject = 0x207;
->>>>>>> 04d84f46
+  NotificationObject = 0x215;
 }
 
 message Block {

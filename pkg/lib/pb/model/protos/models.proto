--- conflicted
+++ resolved
@@ -758,12 +758,9 @@
         participant = 19;
 
         pdf = 20;
-<<<<<<< HEAD
-        tag = 21;
-=======
         chat = 21;
         chatDerived = 22;
->>>>>>> 7a1925f3
+        tag = 23;
     }
 }
 

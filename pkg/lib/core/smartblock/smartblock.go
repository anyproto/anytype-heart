package smartblock

import (
	"errors"
	"fmt"

	"github.com/anyproto/anytype-heart/pkg/lib/pb/model"
)

type SmartBlockType uint64

const (
	SmartBlockTypeAccountOld = SmartBlockType(model.SmartBlockType_AccountOld)

	SmartBlockTypePage              = SmartBlockType(model.SmartBlockType_Page)
	SmartBlockTypeProfilePage       = SmartBlockType(model.SmartBlockType_ProfilePage)
	SmartBlockTypeHome              = SmartBlockType(model.SmartBlockType_Home)
	SmartBlockTypeArchive           = SmartBlockType(model.SmartBlockType_Archive)
	SmartBlockTypeFile              = SmartBlockType(model.SmartBlockType_File) // Deprecated
	SmartBlockTypeFileObject        = SmartBlockType(model.SmartBlockType_FileObject)
	SmartBlockTypeTemplate          = SmartBlockType(model.SmartBlockType_Template)
	SmartBlockTypeBundledTemplate   = SmartBlockType(model.SmartBlockType_BundledTemplate)
	SmartBlockTypeBundledRelation   = SmartBlockType(model.SmartBlockType_BundledRelation)
	SmartBlockTypeSubObject         = SmartBlockType(model.SmartBlockType_SubObject)
	SmartBlockTypeBundledObjectType = SmartBlockType(model.SmartBlockType_BundledObjectType)
	SmartBlockTypeParticipant       = SmartBlockType(model.SmartBlockType_Participant)
	SmartBlockTypeAnytypeProfile    = SmartBlockType(model.SmartBlockType_AnytypeProfile)
	SmartBlockTypeDate              = SmartBlockType(model.SmartBlockType_Date)
	SmartBlockTypeIdentity          = SmartBlockType(model.SmartBlockType_Identity)

	SmartBlockTypeWorkspace      = SmartBlockType(model.SmartBlockType_Workspace)
	SmartBlockTypeWidget         = SmartBlockType(model.SmartBlockType_Widget)
	SmartBlockTypeRelation       = SmartBlockType(model.SmartBlockType_STRelation)
	SmartBlockTypeObjectType     = SmartBlockType(model.SmartBlockType_STType)
	SmartBlockTypeSpaceView      = SmartBlockType(model.SmartBlockType_SpaceView)
	SmartBlockTypeRelationOption = SmartBlockType(model.SmartBlockType_STRelationOption)

	SmartBlockTypeMissingObject      = SmartBlockType(model.SmartBlockType_MissingObject)
	SmartBlockTypeNotificationObject = SmartBlockType(model.SmartBlockType_NotificationObject)
	SmartBlockTypeDevicesObject      = SmartBlockType(model.SmartBlockType_DevicesObject)
)

var ErrNoSuchSmartblock = errors.New("this id does not relate to any smartblock type")

func (sbt SmartBlockType) String() string {
	return sbt.ToProto().String()
}

func (sbt SmartBlockType) ToProto() model.SmartBlockType {
	return model.SmartBlockType(sbt)
}

func (sbt SmartBlockType) Valid() (err error) {
	if _, ok := model.SmartBlockType_name[int32(sbt)]; ok {
		return nil
	}
	return fmt.Errorf("unknown smartblock type")
}

func (sbt SmartBlockType) IsOneOf(sbts ...SmartBlockType) bool {
	for _, t := range sbts {
		if t == sbt {
			return true
		}
	}
	return false
}

// Indexable determines if the object of specific type need to be proceeded by the indexer in order to appear in sets
func (sbt SmartBlockType) Indexable() (details, outgoingLinks bool) {
	switch sbt {
<<<<<<< HEAD
	case SmartBlockTypeDate, SmartBlockTypeAccountOld:
=======
	case SmartBlockTypeDate, SmartBlockTypeAccountOld, SmartBlockTypeArchive,
		SmartBlockTypeHome, SmartBlockTypeNotificationObject, SmartBlockTypeDevicesObject:
>>>>>>> e397adec
		return false, false
	case SmartBlockTypeWidget, SmartBlockTypeArchive, SmartBlockTypeHome:
		return true, false
	default:
		return true, true
	}
}<|MERGE_RESOLUTION|>--- conflicted
+++ resolved
@@ -69,12 +69,7 @@
 // Indexable determines if the object of specific type need to be proceeded by the indexer in order to appear in sets
 func (sbt SmartBlockType) Indexable() (details, outgoingLinks bool) {
 	switch sbt {
-<<<<<<< HEAD
-	case SmartBlockTypeDate, SmartBlockTypeAccountOld:
-=======
-	case SmartBlockTypeDate, SmartBlockTypeAccountOld, SmartBlockTypeArchive,
-		SmartBlockTypeHome, SmartBlockTypeNotificationObject, SmartBlockTypeDevicesObject:
->>>>>>> e397adec
+	case SmartBlockTypeDate, SmartBlockTypeAccountOld, SmartBlockTypeDevicesObject:
 		return false, false
 	case SmartBlockTypeWidget, SmartBlockTypeArchive, SmartBlockTypeHome:
 		return true, false

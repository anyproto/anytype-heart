package core

import (
	"context"
	"fmt"
	"io"
	"strings"
	"sync"
	"time"

	"github.com/anytypeio/go-anytype-middleware/pkg/lib/cafe"
	"github.com/anytypeio/go-anytype-middleware/pkg/lib/core/smartblock"
	"github.com/anytypeio/go-anytype-middleware/pkg/lib/core/threads"
	"github.com/anytypeio/go-anytype-middleware/pkg/lib/files"
	"github.com/anytypeio/go-anytype-middleware/pkg/lib/ipfs"
	"github.com/anytypeio/go-anytype-middleware/pkg/lib/localstore"
	"github.com/anytypeio/go-anytype-middleware/pkg/lib/logging"
	"github.com/anytypeio/go-anytype-middleware/pkg/lib/net"
	"github.com/anytypeio/go-anytype-middleware/pkg/lib/net/litenet"
	"github.com/anytypeio/go-anytype-middleware/pkg/lib/pb/model"
<<<<<<< HEAD
	pbrelation "github.com/anytypeio/go-anytype-middleware/pkg/lib/pb/relation"
	"github.com/anytypeio/go-anytype-middleware/pkg/lib/wallet"
	"github.com/gogo/protobuf/proto"
	"github.com/gogo/protobuf/types"
=======

>>>>>>> 4d05d41d
	"github.com/libp2p/go-libp2p-core/peer"
	pstore "github.com/libp2p/go-libp2p-core/peerstore"
	"github.com/libp2p/go-libp2p/p2p/discovery"
	"github.com/multiformats/go-multiaddr"
	"github.com/textileio/go-threads/core/thread"
	net2 "github.com/textileio/go-threads/net"
	"github.com/textileio/go-threads/util"
	"google.golang.org/grpc"
)

var log = logging.Logger("anytype-core")

const (
	ipfsPrivateNetworkKey = `/key/swarm/psk/1.0.0/
/base16/
fee6e180af8fc354d321fde5c84cab22138f9c62fec0d1bc0e99f4439968b02c`

	keyFileAccount = "account.key"
	keyFileDevice  = "device.key"
)

const (
	DefaultWebGatewaySnapshotURI = "/%s/snapshotId/%s#key=%s"

	pullInterval = 3 * time.Minute
)

var BootstrapNodes = []string{
	"/ip4/54.93.109.23/tcp/4001/p2p/QmZ4P1Q8HhtKpMshHorM2HDg4iVGZdhZ7YN7WeWDWFH3Hi",           // fra1
	"/dns4/bootstrap2.anytype.io/tcp/4001/p2p/QmSxuiczQTjgj5agSoNtp4esSsj64RisDyKt2MCZQsKZUx", // sfo1
	"/dns4/bootstrap3.anytype.io/tcp/4001/p2p/QmUdDTWzgdcf4cM4aHeihoYSUfQJJbLVLTZFZvm1b46NNT", // sgp1
}

type PredefinedBlockIds struct {
	Account string
	Profile string
	Home    string
	Archive string

	SetPages string
}

type Anytype struct {
	t                  net.NetBoostrapper
	files              *files.Service
	cafe               cafe.Client
	mdns               discovery.Service
	localStore         localstore.LocalStore
	predefinedBlockIds threads.DerivedSmartblockIds
	threadService      threads.Service

	logLevels map[string]string

	opts ServiceOptions

	replicationWG    sync.WaitGroup
	migrationOnce    sync.Once
	lock             sync.Mutex
	isStarted        bool          // use under the lock
	shutdownStartsCh chan struct{} // closed when node shutdown starts
	onlineCh         chan struct{} // closed when became online
}

type Service interface {
	Account() string
	Device() string

	Start() error
	Stop() error
	IsStarted() bool
	BecameOnline(ch chan<- error)

<<<<<<< HEAD
	ThreadService() threads.Service

=======
	// InitNewSmartblocksChan allows to init the chan to inform when there is a new smartblock becomes available
	// Can be called only once. Returns error if called more than once
	InitNewSmartblocksChan(ch chan<- string) error
>>>>>>> 4d05d41d
	InitPredefinedBlocks(ctx context.Context, mustSyncFromRemote bool) error
	PredefinedBlocks() threads.DerivedSmartblockIds
	GetBlock(blockId string) (SmartBlock, error)
	DeleteBlock(blockId string) error
	CreateBlock(t smartblock.SmartBlockType) (SmartBlock, error)

	FileByHash(ctx context.Context, hash string) (File, error)
	FileAdd(ctx context.Context, opts ...files.AddOption) (File, error)
	FileAddWithBytes(ctx context.Context, content []byte, filename string) (File, error)     // deprecated
	FileAddWithReader(ctx context.Context, content io.Reader, filename string) (File, error) // deprecated
	FileGetKeys(hash string) (*FileKeys, error)
	FileStoreKeys(fileKeys ...FileKeys) error

	ImageByHash(ctx context.Context, hash string) (Image, error)
	ImageAdd(ctx context.Context, opts ...files.AddOption) (Image, error)
	ImageAddWithBytes(ctx context.Context, content []byte, filename string) (Image, error)     // deprecated
	ImageAddWithReader(ctx context.Context, content io.Reader, filename string) (Image, error) // deprecated

	FindProfilesByAccountIDs(ctx context.Context, AccountAddrs []string, ch chan Profile) error

	ObjectStore() localstore.ObjectStore
	ObjectInfoWithLinks(id string) (*model.ObjectInfoWithLinks, error)
	ObjectList() ([]*model.ObjectInfo, error)
	ObjectUpdateLastOpened(id string) error
}

func (a *Anytype) Account() string {
	if a.opts.Account == nil {
		return ""
	}
	return a.opts.Account.Address()
}

func (a *Anytype) Device() string {
	if a.opts.Device == nil {
		return ""
	}
	return a.opts.Device.Address()
}

func (a *Anytype) ThreadsNet() net.NetBoostrapper {
	return a.t
}

func (a *Anytype) Ipfs() ipfs.IPFS {
	return a.t.GetIpfs()
}

func (a *Anytype) IsStarted() bool {
	a.lock.Lock()
	defer a.lock.Unlock()

	return a.isStarted
}

func (a *Anytype) BecameOnline(ch chan<- error) {
	for {
		select {
		case <-a.onlineCh:
			ch <- nil
			close(ch)
		case <-a.shutdownStartsCh:
			ch <- fmt.Errorf("node was shutdown")
			close(ch)
		}
	}
}

func (a *Anytype) CreateBlock(t smartblock.SmartBlockType) (SmartBlock, error) {
	thrd, err := a.threadService.CreateThread(t)
	if err != nil {
		return nil, err
	}
	sb := &smartBlock{thread: thrd, node: a}
	err = sb.indexSnapshot(nil, nil, nil)
	if err != nil {
		return nil, fmt.Errorf("failed to index new block %s: %s", thrd.ID.String(), err.Error())
	}

	return &smartBlock{thread: thrd, node: a}, nil
}

// PredefinedBlocks returns default blocks like home and archive
// ⚠️ Will return empty struct in case it runs before Anytype.Start()
func (a *Anytype) PredefinedBlocks() threads.DerivedSmartblockIds {
	return a.predefinedBlockIds
}

func (a *Anytype) HandlePeerFound(p peer.AddrInfo) {
	a.t.Host().Peerstore().AddAddrs(p.ID, p.Addrs, pstore.ConnectedAddrTTL)
}

func init() {
	net2.PullInterval = pullInterval
	// apply log levels in go-threads and go-ipfs deps
	logging.ApplyLevelsFromEnv()
}

func New(options ...ServiceOption) (*Anytype, error) {
	opts := ServiceOptions{}

	for _, opt := range options {
		err := opt(&opts)
		if err != nil {
			return nil, err
		}
	}

	if opts.Device == nil {
		return nil, fmt.Errorf("no device keypair provided")
	}

	logging.SetHost(opts.Device.Address())

	a := &Anytype{
		opts:          opts,
		replicationWG: sync.WaitGroup{},
		migrationOnce: sync.Once{},

		shutdownStartsCh: make(chan struct{}),
		onlineCh:         make(chan struct{}),
	}

	if opts.CafeGrpcHost != "" {
		isLocal := strings.HasPrefix(opts.CafeGrpcHost, "127.0.0.1") || strings.HasPrefix(opts.CafeGrpcHost, "localhost")

		var err error
		a.cafe, err = cafe.NewClient(opts.CafeGrpcHost, "<todo>", isLocal, opts.Device, opts.Account)
		if err != nil {
			return nil, fmt.Errorf("failed to get grpc client: %w", err)
		}
	}

	return a, nil
}

<<<<<<< HEAD
func New(rootPath string, account string, reIndexFunc func(id string) error, snapshotMarshalerFunc func(blocks []*model.Block, details *types.Struct, relations []*pbrelation.Relation, objectTypes []string, fileKeys []*FileKeys) proto.Marshaler) (Service, error) {
	opts, err := getNewConfig(rootPath, account)
	if err != nil {
		return nil, err
	}

	opts = append(opts, WithReindexFunc(reIndexFunc), WithSnapshotMarshalerFunc(snapshotMarshalerFunc))
	return NewFromOptions(opts...)
}

func getNewConfig(rootPath string, account string) ([]ServiceOption, error) {
	repoPath := filepath.Join(rootPath, account)

	b, err := ioutil.ReadFile(filepath.Join(repoPath, keyFileAccount))
	if err != nil {
		return nil, fmt.Errorf("failed to read account keyfile: %w", err)
	}

	accountKp, err := wallet.UnmarshalBinary(b)
	if err != nil {
		return nil, err
	}
	if accountKp.KeypairType() != wallet.KeypairTypeAccount {
		return nil, fmt.Errorf("got %s key type instead of %s", accountKp.KeypairType(), wallet.KeypairTypeAccount)
	}

	b, err = ioutil.ReadFile(filepath.Join(repoPath, keyFileDevice))
	if err != nil {
		return nil, fmt.Errorf("failed to read device keyfile: %w", err)
	}

	deviceKp, err := wallet.UnmarshalBinary(b)
	if err != nil {
		return nil, err
	}

	if deviceKp.KeypairType() != wallet.KeypairTypeDevice {
		return nil, fmt.Errorf("got %s key type instead of %s", deviceKp.KeypairType(), wallet.KeypairTypeDevice)
	}

	cfg, err := config.GetConfig(repoPath)
	if err != nil {
		return nil, fmt.Errorf("failed to get config: %w", err)
	}

	opts := []ServiceOption{WithRepo(repoPath), WithDeviceKey(deviceKp), WithAccountKey(accountKp), WithHostMultiaddr(cfg.HostAddr), WithWebGatewayBaseUrl(cfg.WebGatewayBaseUrl)}

	// "-" or any other single char assumes as empty for env var compatability
	if len(cfg.CafeP2PAddr) > 1 {
		opts = append(opts, WithCafeP2PAddr(cfg.CafeP2PAddr))
	}

	if len(cfg.CafeGRPCAddr) > 1 {
		opts = append(opts, WithCafeGRPCHost(cfg.CafeGRPCAddr))
	}

	return opts, nil
}

=======
>>>>>>> 4d05d41d
func (a *Anytype) runPeriodicJobsInBackground() {
	tick := time.NewTicker(time.Hour)
	defer tick.Stop()

	go func() {
		for {
			select {
			case <-tick.C:
				//a.syncAccount(false)

			case <-a.shutdownStartsCh:
				return
			}
		}
	}()
}

func DefaultBoostrapPeers() []peer.AddrInfo {
	ais, err := util.ParseBootstrapPeers(BootstrapNodes)
	if err != nil {
		panic("coudn't parse default bootstrap peers")
	}
	return ais
}

func (a *Anytype) Start() error {
	err := a.RunMigrations()
	if err != nil {
		return err
	}

	return a.start()
}

func (a *Anytype) start() error {
	a.lock.Lock()
	defer a.lock.Unlock()

	if a.isStarted {
		return nil
	}

	if a.opts.NetBootstraper != nil {
		a.t = a.opts.NetBootstraper
	} else {
		var err error
		if a.t, err = a.startNetwork(a.opts.HostAddr, a.opts.Offline); err != nil {
			if strings.Contains(err.Error(), "address already in use") { // FIXME proper cross-platform solution?
				// start on random port in case saved port is already used by some other app
				if a.t, err = a.startNetwork(nil, a.opts.Offline); err != nil {
					return err
				}
			} else {
				return err
			}
		}
	}

	a.localStore = localstore.NewLocalStore(a.t.Datastore())
	a.files = files.New(a.localStore.Files, a.t.GetIpfs(), a.cafe)
	a.threadService = threads.New(a.t, a.t.Logstore(), a.opts.Repo, a.opts.Device, a.opts.Account, func(id thread.ID) error {
		err := a.migratePageToChanges(id)
		if err != nil && err != ErrAlreadyMigrated {
			return err
		}
		go func() {
			// todo: mw is locked during AccountSelect, this leads to deadlock in doBlockService
			// as a workaround,do it in the goroutine
			err = a.opts.ReindexFunc(id.String())
			if err != nil {
				log.Errorf("ReindexFunc failed: %s", err.Error())
			}
		}()
		return nil
	}, a.opts.NewSmartblockChan, a.opts.CafeP2PAddr)

	// find and retry failed pins
	go a.checkPins()

	go func(net net.NetBoostrapper, offline bool, onlineCh chan struct{}) {
		if offline {
			return
		}

		net.Bootstrap(DefaultBoostrapPeers())
		// todo: init mdns discovery and register notifee
		// discovery.NewMdnsService
		close(onlineCh)
	}(a.t, a.opts.Offline, a.onlineCh)

	log.Info("Anytype device: " + a.opts.Device.Address())
	log.Info("Anytype account: " + a.Account())

	a.isStarted = true
	return nil
}

func (a *Anytype) InitPredefinedBlocks(ctx context.Context, accountSelect bool) error {
	cctx, cancel := context.WithCancel(ctx)
	defer cancel()

	go func() {
		select {
		case <-cctx.Done():
			return
		case <-a.shutdownStartsCh:
			cancel()
		}
	}()

	ids, err := a.threadService.EnsurePredefinedThreads(cctx, !accountSelect)
	if err != nil {
		return err
	}

	a.predefinedBlockIds = ids

	//a.runPeriodicJobsInBackground()
	return nil
}

func (a *Anytype) Stop() error {
	fmt.Printf("stopping the library...\n")
	defer fmt.Println("library has been successfully stopped")
	a.lock.Lock()
	defer a.lock.Unlock()
	a.isStarted = false

	if a.shutdownStartsCh != nil {
		close(a.shutdownStartsCh)
	}

	a.replicationWG.Wait()

	if a.mdns != nil {
		err := a.mdns.Close()
		if err != nil {
			return err
		}
	}

	if a.t != nil {
		err := a.t.Close()
		if err != nil {
			return err
		}
	}

	if a.threadService != nil {
		err := a.threadService.Close()
		if err != nil {
			return err
		}
	}

	return nil
}

<<<<<<< HEAD
func (a *Anytype) ThreadService() threads.Service {
	return a.threadService
=======
func (a *Anytype) InitNewSmartblocksChan(ch chan<- string) error {
	if a.threadService == nil {
		return fmt.Errorf("thread service not ready yet")
	}

	return a.threadService.InitNewThreadsChan(ch)
>>>>>>> 4d05d41d
}

func (a *Anytype) startNetwork(hostAddr multiaddr.Multiaddr, offline bool) (net.NetBoostrapper, error) {
	return litenet.DefaultNetwork(
		a.opts.Repo,
		a.opts.Device,
		[]byte(ipfsPrivateNetworkKey),
		litenet.WithNetHostAddr(hostAddr),
		litenet.WithNetDebug(false),
		litenet.WithOffline(offline),
		litenet.WithNetPubSub(true), // TODO control with env var
		litenet.WithNetGRPCServerOptions(
			grpc.MaxRecvMsgSize(1024*1024*20),
		),
		litenet.WithNetGRPCDialOptions(
			grpc.WithDefaultCallOptions(
				grpc.MaxCallRecvMsgSize(1024*1024*10),
				grpc.MaxCallSendMsgSize(1024*1024*10),
			),

			// TODO metrics
			//grpc.WithUnaryInterceptor(grpc_prometheus.UnaryClientInterceptor),
			//grpc.WithStreamInterceptor(grpc_prometheus.StreamClientInterceptor),
		),
	)
}

func init() {
	// redefine timeouts
	net2.DialTimeout = 10 * time.Second
	net2.PushTimeout = 30 * time.Second
	net2.PullTimeout = 2 * time.Minute
}<|MERGE_RESOLUTION|>--- conflicted
+++ resolved
@@ -18,14 +18,7 @@
 	"github.com/anytypeio/go-anytype-middleware/pkg/lib/net"
 	"github.com/anytypeio/go-anytype-middleware/pkg/lib/net/litenet"
 	"github.com/anytypeio/go-anytype-middleware/pkg/lib/pb/model"
-<<<<<<< HEAD
-	pbrelation "github.com/anytypeio/go-anytype-middleware/pkg/lib/pb/relation"
-	"github.com/anytypeio/go-anytype-middleware/pkg/lib/wallet"
-	"github.com/gogo/protobuf/proto"
-	"github.com/gogo/protobuf/types"
-=======
-
->>>>>>> 4d05d41d
+
 	"github.com/libp2p/go-libp2p-core/peer"
 	pstore "github.com/libp2p/go-libp2p-core/peerstore"
 	"github.com/libp2p/go-libp2p/p2p/discovery"
@@ -98,14 +91,11 @@
 	IsStarted() bool
 	BecameOnline(ch chan<- error)
 
-<<<<<<< HEAD
 	ThreadService() threads.Service
 
-=======
 	// InitNewSmartblocksChan allows to init the chan to inform when there is a new smartblock becomes available
 	// Can be called only once. Returns error if called more than once
 	InitNewSmartblocksChan(ch chan<- string) error
->>>>>>> 4d05d41d
 	InitPredefinedBlocks(ctx context.Context, mustSyncFromRemote bool) error
 	PredefinedBlocks() threads.DerivedSmartblockIds
 	GetBlock(blockId string) (SmartBlock, error)
@@ -242,68 +232,6 @@
 	return a, nil
 }
 
-<<<<<<< HEAD
-func New(rootPath string, account string, reIndexFunc func(id string) error, snapshotMarshalerFunc func(blocks []*model.Block, details *types.Struct, relations []*pbrelation.Relation, objectTypes []string, fileKeys []*FileKeys) proto.Marshaler) (Service, error) {
-	opts, err := getNewConfig(rootPath, account)
-	if err != nil {
-		return nil, err
-	}
-
-	opts = append(opts, WithReindexFunc(reIndexFunc), WithSnapshotMarshalerFunc(snapshotMarshalerFunc))
-	return NewFromOptions(opts...)
-}
-
-func getNewConfig(rootPath string, account string) ([]ServiceOption, error) {
-	repoPath := filepath.Join(rootPath, account)
-
-	b, err := ioutil.ReadFile(filepath.Join(repoPath, keyFileAccount))
-	if err != nil {
-		return nil, fmt.Errorf("failed to read account keyfile: %w", err)
-	}
-
-	accountKp, err := wallet.UnmarshalBinary(b)
-	if err != nil {
-		return nil, err
-	}
-	if accountKp.KeypairType() != wallet.KeypairTypeAccount {
-		return nil, fmt.Errorf("got %s key type instead of %s", accountKp.KeypairType(), wallet.KeypairTypeAccount)
-	}
-
-	b, err = ioutil.ReadFile(filepath.Join(repoPath, keyFileDevice))
-	if err != nil {
-		return nil, fmt.Errorf("failed to read device keyfile: %w", err)
-	}
-
-	deviceKp, err := wallet.UnmarshalBinary(b)
-	if err != nil {
-		return nil, err
-	}
-
-	if deviceKp.KeypairType() != wallet.KeypairTypeDevice {
-		return nil, fmt.Errorf("got %s key type instead of %s", deviceKp.KeypairType(), wallet.KeypairTypeDevice)
-	}
-
-	cfg, err := config.GetConfig(repoPath)
-	if err != nil {
-		return nil, fmt.Errorf("failed to get config: %w", err)
-	}
-
-	opts := []ServiceOption{WithRepo(repoPath), WithDeviceKey(deviceKp), WithAccountKey(accountKp), WithHostMultiaddr(cfg.HostAddr), WithWebGatewayBaseUrl(cfg.WebGatewayBaseUrl)}
-
-	// "-" or any other single char assumes as empty for env var compatability
-	if len(cfg.CafeP2PAddr) > 1 {
-		opts = append(opts, WithCafeP2PAddr(cfg.CafeP2PAddr))
-	}
-
-	if len(cfg.CafeGRPCAddr) > 1 {
-		opts = append(opts, WithCafeGRPCHost(cfg.CafeGRPCAddr))
-	}
-
-	return opts, nil
-}
-
-=======
->>>>>>> 4d05d41d
 func (a *Anytype) runPeriodicJobsInBackground() {
 	tick := time.NewTicker(time.Hour)
 	defer tick.Stop()
@@ -462,17 +390,16 @@
 	return nil
 }
 
-<<<<<<< HEAD
-func (a *Anytype) ThreadService() threads.Service {
-	return a.threadService
-=======
 func (a *Anytype) InitNewSmartblocksChan(ch chan<- string) error {
 	if a.threadService == nil {
 		return fmt.Errorf("thread service not ready yet")
 	}
 
 	return a.threadService.InitNewThreadsChan(ch)
->>>>>>> 4d05d41d
+}
+
+func (a *Anytype) ThreadService() threads.Service {
+	return a.threadService
 }
 
 func (a *Anytype) startNetwork(hostAddr multiaddr.Multiaddr, offline bool) (net.NetBoostrapper, error) {

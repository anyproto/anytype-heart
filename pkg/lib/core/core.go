package core

import (
	"context"
	"fmt"
	"io"
	"strings"
	"sync"
	"time"

	"github.com/anytypeio/go-anytype-middleware/pkg/lib/cafe"
	"github.com/anytypeio/go-anytype-middleware/pkg/lib/core/smartblock"
	"github.com/anytypeio/go-anytype-middleware/pkg/lib/core/threads"
	"github.com/anytypeio/go-anytype-middleware/pkg/lib/files"
	"github.com/anytypeio/go-anytype-middleware/pkg/lib/ipfs"
	"github.com/anytypeio/go-anytype-middleware/pkg/lib/localstore"
	"github.com/anytypeio/go-anytype-middleware/pkg/lib/logging"
	"github.com/anytypeio/go-anytype-middleware/pkg/lib/net"
	"github.com/anytypeio/go-anytype-middleware/pkg/lib/net/litenet"
	"github.com/anytypeio/go-anytype-middleware/pkg/lib/pb/model"
	"github.com/libp2p/go-libp2p-core/peer"
	pstore "github.com/libp2p/go-libp2p-core/peerstore"
	"github.com/libp2p/go-libp2p/p2p/discovery"
	ma "github.com/multiformats/go-multiaddr"
	tcn "github.com/textileio/go-threads/core/net"
	"github.com/textileio/go-threads/core/thread"
	tnet "github.com/textileio/go-threads/net"
	"github.com/textileio/go-threads/util"
	"google.golang.org/grpc"
)

var log = logging.Logger("anytype-core")

const (
	ipfsPrivateNetworkKey = `/key/swarm/psk/1.0.0/
/base16/
fee6e180af8fc354d321fde5c84cab22138f9c62fec0d1bc0e99f4439968b02c`

	keyFileAccount = "account.key"
	keyFileDevice  = "device.key"
)

const (
	DefaultWebGatewaySnapshotURI = "/%s/snapshotId/%s#key=%s"

	pullInterval = 3 * time.Minute
)

var BootstrapNodes = []string{
	"/ip4/54.93.109.23/tcp/4001/p2p/QmZ4P1Q8HhtKpMshHorM2HDg4iVGZdhZ7YN7WeWDWFH3Hi",           // fra1
	"/dns4/bootstrap2.anytype.io/tcp/4001/p2p/QmSxuiczQTjgj5agSoNtp4esSsj64RisDyKt2MCZQsKZUx", // sfo1
	"/dns4/bootstrap3.anytype.io/tcp/4001/p2p/QmUdDTWzgdcf4cM4aHeihoYSUfQJJbLVLTZFZvm1b46NNT", // sgp1
}

type PredefinedBlockIds struct {
	Account string
	Profile string
	Home    string
	Archive string

	SetPages string
}

type Service interface {
	Account() string
	Device() string

	Start() error
	Stop() error
	IsStarted() bool
	BecameOnline(ch chan<- error)

	ThreadService() threads.Service

	// InitNewSmartblocksChan allows to init the chan to inform when there is a new smartblock becomes available
	// Can be called only once. Returns error if called more than once
	InitNewSmartblocksChan(ch chan<- string) error
	InitPredefinedBlocks(ctx context.Context, mustSyncFromRemote bool) error
	PredefinedBlocks() threads.DerivedSmartblockIds
	GetBlock(blockId string) (SmartBlock, error)
	DeleteBlock(blockId string) error
	CreateBlock(t smartblock.SmartBlockType) (SmartBlock, error)

	FileByHash(ctx context.Context, hash string) (File, error)
	FileAdd(ctx context.Context, opts ...files.AddOption) (File, error)
	FileAddWithBytes(ctx context.Context, content []byte, filename string) (File, error)     // deprecated
	FileAddWithReader(ctx context.Context, content io.Reader, filename string) (File, error) // deprecated
	FileGetKeys(hash string) (*FileKeys, error)
	FileStoreKeys(fileKeys ...FileKeys) error

	ImageByHash(ctx context.Context, hash string) (Image, error)
	ImageAdd(ctx context.Context, opts ...files.AddOption) (Image, error)
	ImageAddWithBytes(ctx context.Context, content []byte, filename string) (Image, error)     // deprecated
	ImageAddWithReader(ctx context.Context, content io.Reader, filename string) (Image, error) // deprecated

	FindProfilesByAccountIDs(ctx context.Context, AccountAddrs []string, ch chan Profile) error

<<<<<<< HEAD
	ObjectStore() localstore.ObjectStore
	ObjectInfoWithLinks(id string) (*model.ObjectInfoWithLinks, error)
	ObjectList() ([]*model.ObjectInfo, error)
	ObjectUpdateLastOpened(id string) error
=======
	PageStore() localstore.PageStore
	PageInfoWithLinks(id string) (*model.PageInfoWithLinks, error)
	PageList() ([]*model.PageInfo, error)
	PageUpdateLastOpened(id string) error

	SyncStatus() tcn.SyncInfo
	FileStatus() FileInfo
}

var _ Service = (*Anytype)(nil)

type Anytype struct {
	t                  net.NetBoostrapper
	files              *files.Service
	cafe               cafe.Client
	mdns               discovery.Service
	localStore         localstore.LocalStore
	predefinedBlockIds threads.DerivedSmartblockIds
	threadService      threads.Service
	pinRegistry        *filePinRegistry

	logLevels map[string]string

	opts ServiceOptions

	replicationWG    sync.WaitGroup
	migrationOnce    sync.Once
	lock             sync.Mutex
	isStarted        bool          // use under the lock
	shutdownStartsCh chan struct{} // closed when node shutdown starts
	onlineCh         chan struct{} // closed when became online
}

func New(options ...ServiceOption) (*Anytype, error) {
	opts := ServiceOptions{}

	for _, opt := range options {
		err := opt(&opts)
		if err != nil {
			return nil, err
		}
	}

	if opts.Device == nil {
		return nil, fmt.Errorf("no device keypair provided")
	}

	logging.SetHost(opts.Device.Address())

	a := &Anytype{
		opts:             opts,
		shutdownStartsCh: make(chan struct{}),
		onlineCh:         make(chan struct{}),
		pinRegistry:      newFilePinRegistry(),
	}

	if opts.CafeGrpcHost != "" {
		isLocal := strings.HasPrefix(opts.CafeGrpcHost, "127.0.0.1") || strings.HasPrefix(opts.CafeGrpcHost, "localhost")

		var err error
		a.cafe, err = cafe.NewClient(opts.CafeGrpcHost, "<todo>", isLocal, opts.Device, opts.Account)
		if err != nil {
			return nil, fmt.Errorf("failed to get grpc client: %w", err)
		}
	}

	return a, nil
>>>>>>> 48625818
}

func (a *Anytype) Account() string {
	if a.opts.Account == nil {
		return ""
	}
	return a.opts.Account.Address()
}

func (a *Anytype) Device() string {
	if a.opts.Device == nil {
		return ""
	}
	return a.opts.Device.Address()
}

func (a *Anytype) SyncStatus() tcn.SyncInfo {
	return a.t
}

func (a *Anytype) FileStatus() FileInfo {
	return a.pinRegistry
}

func (a *Anytype) Ipfs() ipfs.IPFS {
	return a.t.GetIpfs()
}

func (a *Anytype) IsStarted() bool {
	a.lock.Lock()
	defer a.lock.Unlock()

	return a.isStarted
}

func (a *Anytype) BecameOnline(ch chan<- error) {
	for {
		select {
		case <-a.onlineCh:
			ch <- nil
			close(ch)
		case <-a.shutdownStartsCh:
			ch <- fmt.Errorf("node was shutdown")
			close(ch)
		}
	}
}

func (a *Anytype) CreateBlock(t smartblock.SmartBlockType) (SmartBlock, error) {
	thrd, err := a.threadService.CreateThread(t)
	if err != nil {
		return nil, err
	}
	sb := &smartBlock{thread: thrd, node: a}
	err = sb.indexSnapshot(nil, nil, nil)
	if err != nil {
		return nil, fmt.Errorf("failed to index new block %s: %s", thrd.ID.String(), err.Error())
	}

	return &smartBlock{thread: thrd, node: a}, nil
}

// PredefinedBlocks returns default blocks like home and archive
// ⚠️ Will return empty struct in case it runs before Anytype.Start()
func (a *Anytype) PredefinedBlocks() threads.DerivedSmartblockIds {
	return a.predefinedBlockIds
}

func (a *Anytype) HandlePeerFound(p peer.AddrInfo) {
	a.t.Host().Peerstore().AddAddrs(p.ID, p.Addrs, pstore.ConnectedAddrTTL)
}

func (a *Anytype) runPeriodicJobsInBackground() {
	tick := time.NewTicker(time.Hour)
	defer tick.Stop()

	go func() {
		for {
			select {
			case <-tick.C:
				//a.syncAccount(false)

			case <-a.shutdownStartsCh:
				return
			}
		}
	}()
}

func DefaultBoostrapPeers() []peer.AddrInfo {
	ais, err := util.ParseBootstrapPeers(BootstrapNodes)
	if err != nil {
		panic("coudn't parse default bootstrap peers")
	}
	return ais
}

func (a *Anytype) Start() error {
	err := a.RunMigrations()
	if err != nil {
		return err
	}

	return a.start()
}

func (a *Anytype) start() error {
	a.lock.Lock()
	defer a.lock.Unlock()

	if a.isStarted {
		return nil
	}

	if a.opts.NetBootstraper != nil {
		a.t = a.opts.NetBootstraper
	} else {
		var err error
		if a.t, err = a.startNetwork(a.opts.HostAddr); err != nil {
			if strings.Contains(err.Error(), "address already in use") { // FIXME proper cross-platform solution?
				// start on random port in case saved port is already used by some other app
				if a.t, err = a.startNetwork(nil); err != nil {
					return err
				}
			} else {
				return err
			}
		}
	}

	if a.opts.CafeP2PAddr != nil {
		// protect cafe connections from pruning
		if p, err := a.opts.CafeP2PAddr.ValueForProtocol(ma.P_P2P); err == nil {
			if pid, err := peer.Decode(p); err == nil {
				a.t.Host().ConnManager().Protect(pid, "cafe-sync")
			} else {
				log.Errorf("decoding peerID from cafe address failed: %v", err)
			}
		}
	}

	a.localStore = localstore.NewLocalStore(a.t.Datastore())
	a.files = files.New(a.localStore.Files, a.t.GetIpfs(), a.cafe)
	a.threadService = threads.New(a.t, a.t.Logstore(), a.opts.Repo, a.opts.Device, a.opts.Account, func(id thread.ID) error {
		err := a.migratePageToChanges(id)
		if err != nil && err != ErrAlreadyMigrated {
			return err
		}
		go func() {
			// todo: mw is locked during AccountSelect, this leads to deadlock in doBlockService
			// as a workaround,do it in the goroutine
			err = a.opts.ReindexFunc(id.String())
			if err != nil {
				log.Errorf("ReindexFunc failed: %s", err.Error())
			}
		}()
		return nil
	}, a.opts.NewSmartblockChan, a.opts.CafeP2PAddr)

	// find and retry failed pins
	go a.checkPins()

	go func(net net.NetBoostrapper, offline bool, onlineCh chan struct{}) {
		if offline {
			return
		}

		net.Bootstrap(DefaultBoostrapPeers())
		// todo: init mdns discovery and register notifee
		// discovery.NewMdnsService
		close(onlineCh)
	}(a.t, a.opts.Offline, a.onlineCh)

	log.Info("Anytype device: " + a.opts.Device.Address())
	log.Info("Anytype account: " + a.Account())

	a.isStarted = true
	return nil
}

func (a *Anytype) InitPredefinedBlocks(ctx context.Context, accountSelect bool) error {
	cctx, cancel := context.WithCancel(ctx)
	defer cancel()

	go func() {
		select {
		case <-cctx.Done():
			return
		case <-a.shutdownStartsCh:
			cancel()
		}
	}()

	ids, err := a.threadService.EnsurePredefinedThreads(cctx, !accountSelect)
	if err != nil {
		return err
	}

	a.predefinedBlockIds = ids

	//a.runPeriodicJobsInBackground()
	return nil
}

func (a *Anytype) Stop() error {
	fmt.Printf("stopping the library...\n")
	defer fmt.Println("library has been successfully stopped")
	a.lock.Lock()
	defer a.lock.Unlock()
	a.isStarted = false

	if a.shutdownStartsCh != nil {
		close(a.shutdownStartsCh)
	}

	a.replicationWG.Wait()

	if a.mdns != nil {
		err := a.mdns.Close()
		if err != nil {
			return err
		}
	}

	if a.t != nil {
		err := a.t.Close()
		if err != nil {
			return err
		}
	}

	if a.threadService != nil {
		err := a.threadService.Close()
		if err != nil {
			return err
		}
	}

	return nil
}

func (a *Anytype) InitNewSmartblocksChan(ch chan<- string) error {
	if a.threadService == nil {
		return fmt.Errorf("thread service not ready yet")
	}

	return a.threadService.InitNewThreadsChan(ch)
}

<<<<<<< HEAD
func (a *Anytype) ThreadService() threads.Service {
	return a.threadService
}

func (a *Anytype) startNetwork(hostAddr multiaddr.Multiaddr, offline bool) (net.NetBoostrapper, error) {
	return litenet.DefaultNetwork(
		a.opts.Repo,
		a.opts.Device,
		[]byte(ipfsPrivateNetworkKey),
=======
func (a *Anytype) startNetwork(hostAddr ma.Multiaddr) (net.NetBoostrapper, error) {
	var opts = []litenet.NetOption{
>>>>>>> 48625818
		litenet.WithNetHostAddr(hostAddr),
		litenet.WithNetDebug(false),
		litenet.WithOffline(a.opts.Offline),
		litenet.WithNetPubSub(true), // TODO control with env var
		litenet.WithNetSyncTracking(),
		litenet.WithNetGRPCServerOptions(
			grpc.MaxRecvMsgSize(1024 * 1024 * 20),
		),
		litenet.WithNetGRPCDialOptions(
			grpc.WithDefaultCallOptions(
				grpc.MaxCallRecvMsgSize(1024*1024*10),
				grpc.MaxCallSendMsgSize(1024*1024*10),
			),

			// gRPC metrics
			//grpc.WithUnaryInterceptor(grpc_prometheus.UnaryClientInterceptor),
			//grpc.WithStreamInterceptor(grpc_prometheus.StreamClientInterceptor),
		),
	}

	return litenet.DefaultNetwork(a.opts.Repo, a.opts.Device, []byte(ipfsPrivateNetworkKey), opts...)
}

func init() {
	// redefine thread pulling interval
	tnet.PullInterval = pullInterval

	// redefine timeouts for threads
	tnet.DialTimeout = 10 * time.Second
	tnet.PushTimeout = 30 * time.Second
	tnet.PullTimeout = 2 * time.Minute

	// apply log levels in go-threads and go-ipfs deps
	logging.ApplyLevelsFromEnv()
}<|MERGE_RESOLUTION|>--- conflicted
+++ resolved
@@ -95,16 +95,10 @@
 
 	FindProfilesByAccountIDs(ctx context.Context, AccountAddrs []string, ch chan Profile) error
 
-<<<<<<< HEAD
 	ObjectStore() localstore.ObjectStore
 	ObjectInfoWithLinks(id string) (*model.ObjectInfoWithLinks, error)
 	ObjectList() ([]*model.ObjectInfo, error)
 	ObjectUpdateLastOpened(id string) error
-=======
-	PageStore() localstore.PageStore
-	PageInfoWithLinks(id string) (*model.PageInfoWithLinks, error)
-	PageList() ([]*model.PageInfo, error)
-	PageUpdateLastOpened(id string) error
 
 	SyncStatus() tcn.SyncInfo
 	FileStatus() FileInfo
@@ -168,7 +162,6 @@
 	}
 
 	return a, nil
->>>>>>> 48625818
 }
 
 func (a *Anytype) Account() string {
@@ -410,6 +403,10 @@
 	return nil
 }
 
+func (a *Anytype) ThreadService() threads.Service {
+	return a.threadService
+}
+
 func (a *Anytype) InitNewSmartblocksChan(ch chan<- string) error {
 	if a.threadService == nil {
 		return fmt.Errorf("thread service not ready yet")
@@ -418,20 +415,8 @@
 	return a.threadService.InitNewThreadsChan(ch)
 }
 
-<<<<<<< HEAD
-func (a *Anytype) ThreadService() threads.Service {
-	return a.threadService
-}
-
-func (a *Anytype) startNetwork(hostAddr multiaddr.Multiaddr, offline bool) (net.NetBoostrapper, error) {
-	return litenet.DefaultNetwork(
-		a.opts.Repo,
-		a.opts.Device,
-		[]byte(ipfsPrivateNetworkKey),
-=======
 func (a *Anytype) startNetwork(hostAddr ma.Multiaddr) (net.NetBoostrapper, error) {
 	var opts = []litenet.NetOption{
->>>>>>> 48625818
 		litenet.WithNetHostAddr(hostAddr),
 		litenet.WithNetDebug(false),
 		litenet.WithOffline(a.opts.Offline),

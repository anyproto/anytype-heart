--- conflicted
+++ resolved
@@ -222,12 +222,8 @@
 		return
 	}
 	enableCors(w)
-<<<<<<< HEAD
-	cctx, cancel := context.WithTimeout(context.Background(), getFileTimeout)
-=======
-
-	ctx, cancel := context.WithTimeout(r.Context(), getFileTimeout)
->>>>>>> 6e4dd142
+
+	cctx, cancel := context.WithTimeout(r.Context(), getFileTimeout)
 	defer cancel()
 	ctx := session.NewContext(cctx, g.spaceService.AccountId())
 	file, reader, err := g.getFile(ctx, r)
@@ -274,11 +270,7 @@
 	}
 	enableCors(w)
 
-<<<<<<< HEAD
-	cctx, cancel := context.WithTimeout(context.Background(), getFileTimeout)
-=======
-	ctx, cancel := context.WithTimeout(r.Context(), getFileTimeout)
->>>>>>> 6e4dd142
+	cctx, cancel := context.WithTimeout(r.Context(), getFileTimeout)
 	defer cancel()
 
 	ctx := session.NewContext(cctx, g.spaceService.AccountId())

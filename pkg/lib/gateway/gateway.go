--- conflicted
+++ resolved
@@ -125,19 +125,12 @@
 }
 
 func (g *gateway) StateChange(state int) {
-<<<<<<< HEAD
-	switch pb.RpcAppSetDeviceStateRequestDeviceState(state) {
-	case pb.RpcAppSetDeviceStateRequest_FOREGROUND:
+	switch domain.CompState(state) {
+	case domain.CompStateAppWentForeground:
 		if err := g.startServer(); err != nil {
 			log.Errorf("err gateway start after state change: %+v", err)
 		}
-	case pb.RpcAppSetDeviceStateRequest_BACKGROUND:
-=======
-	switch domain.CompState(state) {
-	case domain.CompStateAppWentForeground:
-		g.startServer()
 	case domain.CompStateAppWentBackground, domain.CompStateAppClosingInitiated:
->>>>>>> 88a84d04
 		if err := g.stopServer(); err != nil {
 			log.Errorf("err gateway close: %+v", err)
 		}

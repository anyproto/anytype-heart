package clientds

import (
	"fmt"
	"path/filepath"
	"time"

	"github.com/dgraph-io/badger/v4"
)

// SyncDbAfterInactivity shows the minimum time after db was changed to call db.Sync
// regular Db.Sync will help to decrease the chance of data loss in case of power loss/bsod
// while this logic decrease the chance some db writer will need to wait for sync to finish
var SyncDbAfterInactivity = time.Second * 60

// SyncDbAfterVersions is the fallback mechanism in case there are some active write is happening so SyncDbAfterInactivity mechanism is not triggered
// usually change in the object produces 1 max in the localstore/spacestore db
// experimentally we found that 1 min of active writing produces about 150 versions in each of localstore and spacestore dbs
// so we set this value of 500 will make sure that in case of non-stop writing we will sync db at least once per 3 min
var SyncDbAfterVersions = 500

type dbSyncer struct {
	LastMaxVersion       uint64
	LastMaxVersionSynced uint64
	db                   *badger.DB
}

func (d *dbSyncer) name() string {
	return filepath.Base(d.db.Opts().Dir)
}

func (d *dbSyncer) info() string {
	return fmt.Sprintf("%s; lastMax: %d; lastSynced: %d;", d.name(), d.LastMaxVersion, d.LastMaxVersionSynced)
}

func (d *dbSyncer) sync(maxVersion uint64) {
	err := d.db.Sync()
	if err != nil {
		log.Errorf("failed to sync db %s at version %d: %s", d.info(), maxVersion, err)
	} else {
		log.Debugf("db synced %s at version %d", d.info(), maxVersion)
		d.LastMaxVersionSynced = maxVersion
	}
}

func newDbSyncer(db *badger.DB) *dbSyncer {
	d := &dbSyncer{
		db: db,
	}
	d.LastMaxVersion = d.db.MaxVersion()
	// hack to force sync on start after some inactivity
	d.LastMaxVersionSynced = d.LastMaxVersion - 1
	return d
}

func (r *clientds) syncer() error {
<<<<<<< HEAD
	var syncers []*dbSyncer
	if r.spaceDS != nil {
		syncers = append(syncers, newDbSyncer(r.spaceDS))
	}
	if r.localstoreDS != nil {
		syncers = append(syncers, newDbSyncer(r.localstoreDS))
=======
	defer close(r.syncerFinished)
	var syncers = []*dbSyncer{
		newDbSyncer(r.spaceDS),
		newDbSyncer(r.localstoreDS),
>>>>>>> 096f4c33
	}

	for {
		select {
		case <-r.closing:
			return nil
		case <-time.After(SyncDbAfterInactivity):
			for _, syncer := range syncers {
				select {
				case <-r.closing:
					// exit fast in case Close() is already called
					return nil
				default:
				}
				maxVersion := syncer.db.MaxVersion()
				if syncer.LastMaxVersionSynced == maxVersion {
					continue
				}

				var skip = true
				if syncer.LastMaxVersion == maxVersion {
					skip = false
				} else if syncer.LastMaxVersionSynced+uint64(SyncDbAfterVersions) < maxVersion {
					// todo: write local metrics on it to test in case of cold account recovery
					skip = false
				}

				syncer.LastMaxVersion = maxVersion
				if skip {
					continue
				}
				syncer.sync(maxVersion)
			}
		}
	}

}<|MERGE_RESOLUTION|>--- conflicted
+++ resolved
@@ -54,19 +54,13 @@
 }
 
 func (r *clientds) syncer() error {
-<<<<<<< HEAD
+	defer close(r.syncerFinished)
 	var syncers []*dbSyncer
 	if r.spaceDS != nil {
 		syncers = append(syncers, newDbSyncer(r.spaceDS))
 	}
 	if r.localstoreDS != nil {
 		syncers = append(syncers, newDbSyncer(r.localstoreDS))
-=======
-	defer close(r.syncerFinished)
-	var syncers = []*dbSyncer{
-		newDbSyncer(r.spaceDS),
-		newDbSyncer(r.localstoreDS),
->>>>>>> 096f4c33
 	}
 
 	for {

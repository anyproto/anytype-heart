package database

import (
	"bytes"
	"testing"
	"time"

<<<<<<< HEAD
=======
	"github.com/anyproto/any-store/anyenc"
	"github.com/gogo/protobuf/types"
>>>>>>> ffeaba51
	"github.com/stretchr/testify/assert"

	"github.com/anyproto/anytype-heart/core/domain"
	"github.com/anyproto/anytype-heart/pkg/lib/bundle"
	"github.com/anyproto/anytype-heart/pkg/lib/pb/model"
)

func assertCompare(t *testing.T, order Order, a *domain.Details, b *domain.Details, expected int) {
	assert.Equal(t, expected, order.Compare(a, b))
<<<<<<< HEAD
	arena := &fastjson.Arena{}
	aJson := a.ToJson(arena)
	bJson := b.ToJson(arena)
=======
	arena := &anyenc.Arena{}
	aValue := pbtypes.ProtoToAnyEnc(arena, a)
	bValue := pbtypes.ProtoToAnyEnc(arena, b)
>>>>>>> ffeaba51
	s := order.AnystoreSort()
	aBytes := s.AppendKey(nil, aValue)
	bBytes := s.AppendKey(nil, bValue)
	got := bytes.Compare(aBytes, bBytes)
	assert.Equal(t, expected, got)
}

func TestTextSort(t *testing.T) {
	arena := &anyenc.Arena{}
	t.Run("note layout, not empty name", func(t *testing.T) {
		a := domain.NewDetailsFromMap(map[domain.RelationKey]domain.Value{
			bundle.RelationKeyName: domain.String("b"),
		})
		b := domain.NewDetailsFromMap(map[domain.RelationKey]domain.Value{
			bundle.RelationKeyName:    domain.String("a"),
			bundle.RelationKeySnippet: domain.String("b"),
			bundle.RelationKeyLayout:  domain.Int64(int64(model.ObjectType_note)),
		})
		asc := &KeyOrder{arena: arena, Key: bundle.RelationKeyName, Type: model.BlockContentDataviewSort_Asc, relationFormat: model.RelationFormat_shorttext}
		assertCompare(t, asc, a, b, 1)
		desc := &KeyOrder{arena: arena, Key: bundle.RelationKeyName, Type: model.BlockContentDataviewSort_Desc, relationFormat: model.RelationFormat_shorttext}
		assertCompare(t, desc, a, b, -1)
	})
	t.Run("note layout, empty name", func(t *testing.T) {
		t.Run("one with name, one with snippet, not equal", func(t *testing.T) {
			a := domain.NewDetailsFromMap(map[domain.RelationKey]domain.Value{
				bundle.RelationKeyName: domain.String("a"),
			})
			b := domain.NewDetailsFromMap(map[domain.RelationKey]domain.Value{
				bundle.RelationKeySnippet: domain.String("b"),
				bundle.RelationKeyLayout:  domain.Int64(int64(model.ObjectType_note)),
			})
			asc := &KeyOrder{arena: arena, Key: bundle.RelationKeyName, Type: model.BlockContentDataviewSort_Asc, relationFormat: model.RelationFormat_shorttext}
			assertCompare(t, asc, a, b, -1)
			desc := &KeyOrder{arena: arena, Key: bundle.RelationKeyName, Type: model.BlockContentDataviewSort_Desc, relationFormat: model.RelationFormat_shorttext}
			assertCompare(t, desc, a, b, 1)
		})
		t.Run("one with name, one with snippet, equal", func(t *testing.T) {
			a := domain.NewDetailsFromMap(map[domain.RelationKey]domain.Value{
				bundle.RelationKeyName: domain.String("a"),
			})
			b := domain.NewDetailsFromMap(map[domain.RelationKey]domain.Value{
				bundle.RelationKeySnippet: domain.String("a"),
				bundle.RelationKeyLayout:  domain.Int64(int64(model.ObjectType_note)),
			})
			asc := &KeyOrder{arena: arena, Key: bundle.RelationKeyName, Type: model.BlockContentDataviewSort_Asc, relationFormat: model.RelationFormat_shorttext}
			assertCompare(t, asc, a, b, 0)
			desc := &KeyOrder{arena: arena, Key: bundle.RelationKeyName, Type: model.BlockContentDataviewSort_Desc, relationFormat: model.RelationFormat_shorttext}
			assertCompare(t, desc, a, b, 0)
		})
	})
}

func TestKeyOrder_Compare(t *testing.T) {
	arena := &anyenc.Arena{}
	t.Run("eq", func(t *testing.T) {
		a := domain.NewDetailsFromMap(map[domain.RelationKey]domain.Value{"k": domain.String("a")})
		b := domain.NewDetailsFromMap(map[domain.RelationKey]domain.Value{"k": domain.String("a")})
		asc := &KeyOrder{arena: arena, Key: "k", Type: model.BlockContentDataviewSort_Asc, relationFormat: model.RelationFormat_shorttext}
		assertCompare(t, asc, a, b, 0)
	})
	t.Run("asc", func(t *testing.T) {
		a := domain.NewDetailsFromMap(map[domain.RelationKey]domain.Value{"k": domain.String("a")})
		b := domain.NewDetailsFromMap(map[domain.RelationKey]domain.Value{"k": domain.String("b")})
		asc := &KeyOrder{arena: arena, Key: "k", Type: model.BlockContentDataviewSort_Asc, relationFormat: model.RelationFormat_shorttext}
		assertCompare(t, asc, a, b, -1)
	})

	t.Run("desc_float", func(t *testing.T) {
		a := domain.NewDetailsFromMap(map[domain.RelationKey]domain.Value{"k": domain.Float64(1)})
		b := domain.NewDetailsFromMap(map[domain.RelationKey]domain.Value{"k": domain.Float64(2)})
		asc := &KeyOrder{arena: arena, Key: "k", Type: model.BlockContentDataviewSort_Desc, EmptyPlacement: model.BlockContentDataviewSort_End, relationFormat: model.RelationFormat_number}
		assertCompare(t, asc, a, b, 1)
	})

	t.Run("asc_float", func(t *testing.T) {
		a := domain.NewDetailsFromMap(map[domain.RelationKey]domain.Value{"k": domain.Float64(1)})
		b := domain.NewDetailsFromMap(map[domain.RelationKey]domain.Value{"k": domain.Float64(2)})
		asc := &KeyOrder{arena: arena, Key: "k", Type: model.BlockContentDataviewSort_Asc, EmptyPlacement: model.BlockContentDataviewSort_Start, relationFormat: model.RelationFormat_number}
		assertCompare(t, asc, a, b, -1)
	})

	t.Run("asc_emptylast", func(t *testing.T) {
		a := domain.NewDetailsFromMap(map[domain.RelationKey]domain.Value{"k": domain.String("a")})
		b := domain.NewDetailsFromMap(map[domain.RelationKey]domain.Value{"k": domain.String("")})
		asc := &KeyOrder{arena: arena, Key: "k", Type: model.BlockContentDataviewSort_Asc, EmptyPlacement: model.BlockContentDataviewSort_End, relationFormat: model.RelationFormat_shorttext}
		assertCompare(t, asc, a, b, -1)
	})

	t.Run("asc_emptylast_float", func(t *testing.T) {
		a := domain.NewDetailsFromMap(map[domain.RelationKey]domain.Value{"k": domain.Float64(1)})
		b := domain.NewDetailsFromMap(map[domain.RelationKey]domain.Value{})
		asc := &KeyOrder{arena: arena, Key: "k", Type: model.BlockContentDataviewSort_Asc, EmptyPlacement: model.BlockContentDataviewSort_End, relationFormat: model.RelationFormat_number}
		assertCompare(t, asc, a, b, -1)
	})

	t.Run("asc_emptylast_str", func(t *testing.T) {
		a := domain.NewDetailsFromMap(map[domain.RelationKey]domain.Value{"k": domain.String("a")})
		b := domain.NewDetailsFromMap(map[domain.RelationKey]domain.Value{"k": domain.String("")})
		asc := &KeyOrder{arena: arena, Key: "k", Type: model.BlockContentDataviewSort_Asc, EmptyPlacement: model.BlockContentDataviewSort_End, relationFormat: model.RelationFormat_shorttext}
		assertCompare(t, asc, a, b, -1)
	})

	t.Run("desc_emptylast_str", func(t *testing.T) {
		a := domain.NewDetailsFromMap(map[domain.RelationKey]domain.Value{"k": domain.String("a")})
		b := domain.NewDetailsFromMap(map[domain.RelationKey]domain.Value{"k": domain.String("")})
		asc := &KeyOrder{arena: arena, Key: "k", Type: model.BlockContentDataviewSort_Desc, EmptyPlacement: model.BlockContentDataviewSort_End, relationFormat: model.RelationFormat_shorttext}
		assertCompare(t, asc, a, b, -1)
	})

	t.Run("asc_emptyfirst_str", func(t *testing.T) {
		a := domain.NewDetailsFromMap(map[domain.RelationKey]domain.Value{"k": domain.String("a")})
		b := domain.NewDetailsFromMap(map[domain.RelationKey]domain.Value{"k": domain.String("")})
		asc := &KeyOrder{arena: arena, Key: "k", Type: model.BlockContentDataviewSort_Asc, EmptyPlacement: model.BlockContentDataviewSort_Start, relationFormat: model.RelationFormat_shorttext}
		assertCompare(t, asc, a, b, 1)
	})

	t.Run("desc_emptyfirst_str", func(t *testing.T) {
		a := domain.NewDetailsFromMap(map[domain.RelationKey]domain.Value{"k": domain.String("a")})
		b := domain.NewDetailsFromMap(map[domain.RelationKey]domain.Value{"k": domain.String("")})
		asc := &KeyOrder{arena: arena, Key: "k", Type: model.BlockContentDataviewSort_Desc, EmptyPlacement: model.BlockContentDataviewSort_Start, relationFormat: model.RelationFormat_shorttext}
		assertCompare(t, asc, a, b, 1)
	})

	t.Run("asc_str_end", func(t *testing.T) {
		a := domain.NewDetailsFromMap(map[domain.RelationKey]domain.Value{"k": domain.String("a")})
		b := domain.NewDetailsFromMap(map[domain.RelationKey]domain.Value{"k": domain.String("b")})
		asc := &KeyOrder{arena: arena, Key: "k", Type: model.BlockContentDataviewSort_Asc, EmptyPlacement: model.BlockContentDataviewSort_End, relationFormat: model.RelationFormat_shorttext}
		assertCompare(t, asc, a, b, -1)
	})

	t.Run("desc_str_end", func(t *testing.T) {
		a := domain.NewDetailsFromMap(map[domain.RelationKey]domain.Value{"k": domain.String("a")})
		b := domain.NewDetailsFromMap(map[domain.RelationKey]domain.Value{"k": domain.String("b")})
		asc := &KeyOrder{arena: arena, Key: "k", Type: model.BlockContentDataviewSort_Desc, EmptyPlacement: model.BlockContentDataviewSort_End, relationFormat: model.RelationFormat_shorttext}
		assertCompare(t, asc, a, b, 1)
	})

	t.Run("asc_str_start", func(t *testing.T) {
		a := domain.NewDetailsFromMap(map[domain.RelationKey]domain.Value{"k": domain.String("a")})
		b := domain.NewDetailsFromMap(map[domain.RelationKey]domain.Value{"k": domain.String("b")})
		asc := &KeyOrder{arena: arena, Key: "k", Type: model.BlockContentDataviewSort_Asc, EmptyPlacement: model.BlockContentDataviewSort_Start, relationFormat: model.RelationFormat_shorttext}
		assertCompare(t, asc, a, b, -1)
	})

	t.Run("desc_str_start", func(t *testing.T) {
		a := domain.NewDetailsFromMap(map[domain.RelationKey]domain.Value{"k": domain.String("a")})
		b := domain.NewDetailsFromMap(map[domain.RelationKey]domain.Value{"k": domain.String("b")})
		asc := &KeyOrder{arena: arena, Key: "k", Type: model.BlockContentDataviewSort_Desc, EmptyPlacement: model.BlockContentDataviewSort_Start, relationFormat: model.RelationFormat_shorttext}
		assertCompare(t, asc, a, b, 1)
	})

	date := time.Unix(-1, 0)

	t.Run("asc date, no time", func(t *testing.T) {
		date1 := time.Date(2020, 2, 4, 15, 22, 0, 0, time.UTC)
		date2 := time.Date(2020, 2, 4, 16, 26, 0, 0, time.UTC)

		a := domain.NewDetailsFromMap(map[domain.RelationKey]domain.Value{"k": domain.Int64(date1.Unix())})
		b := domain.NewDetailsFromMap(map[domain.RelationKey]domain.Value{"k": domain.Int64(date2.Unix())})
		asc := &KeyOrder{arena: arena,
			Key:            "k",
			Type:           model.BlockContentDataviewSort_Asc,
			EmptyPlacement: model.BlockContentDataviewSort_End,
			IncludeTime:    false,
			relationFormat: model.RelationFormat_date,
		}
		assertCompare(t, asc, a, b, 0)
	})

	t.Run("asc_date_end_empty", func(t *testing.T) {
		a := domain.NewDetailsFromMap(map[domain.RelationKey]domain.Value{"k": domain.Int64(date.Unix())})
		b := domain.NewDetailsFromMap(map[domain.RelationKey]domain.Value{})
		asc := &KeyOrder{arena: arena,
			Key:            "k",
			Type:           model.BlockContentDataviewSort_Asc,
			EmptyPlacement: model.BlockContentDataviewSort_End,
			IncludeTime:    false,
			relationFormat: model.RelationFormat_date,
		}
		assertCompare(t, asc, a, b, -1)
	})

	t.Run("desc_date_end_empty", func(t *testing.T) {
		a := domain.NewDetailsFromMap(map[domain.RelationKey]domain.Value{"k": domain.Int64(date.Unix())})
		b := domain.NewDetailsFromMap(map[domain.RelationKey]domain.Value{})
		asc := &KeyOrder{arena: arena,
			Key:            "k",
			Type:           model.BlockContentDataviewSort_Desc,
			EmptyPlacement: model.BlockContentDataviewSort_End,
			IncludeTime:    false,
			relationFormat: model.RelationFormat_date,
		}
		assertCompare(t, asc, a, b, -1)
	})

	t.Run("asc_date_start_empty", func(t *testing.T) {
		a := domain.NewDetailsFromMap(map[domain.RelationKey]domain.Value{"k": domain.Int64(date.Unix())})
		b := domain.NewDetailsFromMap(map[domain.RelationKey]domain.Value{"k": domain.Null()})
		asc := &KeyOrder{arena: arena,
			Key:            "k",
			Type:           model.BlockContentDataviewSort_Asc,
			EmptyPlacement: model.BlockContentDataviewSort_Start,
			IncludeTime:    false,
			relationFormat: model.RelationFormat_date,
		}
		assertCompare(t, asc, a, b, 1)
	})

	t.Run("desc_date_start", func(t *testing.T) {
		a := domain.NewDetailsFromMap(map[domain.RelationKey]domain.Value{"k": domain.Int64(date.Unix())})
		b := domain.NewDetailsFromMap(map[domain.RelationKey]domain.Value{})
		asc := &KeyOrder{arena: arena,
			Key:            "k",
			Type:           model.BlockContentDataviewSort_Desc,
			EmptyPlacement: model.BlockContentDataviewSort_Start,
			IncludeTime:    false,
			relationFormat: model.RelationFormat_date,
		}
		assertCompare(t, asc, a, b, 1)
	})

	t.Run("desc_date_start key not exists", func(t *testing.T) {
		a := domain.NewDetailsFromMap(map[domain.RelationKey]domain.Value{"k": domain.Int64(date.Unix())})
		b := domain.NewDetailsFromMap(map[domain.RelationKey]domain.Value{})
		asc := &KeyOrder{arena: arena,
			Key:            "k",
			Type:           model.BlockContentDataviewSort_Desc,
			EmptyPlacement: model.BlockContentDataviewSort_Start,
			IncludeTime:    false,
			relationFormat: model.RelationFormat_date,
		}
		assertCompare(t, asc, a, b, 1)
	})

	t.Run("asc_nil_emptylast", func(t *testing.T) {
		a := domain.NewDetailsFromMap(map[domain.RelationKey]domain.Value{"k": domain.String("a")})
		b := domain.NewDetailsFromMap(map[domain.RelationKey]domain.Value{})
		asc := &KeyOrder{arena: arena, Key: "k", Type: model.BlockContentDataviewSort_Asc, EmptyPlacement: model.BlockContentDataviewSort_End, relationFormat: model.RelationFormat_shorttext}
		assertCompare(t, asc, a, b, -1)
	})

	t.Run("asc_nil_emptylast_float", func(t *testing.T) {
		a := domain.NewDetailsFromMap(map[domain.RelationKey]domain.Value{"k": domain.Float64(1)})
		b := domain.NewDetailsFromMap(map[domain.RelationKey]domain.Value{})
		asc := &KeyOrder{arena: arena, Key: "k", Type: model.BlockContentDataviewSort_Asc, EmptyPlacement: model.BlockContentDataviewSort_End, relationFormat: model.RelationFormat_number}
		assertCompare(t, asc, a, b, -1)
	})

	t.Run("desc_nil_emptylast", func(t *testing.T) {
		a := domain.NewDetailsFromMap(map[domain.RelationKey]domain.Value{"k": domain.String("a")})
		b := domain.NewDetailsFromMap(map[domain.RelationKey]domain.Value{"k": domain.Null()})
		asc := &KeyOrder{arena: arena, Key: "k", Type: model.BlockContentDataviewSort_Desc, EmptyPlacement: model.BlockContentDataviewSort_End, relationFormat: model.RelationFormat_shorttext}
		assertCompare(t, asc, a, b, -1)
	})

	t.Run("desc_nil_emptylast_float", func(t *testing.T) {
		a := domain.NewDetailsFromMap(map[domain.RelationKey]domain.Value{"k": domain.Float64(1)})
		b := domain.NewDetailsFromMap(map[domain.RelationKey]domain.Value{"k": domain.Null()})
		asc := &KeyOrder{arena: arena, Key: "k", Type: model.BlockContentDataviewSort_Desc, EmptyPlacement: model.BlockContentDataviewSort_End, relationFormat: model.RelationFormat_number}
		assertCompare(t, asc, a, b, -1)
	})

	t.Run("desc_nil_emptylast_float", func(t *testing.T) {
		a := domain.NewDetailsFromMap(map[domain.RelationKey]domain.Value{"k": domain.Float64(1)})
		b := domain.NewDetailsFromMap(map[domain.RelationKey]domain.Value{"k": domain.Null()})
		asc := &KeyOrder{arena: arena, Key: "k", Type: model.BlockContentDataviewSort_Desc, EmptyPlacement: model.BlockContentDataviewSort_End, relationFormat: model.RelationFormat_number}
		assertCompare(t, asc, a, b, -1)
	})

	t.Run("asc_nil_emptyfirst", func(t *testing.T) {
		a := domain.NewDetailsFromMap(map[domain.RelationKey]domain.Value{"k": domain.String("a")})
		b := domain.NewDetailsFromMap(map[domain.RelationKey]domain.Value{"k": domain.Null()})
		asc := &KeyOrder{arena: arena, Key: "k", Type: model.BlockContentDataviewSort_Asc, EmptyPlacement: model.BlockContentDataviewSort_Start, relationFormat: model.RelationFormat_shorttext}
		assertCompare(t, asc, a, b, 1)
	})

	t.Run("asc_nil_emptyfirst_float", func(t *testing.T) {
		a := domain.NewDetailsFromMap(map[domain.RelationKey]domain.Value{"k": domain.Float64(1)})
		b := domain.NewDetailsFromMap(map[domain.RelationKey]domain.Value{"k": domain.Null()})
		asc := &KeyOrder{arena: arena, Key: "k", Type: model.BlockContentDataviewSort_Asc, EmptyPlacement: model.BlockContentDataviewSort_Start, relationFormat: model.RelationFormat_number}
		assertCompare(t, asc, a, b, 1)
	})

	t.Run("desc_nil_emptyfirst", func(t *testing.T) {
		a := domain.NewDetailsFromMap(map[domain.RelationKey]domain.Value{"k": domain.String("a")})
		b := domain.NewDetailsFromMap(map[domain.RelationKey]domain.Value{})
		asc := &KeyOrder{arena: arena, Key: "k", Type: model.BlockContentDataviewSort_Desc, EmptyPlacement: model.BlockContentDataviewSort_Start, relationFormat: model.RelationFormat_shorttext}
		assertCompare(t, asc, a, b, 1)
	})

	t.Run("desc_nil_emptyfirst_float", func(t *testing.T) {
		a := domain.NewDetailsFromMap(map[domain.RelationKey]domain.Value{"k": domain.Float64(1)})
		b := domain.NewDetailsFromMap(map[domain.RelationKey]domain.Value{})
		asc := &KeyOrder{arena: arena, Key: "k", Type: model.BlockContentDataviewSort_Desc, EmptyPlacement: model.BlockContentDataviewSort_Start, relationFormat: model.RelationFormat_number}
		assertCompare(t, asc, a, b, 1)
	})

	t.Run("desc emptyfirst key not exist", func(t *testing.T) {
		a := domain.NewDetailsFromMap(map[domain.RelationKey]domain.Value{"k": domain.Float64(1)})
		b := domain.NewDetailsFromMap(map[domain.RelationKey]domain.Value{})
		asc := &KeyOrder{arena: arena, Key: "k", Type: model.BlockContentDataviewSort_Desc, EmptyPlacement: model.BlockContentDataviewSort_Start, relationFormat: model.RelationFormat_number}
		assertCompare(t, asc, a, b, 1)
	})

	t.Run("asc_nil", func(t *testing.T) {
		a := domain.NewDetailsFromMap(map[domain.RelationKey]domain.Value{"k": domain.Null()})
		b := domain.NewDetailsFromMap(map[domain.RelationKey]domain.Value{"k": domain.Float64(0)})
		asc := &KeyOrder{arena: arena, Key: "k", Type: model.BlockContentDataviewSort_Asc, relationFormat: model.RelationFormat_number}
		assertCompare(t, asc, a, b, -1)
	})

	t.Run("asc_notspecified", func(t *testing.T) {
		a := domain.NewDetailsFromMap(map[domain.RelationKey]domain.Value{"k": domain.String("a")})
		b := domain.NewDetailsFromMap(map[domain.RelationKey]domain.Value{"k": domain.String("")})
		asc := &KeyOrder{arena: arena, Key: "k", Type: model.BlockContentDataviewSort_Asc, relationFormat: model.RelationFormat_shorttext}
		assertCompare(t, asc, a, b, 1)
	})

	t.Run("asc_notspecified", func(t *testing.T) {
		a := domain.NewDetailsFromMap(map[domain.RelationKey]domain.Value{"k": domain.Float64(1)})
		b := domain.NewDetailsFromMap(map[domain.RelationKey]domain.Value{"k": domain.Float64(0)})
		asc := &KeyOrder{arena: arena, Key: "k", Type: model.BlockContentDataviewSort_Asc, relationFormat: model.RelationFormat_number}
		assertCompare(t, asc, a, b, 1)
	})

	t.Run("desc_notspecified", func(t *testing.T) {
		a := domain.NewDetailsFromMap(map[domain.RelationKey]domain.Value{"k": domain.String("a")})
		b := domain.NewDetailsFromMap(map[domain.RelationKey]domain.Value{"k": domain.String("b")})
		asc := &KeyOrder{arena: arena, Key: "k", Type: model.BlockContentDataviewSort_Desc, relationFormat: model.RelationFormat_shorttext}
		assertCompare(t, asc, a, b, 1)
	})

	t.Run("desc_notspecified_float", func(t *testing.T) {
		a := domain.NewDetailsFromMap(map[domain.RelationKey]domain.Value{"k": domain.Float64(0)})
		b := domain.NewDetailsFromMap(map[domain.RelationKey]domain.Value{"k": domain.Float64(1)})
		asc := &KeyOrder{arena: arena, Key: "k", Type: model.BlockContentDataviewSort_Desc, relationFormat: model.RelationFormat_number}
		assertCompare(t, asc, a, b, 1)
	})
}

func TestKeyUnicodeOrder_Compare(t *testing.T) {
	arena := &anyenc.Arena{}
	t.Run("asc", func(t *testing.T) {
		a := domain.NewDetailsFromMap(map[domain.RelationKey]domain.Value{"k": domain.String("Єгипет")})
		b := domain.NewDetailsFromMap(map[domain.RelationKey]domain.Value{"k": domain.String("Японія")})
		asc := &KeyOrder{arena: arena, Key: "k", Type: model.BlockContentDataviewSort_Asc, relationFormat: model.RelationFormat_shorttext}
		assertCompare(t, asc, a, b, -1)
	})

	t.Run("dsc", func(t *testing.T) {
		a := domain.NewDetailsFromMap(map[domain.RelationKey]domain.Value{"k": domain.String("Ürkmez")})
		b := domain.NewDetailsFromMap(map[domain.RelationKey]domain.Value{"k": domain.String("Zurich")})
		asc := &KeyOrder{arena: arena, Key: "k", Type: model.BlockContentDataviewSort_Desc, relationFormat: model.RelationFormat_shorttext}
		assertCompare(t, asc, a, b, 1)
	})
}

func TestSetOrder_Compare(t *testing.T) {
	arena := &anyenc.Arena{}
	so := SetOrder{
		&KeyOrder{arena: arena, Key: "a", Type: model.BlockContentDataviewSort_Asc, relationFormat: model.RelationFormat_shorttext},
		&KeyOrder{arena: arena, Key: "b", Type: model.BlockContentDataviewSort_Desc, relationFormat: model.RelationFormat_shorttext},
	}
	t.Run("eq", func(t *testing.T) {
		a := domain.NewDetailsFromMap(map[domain.RelationKey]domain.Value{"a": domain.String("a"), "b": domain.String("b")})
		b := domain.NewDetailsFromMap(map[domain.RelationKey]domain.Value{"a": domain.String("a"), "b": domain.String("b")})
		assertCompare(t, so, a, b, 0)
	})
	t.Run("first order", func(t *testing.T) {
		a := domain.NewDetailsFromMap(map[domain.RelationKey]domain.Value{"a": domain.String("b"), "b": domain.String("a")})
		b := domain.NewDetailsFromMap(map[domain.RelationKey]domain.Value{"a": domain.String("a"), "b": domain.String("b")})
		assertCompare(t, so, a, b, 1)

	})
	t.Run("second order", func(t *testing.T) {
		a := domain.NewDetailsFromMap(map[domain.RelationKey]domain.Value{"a": domain.String("b"), "b": domain.String("b")})
		b := domain.NewDetailsFromMap(map[domain.RelationKey]domain.Value{"a": domain.String("b"), "b": domain.String("a")})
		assertCompare(t, so, a, b, -1)
	})
}

func TestCustomOrder_Compare(t *testing.T) {
	a := &anyenc.Arena{}
	// keys are json values
	idxIndices := map[string]int{
		string(a.NewString("b").MarshalTo(nil)): 0,
		string(a.NewString("c").MarshalTo(nil)): 1,
		string(a.NewString("d").MarshalTo(nil)): 2,
		string(a.NewString("a").MarshalTo(nil)): 3,
	}
	arena := &anyenc.Arena{}
	co := newCustomOrder(arena, "ID", idxIndices, &KeyOrder{arena: arena, Key: "ID", Type: model.BlockContentDataviewSort_Asc, relationFormat: model.RelationFormat_shorttext})

	t.Run("gt", func(t *testing.T) {
		a := domain.NewDetailsFromMap(map[domain.RelationKey]domain.Value{"ID": domain.String("c")})
		b := domain.NewDetailsFromMap(map[domain.RelationKey]domain.Value{"ID": domain.String("a")})
		assertCompare(t, co, a, b, -1)
	})

	t.Run("eq", func(t *testing.T) {
		a := domain.NewDetailsFromMap(map[domain.RelationKey]domain.Value{"ID": domain.String("a")})
		b := domain.NewDetailsFromMap(map[domain.RelationKey]domain.Value{"ID": domain.String("a")})
		assertCompare(t, co, a, b, 0)
	})

	t.Run("lt", func(t *testing.T) {
		a := domain.NewDetailsFromMap(map[domain.RelationKey]domain.Value{"ID": domain.String("a")})
		b := domain.NewDetailsFromMap(map[domain.RelationKey]domain.Value{"ID": domain.String("b")})
		assertCompare(t, co, a, b, 1)
	})

	t.Run("first found second not", func(t *testing.T) {
		a := domain.NewDetailsFromMap(map[domain.RelationKey]domain.Value{"ID": domain.String("a")})
		b := domain.NewDetailsFromMap(map[domain.RelationKey]domain.Value{"ID": domain.String("x")})
		assertCompare(t, co, a, b, -1)
	})

	t.Run("first not found second yes", func(t *testing.T) {
		a := domain.NewDetailsFromMap(map[domain.RelationKey]domain.Value{"ID": domain.String("x")})
		b := domain.NewDetailsFromMap(map[domain.RelationKey]domain.Value{"ID": domain.String("a")})
		assertCompare(t, co, a, b, 1)
	})

	t.Run("both not found gt", func(t *testing.T) {
		a := domain.NewDetailsFromMap(map[domain.RelationKey]domain.Value{"ID": domain.String("y")})
		b := domain.NewDetailsFromMap(map[domain.RelationKey]domain.Value{"ID": domain.String("z")})
		assertCompare(t, co, a, b, -1)
	})

	t.Run("both not found eq", func(t *testing.T) {
		a := domain.NewDetailsFromMap(map[domain.RelationKey]domain.Value{"ID": domain.String("z")})
		b := domain.NewDetailsFromMap(map[domain.RelationKey]domain.Value{"ID": domain.String("z")})
		assertCompare(t, co, a, b, 0)
	})

	t.Run("both not found lt", func(t *testing.T) {
		a := domain.NewDetailsFromMap(map[domain.RelationKey]domain.Value{"ID": domain.String("z")})
		b := domain.NewDetailsFromMap(map[domain.RelationKey]domain.Value{"ID": domain.String("y")})
		assertCompare(t, co, a, b, 1)
	})
}

func TestTagStatusOrder_Compare(t *testing.T) {
	arena := &anyenc.Arena{}
	for _, relation := range []model.RelationFormat{model.RelationFormat_tag, model.RelationFormat_status} {
		t.Run("eq", func(t *testing.T) {
			a := domain.NewDetailsFromMap(map[domain.RelationKey]domain.Value{"k": domain.StringList([]string{"a"})})
			b := domain.NewDetailsFromMap(map[domain.RelationKey]domain.Value{"k": domain.StringList([]string{"a"})})
			asc := &KeyOrder{arena: arena,
				Key:            "k",
				Type:           model.BlockContentDataviewSort_Asc,
				relationFormat: relation,
				Options:        map[string]string{"a": "a"},
			}
			assertCompare(t, asc, a, b, 0)
		})

		t.Run("asc", func(t *testing.T) {
			a := domain.NewDetailsFromMap(map[domain.RelationKey]domain.Value{"k": domain.StringList([]string{"b"})})
			b := domain.NewDetailsFromMap(map[domain.RelationKey]domain.Value{"k": domain.StringList([]string{"a"})})
			asc := &KeyOrder{arena: arena,
				Key:            "k",
				Type:           model.BlockContentDataviewSort_Asc,
				relationFormat: relation,
				Options: map[string]string{
					"b": "a",
					"a": "b",
				},
			}
			assertCompare(t, asc, a, b, -1)
		})
	}
}

func TestIncludeTime_Compare(t *testing.T) {
	date := time.Unix(1672012800, 0)
	arena := &anyenc.Arena{}
	t.Run("date only eq", func(t *testing.T) {
		a := domain.NewDetailsFromMap(map[domain.RelationKey]domain.Value{"k": domain.Int64(date.Add(time.Second * 5).Unix())})
		b := domain.NewDetailsFromMap(map[domain.RelationKey]domain.Value{"k": domain.Int64(date.Add(time.Second * 10).Unix())})
		asc := &KeyOrder{arena: arena, Key: "k", Type: model.BlockContentDataviewSort_Asc,
			IncludeTime: false, relationFormat: model.RelationFormat_date}
		assertCompare(t, asc, a, b, 0)
	})

	t.Run("only date lt", func(t *testing.T) {
		a := domain.NewDetailsFromMap(map[domain.RelationKey]domain.Value{"k": domain.Int64(date.Unix())})
		b := domain.NewDetailsFromMap(map[domain.RelationKey]domain.Value{"k": domain.Int64(date.Add(time.Hour * 24).Unix())})
		asc := &KeyOrder{arena: arena, Key: "k", Type: model.BlockContentDataviewSort_Asc,
			IncludeTime: false, relationFormat: model.RelationFormat_date}
		assertCompare(t, asc, a, b, -1)
	})

	t.Run("date includeTime eq", func(t *testing.T) {
		a := domain.NewDetailsFromMap(map[domain.RelationKey]domain.Value{"k": domain.Int64(date.Add(time.Second * 10).Unix())})
		b := domain.NewDetailsFromMap(map[domain.RelationKey]domain.Value{"k": domain.Int64(date.Add(time.Second * 10).Unix())})
		asc := &KeyOrder{arena: arena, Key: "k", Type: model.BlockContentDataviewSort_Asc,
			IncludeTime: true, relationFormat: model.RelationFormat_date}
		assertCompare(t, asc, a, b, 0)
	})

	t.Run("date includeTime lt", func(t *testing.T) {
		a := domain.NewDetailsFromMap(map[domain.RelationKey]domain.Value{"k": domain.Int64(date.Add(time.Second * 5).Unix())})
		b := domain.NewDetailsFromMap(map[domain.RelationKey]domain.Value{"k": domain.Int64(date.Add(time.Second * 10).Unix())})
		asc := &KeyOrder{arena: arena, Key: "k", Type: model.BlockContentDataviewSort_Asc,
			IncludeTime: true, relationFormat: model.RelationFormat_date}
		assertCompare(t, asc, a, b, -1)
	})

}<|MERGE_RESOLUTION|>--- conflicted
+++ resolved
@@ -5,11 +5,7 @@
 	"testing"
 	"time"
 
-<<<<<<< HEAD
-=======
 	"github.com/anyproto/any-store/anyenc"
-	"github.com/gogo/protobuf/types"
->>>>>>> ffeaba51
 	"github.com/stretchr/testify/assert"
 
 	"github.com/anyproto/anytype-heart/core/domain"
@@ -19,15 +15,9 @@
 
 func assertCompare(t *testing.T, order Order, a *domain.Details, b *domain.Details, expected int) {
 	assert.Equal(t, expected, order.Compare(a, b))
-<<<<<<< HEAD
-	arena := &fastjson.Arena{}
-	aJson := a.ToJson(arena)
-	bJson := b.ToJson(arena)
-=======
-	arena := &anyenc.Arena{}
-	aValue := pbtypes.ProtoToAnyEnc(arena, a)
-	bValue := pbtypes.ProtoToAnyEnc(arena, b)
->>>>>>> ffeaba51
+	arena := &anyenc.Arena{}
+	aJson := a.ToAnyEnc(arena)
+	bJson := b.ToAnyEnc(arena)
 	s := order.AnystoreSort()
 	aBytes := s.AppendKey(nil, aValue)
 	bBytes := s.AppendKey(nil, bValue)

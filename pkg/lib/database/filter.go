package database

import (
	"bytes"
	"errors"
	"fmt"
	"regexp"
	"strings"

	"github.com/anyproto/any-store/anyenc"
	"github.com/anyproto/any-store/query"
<<<<<<< HEAD
	"github.com/samber/lo"
	"github.com/valyala/fastjson"
	"golang.org/x/exp/slices"
=======
	"github.com/gogo/protobuf/proto"
	"github.com/gogo/protobuf/types"
>>>>>>> ffeaba51

	"github.com/anyproto/anytype-heart/core/domain"
	"github.com/anyproto/anytype-heart/pkg/lib/bundle"
	"github.com/anyproto/anytype-heart/pkg/lib/pb/model"
)

var (
	ErrValueMustBeListSupporting = errors.New("value must be list supporting")
)

func MakeFilters(protoFilters []FilterRequest, store ObjectStore) (Filter, error) {
	spaceId := getSpaceIDFromFilters(protoFilters)
	// to avoid unnecessary nested filter
	if len(protoFilters) == 1 && len(protoFilters[0].NestedFilters) > 0 && protoFilters[0].Operator != model.BlockContentDataviewFilter_No {
		return MakeFilter(spaceId, protoFilters[0], store)
	}
	return MakeFilter(spaceId, FilterRequest{
		Operator:      model.BlockContentDataviewFilter_And,
		NestedFilters: protoFilters,
	}, store)
}

func MakeFilter(spaceId string, protoFilter FilterRequest, store ObjectStore) (Filter, error) {
	if protoFilter.Operator == model.BlockContentDataviewFilter_No {
		return makeFilter(spaceId, protoFilter, store)
	}
	filters := make([]Filter, 0, len(protoFilter.NestedFilters))
	for _, nestedFilter := range protoFilter.NestedFilters {
		filter, err := MakeFilter(spaceId, nestedFilter, store)
		if err != nil {
			return nil, err
		}
		if filter != nil {
			filters = append(filters, filter)
		}
	}
	switch protoFilter.Operator {
	case model.BlockContentDataviewFilter_And, model.BlockContentDataviewFilter_No:
		return FiltersAnd(filters), nil
	case model.BlockContentDataviewFilter_Or:
		return FiltersOr(filters), nil
	}
	return nil, fmt.Errorf("unsupported filter operator %v", protoFilter.Operator)
}

func NestedRelationKey(baseRelationKey domain.RelationKey, nestedRelationKey domain.RelationKey) domain.RelationKey {
	return baseRelationKey + "." + nestedRelationKey
}

func makeFilter(spaceID string, rawFilter FilterRequest, store ObjectStore) (Filter, error) {
	if store == nil {
		return nil, fmt.Errorf("objectStore dependency is nil")
	}
	if rawFilter.Condition == model.BlockContentDataviewFilter_None {
		return nil, nil
	}
	rawFilters := transformQuickOption(rawFilter, nil)

	if len(rawFilters) == 1 {
		return makeFilterByCondition(spaceID, rawFilters[0], store)
	}
	resultFilters := FiltersAnd{}
	for _, filter := range rawFilters {
		filterByCondition, err := makeFilterByCondition(spaceID, filter, store)
		if err != nil {
			return nil, err
		}
		resultFilters = append(resultFilters, filterByCondition)
	}
	return resultFilters, nil
}

func makeFilterByCondition(spaceID string, rawFilter FilterRequest, store ObjectStore) (Filter, error) {
	parts := strings.SplitN(string(rawFilter.RelationKey), ".", 2)
	if len(parts) == 2 {
		relationKey := domain.RelationKey(parts[0])
		nestedRelationKey := domain.RelationKey(parts[1])

		if rawFilter.Condition == model.BlockContentDataviewFilter_NotEqual {
			return makeFilterNestedNotIn(spaceID, rawFilter, store, relationKey, nestedRelationKey)
		} else {
			return makeFilterNestedIn(spaceID, rawFilter, store, relationKey, nestedRelationKey)
		}
	}

	// replaces "value == false" to "value != true" for expected work with checkboxes
	if rawFilter.Condition == model.BlockContentDataviewFilter_Equal {
		v, ok := rawFilter.Value.TryBool()
		if ok && !v {
			rawFilter = FilterRequest{
				RelationKey:      rawFilter.RelationKey,
				RelationProperty: rawFilter.RelationProperty,
				Condition:        model.BlockContentDataviewFilter_NotEqual,
				Value:            domain.Bool(true),
			}
		}

	}
	// replaces "value != false" to "value == true" for expected work with checkboxes
	if rawFilter.Condition == model.BlockContentDataviewFilter_NotEqual {
		v, ok := rawFilter.Value.TryBool()
		if ok && !v {
			rawFilter = FilterRequest{
				RelationKey:      rawFilter.RelationKey,
				RelationProperty: rawFilter.RelationProperty,
				Condition:        model.BlockContentDataviewFilter_Equal,
				Value:            domain.Bool(true),
			}
		}
	}

	if str, ok := rawFilter.Value.TryMapValue(); ok {
		filter, err := makeComplexFilter(rawFilter, str)
		if err == nil {
			return filter, nil
		}
		log.Errorf("failed to build complex filter: %v", err)
	}

	switch rawFilter.Condition {
	case model.BlockContentDataviewFilter_Equal,
		model.BlockContentDataviewFilter_Greater,
		model.BlockContentDataviewFilter_Less,
		model.BlockContentDataviewFilter_GreaterOrEqual,
		model.BlockContentDataviewFilter_LessOrEqual,
		model.BlockContentDataviewFilter_NotEqual:
		return FilterEq{
			Key:   rawFilter.RelationKey,
			Cond:  rawFilter.Condition,
			Value: rawFilter.Value,
		}, nil
	case model.BlockContentDataviewFilter_Like:
		return FilterLike{
			Key:   rawFilter.RelationKey,
			Value: rawFilter.Value.String(),
		}, nil
	case model.BlockContentDataviewFilter_NotLike:
		return FilterNot{FilterLike{
			Key:   rawFilter.RelationKey,
			Value: rawFilter.Value.String(),
		}}, nil
	case model.BlockContentDataviewFilter_In:
		list, err := rawFilter.Value.TryWrapToList()
		if err != nil {
			return nil, errors.Join(ErrValueMustBeListSupporting, err)
		}
		return FilterIn{
			Key:   rawFilter.RelationKey,
			Value: list,
		}, nil
	case model.BlockContentDataviewFilter_NotIn:
		list, err := rawFilter.Value.TryWrapToList()
		if err != nil {
			return nil, errors.Join(ErrValueMustBeListSupporting, err)
		}
		return FilterNot{FilterIn{
			Key:   rawFilter.RelationKey,
			Value: list,
		}}, nil
	case model.BlockContentDataviewFilter_Empty:
		return FilterEmpty{
			Key: rawFilter.RelationKey,
		}, nil
	case model.BlockContentDataviewFilter_NotEmpty:
		return FilterNot{FilterEmpty{
			Key: rawFilter.RelationKey,
		}}, nil
	case model.BlockContentDataviewFilter_AllIn:
		if list, err := wrapValueToStringList(rawFilter.Value); err == nil {
			return FilterAllIn{
				Key:     rawFilter.RelationKey,
				Strings: list,
			}, nil
		}
		if list, err := wrapValueToFloatList(rawFilter.Value); err == nil {
			return FilterAllIn{
				Key:    rawFilter.RelationKey,
				Floats: list,
			}, nil
		}
		return nil, fmt.Errorf("unsupported type: %v", rawFilter.Value.Type())
	case model.BlockContentDataviewFilter_NotAllIn:
		if list, err := wrapValueToStringList(rawFilter.Value); err == nil {
			return FilterNot{FilterAllIn{
				Key:     rawFilter.RelationKey,
				Strings: list,
			}}, nil
		}
		if list, err := wrapValueToFloatList(rawFilter.Value); err == nil {
			return FilterNot{FilterAllIn{
				Key:    rawFilter.RelationKey,
				Floats: list,
			}}, nil
		}
		return nil, fmt.Errorf("unsupported type: %v", rawFilter.Value.Type())
	case model.BlockContentDataviewFilter_ExactIn:
		list, err := wrapValueToStringList(rawFilter.Value)
		if err != nil {
			return nil, ErrValueMustBeListSupporting
		}
		return newFilterOptionsEqual(&anyenc.Arena{}, rawFilter.RelationKey, list, optionsToMap(spaceID, rawFilter.RelationKey, store)), nil
	case model.BlockContentDataviewFilter_NotExactIn:
		list, err := wrapValueToStringList(rawFilter.Value)
		if err != nil {
			return nil, ErrValueMustBeListSupporting
		}
		return FilterNot{newFilterOptionsEqual(&anyenc.Arena{}, rawFilter.RelationKey, list, optionsToMap(spaceID, rawFilter.RelationKey, store))}, nil
	case model.BlockContentDataviewFilter_Exists:
		return FilterExists{
			Key: rawFilter.RelationKey,
		}, nil
	default:
		return nil, fmt.Errorf("unexpected filter cond: %v", rawFilter.Condition)
	}
}

func wrapValueToStringList(val domain.Value) ([]string, error) {
	if v, ok := val.TryString(); ok {
		return []string{v}, nil
	}
	if v, ok := val.TryStringList(); ok {
		return v, nil
	}
	return nil, fmt.Errorf("unsupported type: %v", val.Type())
}

func wrapValueToFloatList(val domain.Value) ([]float64, error) {
	if v, ok := val.TryFloat64(); ok {
		return []float64{v}, nil
	}
	if v, ok := val.TryFloat64List(); ok {
		return v, nil
	}
	return nil, fmt.Errorf("unsupported type: %v", val.Type())
}

func makeComplexFilter(rawFilter FilterRequest, s domain.ValueMap) (Filter, error) {
	filterType := s.GetString(bundle.RelationKeyType.String())
	// TODO: rewrite to switch statement once we have more filter types
	if filterType == "valueFromRelation" {
		return Filter2ValuesComp{
			Key1: rawFilter.RelationKey,
			Key2: domain.RelationKey(s.GetString(bundle.RelationKeyRelationKey.String())),
			Cond: rawFilter.Condition,
		}, nil
	}
	return nil, fmt.Errorf("unsupported type of complex filter: %s", filterType)
}

type WithNestedFilter interface {
	IterateNestedFilters(func(nestedFilter Filter) error) error
}

type Filter interface {
	FilterObject(g *domain.Details) bool
	AnystoreFilter() query.Filter
}

type FiltersAnd []Filter

var _ WithNestedFilter = FiltersAnd{}

func (a FiltersAnd) FilterObject(g *domain.Details) bool {
	for _, f := range a {
		if !f.FilterObject(g) {
			return false
		}
	}
	return true
}

func (a FiltersAnd) AnystoreFilter() query.Filter {
	filters := make([]query.Filter, 0, len(a))
	for _, f := range a {
		anystoreFilter := f.AnystoreFilter()
		filters = append(filters, anystoreFilter)
	}
	return query.And(filters)
}

func (a FiltersAnd) IterateNestedFilters(fn func(nestedFilter Filter) error) error {
	return iterateNestedFilters(a, fn)
}

type FiltersOr []Filter

var _ WithNestedFilter = FiltersOr{}

func (fo FiltersOr) FilterObject(g *domain.Details) bool {
	if len(fo) == 0 {
		return true
	}
	for _, f := range fo {
		if f.FilterObject(g) {
			return true
		}
	}
	return false
}

func (fo FiltersOr) AnystoreFilter() query.Filter {
	filters := make([]query.Filter, 0, len(fo))
	for _, f := range fo {
		anystoreFilter := f.AnystoreFilter()
		filters = append(filters, anystoreFilter)
	}
	return query.Or(filters)
}

func (fo FiltersOr) IterateNestedFilters(fn func(nestedFilter Filter) error) error {
	return iterateNestedFilters(fo, fn)
}

func iterateNestedFilters[F ~[]Filter](composedFilter F, fn func(nestedFilter Filter) error) error {
	for _, f := range composedFilter {
		if withNested, ok := f.(WithNestedFilter); ok {
			err := withNested.IterateNestedFilters(fn)
			if err != nil {
				return err
			}
		}
	}
	return nil
}

type FilterNot struct {
	Filter Filter
}

func (n FilterNot) FilterObject(g *domain.Details) bool {
	if n.Filter == nil {
		return false
	}
	return !n.Filter.FilterObject(g)
}

func (f FilterNot) AnystoreFilter() query.Filter {
	filter := f.Filter.AnystoreFilter()
	return negateFilter(filter)
}

func negateFilter(filter query.Filter) query.Filter {
	switch v := filter.(type) {
	case query.And:
		negated := make(query.Or, 0, len(v))
		for _, f := range v {
			negated = append(negated, negateFilter(f))
		}
		return negated
	case query.Or:
		negated := make(query.And, 0, len(v))
		for _, f := range v {
			negated = append(negated, negateFilter(f))
		}
		return negated
	case query.Key:
		if nested, ok := v.Filter.(query.Not); ok {
			return query.Key{
				Path:   v.Path,
				Filter: nested.Filter,
			}
		}
		return query.Key{
			Path: v.Path,
			Filter: query.Not{
				Filter: v.Filter,
			},
		}
	default:
		return query.Not{Filter: filter}
	}
}

type FilterEq struct {
	Key   domain.RelationKey
	Cond  model.BlockContentDataviewFilterCondition
	Value domain.Value
}

func (e FilterEq) AnystoreFilter() query.Filter {
	path := []string{string(e.Key)}
	var op query.CompOp
	switch e.Cond {
	case model.BlockContentDataviewFilter_Equal:
		op = query.CompOpEq
	case model.BlockContentDataviewFilter_Greater:
		op = query.CompOpGt
	case model.BlockContentDataviewFilter_GreaterOrEqual:
		op = query.CompOpGte
	case model.BlockContentDataviewFilter_Less:
		op = query.CompOpLt
	case model.BlockContentDataviewFilter_LessOrEqual:
		op = query.CompOpLte
	case model.BlockContentDataviewFilter_NotEqual:
		op = query.CompOpNe
	}
	return query.Key{
		Path:   path,
<<<<<<< HEAD
		Filter: query.NewComp(op, e.Value.Raw()),
	}
}

func (e FilterEq) FilterObject(g *domain.Details) bool {
	return e.filterObject(g.Get(domain.RelationKey(e.Key)))
=======
		Filter: query.NewCompValue(op, encodeScalarPbValue(&anyenc.Arena{}, e.Value)),
	}
}

func encodeScalarPbValue(a *anyenc.Arena, v *types.Value) *anyenc.Value {
	if v == nil || v.Kind == nil {
		return nil
	}
	switch v.Kind.(type) {
	case *types.Value_NullValue:
		return a.NewNull()
	case *types.Value_StringValue:
		return a.NewString(v.GetStringValue())
	case *types.Value_NumberValue:
		return a.NewNumberFloat64(v.GetNumberValue())
	case *types.Value_BoolValue:
		if v.GetBoolValue() {
			return a.NewTrue()
		} else {
			return a.NewFalse()
		}
	case *types.Value_StructValue:
		return nil
	case *types.Value_ListValue:
		return nil
	}
	return nil
}

func (e FilterEq) FilterObject(g *types.Struct) bool {
	val := pbtypes.Get(g, e.Key)
	return e.filterObject(val)
>>>>>>> ffeaba51
}

func (e FilterEq) filterObject(v domain.Value) bool {
	// if list := v.GetListValue(); list != nil && e.Value.GetListValue() == nil {
	isFilterValueScalar := !e.Value.IsStringList() && !e.Value.IsFloatList()
	if isFilterValueScalar {
		if list, ok := v.TryFloat64List(); ok {
			for _, lv := range list {
				if e.filterObject(domain.Float64(lv)) {
					return true
				}
			}
			return false
		}
		if list, ok := v.TryStringList(); ok {
			for _, lv := range list {
				if e.filterObject(domain.String(lv)) {
					return true
				}
			}
			return false
		}
	}
	comp := e.Value.Compare(v)
	switch e.Cond {
	case model.BlockContentDataviewFilter_Equal:
		return comp == 0
	case model.BlockContentDataviewFilter_Greater:
		return comp == -1
	case model.BlockContentDataviewFilter_GreaterOrEqual:
		return comp <= 0
	case model.BlockContentDataviewFilter_Less:
		return comp == 1
	case model.BlockContentDataviewFilter_LessOrEqual:
		return comp >= 0
	case model.BlockContentDataviewFilter_NotEqual:
		return comp != 0
	}
	return false
}

// any
type FilterIn struct {
	Key   domain.RelationKey
	Value []domain.Value
}

func (i FilterIn) FilterObject(g *domain.Details) bool {
	val := g.Get(i.Key)
	for _, v := range i.Value {
		eq := FilterEq{Value: v, Cond: model.BlockContentDataviewFilter_Equal}
		if eq.filterObject(val) {
			return true
		}
	}
	return false
}

func (i FilterIn) AnystoreFilter() query.Filter {
<<<<<<< HEAD
	path := []string{string(i.Key)}
	conds := make([]query.Filter, 0, len(i.Value))
	for _, v := range i.Value {
		conds = append(conds, query.Key{
			Path:   path,
			Filter: query.NewComp(query.CompOpEq, v.Raw()),
=======
	path := []string{i.Key}
	conds := make([]query.Filter, 0, len(i.Value.GetValues()))
	arena := &anyenc.Arena{}
	for _, v := range i.Value.GetValues() {
		conds = append(conds, query.Key{
			Path:   path,
			Filter: query.NewCompValue(query.CompOpEq, encodeScalarPbValue(arena, v)),
>>>>>>> ffeaba51
		})
	}
	return query.Or(conds)
}

type FilterLike struct {
	Key   domain.RelationKey
	Value string
}

func (l FilterLike) FilterObject(g *domain.Details) bool {
	val, ok := g.TryString(l.Key)
	if !ok {
		return false
	}
	return strings.Contains(strings.ToLower(val), strings.ToLower(l.Value))
}

func (l FilterLike) AnystoreFilter() query.Filter {
	re, err := regexp.Compile("(?i)" + regexp.QuoteMeta(l.Value))
	if err != nil {
		log.Errorf("failed to build anystore LIKE filter: %v", err)
	}
	return query.Key{
		Path: []string{string(l.Key)},
		Filter: query.Regexp{
			Regexp: re,
		},
	}
}

type FilterExists struct {
	Key domain.RelationKey
}

func (e FilterExists) FilterObject(g *domain.Details) bool {
	return g.Has(e.Key)
}

func (e FilterExists) AnystoreFilter() query.Filter {
	return query.Key{
		Path:   []string{string(e.Key)},
		Filter: query.Exists{},
	}
}

type FilterEmpty struct {
	Key domain.RelationKey
}

func (e FilterEmpty) FilterObject(g *domain.Details) bool {
	val := g.Get(e.Key)
	return val.IsEmpty()
}

var (
	filterEqNil         = query.NewComp(query.CompOpEq, nil)
	filterEqEmptyString = query.NewComp(query.CompOpEq, "")
	filterEq0           = query.NewComp(query.CompOpEq, 0)
	filterEqFalse       = query.NewComp(query.CompOpEq, false)
	filterEqEmptyArray  = &query.Comp{
		CompOp:  query.CompOpEq,
		EqValue: anyenc.MustParseJson(`[]`).MarshalTo(nil),
	}
)

func (e FilterEmpty) AnystoreFilter() query.Filter {
	path := []string{string(e.Key)}
	return query.Or{
		query.Key{
			Path:   path,
			Filter: query.Not{Filter: query.Exists{}},
		},
		query.Key{
			Path:   path,
			Filter: filterEqNil,
		},
		query.Key{
			Path:   path,
			Filter: filterEqEmptyString,
		},
		query.Key{
			Path:   path,
			Filter: filterEq0,
		},
		query.Key{
			Path:   path,
			Filter: filterEqFalse,
		},
		query.Key{
			Path:   path,
			Filter: filterEqEmptyArray,
		},
	}
}

// all?
type FilterAllIn struct {
	Key     domain.RelationKey
	Strings []string
	Floats  []float64
}

func (l FilterAllIn) FilterObject(g *domain.Details) bool {
	val := g.Get(l.Key)
	if !val.Ok() {
		return false
	}

	if len(l.Strings) > 0 {
		// Single string
		{
			val, ok := g.TryString(l.Key)
			if ok && len(l.Strings) == 1 {
				return l.Strings[0] == val
			}
		}
		// TryString list
		{
			val, ok := g.TryStringList(l.Key)
			if ok {
				return lo.Every(val, l.Strings)
			}
		}
		return false
	}
	if len(l.Floats) > 0 {
		// Single float
		{
			val, ok := g.TryFloat64(l.Key)
			if ok && len(l.Floats) == 1 {
				return l.Floats[0] == val
			}
		}
		// Float64 list
		{
			val, ok := g.TryFloat64List(l.Key)
			if ok {
				return lo.Every(val, l.Floats)
			}
		}
		return false
	}
	return true
}

func (l FilterAllIn) AnystoreFilter() query.Filter {
<<<<<<< HEAD
	path := []string{string(l.Key)}
	conds := make([]query.Filter, 0, len(l.Strings)+len(l.Floats))
	for _, v := range l.Strings {
		conds = append(conds, query.Key{
			Path:   path,
			Filter: query.NewComp(query.CompOpEq, v),
		})
	}
	for _, v := range l.Floats {
		conds = append(conds, query.Key{
			Path:   path,
			Filter: query.NewComp(query.CompOpEq, v),
=======
	path := []string{l.Key}
	conds := make([]query.Filter, 0, len(l.Value.GetValues()))
	arena := &anyenc.Arena{}
	for _, v := range l.Value.GetValues() {
		conds = append(conds, query.Key{
			Path:   path,
			Filter: query.NewCompValue(query.CompOpEq, encodeScalarPbValue(arena, v)),
>>>>>>> ffeaba51
		})
	}
	return query.And(conds)
}

<<<<<<< HEAD
func newFilterOptionsEqual(arena *fastjson.Arena, key domain.RelationKey, value []string, options map[string]string) *FilterOptionsEqual {
=======
func newFilterOptionsEqual(arena *anyenc.Arena, key string, value *types.ListValue, options map[string]string) *FilterOptionsEqual {
>>>>>>> ffeaba51
	f := &FilterOptionsEqual{
		arena:   arena,
		Key:     key,
		Value:   value,
		Options: options,
	}
	f.compileValueFilter()
	return f
}

type FilterOptionsEqual struct {
	arena *anyenc.Arena

	Key     domain.RelationKey
	Value   []string
	Options map[string]string

	// valueFilter is precompiled filter without key selector
	valueFilter query.Filter
}

func (exIn *FilterOptionsEqual) FilterObject(g *domain.Details) bool {
	// If filter is empty, it makes no sense, so to avoid confusion return false
	if len(exIn.Value) == 0 {
		return false
	}

	if val, ok := g.TryString(exIn.Key); ok {
		_, ok := exIn.Options[val]
		if !ok {
			return false
		}
		return slices.Contains(exIn.Value, val)
	}
	if val, ok := g.TryStringList(exIn.Key); ok {
		onlyOptions := lo.Filter(val, func(v string, _ int) bool {
			_, ok := exIn.Options[v]
			return ok
		})
		if len(onlyOptions) != len(exIn.Value) {
			return false
		}
		return lo.Every(onlyOptions, exIn.Value)
	}
	return false
}

func (exIn *FilterOptionsEqual) Ok(v *anyenc.Value) bool {
	defer exIn.arena.Reset()

	arr := v.GetArray(string(exIn.Key))
	// Just fall back to precompiled filter
	if len(arr) == 0 {
		return exIn.valueFilter.Ok(v.Get(string(exIn.Key)))
	}

	// Discard deleted options
	optionList := exIn.arena.NewArray()
	var i int
	for _, arrVal := range arr {
		optionId := string(arrVal.GetStringBytes())
		_, ok := exIn.Options[optionId]
		if ok {
			optionList.SetArrayItem(i, exIn.arena.NewString(optionId))
			i++
		}
	}
	return exIn.valueFilter.Ok(optionList)
}

func (exIn *FilterOptionsEqual) compileValueFilter() {
<<<<<<< HEAD
	conds := make([]query.Filter, 0, len(exIn.Value)+1)
	conds = append(conds, query.Size{Size: int64(len(exIn.Value))})
	for _, v := range exIn.Value {
		conds = append(conds, query.NewComp(query.CompOpEq, v))
=======
	conds := make([]query.Filter, 0, len(exIn.Value.GetValues())+1)
	conds = append(conds, query.Size{Size: int64(len(exIn.Value.GetValues()))})
	arena := &anyenc.Arena{}
	for _, v := range exIn.Value.GetValues() {
		conds = append(conds, query.NewCompValue(query.CompOpEq, encodeScalarPbValue(arena, v)))
>>>>>>> ffeaba51
	}
	exIn.valueFilter = query.And(conds)
}

func (exIn *FilterOptionsEqual) IndexBounds(fieldName string, bs query.Bounds) (bounds query.Bounds) {
	return bs
}

func (exIn *FilterOptionsEqual) AnystoreFilter() query.Filter {
	return exIn
}

func (exIn *FilterOptionsEqual) String() string {
	return "{}"
}

func optionsToMap(spaceID string, key domain.RelationKey, store ObjectStore) map[string]string {
	result := make(map[string]string)
	options, err := store.ListRelationOptions(key)
	if err != nil {
		log.Warn("nil objectStore for getting options")
		return result
	}
	for _, opt := range options {
		result[opt.Id] = opt.Text
	}

	return result
}

func makeFilterNestedIn(spaceID string, rawFilter FilterRequest, store ObjectStore, relationKey domain.RelationKey, nestedRelationKey domain.RelationKey) (Filter, error) {
	rawNestedFilter := rawFilter
	rawNestedFilter.RelationKey = nestedRelationKey
	nestedFilter, err := MakeFilter(spaceID, rawNestedFilter, store)
	if err != nil {
		return nil, fmt.Errorf("make nested filter %s -> %s: %w", relationKey, nestedRelationKey, err)
	}
	records, err := store.QueryRaw(&Filters{FilterObj: nestedFilter}, 0, 0)
	if err != nil {
		return nil, fmt.Errorf("enrich nested filter %s: %w", nestedFilter, err)
	}

	ids := make([]string, 0, len(records))
	for _, rec := range records {
		ids = append(ids, rec.Details.GetString(bundle.RelationKeyId))
	}
	return &FilterNestedIn{
		Key:                    relationKey,
		FilterForNestedObjects: nestedFilter,
		IDs:                    ids,
	}, nil
}

// FilterNestedIn returns true for object that has a relation pointing to any object that matches FilterForNestedObjects.
// This filter uses special machinery in able to work: it only functions when IDs field is populated by IDs of objects
// that match FilterForNestedObjects. You can't just use FilterNestedIn without populating IDs field
type FilterNestedIn struct {
	Key                    domain.RelationKey
	FilterForNestedObjects Filter

	IDs []string
}

var _ WithNestedFilter = &FilterNestedIn{}

func (i *FilterNestedIn) FilterObject(g *domain.Details) bool {
	val := g.Get(i.Key)
	for _, id := range i.IDs {
		eq := FilterEq{Value: domain.String(id), Cond: model.BlockContentDataviewFilter_Equal}
		if eq.filterObject(val) {
			return true
		}
	}
	return false
}

func (i *FilterNestedIn) AnystoreFilter() query.Filter {
	path := []string{string(i.Key)}
	conds := make([]query.Filter, 0, len(i.IDs))
	for _, id := range i.IDs {
		conds = append(conds, query.Key{
			Path:   path,
			Filter: query.NewComp(query.CompOpEq, id),
		})
	}
	return query.Or(conds)
}

func (i *FilterNestedIn) IterateNestedFilters(fn func(nestedFilter Filter) error) error {
	return fn(i)
}

// See FilterNestedIn for details
type FilterNestedNotIn struct {
	Key                    domain.RelationKey
	FilterForNestedObjects Filter

	IDs []string
}

func makeFilterNestedNotIn(spaceID string, rawFilter FilterRequest, store ObjectStore, relationKey domain.RelationKey, nestedRelationKey domain.RelationKey) (Filter, error) {
	rawNestedFilter := rawFilter
	rawNestedFilter.RelationKey = nestedRelationKey

	subQueryRawFilter := rawFilter
	subQueryRawFilter.RelationKey = nestedRelationKey
	subQueryRawFilter.Condition = model.BlockContentDataviewFilter_Equal

	subQueryFilter, err := MakeFilter(spaceID, subQueryRawFilter, store)
	if err != nil {
		return nil, fmt.Errorf("make nested filter %s -> %s: %w", relationKey, nestedRelationKey, err)
	}
	records, err := store.QueryRaw(&Filters{FilterObj: subQueryFilter}, 0, 0)
	if err != nil {
		return nil, fmt.Errorf("enrich nested filter: %w", err)
	}

	ids := make([]string, 0, len(records))
	for _, rec := range records {
		ids = append(ids, rec.Details.GetString(bundle.RelationKeyId))
	}
	nestedFilter, err := MakeFilter(spaceID, rawNestedFilter, store)
	if err != nil {
		return nil, fmt.Errorf("make nested filter %s -> %s: %w", relationKey, nestedRelationKey, err)
	}
	return &FilterNestedNotIn{
		Key:                    relationKey,
		FilterForNestedObjects: nestedFilter,
		IDs:                    ids,
	}, nil
}

func (i *FilterNestedNotIn) FilterObject(g *domain.Details) bool {
	val := g.Get(i.Key)
	for _, id := range i.IDs {
		eq := FilterEq{Value: domain.String(id), Cond: model.BlockContentDataviewFilter_Equal}
		if eq.filterObject(val) {
			return false
		}
	}
	return true
}

func (i *FilterNestedNotIn) AnystoreFilter() query.Filter {
	path := []string{i.Key.String()}
	conds := make([]query.Filter, 0, len(i.IDs))
	for _, id := range i.IDs {
		conds = append(conds, query.Key{
			Path:   path,
			Filter: query.NewComp(query.CompOpNe, id),
		})
	}
	return query.And(conds)
}

func (i *FilterNestedNotIn) IterateNestedFilters(fn func(nestedFilter Filter) error) error {
	return fn(i)
}

type Filter2ValuesComp struct {
	Key1, Key2 domain.RelationKey
	Cond       model.BlockContentDataviewFilterCondition
}

func (i Filter2ValuesComp) FilterObject(g *domain.Details) bool {
	val1 := g.Get(i.Key1)
	val2 := g.Get(i.Key2)
	eq := FilterEq{Value: val2, Cond: i.Cond}
	return eq.filterObject(val1)
}

func (i Filter2ValuesComp) AnystoreFilter() query.Filter {
	var op query.CompOp
	switch i.Cond {
	case model.BlockContentDataviewFilter_Equal:
		op = query.CompOpEq
	case model.BlockContentDataviewFilter_Greater:
		op = query.CompOpGt
	case model.BlockContentDataviewFilter_GreaterOrEqual:
		op = query.CompOpGte
	case model.BlockContentDataviewFilter_Less:
		op = query.CompOpLt
	case model.BlockContentDataviewFilter_LessOrEqual:
		op = query.CompOpLte
	case model.BlockContentDataviewFilter_NotEqual:
		op = query.CompOpNe
	}
	return &Anystore2ValuesComp{
		RelationKey1: string(i.Key1),
		RelationKey2: string(i.Key2),
		CompOp:       op,
	}
}

type Anystore2ValuesComp struct {
	RelationKey1, RelationKey2 string
	CompOp                     query.CompOp
	buf1, buf2                 []byte
}

func (e *Anystore2ValuesComp) Ok(v *anyenc.Value) bool {
	value1 := v.Get(e.RelationKey1)
	value2 := v.Get(e.RelationKey2)
	e.buf1 = value1.MarshalTo(e.buf1[:0])
	e.buf2 = value2.MarshalTo(e.buf2[:0])
	comp := bytes.Compare(e.buf1, e.buf2)
	switch e.CompOp {
	case query.CompOpEq:
		return comp == 0
	case query.CompOpGt:
		return comp > 0
	case query.CompOpGte:
		return comp >= 0
	case query.CompOpLt:
		return comp < 0
	case query.CompOpLte:
		return comp <= 0
	case query.CompOpNe:
		return comp != 0
	default:
		panic(fmt.Errorf("unexpected comp op: %v", e.CompOp))
	}
}

func (e *Anystore2ValuesComp) IndexBounds(_ string, bs query.Bounds) (bounds query.Bounds) {
	return bs
}

func (e *Anystore2ValuesComp) String() string {
	var comp string
	switch e.CompOp {
	case query.CompOpEq:
		comp = "$eq"
	case query.CompOpGt:
		comp = "$gt"
	case query.CompOpGte:
		comp = "$gte"
	case query.CompOpLt:
		comp = "$lt"
	case query.CompOpLte:
		comp = "$lte"
	case query.CompOpNe:
		comp = "$ne"
	default:
		panic(fmt.Errorf("unexpected comp op: %v", e.CompOp))
	}
	return fmt.Sprintf(`{"$comp_values": {"%s": ["%s", "%s"]}}`, comp, e.RelationKey1, e.RelationKey2)
}<|MERGE_RESOLUTION|>--- conflicted
+++ resolved
@@ -9,14 +9,8 @@
 
 	"github.com/anyproto/any-store/anyenc"
 	"github.com/anyproto/any-store/query"
-<<<<<<< HEAD
 	"github.com/samber/lo"
-	"github.com/valyala/fastjson"
 	"golang.org/x/exp/slices"
-=======
-	"github.com/gogo/protobuf/proto"
-	"github.com/gogo/protobuf/types"
->>>>>>> ffeaba51
 
 	"github.com/anyproto/anytype-heart/core/domain"
 	"github.com/anyproto/anytype-heart/pkg/lib/bundle"
@@ -415,47 +409,12 @@
 	}
 	return query.Key{
 		Path:   path,
-<<<<<<< HEAD
 		Filter: query.NewComp(op, e.Value.Raw()),
 	}
 }
 
 func (e FilterEq) FilterObject(g *domain.Details) bool {
 	return e.filterObject(g.Get(domain.RelationKey(e.Key)))
-=======
-		Filter: query.NewCompValue(op, encodeScalarPbValue(&anyenc.Arena{}, e.Value)),
-	}
-}
-
-func encodeScalarPbValue(a *anyenc.Arena, v *types.Value) *anyenc.Value {
-	if v == nil || v.Kind == nil {
-		return nil
-	}
-	switch v.Kind.(type) {
-	case *types.Value_NullValue:
-		return a.NewNull()
-	case *types.Value_StringValue:
-		return a.NewString(v.GetStringValue())
-	case *types.Value_NumberValue:
-		return a.NewNumberFloat64(v.GetNumberValue())
-	case *types.Value_BoolValue:
-		if v.GetBoolValue() {
-			return a.NewTrue()
-		} else {
-			return a.NewFalse()
-		}
-	case *types.Value_StructValue:
-		return nil
-	case *types.Value_ListValue:
-		return nil
-	}
-	return nil
-}
-
-func (e FilterEq) FilterObject(g *types.Struct) bool {
-	val := pbtypes.Get(g, e.Key)
-	return e.filterObject(val)
->>>>>>> ffeaba51
 }
 
 func (e FilterEq) filterObject(v domain.Value) bool {
@@ -515,22 +474,12 @@
 }
 
 func (i FilterIn) AnystoreFilter() query.Filter {
-<<<<<<< HEAD
 	path := []string{string(i.Key)}
 	conds := make([]query.Filter, 0, len(i.Value))
 	for _, v := range i.Value {
 		conds = append(conds, query.Key{
 			Path:   path,
 			Filter: query.NewComp(query.CompOpEq, v.Raw()),
-=======
-	path := []string{i.Key}
-	conds := make([]query.Filter, 0, len(i.Value.GetValues()))
-	arena := &anyenc.Arena{}
-	for _, v := range i.Value.GetValues() {
-		conds = append(conds, query.Key{
-			Path:   path,
-			Filter: query.NewCompValue(query.CompOpEq, encodeScalarPbValue(arena, v)),
->>>>>>> ffeaba51
 		})
 	}
 	return query.Or(conds)
@@ -678,38 +627,25 @@
 }
 
 func (l FilterAllIn) AnystoreFilter() query.Filter {
-<<<<<<< HEAD
+	arena := &anyenc.Arena{}
 	path := []string{string(l.Key)}
 	conds := make([]query.Filter, 0, len(l.Strings)+len(l.Floats))
 	for _, v := range l.Strings {
 		conds = append(conds, query.Key{
 			Path:   path,
-			Filter: query.NewComp(query.CompOpEq, v),
+			Filter: query.NewCompValue(query.CompOpEq, arena.NewString(v)),
 		})
 	}
 	for _, v := range l.Floats {
 		conds = append(conds, query.Key{
 			Path:   path,
-			Filter: query.NewComp(query.CompOpEq, v),
-=======
-	path := []string{l.Key}
-	conds := make([]query.Filter, 0, len(l.Value.GetValues()))
-	arena := &anyenc.Arena{}
-	for _, v := range l.Value.GetValues() {
-		conds = append(conds, query.Key{
-			Path:   path,
-			Filter: query.NewCompValue(query.CompOpEq, encodeScalarPbValue(arena, v)),
->>>>>>> ffeaba51
+			Filter: query.NewCompValue(query.CompOpEq, arena.NewNumberFloat64(v)),
 		})
 	}
 	return query.And(conds)
 }
 
-<<<<<<< HEAD
-func newFilterOptionsEqual(arena *fastjson.Arena, key domain.RelationKey, value []string, options map[string]string) *FilterOptionsEqual {
-=======
-func newFilterOptionsEqual(arena *anyenc.Arena, key string, value *types.ListValue, options map[string]string) *FilterOptionsEqual {
->>>>>>> ffeaba51
+func newFilterOptionsEqual(arena *anyenc.Arena, key domain.RelationKey, value []string, options map[string]string) *FilterOptionsEqual {
 	f := &FilterOptionsEqual{
 		arena:   arena,
 		Key:     key,
@@ -781,18 +717,11 @@
 }
 
 func (exIn *FilterOptionsEqual) compileValueFilter() {
-<<<<<<< HEAD
+	arena := &anyenc.Arena{}
 	conds := make([]query.Filter, 0, len(exIn.Value)+1)
 	conds = append(conds, query.Size{Size: int64(len(exIn.Value))})
 	for _, v := range exIn.Value {
-		conds = append(conds, query.NewComp(query.CompOpEq, v))
-=======
-	conds := make([]query.Filter, 0, len(exIn.Value.GetValues())+1)
-	conds = append(conds, query.Size{Size: int64(len(exIn.Value.GetValues()))})
-	arena := &anyenc.Arena{}
-	for _, v := range exIn.Value.GetValues() {
-		conds = append(conds, query.NewCompValue(query.CompOpEq, encodeScalarPbValue(arena, v)))
->>>>>>> ffeaba51
+		conds = append(conds, query.NewCompValue(query.CompOpEq, arena.NewString(v)))
 	}
 	exIn.valueFilter = query.And(conds)
 }

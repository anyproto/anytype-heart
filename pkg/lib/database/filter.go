package database

import (
	"bytes"
	"errors"
	"fmt"
	"regexp"
	"strings"

	"github.com/anyproto/any-store/anyenc"
	"github.com/anyproto/any-store/query"
	"github.com/samber/lo"
	"golang.org/x/exp/slices"

	"github.com/anyproto/anytype-heart/core/domain"
	"github.com/anyproto/anytype-heart/pkg/lib/bundle"
	"github.com/anyproto/anytype-heart/pkg/lib/pb/model"
<<<<<<< HEAD
=======
	"github.com/anyproto/anytype-heart/util/dateutil"
	"github.com/anyproto/anytype-heart/util/pbtypes"
	"github.com/anyproto/anytype-heart/util/slice"
>>>>>>> 888733f3
)

var (
	ErrValueMustBeListSupporting = errors.New("value must be list supporting")
)

func MakeFilters(protoFilters []FilterRequest, store ObjectStore) (Filter, error) {
	spaceId := getSpaceIDFromFilters(protoFilters)
	// to avoid unnecessary nested filter
	if len(protoFilters) == 1 && len(protoFilters[0].NestedFilters) > 0 && protoFilters[0].Operator != model.BlockContentDataviewFilter_No {
		return MakeFilter(spaceId, protoFilters[0], store)
	}
	return MakeFilter(spaceId, FilterRequest{
		Operator:      model.BlockContentDataviewFilter_And,
		NestedFilters: protoFilters,
	}, store)
}

func MakeFilter(spaceId string, protoFilter FilterRequest, store ObjectStore) (Filter, error) {
	if protoFilter.Operator == model.BlockContentDataviewFilter_No {
		return makeFilter(spaceId, protoFilter, store)
	}
	filters := make([]Filter, 0, len(protoFilter.NestedFilters))
	for _, nestedFilter := range protoFilter.NestedFilters {
		filter, err := MakeFilter(spaceId, nestedFilter, store)
		if err != nil {
			return nil, err
		}
		if filter != nil {
			filters = append(filters, filter)
		}
	}
	switch protoFilter.Operator {
	case model.BlockContentDataviewFilter_And, model.BlockContentDataviewFilter_No:
		return FiltersAnd(filters), nil
	case model.BlockContentDataviewFilter_Or:
		return FiltersOr(filters), nil
	}
	return nil, fmt.Errorf("unsupported filter operator %v", protoFilter.Operator)
}

func NestedRelationKey(baseRelationKey domain.RelationKey, nestedRelationKey domain.RelationKey) domain.RelationKey {
	return baseRelationKey + "." + nestedRelationKey
}

func makeFilter(spaceID string, rawFilter FilterRequest, store ObjectStore) (Filter, error) {
	if store == nil {
		return nil, fmt.Errorf("objectStore dependency is nil")
	}
	if rawFilter.Condition == model.BlockContentDataviewFilter_None {
		return nil, nil
	}
	rawFilters := transformQuickOption(rawFilter, nil)

	if len(rawFilters) == 1 {
		return makeFilterByCondition(spaceID, rawFilters[0], store)
	}
	resultFilters := FiltersAnd{}
	for _, filter := range rawFilters {
		filterByCondition, err := makeFilterByCondition(spaceID, filter, store)
		if err != nil {
			return nil, err
		}
		resultFilters = append(resultFilters, filterByCondition)
	}
	return resultFilters, nil
}

func makeFilterByCondition(spaceID string, rawFilter FilterRequest, store ObjectStore) (Filter, error) {
	parts := strings.SplitN(string(rawFilter.RelationKey), ".", 2)
	if len(parts) == 2 {
		relationKey := domain.RelationKey(parts[0])
		nestedRelationKey := domain.RelationKey(parts[1])

		if rawFilter.Condition == model.BlockContentDataviewFilter_NotEqual {
			return makeFilterNestedNotIn(spaceID, rawFilter, store, relationKey, nestedRelationKey)
		} else {
			return makeFilterNestedIn(spaceID, rawFilter, store, relationKey, nestedRelationKey)
		}
	}

	// replaces "value == false" to "value != true" for expected work with checkboxes
	if rawFilter.Condition == model.BlockContentDataviewFilter_Equal {
		v, ok := rawFilter.Value.TryBool()
		if ok && !v {
			rawFilter = FilterRequest{
				RelationKey:      rawFilter.RelationKey,
				RelationProperty: rawFilter.RelationProperty,
				Condition:        model.BlockContentDataviewFilter_NotEqual,
				Value:            domain.Bool(true),
			}
		}

	}
	// replaces "value != false" to "value == true" for expected work with checkboxes
	if rawFilter.Condition == model.BlockContentDataviewFilter_NotEqual {
		v, ok := rawFilter.Value.TryBool()
		if ok && !v {
			rawFilter = FilterRequest{
				RelationKey:      rawFilter.RelationKey,
				RelationProperty: rawFilter.RelationProperty,
				Condition:        model.BlockContentDataviewFilter_Equal,
				Value:            domain.Bool(true),
			}
		}
	}

	if str, ok := rawFilter.Value.TryMapValue(); ok {
		filter, err := makeComplexFilter(rawFilter, str)
		if err == nil {
			return filter, nil
		}
		log.Errorf("failed to build complex filter: %v", err)
	}

	switch rawFilter.Condition {
	case model.BlockContentDataviewFilter_Equal,
		model.BlockContentDataviewFilter_Greater,
		model.BlockContentDataviewFilter_Less,
		model.BlockContentDataviewFilter_GreaterOrEqual,
		model.BlockContentDataviewFilter_LessOrEqual,
		model.BlockContentDataviewFilter_NotEqual:
		return FilterEq{
			Key:   rawFilter.RelationKey,
			Cond:  rawFilter.Condition,
			Value: rawFilter.Value,
		}, nil
	case model.BlockContentDataviewFilter_Like:
		return FilterLike{
			Key:   rawFilter.RelationKey,
			Value: rawFilter.Value.String(),
		}, nil
	case model.BlockContentDataviewFilter_NotLike:
		return FilterNot{FilterLike{
			Key:   rawFilter.RelationKey,
			Value: rawFilter.Value.String(),
		}}, nil
	case model.BlockContentDataviewFilter_In:
<<<<<<< HEAD
		list, err := rawFilter.Value.TryWrapToList()
=======
		// hack for queries for relations containing date objects ids with format _date_YYYY-MM-DD-hh-mm-ss
		// to find all date object ids of the same day we search by prefix _date_YYYY-MM-DD
		if ts, err := dateutil.ParseDateId(rawFilter.Value.GetStringValue()); err == nil {
			return FilterHasPrefix{
				Key:    rawFilter.RelationKey,
				Prefix: dateutil.TimeToDateId(ts),
			}, nil
		}
		list, err := pbtypes.ValueListWrapper(rawFilter.Value)
>>>>>>> 888733f3
		if err != nil {
			return nil, errors.Join(ErrValueMustBeListSupporting, err)
		}
		return FilterIn{
			Key:   rawFilter.RelationKey,
			Value: list,
		}, nil
	case model.BlockContentDataviewFilter_NotIn:
		list, err := rawFilter.Value.TryWrapToList()
		if err != nil {
			return nil, errors.Join(ErrValueMustBeListSupporting, err)
		}
		return FilterNot{FilterIn{
			Key:   rawFilter.RelationKey,
			Value: list,
		}}, nil
	case model.BlockContentDataviewFilter_Empty:
		return FilterEmpty{
			Key: rawFilter.RelationKey,
		}, nil
	case model.BlockContentDataviewFilter_NotEmpty:
		return FilterNot{FilterEmpty{
			Key: rawFilter.RelationKey,
		}}, nil
	case model.BlockContentDataviewFilter_AllIn:
		if list, err := wrapValueToStringList(rawFilter.Value); err == nil {
			return FilterAllIn{
				Key:     rawFilter.RelationKey,
				Strings: list,
			}, nil
		}
		if list, err := wrapValueToFloatList(rawFilter.Value); err == nil {
			return FilterAllIn{
				Key:    rawFilter.RelationKey,
				Floats: list,
			}, nil
		}
		return nil, fmt.Errorf("unsupported type: %v", rawFilter.Value.Type())
	case model.BlockContentDataviewFilter_NotAllIn:
		if list, err := wrapValueToStringList(rawFilter.Value); err == nil {
			return FilterNot{FilterAllIn{
				Key:     rawFilter.RelationKey,
				Strings: list,
			}}, nil
		}
		if list, err := wrapValueToFloatList(rawFilter.Value); err == nil {
			return FilterNot{FilterAllIn{
				Key:    rawFilter.RelationKey,
				Floats: list,
			}}, nil
		}
		return nil, fmt.Errorf("unsupported type: %v", rawFilter.Value.Type())
	case model.BlockContentDataviewFilter_ExactIn:
		list, err := wrapValueToStringList(rawFilter.Value)
		if err != nil {
			return nil, ErrValueMustBeListSupporting
		}
		return newFilterOptionsEqual(&anyenc.Arena{}, rawFilter.RelationKey, list, optionsToMap(spaceID, rawFilter.RelationKey, store)), nil
	case model.BlockContentDataviewFilter_NotExactIn:
		list, err := wrapValueToStringList(rawFilter.Value)
		if err != nil {
			return nil, ErrValueMustBeListSupporting
		}
		return FilterNot{newFilterOptionsEqual(&anyenc.Arena{}, rawFilter.RelationKey, list, optionsToMap(spaceID, rawFilter.RelationKey, store))}, nil
	case model.BlockContentDataviewFilter_Exists:
		return FilterExists{
			Key: rawFilter.RelationKey,
		}, nil
	default:
		return nil, fmt.Errorf("unexpected filter cond: %v", rawFilter.Condition)
	}
}

func wrapValueToStringList(val domain.Value) ([]string, error) {
	if v, ok := val.TryString(); ok {
		return []string{v}, nil
	}
	if v, ok := val.TryStringList(); ok {
		return v, nil
	}
	return nil, fmt.Errorf("unsupported type: %v", val.Type())
}

func wrapValueToFloatList(val domain.Value) ([]float64, error) {
	if v, ok := val.TryFloat64(); ok {
		return []float64{v}, nil
	}
	if v, ok := val.TryFloat64List(); ok {
		return v, nil
	}
	return nil, fmt.Errorf("unsupported type: %v", val.Type())
}

func makeComplexFilter(rawFilter FilterRequest, s domain.ValueMap) (Filter, error) {
	filterType := s.GetString(bundle.RelationKeyType.String())
	// TODO: rewrite to switch statement once we have more filter types
	if filterType == "valueFromRelation" {
		return Filter2ValuesComp{
			Key1: rawFilter.RelationKey,
			Key2: domain.RelationKey(s.GetString(bundle.RelationKeyRelationKey.String())),
			Cond: rawFilter.Condition,
		}, nil
	}
	return nil, fmt.Errorf("unsupported type of complex filter: %s", filterType)
}

type WithNestedFilter interface {
	IterateNestedFilters(func(nestedFilter Filter) error) error
}

type Filter interface {
	FilterObject(g *domain.Details) bool
	AnystoreFilter() query.Filter
}

type FiltersAnd []Filter

var _ WithNestedFilter = FiltersAnd{}

func (a FiltersAnd) FilterObject(g *domain.Details) bool {
	for _, f := range a {
		if !f.FilterObject(g) {
			return false
		}
	}
	return true
}

func (a FiltersAnd) AnystoreFilter() query.Filter {
	filters := make([]query.Filter, 0, len(a))
	for _, f := range a {
		anystoreFilter := f.AnystoreFilter()
		filters = append(filters, anystoreFilter)
	}
	return query.And(filters)
}

func (a FiltersAnd) IterateNestedFilters(fn func(nestedFilter Filter) error) error {
	return iterateNestedFilters(a, fn)
}

type FiltersOr []Filter

var _ WithNestedFilter = FiltersOr{}

func (fo FiltersOr) FilterObject(g *domain.Details) bool {
	if len(fo) == 0 {
		return true
	}
	for _, f := range fo {
		if f.FilterObject(g) {
			return true
		}
	}
	return false
}

func (fo FiltersOr) AnystoreFilter() query.Filter {
	filters := make([]query.Filter, 0, len(fo))
	for _, f := range fo {
		anystoreFilter := f.AnystoreFilter()
		filters = append(filters, anystoreFilter)
	}
	return query.Or(filters)
}

func (fo FiltersOr) IterateNestedFilters(fn func(nestedFilter Filter) error) error {
	return iterateNestedFilters(fo, fn)
}

func iterateNestedFilters[F ~[]Filter](composedFilter F, fn func(nestedFilter Filter) error) error {
	for _, f := range composedFilter {
		if withNested, ok := f.(WithNestedFilter); ok {
			err := withNested.IterateNestedFilters(fn)
			if err != nil {
				return err
			}
		}
	}
	return nil
}

type FilterNot struct {
	Filter Filter
}

func (n FilterNot) FilterObject(g *domain.Details) bool {
	if n.Filter == nil {
		return false
	}
	return !n.Filter.FilterObject(g)
}

func (f FilterNot) AnystoreFilter() query.Filter {
	filter := f.Filter.AnystoreFilter()
	return negateFilter(filter)
}

func negateFilter(filter query.Filter) query.Filter {
	switch v := filter.(type) {
	case query.And:
		negated := make(query.Or, 0, len(v))
		for _, f := range v {
			negated = append(negated, negateFilter(f))
		}
		return negated
	case query.Or:
		negated := make(query.And, 0, len(v))
		for _, f := range v {
			negated = append(negated, negateFilter(f))
		}
		return negated
	case query.Key:
		if nested, ok := v.Filter.(query.Not); ok {
			return query.Key{
				Path:   v.Path,
				Filter: nested.Filter,
			}
		}
		return query.Key{
			Path: v.Path,
			Filter: query.Not{
				Filter: v.Filter,
			},
		}
	default:
		return query.Not{Filter: filter}
	}
}

type FilterEq struct {
	Key   domain.RelationKey
	Cond  model.BlockContentDataviewFilterCondition
	Value domain.Value
}

func (e FilterEq) AnystoreFilter() query.Filter {
	path := []string{string(e.Key)}
	var op query.CompOp
	switch e.Cond {
	case model.BlockContentDataviewFilter_Equal:
		op = query.CompOpEq
	case model.BlockContentDataviewFilter_Greater:
		op = query.CompOpGt
	case model.BlockContentDataviewFilter_GreaterOrEqual:
		op = query.CompOpGte
	case model.BlockContentDataviewFilter_Less:
		op = query.CompOpLt
	case model.BlockContentDataviewFilter_LessOrEqual:
		op = query.CompOpLte
	case model.BlockContentDataviewFilter_NotEqual:
		op = query.CompOpNe
	}
	return query.Key{
		Path:   path,
		Filter: query.NewComp(op, e.Value.Raw()),
	}
}

func (e FilterEq) FilterObject(g *domain.Details) bool {
	return e.filterObject(g.Get(domain.RelationKey(e.Key)))
}

func (e FilterEq) filterObject(v domain.Value) bool {
	// if list := v.GetListValue(); list != nil && e.Value.GetListValue() == nil {
	isFilterValueScalar := !e.Value.IsStringList() && !e.Value.IsFloat64List()
	if isFilterValueScalar {
		if list, ok := v.TryFloat64List(); ok {
			for _, lv := range list {
				if e.filterObject(domain.Float64(lv)) {
					return true
				}
			}
			return false
		}
		if list, ok := v.TryStringList(); ok {
			for _, lv := range list {
				if e.filterObject(domain.String(lv)) {
					return true
				}
			}
			return false
		}
	}
	comp := e.Value.Compare(v)
	switch e.Cond {
	case model.BlockContentDataviewFilter_Equal:
		return comp == 0
	case model.BlockContentDataviewFilter_Greater:
		return comp == -1
	case model.BlockContentDataviewFilter_GreaterOrEqual:
		return comp <= 0
	case model.BlockContentDataviewFilter_Less:
		return comp == 1
	case model.BlockContentDataviewFilter_LessOrEqual:
		return comp >= 0
	case model.BlockContentDataviewFilter_NotEqual:
		return comp != 0
	}
	return false
}

type FilterHasPrefix struct {
	Key, Prefix string
}

func (p FilterHasPrefix) FilterObject(s *types.Struct) bool {
	val := pbtypes.Get(s, p.Key)
	if strings.HasPrefix(val.GetStringValue(), p.Prefix) {
		return true
	}

	list := val.GetListValue()
	if list == nil {
		return false
	}

	for _, v := range list.Values {
		if strings.HasPrefix(v.GetStringValue(), p.Prefix) {
			return true
		}
	}
	return false
}

func (p FilterHasPrefix) AnystoreFilter() query.Filter {
	re, err := regexp.Compile("^" + regexp.QuoteMeta(p.Prefix))
	if err != nil {
		log.Errorf("failed to build anystore HAS PREFIX filter: %v", err)
	}
	return query.Key{
		Path:   []string{p.Key},
		Filter: query.Regexp{Regexp: re},
	}
}

// any
type FilterIn struct {
	Key   domain.RelationKey
	Value []domain.Value
}

func (i FilterIn) FilterObject(g *domain.Details) bool {
	val := g.Get(i.Key)
	for _, v := range i.Value {
		eq := FilterEq{Value: v, Cond: model.BlockContentDataviewFilter_Equal}
		if eq.filterObject(val) {
			return true
		}
	}
	return false
}

func (i FilterIn) AnystoreFilter() query.Filter {
	path := []string{string(i.Key)}
	conds := make([]query.Filter, 0, len(i.Value))
	for _, v := range i.Value {
		conds = append(conds, query.Key{
			Path:   path,
			Filter: query.NewComp(query.CompOpEq, v.Raw()),
		})
	}
	return query.Or(conds)
}

type FilterLike struct {
	Key   domain.RelationKey
	Value string
}

func (l FilterLike) FilterObject(g *domain.Details) bool {
	val, ok := g.TryString(l.Key)
	if !ok {
		return false
	}
	return strings.Contains(strings.ToLower(val), strings.ToLower(l.Value))
}

func (l FilterLike) AnystoreFilter() query.Filter {
	re, err := regexp.Compile("(?i)" + regexp.QuoteMeta(l.Value))
	if err != nil {
		log.Errorf("failed to build anystore LIKE filter: %v", err)
	}
	return query.Key{
		Path: []string{string(l.Key)},
		Filter: query.Regexp{
			Regexp: re,
		},
	}
}

type FilterExists struct {
	Key domain.RelationKey
}

func (e FilterExists) FilterObject(g *domain.Details) bool {
	return g.Has(e.Key)
}

func (e FilterExists) AnystoreFilter() query.Filter {
	return query.Key{
		Path:   []string{string(e.Key)},
		Filter: query.Exists{},
	}
}

type FilterEmpty struct {
	Key domain.RelationKey
}

func (e FilterEmpty) FilterObject(g *domain.Details) bool {
	val := g.Get(e.Key)
	return val.IsEmpty()
}

var (
	emptyArrayValue = anyenc.MustParseJson(`[]`).MarshalTo(nil)
)

func (e FilterEmpty) AnystoreFilter() query.Filter {
	path := []string{string(e.Key)}
	return query.Or{
		query.Key{
			Path:   path,
			Filter: query.Not{Filter: query.Exists{}},
		},
		query.Key{
			Path:   path,
			Filter: query.NewComp(query.CompOpEq, nil),
		},
		query.Key{
			Path:   path,
			Filter: query.NewComp(query.CompOpEq, ""),
		},
		query.Key{
			Path:   path,
			Filter: query.NewComp(query.CompOpEq, 0),
		},
		query.Key{
			Path:   path,
			Filter: query.NewComp(query.CompOpEq, false),
		},
		query.Key{
			Path: path,
			Filter: &query.Comp{
				CompOp:  query.CompOpEq,
				EqValue: emptyArrayValue,
			},
		},
	}
}

// all?
type FilterAllIn struct {
	Key     domain.RelationKey
	Strings []string
	Floats  []float64
}

func (l FilterAllIn) FilterObject(g *domain.Details) bool {
	val := g.Get(l.Key)
	if !val.Ok() {
		return false
	}

	if len(l.Strings) > 0 {
		// Single string
		{
			val, ok := g.TryString(l.Key)
			if ok && len(l.Strings) == 1 {
				return l.Strings[0] == val
			}
		}
		// TryString list
		{
			val, ok := g.TryStringList(l.Key)
			if ok {
				return lo.Every(val, l.Strings)
			}
		}
		return false
	}
	if len(l.Floats) > 0 {
		// Single float
		{
			val, ok := g.TryFloat64(l.Key)
			if ok && len(l.Floats) == 1 {
				return l.Floats[0] == val
			}
		}
		// Float64 list
		{
			val, ok := g.TryFloat64List(l.Key)
			if ok {
				return lo.Every(val, l.Floats)
			}
		}
		return false
	}
	return true
}

func (l FilterAllIn) AnystoreFilter() query.Filter {
	arena := &anyenc.Arena{}
	path := []string{string(l.Key)}
	conds := make([]query.Filter, 0, len(l.Strings)+len(l.Floats))
	for _, v := range l.Strings {
		conds = append(conds, query.Key{
			Path:   path,
			Filter: query.NewCompValue(query.CompOpEq, arena.NewString(v)),
		})
	}
	for _, v := range l.Floats {
		conds = append(conds, query.Key{
			Path:   path,
			Filter: query.NewCompValue(query.CompOpEq, arena.NewNumberFloat64(v)),
		})
	}
	return query.And(conds)
}

func newFilterOptionsEqual(arena *anyenc.Arena, key domain.RelationKey, value []string, options map[string]string) *FilterOptionsEqual {
	f := &FilterOptionsEqual{
		arena:   arena,
		Key:     key,
		Value:   value,
		Options: options,
	}
	f.compileValueFilter()
	return f
}

type FilterOptionsEqual struct {
	arena *anyenc.Arena

	Key     domain.RelationKey
	Value   []string
	Options map[string]string

	// valueFilter is precompiled filter without key selector
	valueFilter query.Filter
}

func (exIn *FilterOptionsEqual) FilterObject(g *domain.Details) bool {
	// If filter is empty, it makes no sense, so to avoid confusion return false
	if len(exIn.Value) == 0 {
		return false
	}

	if val, ok := g.TryString(exIn.Key); ok {
		_, ok := exIn.Options[val]
		if !ok {
			return false
		}
		return slices.Contains(exIn.Value, val)
	}
	if val, ok := g.TryStringList(exIn.Key); ok {
		onlyOptions := lo.Filter(val, func(v string, _ int) bool {
			_, ok := exIn.Options[v]
			return ok
		})
		if len(onlyOptions) != len(exIn.Value) {
			return false
		}
		return lo.Every(onlyOptions, exIn.Value)
	}
	return false
}

func (exIn *FilterOptionsEqual) Ok(v *anyenc.Value) bool {
	defer exIn.arena.Reset()

	arr := v.GetArray(string(exIn.Key))
	// Just fall back to precompiled filter
	if len(arr) == 0 {
		return exIn.valueFilter.Ok(v.Get(string(exIn.Key)))
	}

	// Discard deleted options
	optionList := exIn.arena.NewArray()
	var i int
	for _, arrVal := range arr {
		optionId := string(arrVal.GetStringBytes())
		_, ok := exIn.Options[optionId]
		if ok {
			optionList.SetArrayItem(i, exIn.arena.NewString(optionId))
			i++
		}
	}
	return exIn.valueFilter.Ok(optionList)
}

func (exIn *FilterOptionsEqual) compileValueFilter() {
	arena := &anyenc.Arena{}
	conds := make([]query.Filter, 0, len(exIn.Value)+1)
	conds = append(conds, query.Size{Size: int64(len(exIn.Value))})
	for _, v := range exIn.Value {
		conds = append(conds, query.NewCompValue(query.CompOpEq, arena.NewString(v)))
	}
	exIn.valueFilter = query.And(conds)
}

func (exIn *FilterOptionsEqual) IndexBounds(fieldName string, bs query.Bounds) (bounds query.Bounds) {
	return bs
}

func (exIn *FilterOptionsEqual) AnystoreFilter() query.Filter {
	return exIn
}

func (exIn *FilterOptionsEqual) String() string {
	return "{}"
}

func optionsToMap(spaceID string, key domain.RelationKey, store ObjectStore) map[string]string {
	result := make(map[string]string)
	options, err := store.ListRelationOptions(key)
	if err != nil {
		log.Warn("nil objectStore for getting options")
		return result
	}
	for _, opt := range options {
		result[opt.Id] = opt.Text
	}

	return result
}

func makeFilterNestedIn(spaceID string, rawFilter FilterRequest, store ObjectStore, relationKey domain.RelationKey, nestedRelationKey domain.RelationKey) (Filter, error) {
	rawNestedFilter := rawFilter
	rawNestedFilter.RelationKey = nestedRelationKey
	nestedFilter, err := MakeFilter(spaceID, rawNestedFilter, store)
	if err != nil {
		return nil, fmt.Errorf("make nested filter %s -> %s: %w", relationKey, nestedRelationKey, err)
	}
	records, err := store.QueryRaw(&Filters{FilterObj: nestedFilter}, 0, 0)
	if err != nil {
		return nil, fmt.Errorf("enrich nested filter %s: %w", nestedFilter, err)
	}

	ids := make([]string, 0, len(records))
	for _, rec := range records {
		ids = append(ids, rec.Details.GetString(bundle.RelationKeyId))
	}
	return &FilterNestedIn{
		Key:                    relationKey,
		FilterForNestedObjects: nestedFilter,
		IDs:                    ids,
	}, nil
}

// FilterNestedIn returns true for object that has a relation pointing to any object that matches FilterForNestedObjects.
// This filter uses special machinery in able to work: it only functions when IDs field is populated by IDs of objects
// that match FilterForNestedObjects. You can't just use FilterNestedIn without populating IDs field
type FilterNestedIn struct {
	Key                    domain.RelationKey
	FilterForNestedObjects Filter

	IDs []string
}

var _ WithNestedFilter = &FilterNestedIn{}

func (i *FilterNestedIn) FilterObject(g *domain.Details) bool {
	val := g.Get(i.Key)
	for _, id := range i.IDs {
		eq := FilterEq{Value: domain.String(id), Cond: model.BlockContentDataviewFilter_Equal}
		if eq.filterObject(val) {
			return true
		}
	}
	return false
}

func (i *FilterNestedIn) AnystoreFilter() query.Filter {
	path := []string{string(i.Key)}
	conds := make([]query.Filter, 0, len(i.IDs))
	for _, id := range i.IDs {
		conds = append(conds, query.Key{
			Path:   path,
			Filter: query.NewComp(query.CompOpEq, id),
		})
	}
	return query.Or(conds)
}

func (i *FilterNestedIn) IterateNestedFilters(fn func(nestedFilter Filter) error) error {
	return fn(i)
}

// See FilterNestedIn for details
type FilterNestedNotIn struct {
	Key                    domain.RelationKey
	FilterForNestedObjects Filter

	IDs []string
}

func makeFilterNestedNotIn(spaceID string, rawFilter FilterRequest, store ObjectStore, relationKey domain.RelationKey, nestedRelationKey domain.RelationKey) (Filter, error) {
	rawNestedFilter := rawFilter
	rawNestedFilter.RelationKey = nestedRelationKey

	subQueryRawFilter := rawFilter
	subQueryRawFilter.RelationKey = nestedRelationKey
	subQueryRawFilter.Condition = model.BlockContentDataviewFilter_Equal

	subQueryFilter, err := MakeFilter(spaceID, subQueryRawFilter, store)
	if err != nil {
		return nil, fmt.Errorf("make nested filter %s -> %s: %w", relationKey, nestedRelationKey, err)
	}
	records, err := store.QueryRaw(&Filters{FilterObj: subQueryFilter}, 0, 0)
	if err != nil {
		return nil, fmt.Errorf("enrich nested filter: %w", err)
	}

	ids := make([]string, 0, len(records))
	for _, rec := range records {
		ids = append(ids, rec.Details.GetString(bundle.RelationKeyId))
	}
	nestedFilter, err := MakeFilter(spaceID, rawNestedFilter, store)
	if err != nil {
		return nil, fmt.Errorf("make nested filter %s -> %s: %w", relationKey, nestedRelationKey, err)
	}
	return &FilterNestedNotIn{
		Key:                    relationKey,
		FilterForNestedObjects: nestedFilter,
		IDs:                    ids,
	}, nil
}

func (i *FilterNestedNotIn) FilterObject(g *domain.Details) bool {
	val := g.Get(i.Key)
	for _, id := range i.IDs {
		eq := FilterEq{Value: domain.String(id), Cond: model.BlockContentDataviewFilter_Equal}
		if eq.filterObject(val) {
			return false
		}
	}
	return true
}

func (i *FilterNestedNotIn) AnystoreFilter() query.Filter {
	path := []string{i.Key.String()}
	conds := make([]query.Filter, 0, len(i.IDs))
	for _, id := range i.IDs {
		conds = append(conds, query.Key{
			Path:   path,
			Filter: query.NewComp(query.CompOpNe, id),
		})
	}
	return query.And(conds)
}

func (i *FilterNestedNotIn) IterateNestedFilters(fn func(nestedFilter Filter) error) error {
	return fn(i)
}

type Filter2ValuesComp struct {
	Key1, Key2 domain.RelationKey
	Cond       model.BlockContentDataviewFilterCondition
}

func (i Filter2ValuesComp) FilterObject(g *domain.Details) bool {
	val1 := g.Get(i.Key1)
	val2 := g.Get(i.Key2)
	eq := FilterEq{Value: val2, Cond: i.Cond}
	return eq.filterObject(val1)
}

func (i Filter2ValuesComp) AnystoreFilter() query.Filter {
	var op query.CompOp
	switch i.Cond {
	case model.BlockContentDataviewFilter_Equal:
		op = query.CompOpEq
	case model.BlockContentDataviewFilter_Greater:
		op = query.CompOpGt
	case model.BlockContentDataviewFilter_GreaterOrEqual:
		op = query.CompOpGte
	case model.BlockContentDataviewFilter_Less:
		op = query.CompOpLt
	case model.BlockContentDataviewFilter_LessOrEqual:
		op = query.CompOpLte
	case model.BlockContentDataviewFilter_NotEqual:
		op = query.CompOpNe
	}
	return &Anystore2ValuesComp{
		RelationKey1: string(i.Key1),
		RelationKey2: string(i.Key2),
		CompOp:       op,
	}
}

type Anystore2ValuesComp struct {
	RelationKey1, RelationKey2 string
	CompOp                     query.CompOp
	buf1, buf2                 []byte
}

func (e *Anystore2ValuesComp) Ok(v *anyenc.Value) bool {
	value1 := v.Get(e.RelationKey1)
	value2 := v.Get(e.RelationKey2)
	e.buf1 = value1.MarshalTo(e.buf1[:0])
	e.buf2 = value2.MarshalTo(e.buf2[:0])
	comp := bytes.Compare(e.buf1, e.buf2)
	switch e.CompOp {
	case query.CompOpEq:
		return comp == 0
	case query.CompOpGt:
		return comp > 0
	case query.CompOpGte:
		return comp >= 0
	case query.CompOpLt:
		return comp < 0
	case query.CompOpLte:
		return comp <= 0
	case query.CompOpNe:
		return comp != 0
	default:
		panic(fmt.Errorf("unexpected comp op: %v", e.CompOp))
	}
}

func (e *Anystore2ValuesComp) IndexBounds(_ string, bs query.Bounds) (bounds query.Bounds) {
	return bs
}

func (e *Anystore2ValuesComp) String() string {
	var comp string
	switch e.CompOp {
	case query.CompOpEq:
		comp = "$eq"
	case query.CompOpGt:
		comp = "$gt"
	case query.CompOpGte:
		comp = "$gte"
	case query.CompOpLt:
		comp = "$lt"
	case query.CompOpLte:
		comp = "$lte"
	case query.CompOpNe:
		comp = "$ne"
	default:
		panic(fmt.Errorf("unexpected comp op: %v", e.CompOp))
	}
	return fmt.Sprintf(`{"$comp_values": {"%s": ["%s", "%s"]}}`, comp, e.RelationKey1, e.RelationKey2)
}<|MERGE_RESOLUTION|>--- conflicted
+++ resolved
@@ -15,12 +15,9 @@
 	"github.com/anyproto/anytype-heart/core/domain"
 	"github.com/anyproto/anytype-heart/pkg/lib/bundle"
 	"github.com/anyproto/anytype-heart/pkg/lib/pb/model"
-<<<<<<< HEAD
-=======
 	"github.com/anyproto/anytype-heart/util/dateutil"
 	"github.com/anyproto/anytype-heart/util/pbtypes"
 	"github.com/anyproto/anytype-heart/util/slice"
->>>>>>> 888733f3
 )
 
 var (
@@ -159,9 +156,6 @@
 			Value: rawFilter.Value.String(),
 		}}, nil
 	case model.BlockContentDataviewFilter_In:
-<<<<<<< HEAD
-		list, err := rawFilter.Value.TryWrapToList()
-=======
 		// hack for queries for relations containing date objects ids with format _date_YYYY-MM-DD-hh-mm-ss
 		// to find all date object ids of the same day we search by prefix _date_YYYY-MM-DD
 		if ts, err := dateutil.ParseDateId(rawFilter.Value.GetStringValue()); err == nil {
@@ -170,8 +164,7 @@
 				Prefix: dateutil.TimeToDateId(ts),
 			}, nil
 		}
-		list, err := pbtypes.ValueListWrapper(rawFilter.Value)
->>>>>>> 888733f3
+		list, err := rawFilter.Value.TryWrapToList()
 		if err != nil {
 			return nil, errors.Join(ErrValueMustBeListSupporting, err)
 		}

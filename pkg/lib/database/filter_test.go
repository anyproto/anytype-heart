package database

import (
	"testing"
	"time"

	"github.com/anyproto/any-store/anyenc"
	"github.com/stretchr/testify/assert"
	"github.com/stretchr/testify/require"

	"github.com/anyproto/anytype-heart/core/domain"
	"github.com/anyproto/anytype-heart/pkg/lib/bundle"
	"github.com/anyproto/anytype-heart/pkg/lib/pb/model"
	"github.com/anyproto/anytype-heart/util/dateutil"
)

func assertFilter(t *testing.T, f Filter, obj *domain.Details, expected bool) {
	assert.Equal(t, expected, f.FilterObject(obj))
	anystoreFilter := f.AnystoreFilter()
	arena := &anyenc.Arena{}
	val := obj.ToAnyEnc(arena)
	result := anystoreFilter.Ok(val)
	assert.Equal(t, expected, result)
}

func TestEq_FilterObject(t *testing.T) {
	t.Run("eq", func(t *testing.T) {
		t.Run("ok", func(t *testing.T) {
			eq := FilterEq{Key: "k", Value: domain.String("equal test"), Cond: model.BlockContentDataviewFilter_Equal}
			g := domain.NewDetailsFromMap(map[domain.RelationKey]domain.Value{"k": domain.String("equal test")})
			assertFilter(t, eq, g, true)
		})
		t.Run("list ok", func(t *testing.T) {
			eq := FilterEq{Key: "k", Value: domain.String("equal test"), Cond: model.BlockContentDataviewFilter_Equal}
			g := domain.NewDetailsFromMap(map[domain.RelationKey]domain.Value{"k": domain.StringList([]string{"11", "equal test", "other"})})
			assertFilter(t, eq, g, true)
		})
		t.Run("not ok", func(t *testing.T) {
			eq := FilterEq{Key: "k", Value: domain.String("equal test"), Cond: model.BlockContentDataviewFilter_Equal}
			g := domain.NewDetailsFromMap(map[domain.RelationKey]domain.Value{"k": domain.String("not equal test")})
			assertFilter(t, eq, g, false)
		})
		t.Run("not ok list", func(t *testing.T) {
			eq := FilterEq{Key: "k", Value: domain.String("equal test"), Cond: model.BlockContentDataviewFilter_Equal}
			g := domain.NewDetailsFromMap(map[domain.RelationKey]domain.Value{"k": domain.StringList([]string{"11", "not equal test", "other"})})
			assertFilter(t, eq, g, false)
		})
	})
	t.Run("gt", func(t *testing.T) {
		t.Run("ok", func(t *testing.T) {
			eq := FilterEq{Key: "k", Value: domain.Float64(1), Cond: model.BlockContentDataviewFilter_Greater}
			g := domain.NewDetailsFromMap(map[domain.RelationKey]domain.Value{"k": domain.Float64(2)})
			assertFilter(t, eq, g, true)
		})
		t.Run("not ok eq", func(t *testing.T) {
			eq := FilterEq{Key: "k", Value: domain.Float64(2), Cond: model.BlockContentDataviewFilter_Greater}
			g := domain.NewDetailsFromMap(map[domain.RelationKey]domain.Value{"k": domain.Float64(2)})
			assertFilter(t, eq, g, false)
		})
		t.Run("not ok less", func(t *testing.T) {
			eq := FilterEq{Key: "k", Value: domain.Float64(2), Cond: model.BlockContentDataviewFilter_Greater}
			g := domain.NewDetailsFromMap(map[domain.RelationKey]domain.Value{"k": domain.Float64(1)})
			assertFilter(t, eq, g, false)
		})
	})
	t.Run("gte", func(t *testing.T) {
		t.Run("ok", func(t *testing.T) {
			eq := FilterEq{Key: "k", Value: domain.Float64(1), Cond: model.BlockContentDataviewFilter_GreaterOrEqual}
			g := domain.NewDetailsFromMap(map[domain.RelationKey]domain.Value{"k": domain.Float64(2)})
			assertFilter(t, eq, g, true)
		})
		t.Run("ok eq", func(t *testing.T) {
			eq := FilterEq{Key: "k", Value: domain.Float64(2), Cond: model.BlockContentDataviewFilter_GreaterOrEqual}
			g := domain.NewDetailsFromMap(map[domain.RelationKey]domain.Value{"k": domain.Float64(2)})
			assertFilter(t, eq, g, true)
		})
		t.Run("not ok less", func(t *testing.T) {
			eq := FilterEq{Key: "k", Value: domain.Float64(2), Cond: model.BlockContentDataviewFilter_GreaterOrEqual}
			g := domain.NewDetailsFromMap(map[domain.RelationKey]domain.Value{"k": domain.Float64(1)})
			assertFilter(t, eq, g, false)
		})
	})
	t.Run("lt", func(t *testing.T) {
		t.Run("ok", func(t *testing.T) {
			eq := FilterEq{Key: "k", Value: domain.Float64(2), Cond: model.BlockContentDataviewFilter_Less}
			g := domain.NewDetailsFromMap(map[domain.RelationKey]domain.Value{"k": domain.Float64(1)})
			assertFilter(t, eq, g, true)
		})
		t.Run("not ok eq", func(t *testing.T) {
			eq := FilterEq{Key: "k", Value: domain.Float64(2), Cond: model.BlockContentDataviewFilter_Less}
			g := domain.NewDetailsFromMap(map[domain.RelationKey]domain.Value{"k": domain.Float64(2)})
			assertFilter(t, eq, g, false)
		})
		t.Run("not ok less", func(t *testing.T) {
			eq := FilterEq{Key: "k", Value: domain.Float64(1), Cond: model.BlockContentDataviewFilter_Less}
			g := domain.NewDetailsFromMap(map[domain.RelationKey]domain.Value{"k": domain.Float64(2)})
			assertFilter(t, eq, g, false)
		})
	})
	t.Run("lte", func(t *testing.T) {
		t.Run("ok", func(t *testing.T) {
			eq := FilterEq{Key: "k", Value: domain.Float64(2), Cond: model.BlockContentDataviewFilter_LessOrEqual}
			g := domain.NewDetailsFromMap(map[domain.RelationKey]domain.Value{"k": domain.Float64(1)})
			assertFilter(t, eq, g, true)
		})
		t.Run("ok eq", func(t *testing.T) {
			eq := FilterEq{Key: "k", Value: domain.Float64(2), Cond: model.BlockContentDataviewFilter_LessOrEqual}
			g := domain.NewDetailsFromMap(map[domain.RelationKey]domain.Value{"k": domain.Float64(2)})
			assertFilter(t, eq, g, true)
		})
		t.Run("not ok less", func(t *testing.T) {
			eq := FilterEq{Key: "k", Value: domain.Float64(1), Cond: model.BlockContentDataviewFilter_LessOrEqual}
			g := domain.NewDetailsFromMap(map[domain.RelationKey]domain.Value{"k": domain.Float64(2)})
			assertFilter(t, eq, g, false)
		})
	})
	t.Run("not equal", func(t *testing.T) {
		eq := FilterEq{Key: "k", Value: domain.Float64(2), Cond: model.BlockContentDataviewFilter_NotEqual}
		obj := domain.NewDetailsFromMap(map[domain.RelationKey]domain.Value{"k": domain.Float64(1)})
		assertFilter(t, eq, obj, true)

		obj = domain.NewDetailsFromMap(map[domain.RelationKey]domain.Value{"k": domain.Float64(2)})
		assertFilter(t, eq, obj, false)
	})

	t.Run("not equal true: no key", func(t *testing.T) {
		eq := FilterEq{Key: "k", Value: domain.Bool(true), Cond: model.BlockContentDataviewFilter_NotEqual}
		obj := domain.NewDetails()
		assertFilter(t, eq, obj, true)

		obj = domain.NewDetailsFromMap(map[domain.RelationKey]domain.Value{"k": domain.Bool(true)})
		assertFilter(t, eq, obj, false)
	})
	t.Run("not equal false: no key", func(t *testing.T) {
		eq := FilterEq{Key: "k", Value: domain.Bool(false), Cond: model.BlockContentDataviewFilter_NotEqual}
		obj := domain.NewDetails()
		assertFilter(t, eq, obj, true)

		obj = domain.NewDetailsFromMap(map[domain.RelationKey]domain.Value{"k": domain.Bool(false)})
		assertFilter(t, eq, obj, false)
	})
}

func TestNot_FilterObject(t *testing.T) {
	eq := FilterEq{Key: "k", Value: domain.Float64(1), Cond: model.BlockContentDataviewFilter_Equal}
	g := domain.NewDetailsFromMap(map[domain.RelationKey]domain.Value{"k": domain.Float64(1)})
	assertFilter(t, eq, g, true)
	assertFilter(t, FilterNot{eq}, g, false)
}

func TestIn_FilterObject(t *testing.T) {
	in := FilterIn{Key: "k", Value: domain.StringList([]string{"1", "2", "3"}).WrapToList()}
	t.Run("ok list -> str", func(t *testing.T) {
		for _, v := range []string{"1", "2", "3"} {
			g := domain.NewDetailsFromMap(map[domain.RelationKey]domain.Value{"k": domain.String(v)})
			assertFilter(t, in, g, true)
		}
	})
	t.Run("not ok list -> str", func(t *testing.T) {
		g := domain.NewDetailsFromMap(map[domain.RelationKey]domain.Value{"k": domain.String("not ok")})
		assertFilter(t, in, g, false)
	})
	t.Run("ok list -> list", func(t *testing.T) {
		g := domain.NewDetailsFromMap(map[domain.RelationKey]domain.Value{"k": domain.StringList([]string{"not ok", "1", "222"})})
		assertFilter(t, in, g, true)
	})
	t.Run("not ok list -> list", func(t *testing.T) {
		g := domain.NewDetailsFromMap(map[domain.RelationKey]domain.Value{"k": domain.StringList([]string{"not ok"})})
		assertFilter(t, in, g, false)
	})

	t.Run("not in", func(t *testing.T) {
		f := FilterNot{FilterIn{Key: "k", Value: domain.StringList([]string{"1", "2", "3"}).WrapToList()}}
		obj := domain.NewDetailsFromMap(map[domain.RelationKey]domain.Value{"k": domain.String("4")})
		assertFilter(t, f, obj, true)

		obj = domain.NewDetailsFromMap(map[domain.RelationKey]domain.Value{"k": domain.String("1")})
		assertFilter(t, f, obj, false)
	})
}

func TestLike_FilterObject(t *testing.T) {
	t.Run("ok", func(t *testing.T) {
		like := FilterLike{Key: "k", Value: "sub"}
		g := domain.NewDetailsFromMap(map[domain.RelationKey]domain.Value{"k": domain.String("with suBstr")})
		assertFilter(t, like, g, true)
	})
	t.Run("not ok", func(t *testing.T) {
		like := FilterLike{Key: "k", Value: "sub"}
		g := domain.NewDetailsFromMap(map[domain.RelationKey]domain.Value{"k": domain.String("with str")})
		assertFilter(t, like, g, false)
	})
	t.Run("escape regexp", func(t *testing.T) {
		like := FilterLike{Key: "k", Value: "[abc]"}
		t.Run("ok", func(t *testing.T) {

			g := domain.NewDetailsFromMap(map[domain.RelationKey]domain.Value{"k": domain.String("[abc]")})
			assertFilter(t, like, g, true)
		})
		t.Run("not ok", func(t *testing.T) {
			g := domain.NewDetailsFromMap(map[domain.RelationKey]domain.Value{"k": domain.String("a")})
			assertFilter(t, like, g, false)
		})
	})
}

func TestEmpty_FilterObject(t *testing.T) {
	empty := FilterEmpty{Key: "k"}
	var emptyVals = []domain.Value{
		domain.String(""),
		domain.Bool(false),
		domain.Float64(0),
		domain.Invalid(),
		domain.StringList([]string{}),
		domain.Float64List(nil),
		domain.Null(),
	}
	for _, ev := range emptyVals {
		g := domain.NewDetailsFromMap(map[domain.RelationKey]domain.Value{"k": ev})
		assertFilter(t, empty, g, true)
	}

	var notEmptyVals = []domain.Value{
		domain.String("1"),
		domain.Bool(true),
		domain.Float64(1),
		domain.StringList([]string{"1"}),
		domain.Float64List([]float64{1}),
	}
	for _, ev := range notEmptyVals {
		g := domain.NewDetailsFromMap(map[domain.RelationKey]domain.Value{"k": ev})
		assertFilter(t, empty, g, false)
	}
}

func TestAndFilters_FilterObject(t *testing.T) {
	and := FiltersAnd{
		FilterEq{Key: "k1", Value: domain.String("v1"), Cond: model.BlockContentDataviewFilter_Equal},
		FilterEq{Key: "k2", Value: domain.String("v2"), Cond: model.BlockContentDataviewFilter_Equal},
	}
	t.Run("ok", func(t *testing.T) {
		g := domain.NewDetailsFromMap(map[domain.RelationKey]domain.Value{"k1": domain.String("v1"), "k2": domain.String("v2")})
		assertFilter(t, and, g, true)
	})
	t.Run("not ok", func(t *testing.T) {
		g := domain.NewDetailsFromMap(map[domain.RelationKey]domain.Value{"k1": domain.String("v1"), "k2": domain.String("v3")})
		assertFilter(t, and, g, false)
	})
	t.Run("not ok all", func(t *testing.T) {
		g := domain.NewDetailsFromMap(map[domain.RelationKey]domain.Value{"k2": domain.String("v3")})
		assertFilter(t, and, g, false)
	})
}

func TestOrFilters_FilterObject(t *testing.T) {
	or := FiltersOr{
		FilterEq{Key: "k1", Value: domain.String("v1"), Cond: model.BlockContentDataviewFilter_Equal},
		FilterEq{Key: "k2", Value: domain.String("v2"), Cond: model.BlockContentDataviewFilter_Equal},
	}
	t.Run("ok all", func(t *testing.T) {
		g := domain.NewDetailsFromMap(map[domain.RelationKey]domain.Value{"k1": domain.String("v1"), "k2": domain.String("v2")})
		assertFilter(t, or, g, true)
	})
	t.Run("ok", func(t *testing.T) {
		g := domain.NewDetailsFromMap(map[domain.RelationKey]domain.Value{"k1": domain.String("v1"), "k2": domain.String("v3")})
		assertFilter(t, or, g, true)
	})
	t.Run("not ok all", func(t *testing.T) {
		g := domain.NewDetailsFromMap(map[domain.RelationKey]domain.Value{"k2": domain.String("v3")})
		assertFilter(t, or, g, false)
	})
}

func TestAllIn_FilterObject(t *testing.T) {
	allIn := FilterAllIn{Key: "k", Strings: []string{"1", "2", "3"}}
	t.Run("ok", func(t *testing.T) {
		g := domain.NewDetailsFromMap(map[domain.RelationKey]domain.Value{"k": domain.StringList([]string{"2", "1", "3", "4"})})
		assertFilter(t, allIn, g, true)
	})
	t.Run("not ok", func(t *testing.T) {
		g := domain.NewDetailsFromMap(map[domain.RelationKey]domain.Value{"k": domain.StringList([]string{"2", "3", "4"})})
		assertFilter(t, allIn, g, false)
	})

	t.Run("ok string in Object", func(t *testing.T) {
		allIn := FilterAllIn{Key: "k", Strings: []string{"1"}}
		g := domain.NewDetailsFromMap(map[domain.RelationKey]domain.Value{"k": domain.String("1")})
		assertFilter(t, allIn, g, true)
	})

	t.Run("ok string in Filter", func(t *testing.T) {
		allIn := FilterAllIn{Key: "k", Strings: []string{"1"}}
		g := domain.NewDetailsFromMap(map[domain.RelationKey]domain.Value{"k": domain.StringList([]string{"1", "2", "3"})})
		assertFilter(t, allIn, g, true)
	})

	t.Run("not all in", func(t *testing.T) {
		f := FilterNot{FilterAllIn{Key: "k", Strings: []string{"1", "2"}}}

		obj := domain.NewDetailsFromMap(map[domain.RelationKey]domain.Value{"k": domain.StringList([]string{"1", "3"})})
		assertFilter(t, f, obj, true)

		obj = domain.NewDetailsFromMap(map[domain.RelationKey]domain.Value{"k": domain.StringList([]string{"1", "2", "3"})})
		assertFilter(t, f, obj, false)
	})
}

func TestMakeAndFilter(t *testing.T) {
	store := &stubSpaceObjectStore{}
	t.Run("valid", func(t *testing.T) {
		filters := []FilterRequest{
			{
				RelationKey: "1",
				Condition:   model.BlockContentDataviewFilter_Equal,
				Value:       domain.String("1"),
			},
			{
				RelationKey: "2",
				Condition:   model.BlockContentDataviewFilter_NotEqual,
				Value:       domain.String("2"),
			},
			{
				RelationKey: "3",
				Condition:   model.BlockContentDataviewFilter_Greater,
				Value:       domain.String("3"),
			},
			{
				RelationKey: "4",
				Condition:   model.BlockContentDataviewFilter_GreaterOrEqual,
				Value:       domain.String("4"),
			},
			{
				RelationKey: "5",
				Condition:   model.BlockContentDataviewFilter_Less,
				Value:       domain.String("5"),
			},
			{
				RelationKey: "6",
				Condition:   model.BlockContentDataviewFilter_LessOrEqual,
				Value:       domain.String("6"),
			},
			{
				RelationKey: "7",
				Condition:   model.BlockContentDataviewFilter_Like,
				Value:       domain.String("7"),
			},
			{
				RelationKey: "8",
				Condition:   model.BlockContentDataviewFilter_NotLike,
				Value:       domain.String("8"),
			},
			{
				RelationKey: "9",
				Condition:   model.BlockContentDataviewFilter_In,
				Value:       domain.StringList([]string{"9"}),
			},
			{
				RelationKey: "10",
				Condition:   model.BlockContentDataviewFilter_NotIn,
				Value:       domain.StringList([]string{"10"}),
			},
			{
				RelationKey: "11",
				Condition:   model.BlockContentDataviewFilter_Empty,
			},
			{
				RelationKey: "12",
				Condition:   model.BlockContentDataviewFilter_NotEmpty,
			},
			{
				RelationKey: "13",
				Condition:   model.BlockContentDataviewFilter_AllIn,
				Value:       domain.StringList([]string{"13"}),
			},
			{
				RelationKey: "14",
				Condition:   model.BlockContentDataviewFilter_NotAllIn,
				Value:       domain.StringList([]string{"14"}),
			},
		}
		andFilter, err := MakeFilters(filters, store)
		require.NoError(t, err)
		assert.Len(t, andFilter, 14)
	})
	t.Run("not valid list", func(t *testing.T) {
		for _, cond := range []model.BlockContentDataviewFilterCondition{
			model.BlockContentDataviewFilter_In,
			model.BlockContentDataviewFilter_NotIn,
			model.BlockContentDataviewFilter_AllIn,
			model.BlockContentDataviewFilter_NotAllIn,
		} {
			_, err := MakeFilters([]FilterRequest{
				{Condition: cond, Value: domain.Null()},
			}, store)
			assert.Error(t, err)
		}

	})
	t.Run("unexpected condition", func(t *testing.T) {
		_, err := MakeFilters([]FilterRequest{
			{Condition: 10000},
		}, store)
		assert.Error(t, err)
	})
	t.Run("replace 'value == false' to 'value != true'", func(t *testing.T) {
		f, err := MakeFilters([]FilterRequest{
			{
				RelationKey: "b",
				Condition:   model.BlockContentDataviewFilter_Equal,
				Value:       domain.Bool(false),
			},
		}, store)
		require.NoError(t, err)

		g := domain.NewDetailsFromMap(map[domain.RelationKey]domain.Value{"b": domain.Bool(false)})
		assertFilter(t, f, g, true)

		g = domain.NewDetailsFromMap(map[domain.RelationKey]domain.Value{"not_exists": domain.Bool(false)})
		assertFilter(t, f, g, true)

		g = domain.NewDetailsFromMap(map[domain.RelationKey]domain.Value{"b": domain.Bool(true)})
		assertFilter(t, f, g, false)
	})
	t.Run("replace 'value != false' to 'value == true'", func(t *testing.T) {
		f, err := MakeFilters([]FilterRequest{
			{
				RelationKey: "b",
				Condition:   model.BlockContentDataviewFilter_NotEqual,
				Value:       domain.Bool(false),
			},
		}, store)
		require.NoError(t, err)

		g := domain.NewDetailsFromMap(map[domain.RelationKey]domain.Value{"b": domain.Bool(false)})
		assertFilter(t, f, g, false)

		g = domain.NewDetailsFromMap(map[domain.RelationKey]domain.Value{"not_exists": domain.Bool(false)})
		assertFilter(t, f, g, false)

		g = domain.NewDetailsFromMap(map[domain.RelationKey]domain.Value{"b": domain.Bool(true)})
		assertFilter(t, f, g, true)
	})
}

func TestNestedFilters(t *testing.T) {
	t.Run("equal", func(t *testing.T) {
		store := &stubSpaceObjectStore{}
		// Query will occur while nested filter resolving
		store.queryRawResult = []Record{
			{
				Details: domain.NewDetailsFromMap(map[domain.RelationKey]domain.Value{
					bundle.RelationKeyId: domain.String("id1"),
					"typeKey":            domain.String("note"),
				}),
			},
			{
				Details: domain.NewDetailsFromMap(map[domain.RelationKey]domain.Value{
					bundle.RelationKeyId: domain.String("id2"),
					"typeKey":            domain.String("note"),
				}),
			},
		}

		f, err := MakeFilter("spaceId", FilterRequest{
			RelationKey: "type.typeKey",
			Condition:   model.BlockContentDataviewFilter_Equal,
			Value:       domain.String("note"),
		}, store)
		require.NoError(t, err)

		obj1 := domain.NewDetailsFromMap(map[domain.RelationKey]domain.Value{"type": domain.String("id1")})
		obj2 := domain.NewDetailsFromMap(map[domain.RelationKey]domain.Value{"type": domain.StringList([]string{"id2", "id1"})})
		assertFilter(t, f, obj1, true)
		assertFilter(t, f, obj2, true)
	})

	t.Run("not equal", func(t *testing.T) {
		store := &stubSpaceObjectStore{
			queryRawResult: []Record{
				{
					Details: domain.NewDetailsFromMap(map[domain.RelationKey]domain.Value{
						bundle.RelationKeyId:        domain.String("id1"),
						bundle.RelationKeyUniqueKey: domain.String("ot-note"),
					}),
				},
				{
					Details: domain.NewDetailsFromMap(map[domain.RelationKey]domain.Value{
						bundle.RelationKeyId:        domain.String("id2"),
						bundle.RelationKeyUniqueKey: domain.String("ot-note"),
					}),
				},
			},
		}
		// Query will occur while nested filter resolving

		f, err := MakeFilter("spaceId", FilterRequest{
			RelationKey: "type.uniqueKey",
			Condition:   model.BlockContentDataviewFilter_NotEqual,
			Value:       domain.String("ot-note"),
		}, store)
		require.NoError(t, err)

		obj1 := domain.NewDetailsFromMap(map[domain.RelationKey]domain.Value{bundle.RelationKeyType: domain.StringList([]string{"id1"})})
		obj2 := domain.NewDetailsFromMap(map[domain.RelationKey]domain.Value{bundle.RelationKeyType: domain.StringList([]string{"id2", "id1"})})
		obj3 := domain.NewDetailsFromMap(map[domain.RelationKey]domain.Value{bundle.RelationKeyType: domain.StringList([]string{"id3"})})
		obj4 := domain.NewDetailsFromMap(map[domain.RelationKey]domain.Value{bundle.RelationKeyType: domain.StringList([]string{"id4", "id5"})})
		assertFilter(t, f, obj1, false)
		assertFilter(t, f, obj2, false)
		assertFilter(t, f, obj3, true)
		assertFilter(t, f, obj4, true)
	})
}

func TestFilterExists(t *testing.T) {
	t.Run("ok", func(t *testing.T) {
		eq := FilterExists{Key: "k"}
		obj := domain.NewDetailsFromMap(map[domain.RelationKey]domain.Value{"k": domain.String("equal test")})
		assertFilter(t, eq, obj, true)
	})
	t.Run("not ok", func(t *testing.T) {
		eq := FilterExists{Key: "foo"}
		obj := domain.NewDetailsFromMap(map[domain.RelationKey]domain.Value{"k": domain.String("equal test")})
		assertFilter(t, eq, obj, false)
	})
}

func TestFilterOptionsEqual(t *testing.T) {
	optionIdToName := map[string]string{
		"optionId1": "1",
		"optionId2": "2",
		"optionId3": "3",
	}
	t.Run("one option, ok", func(t *testing.T) {
		eq := newFilterOptionsEqual(&anyenc.Arena{}, "k", []string{"optionId1"}, optionIdToName)
		obj := domain.NewDetailsFromMap(map[domain.RelationKey]domain.Value{"k": domain.StringList([]string{"optionId1"})})
		assertFilter(t, eq, obj, true)
	})
	t.Run("two options, ok", func(t *testing.T) {
		eq := newFilterOptionsEqual(&anyenc.Arena{}, "k", []string{"optionId1", "optionId3"}, optionIdToName)
		obj := domain.NewDetailsFromMap(map[domain.RelationKey]domain.Value{"k": domain.StringList([]string{"optionId1", "optionId3"})})
		assertFilter(t, eq, obj, true)
	})
	t.Run("two options, ok, not existing options are discarded", func(t *testing.T) {
		eq := newFilterOptionsEqual(&anyenc.Arena{}, "k", []string{"optionId1", "optionId3"}, optionIdToName)
		obj := domain.NewDetailsFromMap(map[domain.RelationKey]domain.Value{"k": domain.StringList([]string{"optionId1", "optionId3", "optionId7000"})})
		assertFilter(t, eq, obj, true)
	})
	t.Run("two options, not ok", func(t *testing.T) {
		eq := newFilterOptionsEqual(&anyenc.Arena{}, "k", []string{"optionId1", "optionId2"}, optionIdToName)
		obj := domain.NewDetailsFromMap(map[domain.RelationKey]domain.Value{"k": domain.StringList([]string{"optionId1", "optionId3"})})
		assertFilter(t, eq, obj, false)
	})
	t.Run("two options, not ok, because object has 1 option", func(t *testing.T) {
		eq := newFilterOptionsEqual(&anyenc.Arena{}, "k", []string{"optionId1", "optionId2"}, optionIdToName)
		obj := domain.NewDetailsFromMap(map[domain.RelationKey]domain.Value{"k": domain.StringList([]string{"optionId1"})})
		assertFilter(t, eq, obj, false)
	})
	t.Run("two options, not ok, because object has 3 options", func(t *testing.T) {
		eq := newFilterOptionsEqual(&anyenc.Arena{}, "k", []string{"optionId1", "optionId2"}, optionIdToName)
		obj := domain.NewDetailsFromMap(map[domain.RelationKey]domain.Value{"k": domain.StringList([]string{"optionId1", "optionId2", "optionId3"})})
		assertFilter(t, eq, obj, false)
	})
}

func TestMakeFilters(t *testing.T) {
	t.Run("no filters", func(t *testing.T) {
		// given
		mockStore := &stubSpaceObjectStore{}

		// when
		filters, err := MakeFilters(nil, mockStore)

		// then
		assert.Nil(t, err)
		assert.Len(t, filters, 0)
	})
	t.Run("or filter", func(t *testing.T) {
		// given
		mockStore := &stubSpaceObjectStore{}
		filter := []FilterRequest{
			{
				Operator: model.BlockContentDataviewFilter_Or,
				NestedFilters: []FilterRequest{
					{
						Operator:    model.BlockContentDataviewFilter_No,
						RelationKey: "relationKey",
						Condition:   model.BlockContentDataviewFilter_Equal,
						Value:       domain.String("option2"),
						Format:      model.RelationFormat_status,
					},
					{
						Operator:    model.BlockContentDataviewFilter_No,
						RelationKey: bundle.RelationKeyName,
						Condition:   model.BlockContentDataviewFilter_Equal,
						Value:       domain.String("Object 1"),
						Format:      model.RelationFormat_shorttext,
					},
				},
			},
		}

		// when
		filters, err := MakeFilters(filter, mockStore)

		// then
		assert.Nil(t, err)
		assert.Len(t, filters, 2)
		assert.NotNil(t, filters.(FiltersOr))
		assert.NotNil(t, filters.(FiltersOr)[0].(FilterEq))
		assert.NotNil(t, filters.(FiltersOr)[1].(FilterEq))
		assert.Equal(t, domain.RelationKey("relationKey"), filters.(FiltersOr)[0].(FilterEq).Key)
		assert.Equal(t, domain.String("option2"), filters.(FiltersOr)[0].(FilterEq).Value)
		assert.Equal(t, domain.RelationKey("name"), filters.(FiltersOr)[1].(FilterEq).Key)
		assert.Equal(t, domain.String("Object 1"), filters.(FiltersOr)[1].(FilterEq).Value)
	})
	t.Run("and filter", func(t *testing.T) {
		// given
		mockStore := &stubSpaceObjectStore{}
		filter := []FilterRequest{
			{
				Operator: model.BlockContentDataviewFilter_And,
				NestedFilters: []FilterRequest{
					{
						Operator:    model.BlockContentDataviewFilter_No,
						RelationKey: "relationKey",
						Condition:   model.BlockContentDataviewFilter_Equal,
						Value:       domain.String("option2"),
						Format:      model.RelationFormat_status,
					},
					{
						Operator:    model.BlockContentDataviewFilter_No,
						RelationKey: bundle.RelationKeyName,
						Condition:   model.BlockContentDataviewFilter_Equal,
						Value:       domain.String("Object 1"),
						Format:      model.RelationFormat_shorttext,
					},
				},
			},
		}

		// when
		filters, err := MakeFilters(filter, mockStore)

		// then
		assert.Nil(t, err)
		assert.Len(t, filters, 2)
		assert.NotNil(t, filters.(FiltersAnd))
		assert.NotNil(t, filters.(FiltersAnd)[0].(FilterEq))
		assert.NotNil(t, filters.(FiltersAnd)[1].(FilterEq))
		assert.Equal(t, domain.RelationKey("relationKey"), filters.(FiltersAnd)[0].(FilterEq).Key)
		assert.Equal(t, domain.String("option2"), filters.(FiltersAnd)[0].(FilterEq).Value)
		assert.Equal(t, domain.RelationKey("name"), filters.(FiltersAnd)[1].(FilterEq).Key)
		assert.Equal(t, domain.String("Object 1"), filters.(FiltersAnd)[1].(FilterEq).Value)
	})
	t.Run("none filter", func(t *testing.T) {
		// given
		mockStore := &stubSpaceObjectStore{}
		filter := []FilterRequest{
			{
				Operator:    model.BlockContentDataviewFilter_No,
				RelationKey: "relationKey",
				Condition:   model.BlockContentDataviewFilter_Equal,
				Value:       domain.String("option1"),
				Format:      model.RelationFormat_status,
			},
		}

		// when
		filters, err := MakeFilters(filter, mockStore)

		// then
		assert.Nil(t, err)
		assert.Len(t, filters, 1)
		assert.NotNil(t, filters.(FiltersAnd))
		assert.NotNil(t, filters.(FiltersAnd)[0].(FilterEq))
		assert.Equal(t, domain.RelationKey("relationKey"), filters.(FiltersAnd)[0].(FilterEq).Key)
		assert.Equal(t, domain.String("option1"), filters.(FiltersAnd)[0].(FilterEq).Value)
	})
	t.Run("combined filter", func(t *testing.T) {
		// given
		mockStore := &stubSpaceObjectStore{}
		filter := []FilterRequest{
			{
				Operator: model.BlockContentDataviewFilter_And,
				NestedFilters: []FilterRequest{
					{
						Operator: model.BlockContentDataviewFilter_Or,
						NestedFilters: []FilterRequest{
							{
								Operator:    model.BlockContentDataviewFilter_No,
								RelationKey: "relationKey",
								Condition:   model.BlockContentDataviewFilter_Equal,
								Value:       domain.String("option1"),
								Format:      model.RelationFormat_status,
							},
							{
								Operator:    model.BlockContentDataviewFilter_No,
								RelationKey: "relationKey1",
								Condition:   model.BlockContentDataviewFilter_Equal,
								Value:       domain.String("option2"),
								Format:      model.RelationFormat_status,
							},
						},
					},
					{
						Operator:    model.BlockContentDataviewFilter_No,
						RelationKey: "relationKey3",
						Condition:   model.BlockContentDataviewFilter_Equal,
						Value:       domain.String("option3"),
						Format:      model.RelationFormat_status,
					},
				},
			},
		}

		// when
		filters, err := MakeFilters(filter, mockStore)

		// then
		assert.Nil(t, err)
		assert.Len(t, filters, 2)
		assert.NotNil(t, filters.(FiltersAnd))
		assert.NotNil(t, filters.(FiltersAnd)[0].(FiltersOr))
		assert.NotNil(t, filters.(FiltersAnd)[1].(FilterEq))
	})
	t.Run("linear and nested filters", func(t *testing.T) {
		// given
		mockStore := &stubSpaceObjectStore{}
		filter := []FilterRequest{
			{
				RelationKey: "key1",
				Condition:   model.BlockContentDataviewFilter_Equal,
				Value:       domain.Bool(true),
			},
			{
				Operator: model.BlockContentDataviewFilter_Or,
				NestedFilters: []FilterRequest{
					{
						RelationKey: "key2",
						Condition:   model.BlockContentDataviewFilter_Equal,
						Value:       domain.Bool(true),
					},
				},
			},
		}

		// when
		filters, err := MakeFilters(filter, mockStore)

		// then
		assert.Nil(t, err)
		assert.Len(t, filters, 2)
		assert.NotNil(t, filters.(FiltersAnd))
		assert.NotNil(t, filters.(FiltersAnd)[0].(FilterEq))
		assert.NotNil(t, filters.(FiltersAnd)[1].(FiltersOr))
	})
	t.Run("linear and nested filters", func(t *testing.T) {
		// given
		mockStore := &stubSpaceObjectStore{}
		filter := []FilterRequest{
			{
				Operator:    model.BlockContentDataviewFilter_And,
				RelationKey: "key1",
				Condition:   model.BlockContentDataviewFilter_Equal,
				Value:       domain.Bool(true),
			},
			{
				Operator:    model.BlockContentDataviewFilter_And,
				RelationKey: "key1",
				Condition:   model.BlockContentDataviewFilter_Equal,
				Value:       domain.Bool(true),
			},
			{
				Operator:    model.BlockContentDataviewFilter_And,
				RelationKey: "key1",
				Condition:   model.BlockContentDataviewFilter_Equal,
				Value:       domain.Bool(true),
			},
			{
				Operator:    model.BlockContentDataviewFilter_And,
				RelationKey: "key1",
				Condition:   model.BlockContentDataviewFilter_Equal,
				Value:       domain.Bool(true),
			},
			{
				Operator:    model.BlockContentDataviewFilter_And,
				RelationKey: "key1",
				Condition:   model.BlockContentDataviewFilter_Equal,
				Value:       domain.Bool(true),
			},
			{
				Operator:    model.BlockContentDataviewFilter_And,
				RelationKey: "key1",
				Condition:   model.BlockContentDataviewFilter_Equal,
				Value:       domain.Bool(true),
			},
			{
				Operator:    model.BlockContentDataviewFilter_And,
				RelationKey: "key1",
				Condition:   model.BlockContentDataviewFilter_Equal,
				Value:       domain.Bool(true),
			},
		}

		// when
		_, err := MakeFilters(filter, mockStore)

		// then
		assert.Nil(t, err)
	})
	t.Run("transform quick options", func(t *testing.T) {
		// given
		mockStore := &stubSpaceObjectStore{}
		filter := []FilterRequest{
			{
				Operator: model.BlockContentDataviewFilter_Or,
				NestedFilters: []FilterRequest{
					{
						RelationKey: "key2",
						Condition:   model.BlockContentDataviewFilter_Equal,
						Value:       domain.Int64(time.Now().Unix()),
						QuickOption: model.BlockContentDataviewFilter_CurrentMonth,
					},
					{
						RelationKey: "key3",
						Condition:   model.BlockContentDataviewFilter_Equal,
						Value:       domain.Bool(true),
					},
				},
			},
		}

		// when
		filters, err := MakeFilters(filter, mockStore)

		// then
		assert.Nil(t, err)
		assert.Len(t, filters, 2)
		assert.NotNil(t, filters.(FiltersOr))
		assert.NotNil(t, filters.(FiltersOr)[0].(FiltersAnd))
		assert.NotNil(t, filters.(FiltersOr)[1].(FilterEq))
	})
	t.Run("transform quick options", func(t *testing.T) {
		// given
		mockStore := &stubSpaceObjectStore{}
		filter := []FilterRequest{
			{
				Operator: model.BlockContentDataviewFilter_Or,
				NestedFilters: []FilterRequest{
					{
						RelationKey: "key2",
						Condition:   model.BlockContentDataviewFilter_Less,
						Value:       domain.Int64(time.Now().Unix()),
						QuickOption: model.BlockContentDataviewFilter_CurrentMonth,
					},
					{
						RelationKey: "key3",
						Condition:   model.BlockContentDataviewFilter_Equal,
						Value:       domain.Bool(true),
					},
				},
			},
		}

		// when
		filters, err := MakeFilters(filter, mockStore)

		// then
		assert.Nil(t, err)
		assert.Len(t, filters, 2)
		assert.NotNil(t, filters.(FiltersOr))
		assert.NotNil(t, filters.(FiltersOr)[0].(FilterEq))
		assert.NotNil(t, filters.(FiltersOr)[1].(FilterEq))
	})
}

func TestFilter2ValuesComp_FilterObject(t *testing.T) {
	t.Run("equal", func(t *testing.T) {
		eq := Filter2ValuesComp{
			Key1: "a",
			Key2: "b",
			Cond: model.BlockContentDataviewFilter_Equal,
		}
		obj1 := domain.NewDetailsFromMap(map[domain.RelationKey]domain.Value{
			"a": domain.String("x"),
			"b": domain.String("x"),
		})
		obj2 := domain.NewDetailsFromMap(map[domain.RelationKey]domain.Value{
			"a": domain.String("x"),
			"b": domain.String("y"),
		})
		obj3 := domain.NewDetailsFromMap(map[domain.RelationKey]domain.Value{
			"b": domain.String("x"),
		})
		assertFilter(t, eq, obj1, true)
		assertFilter(t, eq, obj2, false)
		assertFilter(t, eq, obj3, false)
	})

	t.Run("greater", func(t *testing.T) {
		eq := Filter2ValuesComp{
			Key1: "a",
			Key2: "b",
			Cond: model.BlockContentDataviewFilter_Greater,
		}
		obj1 := domain.NewDetailsFromMap(map[domain.RelationKey]domain.Value{
			"a": domain.Int64(100),
			"b": domain.Int64(200),
		})
		obj2 := domain.NewDetailsFromMap(map[domain.RelationKey]domain.Value{
			"a": domain.Int64(300),
			"b": domain.Int64(-500),
		})
		obj3 := domain.NewDetailsFromMap(map[domain.RelationKey]domain.Value{
			"a": domain.String("xxx"),
			"b": domain.String("ddd"),
		})
		assertFilter(t, eq, obj1, false)
		assertFilter(t, eq, obj2, true)
		assertFilter(t, eq, obj3, true)
	})
}

func TestFilterHasPrefix_FilterObject(t *testing.T) {
	t.Run("date object id", func(t *testing.T) {
		key := bundle.RelationKeyMentions
		now := time.Now()
		f := FilterHasPrefix{
			Key:    key,
			Prefix: dateutil.NewDateObject(now, false).Id(), // _date_YYYY-MM-DD
		}
<<<<<<< HEAD
		obj1 := domain.NewDetailsFromMap(map[domain.RelationKey]domain.Value{
			key: domain.StringList([]string{"obj2", dateutil.TimeToDateId(now.Add(30 * time.Minute)), "obj3"}), // _date_YYYY-MM-DD-hh-mm-ss
		})
		obj2 := domain.NewDetailsFromMap(map[domain.RelationKey]domain.Value{
			key: domain.StringList([]string{dateutil.TimeToDateId(now.Add(24 * time.Hour)), "obj1", "obj3"}), // same format, but next day
		})
		obj3 := domain.NewDetailsFromMap(map[domain.RelationKey]domain.Value{
			key: domain.StringList([]string{"obj2", "obj3", dateutil.TimeToDateId(now.Add(30 * time.Minute))}), // _date_YYYY-MM-DD
		})
=======
		obj1 := &types.Struct{Fields: map[string]*types.Value{
			key: pbtypes.StringList([]string{"obj2", dateutil.NewDateObject(now.Add(30*time.Minute), true).Id(), "obj3"}), // _date_YYYY-MM-DD-hh-mm-ssZ-zzzz
		}}
		obj2 := &types.Struct{Fields: map[string]*types.Value{
			key: pbtypes.StringList([]string{dateutil.NewDateObject(now.Add(24*time.Hour), true).Id(), "obj1", "obj3"}), // same format, but next day
		}}
		obj3 := &types.Struct{Fields: map[string]*types.Value{
			key: pbtypes.StringList([]string{"obj2", "obj3", dateutil.NewDateObject(now.Add(30*time.Minute), true).Id()}), // _date_YYYY-MM-DD
		}}
>>>>>>> a85b42fa
		assertFilter(t, f, obj1, true)
		assertFilter(t, f, obj2, false)
		assertFilter(t, f, obj3, true)
	})

	t.Run("string", func(t *testing.T) {
		key := bundle.RelationKeyName
		f := FilterHasPrefix{
			Key:    key,
			Prefix: "Let's",
		}
		obj1 := domain.NewDetailsFromMap(map[domain.RelationKey]domain.Value{
			key: domain.String("Let's do it"),
		})
		obj2 := domain.NewDetailsFromMap(map[domain.RelationKey]domain.Value{
			key: domain.String("Lets do it"),
		})
		obj3 := domain.NewDetailsFromMap(map[domain.RelationKey]domain.Value{
			key: domain.String("Let's fix it :("),
		})
		assertFilter(t, f, obj1, true)
		assertFilter(t, f, obj2, false)
		assertFilter(t, f, obj3, true)
	})

	t.Run("string list", func(t *testing.T) {
		toys := domain.RelationKey("my favorite toys")
		f := FilterHasPrefix{
			Key:    toys,
			Prefix: "Fluffy",
		}
		obj1 := domain.NewDetailsFromMap(map[domain.RelationKey]domain.Value{
			toys: domain.StringList([]string{"Teddy bear", "Fluffy giraffe"}),
		})
		obj2 := domain.NewDetailsFromMap(map[domain.RelationKey]domain.Value{
			toys: domain.StringList([]string{"Barbie doll", "Peppa Pig"}),
		})
		obj3 := domain.NewDetailsFromMap(map[domain.RelationKey]domain.Value{
			toys: domain.StringList([]string{"T Rex", "Fluffy Rabbit the Murderer"}),
		})
		assertFilter(t, f, obj1, true)
		assertFilter(t, f, obj2, false)
		assertFilter(t, f, obj3, true)
	})
}<|MERGE_RESOLUTION|>--- conflicted
+++ resolved
@@ -929,27 +929,15 @@
 			Key:    key,
 			Prefix: dateutil.NewDateObject(now, false).Id(), // _date_YYYY-MM-DD
 		}
-<<<<<<< HEAD
 		obj1 := domain.NewDetailsFromMap(map[domain.RelationKey]domain.Value{
-			key: domain.StringList([]string{"obj2", dateutil.TimeToDateId(now.Add(30 * time.Minute)), "obj3"}), // _date_YYYY-MM-DD-hh-mm-ss
+			key: domain.StringList([]string{"obj2", dateutil.NewDateObject(now.Add(30*time.Minute), true).Id(), "obj3"}), // _date_YYYY-MM-DD-hh-mm-ssZ-zzzz
 		})
 		obj2 := domain.NewDetailsFromMap(map[domain.RelationKey]domain.Value{
-			key: domain.StringList([]string{dateutil.TimeToDateId(now.Add(24 * time.Hour)), "obj1", "obj3"}), // same format, but next day
+			key: domain.StringList([]string{dateutil.NewDateObject(now.Add(24*time.Hour), true).Id(), "obj1", "obj3"}), // same format, but next day
 		})
 		obj3 := domain.NewDetailsFromMap(map[domain.RelationKey]domain.Value{
-			key: domain.StringList([]string{"obj2", "obj3", dateutil.TimeToDateId(now.Add(30 * time.Minute))}), // _date_YYYY-MM-DD
-		})
-=======
-		obj1 := &types.Struct{Fields: map[string]*types.Value{
-			key: pbtypes.StringList([]string{"obj2", dateutil.NewDateObject(now.Add(30*time.Minute), true).Id(), "obj3"}), // _date_YYYY-MM-DD-hh-mm-ssZ-zzzz
-		}}
-		obj2 := &types.Struct{Fields: map[string]*types.Value{
-			key: pbtypes.StringList([]string{dateutil.NewDateObject(now.Add(24*time.Hour), true).Id(), "obj1", "obj3"}), // same format, but next day
-		}}
-		obj3 := &types.Struct{Fields: map[string]*types.Value{
-			key: pbtypes.StringList([]string{"obj2", "obj3", dateutil.NewDateObject(now.Add(30*time.Minute), true).Id()}), // _date_YYYY-MM-DD
-		}}
->>>>>>> a85b42fa
+			key: domain.StringList([]string{"obj2", "obj3", dateutil.NewDateObject(now.Add(30*time.Minute), true).Id()}), // _date_YYYY-MM-DD
+		})
 		assertFilter(t, f, obj1, true)
 		assertFilter(t, f, obj2, false)
 		assertFilter(t, f, obj3, true)

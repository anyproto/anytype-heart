--- conflicted
+++ resolved
@@ -1,12 +1,7 @@
 package database
 
 import (
-<<<<<<< HEAD
-	"github.com/valyala/fastjson"
-=======
 	"github.com/anyproto/any-store/anyenc"
-	"github.com/gogo/protobuf/types"
->>>>>>> ffeaba51
 	"golang.org/x/text/collate"
 
 	"github.com/anyproto/anytype-heart/core/domain"
@@ -71,23 +66,13 @@
 }
 
 type Query struct {
-<<<<<<< HEAD
-	FullText      string
-	SpaceId       string
-	Highlighter   ftsearch.HighlightFormatter // default is json
-	Filters       []FilterRequest             // filters results. apply sequentially
-	Sorts         []SortRequest               // order results. apply hierarchically
-	Limit         int                         // maximum number of results
-	Offset        int                         // skip given number of results
-=======
 	FullText    string
 	SpaceId     string
-	Highlighter ftsearch.HighlightFormatter         // default is json
-	Filters     []*model.BlockContentDataviewFilter // filters results. apply sequentially
-	Sorts       []*model.BlockContentDataviewSort   // order results. apply hierarchically
-	Limit       int                                 // maximum number of results
-	Offset      int                                 // skip given number of results
->>>>>>> ffeaba51
+	Highlighter ftsearch.HighlightFormatter // default is json
+	Filters     []FilterRequest             // filters results. apply sequentially
+	Sorts       []SortRequest               // order results. apply hierarchically
+	Limit       int                         // maximum number of results
+	Offset      int                         // skip given number of results
 }
 
 func injectDefaultFilters(filters []FilterRequest) []FilterRequest {
@@ -264,11 +249,7 @@
 		idsIndices := make(map[string]int, len(sort.CustomOrder))
 		var idx int
 		for _, it := range sort.CustomOrder {
-<<<<<<< HEAD
-			jsonVal := it.ToJson(b.arena)
-=======
-			val := pbtypes.ProtoValueToAnyEnc(b.arena, it)
->>>>>>> ffeaba51
+			val := it.ToAnyEnc(b.arena)
 
 			raw := string(val.MarshalTo(nil))
 			if raw != "" {

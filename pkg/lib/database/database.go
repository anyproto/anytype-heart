package database

import (
	"context"
	"fmt"
	"time"

	"github.com/anytypeio/go-anytype-middleware/pkg/lib/bundle"
	"github.com/anytypeio/go-anytype-middleware/pkg/lib/database/filter"
	"github.com/anytypeio/go-anytype-middleware/pkg/lib/logging"
	"github.com/anytypeio/go-anytype-middleware/pkg/lib/pb/model"
	"github.com/anytypeio/go-anytype-middleware/pkg/lib/schema"
	"github.com/anytypeio/go-anytype-middleware/util/pbtypes"
	"github.com/anytypeio/go-anytype-middleware/util/slice"
	"github.com/gogo/protobuf/proto"
	"github.com/gogo/protobuf/types"
	"github.com/ipfs/go-datastore/query"
)

var log = logging.Logger("anytype-database")

const RecordIDField = "id"

type Record struct {
	Details *types.Struct
}

type Reader interface {
	Query(schema schema.Schema, q Query) (records []Record, total int, err error)
	QueryAndSubscribeForChanges(schema schema.Schema, q Query, subscription Subscription) (records []Record, close func(), total int, err error)
	QueryRaw(q query.Query) (records []Record, err error)

	QueryById(ids []string) (records []Record, err error)
	QueryByIdAndSubscribeForChanges(ids []string, subscription Subscription) (records []Record, close func(), err error)

	GetRelation(key string) (relation *model.Relation, err error)

	// ListRelations returns both indexed and bundled relations
	ListRelations(objType string) (relations []*model.Relation, err error)
	ListRelationsKeys() ([]string, error)

	AggregateRelationsFromObjectsOfType(objType string) (relations []*model.Relation, err error)
	AggregateRelationsFromSetsOfType(objType string) (relations []*model.Relation, err error)
	AggregateObjectIdsByOptionForRelation(relationKey string) (objectsByOptionId map[string][]string, err error)
	AggregateObjectIdsForOptionAndRelation(relationKey, optionId string) (objIds []string, err error)

	SubscribeForAll(callback func(rec Record))
}

type Writer interface {
	// Creating record involves some additional operations that may change
	// the record. So we return potentially modified record as a result.
	// in case subscription is not nil it will be subscribed to the record updates
	Create(ctx context.Context, relations []*model.Relation, rec Record, sub Subscription, templateId string) (Record, error)

	Update(id string, relations []*model.Relation, rec Record) error
	DeleteRelationOption(id string, relKey string, optionId string) error

	ModifyExtraRelations(id string, modifier func(current []*model.Relation) ([]*model.Relation, error)) error
	UpdateRelationOption(id string, relKey string, option model.RelationOption) (optionId string, err error)

	Delete(id string) error
}

type Database interface {
	Reader
	Writer

	//Schema() string
}

type Query struct {
	FullText          string
	Relations         []*model.BlockContentDataviewRelation // relations used to provide relations options
	Filters           []*model.BlockContentDataviewFilter   // filters results. apply sequentially
	Sorts             []*model.BlockContentDataviewSort     // order results. apply hierarchically
	Limit             int                                   // maximum number of results
	Offset            int                                   // skip given number of results
	WithSystemObjects bool
	ObjectTypeFilter  []string
	WorkspaceId       string
	SearchInWorkspace bool
}

func (q Query) DSQuery(sch schema.Schema) (qq query.Query, err error) {
	qq.Limit = q.Limit
	qq.Offset = q.Offset
	f, err := NewFilters(q, sch)
	if err != nil {
		return
	}
	qq.Filters = []query.Filter{f}
	if f.hasOrders() {
		qq.Orders = []query.Order{f}
	}
	return
}

func injectDefaultFilters(filters []*model.BlockContentDataviewFilter) []*model.BlockContentDataviewFilter {
	var (
		hasArchivedFilter bool
		hasDeletedFilter  bool
		hasTypeFilter     bool
	)

	for _, filter := range filters {
		// include archived objects if we have explicit filter about it
		if filter.RelationKey == bundle.RelationKeyIsArchived.String() {
			hasArchivedFilter = true
		}

		if filter.RelationKey == bundle.RelationKeyType.String() {
			hasTypeFilter = true
		}

		if filter.RelationKey == bundle.RelationKeyIsDeleted.String() {
			hasDeletedFilter = true
			break
		}
	}

	if !hasArchivedFilter {
		filters = append(filters, &model.BlockContentDataviewFilter{RelationKey: bundle.RelationKeyIsArchived.String(), Condition: model.BlockContentDataviewFilter_NotEqual, Value: pbtypes.Bool(true)})
	}
	if !hasDeletedFilter {
		filters = append(filters, &model.BlockContentDataviewFilter{RelationKey: bundle.RelationKeyIsDeleted.String(), Condition: model.BlockContentDataviewFilter_NotEqual, Value: pbtypes.Bool(true)})
	}
	if !hasTypeFilter {
		// temporarily exclude Space objects from search if we don't have explicit type filter
		filters = append(filters, &model.BlockContentDataviewFilter{RelationKey: bundle.RelationKeyType.String(), Condition: model.BlockContentDataviewFilter_NotIn, Value: pbtypes.StringList([]string{bundle.TypeKeySpace.URL()})})
	}
	return filters
}

func NewFilters(q Query, sch schema.Schema) (f *Filters, err error) {
	q.Filters = injectDefaultFilters(q.Filters)
	f = new(Filters)
	mainFilter := filter.AndFilters{}
	if sch != nil {
		for _, rel := range sch.ListRelations() {
			if rel.Format == model.RelationFormat_date {
				if relation := getRelationByKey(q.Relations, rel.Key); relation == nil || !relation.DateIncludeTime {
					f.dateKeys = append(f.dateKeys, rel.Key)
				}
			}
		}

		for _, qf := range q.Filters {
			if slice.FindPos(f.dateKeys, qf.RelationKey) != -1 {
				qf.Value = dateOnly(qf.Value)
			}
		}

		if schFilters := sch.Filters(); schFilters != nil {
			mainFilter = append(mainFilter, schFilters)
		}
	}
	qFilter, err := filter.MakeAndFilter(q.Filters)
	if err != nil {
		return
	}

	if len(qFilter.(filter.AndFilters)) > 0 {
		mainFilter = append(mainFilter, qFilter)
	}
	// TODO: check if this logic should be finally removed
	//if q.SearchInWorkspace {
	//	if q.WorkspaceId != "" {
	//		threads.WorkspaceLogger.
	//			With("workspace id", q.WorkspaceId).
	//			With("text", q.FullText).
	//			Info("searching for text in workspace")
	//		filterOr := filter.OrFilters{
	//			filter.Eq{
	//				Key:   bundle.RelationKeyWorkspaceId.String(),
	//				Cond:  model.BlockContentDataviewFilter_Equal,
	//				Value: pbtypes.String(q.WorkspaceId),
	//			},
	//			filter.Like{
	//				Key:   bundle.RelationKeyType.String(),
	//				Value: pbtypes.String(bundle.TypeKeyObjectType.String()),
	//			},
	//			filter.Like{
	//				Key:   bundle.RelationKeyId.String(),
	//				Value: pbtypes.String(addr.BundledRelationURLPrefix),
	//			},
	//		}
	//		mainFilter = append(mainFilter, filterOr)
	//	}
	//} else {
	//	threads.WorkspaceLogger.
	//		Info("searching in all workspaces and account")
	//}
	f.FilterObj = mainFilter
	if len(q.Sorts) > 0 {
		ord := filter.SetOrder{}
		for _, s := range q.Sorts {
			var emptyLast bool
			if s.RelationKey == bundle.RelationKeyName.String() {
				emptyLast = true
			}
			ord = append(ord, filter.KeyOrder{
				Key:       s.RelationKey,
				Type:      s.Type,
				EmptyLast: emptyLast,
			})
		}
		f.Order = ord
	}
	return
}

type filterGetter struct {
	dateKeys []string
	curEl    *types.Struct
}

func (f filterGetter) Get(key string) *types.Value {
	res := pbtypes.Get(f.curEl, key)
	if res != nil && slice.FindPos(f.dateKeys, key) != -1 {
		res = dateOnly(res)
	}
	return res
}

type sortGetter struct {
	curEl *types.Struct
}

func (f sortGetter) Get(key string) *types.Value {
	return pbtypes.Get(f.curEl, key)
}

type Filters struct {
	FilterObj filter.Filter
	Order     filter.Order
	dateKeys  []string
}

func (f *Filters) Filter(e query.Entry) bool {
	g := f.unmarshalFilter(e)
	if g == nil {
		return false
	}
	res := f.FilterObj.FilterObject(g)
	return res
}

func (f *Filters) Compare(a, b query.Entry) int {
	if f.Order == nil {
		return 0
	}
	ag := f.unmarshalSort(a)
	if ag == nil {
		return 0
	}
	bg := f.unmarshalSort(b)
	if bg == nil {
		return 0
	}
	return f.Order.Compare(ag, bg)
}

func (f *Filters) unmarshalFilter(e query.Entry) filter.Getter {
	return filterGetter{dateKeys: f.dateKeys, curEl: f.unmarshal(e)}
}

func (f *Filters) unmarshalSort(e query.Entry) filter.Getter {
	return sortGetter{curEl: f.unmarshal(e)}
}

func (f *Filters) unmarshal(e query.Entry) *types.Struct {
	var details model.ObjectDetails
	err := proto.Unmarshal(e.Value, &details)
	if err != nil {
		log.Errorf("query filters decode error: %s", err.Error())
		return nil
	}
	return details.Details
}

func (f *Filters) hasOrders() bool {
	return f.Order != nil
}

<<<<<<< HEAD
func (f *Filters) String() string {
	return fmt.Sprintf("WHERE %v ORDER BY %v", f.FilterObj.String(), f.Order.String())
=======
func (f *filters) String() string {
	var filterString string
	var orderString string
	var separator string
	if f.filter != nil {
		filterString = fmt.Sprintf("WHERE %v", f.filter.String())
		separator = " "
	}
	if f.order != nil {
		orderString = fmt.Sprintf("%sORDER BY %v", separator, f.order.String())
	}
	return fmt.Sprintf("%s%s", filterString, orderString)
>>>>>>> f7db0082
}

func dateOnly(v *types.Value) *types.Value {
	if n, isNumber := v.GetKind().(*types.Value_NumberValue); isNumber {
		tm := time.Unix(int64(n.NumberValue), 0).In(time.UTC)                 // we have all values stored in UTC, including filters
		tm = time.Date(tm.Year(), tm.Month(), tm.Day(), 0, 0, 0, 0, time.UTC) // reset time, preserving UTC tz
		return pbtypes.Float64(float64(tm.Unix()))
	}
	// reset to NULL otherwise
	return &types.Value{Kind: &types.Value_NullValue{}}
}

func getRelationByKey(relations []*model.BlockContentDataviewRelation, key string) *model.BlockContentDataviewRelation {
	for _, relation := range relations {
		if relation.Key == key {
			return relation
		}
	}
	return nil
}<|MERGE_RESOLUTION|>--- conflicted
+++ resolved
@@ -283,23 +283,18 @@
 	return f.Order != nil
 }
 
-<<<<<<< HEAD
 func (f *Filters) String() string {
-	return fmt.Sprintf("WHERE %v ORDER BY %v", f.FilterObj.String(), f.Order.String())
-=======
-func (f *filters) String() string {
 	var filterString string
 	var orderString string
 	var separator string
-	if f.filter != nil {
-		filterString = fmt.Sprintf("WHERE %v", f.filter.String())
+	if f.FilterObj != nil {
+		filterString = fmt.Sprintf("WHERE %v", f.FilterObj.String())
 		separator = " "
 	}
-	if f.order != nil {
-		orderString = fmt.Sprintf("%sORDER BY %v", separator, f.order.String())
+	if f.Order != nil {
+		orderString = fmt.Sprintf("%sORDER BY %v", separator, f.Order.String())
 	}
 	return fmt.Sprintf("%s%s", filterString, orderString)
->>>>>>> f7db0082
 }
 
 func dateOnly(v *types.Value) *types.Value {

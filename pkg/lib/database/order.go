package database

import (
<<<<<<< HEAD
	"time"

	"github.com/anyproto/any-store/encoding"
	"github.com/anyproto/any-store/query"
	"github.com/valyala/fastjson"
=======
	"github.com/anyproto/any-store/anyenc"
	"github.com/anyproto/any-store/query"
	"github.com/gogo/protobuf/types"
>>>>>>> ffeaba51
	"golang.org/x/text/collate"
	"golang.org/x/text/language"

	"github.com/anyproto/anytype-heart/core/domain"
	"github.com/anyproto/anytype-heart/pkg/lib/bundle"
	"github.com/anyproto/anytype-heart/pkg/lib/pb/model"
	timeutil "github.com/anyproto/anytype-heart/util/time"
)

type Order interface {
	Compare(a, b *domain.Details) int
	AnystoreSort() query.Sort
}

// ObjectStore interface is used to enrich filters
type ObjectStore interface {
	SpaceId() string
	Query(q Query) (records []Record, err error)
	QueryRaw(filters *Filters, limit int, offset int) ([]Record, error)
	GetRelationFormatByKey(key domain.RelationKey) (model.RelationFormat, error)
	ListRelationOptions(relationKey domain.RelationKey) (options []*model.RelationOption, err error)
}

type SetOrder []Order

func (so SetOrder) Compare(a, b *domain.Details) int {
	for _, o := range so {
		if comp := o.Compare(a, b); comp != 0 {
			return comp
		}
	}
	return 0
}

func (so SetOrder) AnystoreSort() query.Sort {
	if len(so) == 0 {
		return nil
	}
	sorts := make(query.Sorts, 0, len(so))
	for _, o := range so {
		sorts = append(sorts, o.AnystoreSort())
	}
	return sorts
}

type KeyOrder struct {
	SpaceID        string
	Key            domain.RelationKey
	Type           model.BlockContentDataviewSortType
	EmptyPlacement model.BlockContentDataviewSortEmptyType
	relationFormat model.RelationFormat
	IncludeTime    bool
	Store          ObjectStore
	Options        map[string]string
	arena          *anyenc.Arena
	collatorBuffer *collate.Buffer
	collator       *collate.Collator
}

func (ko *KeyOrder) ensureCollator() {
	if ko.collator == nil {
		ko.collator = collate.New(language.Und, collate.IgnoreCase)
		ko.collatorBuffer = &collate.Buffer{}
	}
}

func (ko *KeyOrder) Compare(a, b *domain.Details) int {
	av := a.Get(ko.Key)
	bv := b.Get(ko.Key)

	av, bv = ko.tryExtractSnippet(a, b, av, bv)
	av, bv = ko.tryExtractDateTime(av, bv)
	av, bv = ko.tryExtractTag(av, bv)

	comp := ko.tryCompareStrings(av, bv)
	if comp == 0 {
		comp = av.Compare(bv)
	}
	comp = ko.tryAdjustEmptyPositions(av, bv, comp)
	if ko.Type == model.BlockContentDataviewSort_Desc {
		comp = -comp
	}
	return comp
}

func (ko *KeyOrder) AnystoreSort() query.Sort {
	switch ko.relationFormat {
	case model.RelationFormat_shorttext, model.RelationFormat_longtext:
		return ko.textSort()
	case model.RelationFormat_number:
		return ko.basicSort(anyenc.TypeNumber)
	case model.RelationFormat_date:
		if ko.IncludeTime {
			return ko.basicSort(anyenc.TypeNumber)
		} else {
			return ko.dateOnlySort()
		}
	case model.RelationFormat_object, model.RelationFormat_file:
		return ko.basicSort(anyenc.TypeString)
	case model.RelationFormat_url, model.RelationFormat_email, model.RelationFormat_phone, model.RelationFormat_emoji:
		return ko.basicSort(anyenc.TypeString)
	case model.RelationFormat_tag, model.RelationFormat_status:
		return ko.tagStatusSort()
	default:
		return ko.basicSort(anyenc.TypeString)
	}
}

func (ko *KeyOrder) basicSort(valType anyenc.Type) query.Sort {
	if ko.EmptyPlacement == model.BlockContentDataviewSort_Start && ko.Type == model.BlockContentDataviewSort_Desc {
		return ko.emptyPlacementSort(valType)
	} else if ko.EmptyPlacement == model.BlockContentDataviewSort_End && ko.Type == model.BlockContentDataviewSort_Asc {
		return ko.emptyPlacementSort(valType)
	} else {
		return &query.SortField{
			Path:    []string{string(ko.Key)},
			Reverse: ko.Type == model.BlockContentDataviewSort_Desc,
			Field:   string(ko.Key),
		}
	}
}

func (ko *KeyOrder) tagStatusSort() query.Sort {
	if ko.Options == nil {
		ko.Options = make(map[string]string)
	}
	if len(ko.Options) == 0 && ko.Store != nil {
		ko.Options = optionsToMap(ko.SpaceID, ko.Key, ko.Store)
	}
	return tagStatusSort{
		arena:       ko.arena,
		relationKey: string(ko.Key),
		reverse:     ko.Type == model.BlockContentDataviewSort_Desc,
		nulls:       ko.EmptyPlacement,
		idToName:    ko.Options,
	}
}

func (ko *KeyOrder) emptyPlacementSort(valType anyenc.Type) query.Sort {
	return emptyPlacementSort{
		arena:       ko.arena,
		relationKey: string(ko.Key),
		reverse:     ko.Type == model.BlockContentDataviewSort_Desc,
		nulls:       ko.EmptyPlacement,
		valType:     valType,
	}
}

func (ko *KeyOrder) dateOnlySort() query.Sort {
	return dateOnlySort{
		arena:       ko.arena,
		relationKey: string(ko.Key),
		reverse:     ko.Type == model.BlockContentDataviewSort_Desc,
		nulls:       ko.EmptyPlacement,
	}
}

func (ko *KeyOrder) textSort() query.Sort {
	ko.ensureCollator()
	return textSort{
		arena:          ko.arena,
		collator:       ko.collator,
		collatorBuffer: ko.collatorBuffer,
		relationKey:    string(ko.Key),
		reverse:        ko.Type == model.BlockContentDataviewSort_Desc,
		nulls:          ko.EmptyPlacement,
	}
}

func (ko *KeyOrder) tryAdjustEmptyPositions(av domain.Value, bv domain.Value, comp int) int {
	if ko.EmptyPlacement == model.BlockContentDataviewSort_NotSpecified {
		return comp
	}
	aNull := !av.Ok()
	bNull := !bv.Ok()
	if aNull && bNull {
		comp = 0
	} else if aNull {
		comp = 1
	} else if bNull {
		comp = -1
	} else {
		return comp
	}

	comp = ko.tryFlipComp(comp)
	return comp
}

func (ko *KeyOrder) tryCompareStrings(av domain.Value, bv domain.Value) int {
	comp := 0
	aStringVal, aString := av.TryString()
	bStringVal, bString := bv.TryString()
	if ko.isSpecialSortOfEmptyValuesNeed(av, bv, aString, bString) {
		if aStringVal == "" && bStringVal != "" {
			comp = 1
		} else if aStringVal != "" && bStringVal == "" {
			comp = -1
		}
	}
	if aString && bString && comp == 0 {
		ko.ensureCollator()
		comp = ko.collator.CompareString(aStringVal, bStringVal)
	}
	if aStringVal == "" || bStringVal == "" {
		comp = ko.tryFlipComp(comp)
	}
	return comp
}

func (ko *KeyOrder) tryFlipComp(comp int) int {
	if ko.Type == model.BlockContentDataviewSort_Desc && ko.EmptyPlacement == model.BlockContentDataviewSort_End ||
		ko.Type == model.BlockContentDataviewSort_Asc && ko.EmptyPlacement == model.BlockContentDataviewSort_Start {
		comp = -comp
	}
	return comp
}

func (ko *KeyOrder) isSpecialSortOfEmptyValuesNeed(av domain.Value, bv domain.Value, aString bool, bString bool) bool {
	return (ko.EmptyPlacement != model.BlockContentDataviewSort_NotSpecified) &&
		(aString || !av.Ok()) && (bString || !bv.Ok())
}

func (ko *KeyOrder) tryExtractTag(av domain.Value, bv domain.Value) (domain.Value, domain.Value) {
	if ko.relationFormat == model.RelationFormat_tag || ko.relationFormat == model.RelationFormat_status {
		av = ko.GetOptionValue(av)
		bv = ko.GetOptionValue(bv)
	}
	return av, bv
}

func (ko *KeyOrder) tryExtractDateTime(av domain.Value, bv domain.Value) (domain.Value, domain.Value) {
	if ko.relationFormat == model.RelationFormat_date && !ko.IncludeTime {
		if v, ok := av.TryFloat64(); ok {
			av = domain.Int64(timeutil.CutToDay(time.Unix(int64(v), 0)).Unix())
		}
		if v, ok := bv.TryFloat64(); ok {
			bv = domain.Int64(timeutil.CutToDay(time.Unix(int64(v), 0)).Unix())
		}
	}
	return av, bv
}

func (ko *KeyOrder) tryExtractSnippet(a *domain.Details, b *domain.Details, av domain.Value, bv domain.Value) (domain.Value, domain.Value) {
	av = ko.trySubstituteSnippet(a, av)
	bv = ko.trySubstituteSnippet(b, bv)
	return av, bv
}

func (ko *KeyOrder) trySubstituteSnippet(getter *domain.Details, value domain.Value) domain.Value {
	if ko.Key == bundle.RelationKeyName && getLayout(getter) == model.ObjectType_note {
		_, ok := getter.TryString(bundle.RelationKeyName)
		if !ok {
			return getter.Get(bundle.RelationKeySnippet)
		}
	}
	return value
}

func getLayout(getter *domain.Details) model.ObjectTypeLayout {
	rawLayout := getter.GetInt64(bundle.RelationKeyLayout)
	return model.ObjectTypeLayout(int32(rawLayout))
}

func (ko *KeyOrder) GetOptionValue(value domain.Value) domain.Value {
	if ko.Options == nil {
		ko.Options = make(map[string]string)
	}

	if len(ko.Options) == 0 && ko.Store != nil {
		ko.Options = optionsToMap(ko.SpaceID, ko.Key, ko.Store)
	}

	res := ""
	for _, optID := range value.StringList() {
		res += ko.Options[optID]
	}

	return domain.String(res)
}

<<<<<<< HEAD
func newCustomOrder(arena *fastjson.Arena, key domain.RelationKey, idsIndices map[string]int, keyOrd *KeyOrder) customOrder {
=======
func newCustomOrder(arena *anyenc.Arena, key string, idsIndices map[string]int, keyOrd *KeyOrder) customOrder {
>>>>>>> ffeaba51
	return customOrder{
		arena:        arena,
		Key:          key,
		NeedOrderMap: idsIndices,
		KeyOrd:       keyOrd,
	}
}

type customOrder struct {
<<<<<<< HEAD
	arena        *fastjson.Arena
	Key          domain.RelationKey
=======
	arena        *anyenc.Arena
	Key          string
>>>>>>> ffeaba51
	NeedOrderMap map[string]int
	KeyOrd       *KeyOrder

	buf []byte
}

func (co customOrder) AppendKey(k anyenc.Tuple, v *anyenc.Value) anyenc.Tuple {
	defer func() {
		co.arena.Reset()
		co.buf = co.buf[:0]
	}()

	var rawValue string
	if val := v.Get(string(co.Key)); val != nil {
		rawValue = string(val.MarshalTo(co.buf))
	}
	idx, ok := co.NeedOrderMap[rawValue]
	if !ok {
		anystoreSort := co.KeyOrd.AnystoreSort()
		// Push to the end
		k = co.arena.NewNumberInt(len(co.NeedOrderMap)).MarshalTo(k)
		// and add sorting
		return anystoreSort.AppendKey(k, v)
	}
	return co.arena.NewNumberInt(idx).MarshalTo(k)
}

func (co customOrder) Fields() []query.SortField {
	return []query.SortField{
		{
			Field: "",
			Path:  []string{string(co.Key)},
		},
	}
}

func (co customOrder) AnystoreSort() query.Sort {
	return co
}

func (co customOrder) getStringVal(val domain.Value) string {
	defer func() {
		co.arena.Reset()
		co.buf = co.buf[:0]
	}()

<<<<<<< HEAD
	jsonVal := val.ToJson(co.arena)
=======
	jsonVal := pbtypes.ProtoValueToAnyEnc(co.arena, val)
>>>>>>> ffeaba51
	if jsonVal == nil {
		return ""
	}
	return string(jsonVal.MarshalTo(co.buf))
}

func (co customOrder) Compare(a, b *domain.Details) int {

	aID, okA := co.NeedOrderMap[co.getStringVal(a.Get(co.Key))]
	bID, okB := co.NeedOrderMap[co.getStringVal(b.Get(co.Key))]

	if okA && okB {
		if aID == bID {
			return 0
		}

		if aID < bID {
			return -1
		}
		return 1
	}

	if okA {
		return -1
	}
	if okB {
		return 1
	}

	return co.KeyOrd.Compare(a, b)
}<|MERGE_RESOLUTION|>--- conflicted
+++ resolved
@@ -1,17 +1,10 @@
 package database
 
 import (
-<<<<<<< HEAD
 	"time"
 
-	"github.com/anyproto/any-store/encoding"
-	"github.com/anyproto/any-store/query"
-	"github.com/valyala/fastjson"
-=======
 	"github.com/anyproto/any-store/anyenc"
 	"github.com/anyproto/any-store/query"
-	"github.com/gogo/protobuf/types"
->>>>>>> ffeaba51
 	"golang.org/x/text/collate"
 	"golang.org/x/text/language"
 
@@ -293,11 +286,7 @@
 	return domain.String(res)
 }
 
-<<<<<<< HEAD
-func newCustomOrder(arena *fastjson.Arena, key domain.RelationKey, idsIndices map[string]int, keyOrd *KeyOrder) customOrder {
-=======
-func newCustomOrder(arena *anyenc.Arena, key string, idsIndices map[string]int, keyOrd *KeyOrder) customOrder {
->>>>>>> ffeaba51
+func newCustomOrder(arena *anyenc.Arena, key domain.RelationKey, idsIndices map[string]int, keyOrd *KeyOrder) customOrder {
 	return customOrder{
 		arena:        arena,
 		Key:          key,
@@ -307,13 +296,8 @@
 }
 
 type customOrder struct {
-<<<<<<< HEAD
-	arena        *fastjson.Arena
+	arena        *anyenc.Arena
 	Key          domain.RelationKey
-=======
-	arena        *anyenc.Arena
-	Key          string
->>>>>>> ffeaba51
 	NeedOrderMap map[string]int
 	KeyOrd       *KeyOrder
 
@@ -360,11 +344,7 @@
 		co.buf = co.buf[:0]
 	}()
 
-<<<<<<< HEAD
-	jsonVal := val.ToJson(co.arena)
-=======
-	jsonVal := pbtypes.ProtoValueToAnyEnc(co.arena, val)
->>>>>>> ffeaba51
+	jsonVal := val.ToAnyEnc(co.arena)
 	if jsonVal == nil {
 		return ""
 	}

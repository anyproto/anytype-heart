--- conflicted
+++ resolved
@@ -181,7 +181,6 @@
 	}
 }
 
-<<<<<<< HEAD
 func (ko *KeyOrder) boolSort() query.Sort {
 	return boolSort{
 		arena:       ko.arena,
@@ -190,10 +189,7 @@
 	}
 }
 
-func (ko *KeyOrder) tryAdjustEmptyPositions(av *types.Value, bv *types.Value, comp int) int {
-=======
 func (ko *KeyOrder) tryAdjustEmptyPositions(av domain.Value, bv domain.Value, comp int) int {
->>>>>>> bf4c929d
 	if ko.EmptyPlacement == model.BlockContentDataviewSort_NotSpecified {
 		return comp
 	}
@@ -247,7 +243,6 @@
 		(aString || !av.Ok()) && (bString || !bv.Ok())
 }
 
-<<<<<<< HEAD
 func (ko *KeyOrder) tryExtractBool(av *types.Value, bv *types.Value) (*types.Value, *types.Value) {
 	if ko.relationFormat == model.RelationFormat_checkbox {
 		if av == nil {
@@ -260,10 +255,7 @@
 	return av, bv
 }
 
-func (ko *KeyOrder) tryExtractTag(av *types.Value, bv *types.Value) (*types.Value, *types.Value) {
-=======
 func (ko *KeyOrder) tryExtractTag(av domain.Value, bv domain.Value) (domain.Value, domain.Value) {
->>>>>>> bf4c929d
 	if ko.relationFormat == model.RelationFormat_tag || ko.relationFormat == model.RelationFormat_status {
 		av = ko.GetOptionValue(av)
 		bv = ko.GetOptionValue(bv)

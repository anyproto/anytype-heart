package change

import (
	"bytes"
	"crypto/md5"
	"fmt"
	"sort"

	"github.com/anytypeio/go-anytype-middleware/util/slice"
)

type Mode int

const (
	Append Mode = iota
	Rebuild
	Nothing
)

func NewTree() *Tree {
	return &Tree{}
}

func NewMetaTree() *Tree {
	return &Tree{metaOnly: true}
}

type Tree struct {
	root        *Change
	headIds     []string
	metaHeadIds []string
	attached    map[string]*Change
	unAttached  map[string]*Change
	// missed id -> list of dependency ids
	waitList map[string][]string
	metaOnly bool
}

func (t *Tree) RootId() string {
	if t.root != nil {
		return t.root.Id
	}
	return ""
}

func (t *Tree) Root() *Change {
	return t.root
}

func (t *Tree) AddFast(changes ...*Change) {
	for _, c := range changes {
		// ignore existing
		if _, ok := t.attached[c.Id]; ok {
			continue
		} else if _, ok := t.unAttached[c.Id]; ok {
			continue
		}
		t.add(c)
	}
	t.updateHeads()
}

func (t *Tree) Add(changes ...*Change) (mode Mode) {
	var beforeHeadIds = t.headIds
	var attached bool
	for _, c := range changes {
		// ignore existing
		if _, ok := t.attached[c.Id]; ok {
			continue
		} else if _, ok := t.unAttached[c.Id]; ok {
			continue
		}
		if t.add(c) {
			attached = true
		}
	}
	if !attached {
		return Nothing
	}
	t.updateHeads()
	for _, hid := range beforeHeadIds {
		for _, newCh := range changes {
			if _, ok := t.attached[newCh.Id]; ok {
				if !t.after(newCh.Id, hid) {
					return Rebuild
				}
			}
		}
	}
	return Append
}

func (t *Tree) add(c *Change) (attached bool) {
<<<<<<< HEAD
	if t.metaOnly {
		c.PreviousIds = c.PreviousMetaIds
=======
	if c == nil {
		return false
	}
	if t.detailsOnly {
		c.PreviousIds = c.PreviousDetailsIds
>>>>>>> cff00803
	}
	if t.root == nil { // first element
		t.root = c
		t.attached = map[string]*Change{
			c.Id: c,
		}
		t.unAttached = make(map[string]*Change)
		t.waitList = make(map[string][]string)
		return true
	}
	if len(c.PreviousIds) > 1 {
		sort.Strings(c.PreviousIds)
	}
	for _, pid := range c.PreviousIds {
		if prev, ok := t.attached[pid]; ok {
			prev.Next = append(prev.Next, c)
			attached = true
			if len(prev.Next) > 1 {
				sort.Sort(sortChanges(prev.Next))
			}
		} else if prev, ok := t.unAttached[pid]; ok {
			prev.Next = append(prev.Next, c)
			if len(prev.Next) > 1 {
				sort.Sort(sortChanges(prev.Next))
			}
		} else {
			wl := t.waitList[pid]
			wl = append(wl, c.Id)
			t.waitList[pid] = wl
		}
	}
	if attached {
		t.attach(c, true)
	} else {
		t.unAttached[c.Id] = c
	}
	return
}

func (t *Tree) attach(c *Change, newEl bool) {
	t.attached[c.Id] = c
	if !newEl {
		delete(t.unAttached, c.Id)
	}
	for _, next := range c.Next {
		t.attach(next, false)
	}
	if waitIds, ok := t.waitList[c.Id]; ok {
		for _, wid := range waitIds {
			next := t.unAttached[wid]
			if next == nil {
				next = t.attached[wid]
			}
			c.Next = append(c.Next, next)
			if len(c.Next) > 1 {
				sort.Sort(sortChanges(c.Next))
			}
			t.attach(next, false)
		}
		delete(t.waitList, c.Id)
	}
}

func (t *Tree) after(id1, id2 string) (found bool) {
	t.iterate(t.attached[id2], func(c *Change) (isContinue bool) {
		if c.Id == id1 {
			found = true
			return false
		}
		return true
	})
	return
}

func (t *Tree) updateHeads() {
	var newHeadIds, newMetaHeadIds []string
	t.iterate(t.root, func(c *Change) (isContinue bool) {
		if len(c.Next) == 0 {
			newHeadIds = append(newHeadIds, c.Id)
		}
		if c.HasMeta() {
			for _, prevDetId := range c.PreviousMetaIds {
				newMetaHeadIds = slice.Remove(newMetaHeadIds, prevDetId)
			}
			newMetaHeadIds = append(newMetaHeadIds, c.Id)
		}
		return true
	})
	t.headIds = newHeadIds
	t.metaHeadIds = newMetaHeadIds
	sort.Strings(t.headIds)
	sort.Strings(t.metaHeadIds)
}

func (t *Tree) iterate(start *Change, f func(c *Change) (isContinue bool)) {
	if start == nil {
		return
	}
	var doneMap = make(map[string]struct{})
	var (
		breakpoint *Change
		queue      = []*Change{start}
	)
	iterateLin := func(c *Change) bool {
		for len(c.Next) == 1 {
			_, done := doneMap[c.Id]
			if !done {
				if !f(c) {
					return false
				}
				doneMap[c.Id] = struct{}{}
			}

			c = c.Next[0]
			if len(c.PreviousIds) > 1 {
				break
			}
		}
		breakpoint = c
		return true
	}

	var toQueue = func(c *Change) {
		for _, qc := range queue {
			if qc.Id == c.Id {
				return
			}
		}
		queue = append(queue, c)
	}

	for len(queue) > 0 {
		c := queue[0]
		queue = queue[1:]
		nl := len(c.Next)
		if nl == 1 {
			if !iterateLin(c) {
				return
			}
			if breakpoint != nil {
				toQueue(breakpoint)
				breakpoint = nil
			}
		} else {
			_, done := doneMap[c.Id]
			if !done {
				if !f(c) {
					return
				}
				doneMap[c.Id] = struct{}{}
			}
			if nl != 0 {
				for _, next := range c.Next {
					toQueue(next)
				}
			}
		}
	}
	return
}

func (t *Tree) Iterate(startId string, f func(c *Change) (isContinue bool)) {
	t.iterate(t.attached[startId], f)
}

func (t *Tree) IterateBranching(startId string, f func(c *Change, branchLevel int) (isContinue bool)) {
	// branchLevel indicates the number of parallel branches
	var bc int
	t.iterate(t.attached[startId], func(c *Change) (isContinue bool) {
		if pl := len(c.PreviousIds); pl > 1 {
			bc -= pl - 1
		}
		bl := bc
		if nl := len(c.Next); nl > 1 {
			bc += nl - 1
		}
		return f(c, bl)
	})
}

func (t *Tree) Hash() string {
	h := md5.New()
	n := 0
	t.iterate(t.root, func(c *Change) (isContinue bool) {
		n++
		fmt.Fprintf(h, "-%s", c.Id)
		return true
	})
	return fmt.Sprintf("%d-%x", n, h.Sum(nil))
}

func (t *Tree) Len() int {
	return len(t.attached)
}

func (t *Tree) Heads() []string {
	return t.headIds
}

func (t *Tree) MetaHeads() []string {
	return t.metaHeadIds
}

func (t *Tree) String() string {
	var buf = bytes.NewBuffer(nil)
	t.Iterate(t.RootId(), func(c *Change) (isContinue bool) {
		buf.WriteString(c.Id)
		if len(c.Next) > 1 {
			buf.WriteString("-<")
		} else if len(c.Next) > 0 {
			buf.WriteString("->")
		} else {
			buf.WriteString("-|")
		}
		return true
	})
	return buf.String()
}

func (t *Tree) Get(id string) *Change {
	return t.attached[id]
}

func (t *Tree) LastSnapshotId() string {
	var sIds []string
	for _, hid := range t.headIds {
		hd := t.attached[hid]
		sId := hd.Id
		if hd.Snapshot == nil {
			sId = hd.LastSnapshotId
		}
		if slice.FindPos(sIds, sId) == -1 {
			sIds = append(sIds, sId)
		}
	}
	if len(sIds) == 1 {
		return sIds[0]
	} else if len(sIds) == 0 {
		return ""
	}
	b := &stateBuilder{
		cache: t.attached,
	}
	sId, err := b.findCommonSnapshot(sIds)
	if err != nil {
		log.Errorf("can't find common snapshot: %v", err)
	}
	return sId
}

type sortChanges []*Change

func (s sortChanges) Len() int {
	return len(s)
}

func (s sortChanges) Less(i, j int) bool {
	return s[i].Id < s[j].Id
}

func (s sortChanges) Swap(i, j int) {
	s[i], s[j] = s[j], s[i]
}<|MERGE_RESOLUTION|>--- conflicted
+++ resolved
@@ -91,16 +91,11 @@
 }
 
 func (t *Tree) add(c *Change) (attached bool) {
-<<<<<<< HEAD
+	if c == nil {
+		return false
+	}
 	if t.metaOnly {
 		c.PreviousIds = c.PreviousMetaIds
-=======
-	if c == nil {
-		return false
-	}
-	if t.detailsOnly {
-		c.PreviousIds = c.PreviousDetailsIds
->>>>>>> cff00803
 	}
 	if t.root == nil { // first element
 		t.root = c

--- conflicted
+++ resolved
@@ -3,13 +3,9 @@
 import (
 	"errors"
 	"fmt"
-<<<<<<< HEAD
 	"github.com/anytypeio/go-anytype-middleware/util/text"
-	"github.com/anytypeio/go-naturaldate/v2"
 	"github.com/globalsign/mgo/bson"
 	"sort"
-=======
->>>>>>> d40ea9b3
 	"strconv"
 	"strings"
 	"time"

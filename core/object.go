package core

import (
	"context"
	"errors"
	"fmt"
	"strconv"
	"strings"
	"time"

	"github.com/anyproto/go-naturaldate/v2"
	"github.com/araddon/dateparse"
	"github.com/gogo/protobuf/types"
	"github.com/hashicorp/go-multierror"
	"github.com/samber/lo"

	"github.com/anyproto/anytype-heart/core/block"
	importer "github.com/anyproto/anytype-heart/core/block/import"
	"github.com/anyproto/anytype-heart/core/block/import/common"
	"github.com/anyproto/anytype-heart/core/block/object/objectgraph"
	"github.com/anyproto/anytype-heart/core/domain"
	"github.com/anyproto/anytype-heart/core/domain/objectorigin"
	"github.com/anyproto/anytype-heart/core/indexer"
	"github.com/anyproto/anytype-heart/core/subscription"
	"github.com/anyproto/anytype-heart/pb"
	"github.com/anyproto/anytype-heart/pkg/lib/bundle"
	"github.com/anyproto/anytype-heart/pkg/lib/database"
	"github.com/anyproto/anytype-heart/pkg/lib/localstore/ftsearch"
	"github.com/anyproto/anytype-heart/pkg/lib/localstore/objectstore"
	"github.com/anyproto/anytype-heart/pkg/lib/pb/model"
	"github.com/anyproto/anytype-heart/space"
	"github.com/anyproto/anytype-heart/util/builtinobjects"
	"github.com/anyproto/anytype-heart/util/slice"
)

func (mw *Middleware) ObjectDuplicate(cctx context.Context, req *pb.RpcObjectDuplicateRequest) *pb.RpcObjectDuplicateResponse {
	response := func(templateId string, err error) *pb.RpcObjectDuplicateResponse {
		m := &pb.RpcObjectDuplicateResponse{
			Error: &pb.RpcObjectDuplicateResponseError{Code: pb.RpcObjectDuplicateResponseError_NULL},
			Id:    templateId,
		}
		if err != nil {
			m.Error.Code = pb.RpcObjectDuplicateResponseError_UNKNOWN_ERROR
			m.Error.Description = getErrorDescription(err)
		}
		return m
	}
	var objectIds []string
	err := mw.doBlockService(func(bs *block.Service) (err error) {
		objectIds, err = bs.ObjectsDuplicate(cctx, []string{req.ContextId})
		return
	})
	if len(objectIds) == 0 {
		return response("", err)
	}
	return response(objectIds[0], err)
}

func (mw *Middleware) ObjectListDuplicate(cctx context.Context, req *pb.RpcObjectListDuplicateRequest) *pb.RpcObjectListDuplicateResponse {
	response := func(objectIds []string, err error) *pb.RpcObjectListDuplicateResponse {
		m := &pb.RpcObjectListDuplicateResponse{
			Error: &pb.RpcObjectListDuplicateResponseError{Code: pb.RpcObjectListDuplicateResponseError_NULL},
			Ids:   objectIds,
		}
		if err != nil {
			m.Error.Code = pb.RpcObjectListDuplicateResponseError_UNKNOWN_ERROR
			m.Error.Description = getErrorDescription(err)
		}
		return m
	}
	var objectIds []string
	err := mw.doBlockService(func(bs *block.Service) (err error) {
		objectIds, err = bs.ObjectsDuplicate(cctx, req.ObjectIds)
		return
	})
	return response(objectIds, err)
}

func (mw *Middleware) ObjectSearch(cctx context.Context, req *pb.RpcObjectSearchRequest) *pb.RpcObjectSearchResponse {
	response := func(code pb.RpcObjectSearchResponseErrorCode, records []*types.Struct, err error) *pb.RpcObjectSearchResponse {
		m := &pb.RpcObjectSearchResponse{Error: &pb.RpcObjectSearchResponseError{Code: code}, Records: records}
		if err != nil {
			m.Error.Description = getErrorDescription(err)
		}

		return m
	}

	if mw.applicationService.GetApp() == nil {
		return response(pb.RpcObjectSearchResponseError_BAD_INPUT, nil, fmt.Errorf("account must be started"))
	}

	if req.FullText != "" {
		mw.applicationService.GetApp().MustComponent(indexer.CName).(indexer.Indexer).ForceFTIndex()
	}

	ds := mw.applicationService.GetApp().MustComponent(objectstore.CName).(objectstore.ObjectStore)
<<<<<<< HEAD
	records, err := ds.Query(database.Query{
		Filters:  filtersFromProto(req.Filters),
		Sorts:    sortsFromProto(req.Sorts),
=======
	records, err := ds.SpaceIndex(req.SpaceId).Query(database.Query{
		Filters:  req.Filters,
		Sorts:    req.Sorts,
>>>>>>> e6712037
		Offset:   int(req.Offset),
		Limit:    int(req.Limit),
		FullText: req.FullText,
	})
	if err != nil {
		return response(pb.RpcObjectSearchResponseError_UNKNOWN_ERROR, nil, err)
	}

	// Add dates only to the first page of search results
	if req.Offset == 0 {
		records, err = mw.enrichWithDateSuggestion(cctx, records, req, ds)
		if err != nil {
			return response(pb.RpcObjectSearchResponseError_UNKNOWN_ERROR, nil, err)
		}
	}

	var records2 = make([]*domain.Details, 0, len(records))
	for _, rec := range records {
		records2 = append(records2, rec.Details.CopyOnlyKeys(slice.StringsInto[domain.RelationKey](req.Keys)...))
	}

	protoRecords := lo.Map(records2, func(item *domain.Details, _ int) *types.Struct {
		return item.ToProto()
	})
	return response(pb.RpcObjectSearchResponseError_NULL, protoRecords, nil)
}

func (mw *Middleware) ObjectSearchWithMeta(cctx context.Context, req *pb.RpcObjectSearchWithMetaRequest) *pb.RpcObjectSearchWithMetaResponse {
	response := func(code pb.RpcObjectSearchWithMetaResponseErrorCode, results []*model.SearchResult, err error) *pb.RpcObjectSearchWithMetaResponse {
		m := &pb.RpcObjectSearchWithMetaResponse{Error: &pb.RpcObjectSearchWithMetaResponseError{Code: code}, Results: results}
		if err != nil {
			m.Error.Description = getErrorDescription(err)
		}

		return m
	}

	if mw.applicationService.GetApp() == nil {
		return response(pb.RpcObjectSearchWithMetaResponseError_BAD_INPUT, nil, fmt.Errorf("account must be started"))
	}

	if req.FullText != "" {
		mw.applicationService.GetApp().MustComponent(indexer.CName).(indexer.Indexer).ForceFTIndex()
	}

	ds := mw.applicationService.GetApp().MustComponent(objectstore.CName).(objectstore.ObjectStore)
	highlighter := ftsearch.DefaultHighlightFormatter
	if req.ReturnHTMLHighlightsInsteadOfRanges {
		highlighter = ftsearch.HtmlHighlightFormatter
	}
<<<<<<< HEAD
	results, err := ds.Query(database.Query{
		Filters:     filtersFromProto(req.Filters),
		Sorts:       sortsFromProto(req.Sorts),
=======
	results, err := ds.SpaceIndex(req.SpaceId).Query(database.Query{
		Filters:     req.Filters,
		Sorts:       req.Sorts,
>>>>>>> e6712037
		Offset:      int(req.Offset),
		Limit:       int(req.Limit),
		FullText:    req.FullText,
		Highlighter: highlighter,
	})

	var resultsModels = make([]*model.SearchResult, 0, len(results))
	for i, rec := range results {
		if len(req.Keys) > 0 {
			rec.Details = rec.Details.CopyOnlyKeys(slice.StringsInto[domain.RelationKey](req.Keys)...)
		}
		resultsModels = append(resultsModels, &model.SearchResult{

			ObjectId: rec.Details.GetString(bundle.RelationKeyId),
			Details:  rec.Details.ToProto(),
			Meta:     []*model.SearchMeta{&(results[i].Meta)},
		})
	}
	if err != nil {
		return response(pb.RpcObjectSearchWithMetaResponseError_UNKNOWN_ERROR, nil, err)
	}

	return response(pb.RpcObjectSearchWithMetaResponseError_NULL, resultsModels, nil)
}

func (mw *Middleware) enrichWithDateSuggestion(ctx context.Context, records []database.Record, req *pb.RpcObjectSearchRequest, store objectstore.ObjectStore) ([]database.Record, error) {
	dt := suggestDateForSearch(time.Now(), req.FullText)
	if dt.IsZero() {
		return records, nil
	}

	id := deriveDateId(dt)

	// Don't duplicate search suggestions
	var found bool
	for _, r := range records {
		if r.Details == nil {
			continue
		}
		if v, ok := r.Details.TryString(bundle.RelationKeyId); ok {
			if v == id {
				found = true
				break
			}
		}

	}
	if found {
		return records, nil
	}

	var rec database.Record
	var spaceID string
	for _, f := range req.Filters {
		if f.RelationKey == bundle.RelationKeySpaceId.String() {
			if f.Condition == model.BlockContentDataviewFilter_Equal {
				spaceID = f.Value.GetStringValue()
			}
			if f.Condition == model.BlockContentDataviewFilter_In {
				spaces := f.Value.GetListValue().Values
				if len(spaces) > 0 {
					spaceID = spaces[0].GetStringValue()
				}
			}
			break
		}
	}
	rec, err := mw.makeSuggestedDateRecord(ctx, spaceID, dt)
	if err != nil {
		return nil, fmt.Errorf("make date record: %w", err)
	}
<<<<<<< HEAD
	f, _ := database.MakeFilters(filtersFromProto(req.Filters), store) //nolint:errcheck
=======
	f, _ := database.MakeFilters(req.Filters, store.SpaceIndex(spaceID)) //nolint:errcheck
>>>>>>> e6712037
	if f.FilterObject(rec.Details) {
		return append([]database.Record{rec}, records...), nil
	}
	return records, nil
}

func suggestDateForSearch(now time.Time, raw string) time.Time {
	suggesters := []func() time.Time{
		func() time.Time {
			var exprType naturaldate.ExprType
			t, exprType, err := naturaldate.Parse(raw, now)
			if err != nil {
				return time.Time{}
			}
			if exprType == naturaldate.ExprTypeInvalid {
				return time.Time{}
			}

			// naturaldate parses numbers without qualifiers (m,s) as hours in 24 hours clock format. It leads to weird behavior
			// when inputs like "123" represented as "current time + 123 hours"
			if (exprType & naturaldate.ExprTypeClock24Hour) != 0 {
				t = time.Time{}
			}
			return t
		},
		func() time.Time {
			// Don't use plain numbers, because they will be represented as years
			if _, err := strconv.Atoi(strings.TrimSpace(raw)); err == nil {
				return time.Time{}
			}
			// todo: use system locale to get preferred date format
			t, err := dateparse.ParseIn(raw, now.Location(), dateparse.PreferMonthFirst(false))
			if err != nil {
				return time.Time{}
			}
			return t
		},
	}

	var t time.Time
	for _, s := range suggesters {
		if t = s(); !t.IsZero() {
			break
		}
	}
	if t.IsZero() {
		return t
	}

	// Sanitize date

	// Date without year
	if t.Year() == 0 {
		_, month, day := t.Date()
		h, m, s := t.Clock()
		t = time.Date(now.Year(), month, day, h, m, s, 0, t.Location())
	}

	return t
}

func deriveDateId(t time.Time) string {
	return "_date_" + t.Format("2006-01-02")
}

func (mw *Middleware) makeSuggestedDateRecord(ctx context.Context, spaceID string, t time.Time) (database.Record, error) {
	id := deriveDateId(t)
	spc, err := getService[space.Service](mw).Get(ctx, spaceID)
	if err != nil {
		return database.Record{}, fmt.Errorf("get space: %w", err)
	}
	typeId, err := spc.GetTypeIdByKey(ctx, bundle.TypeKeyDate)
	if err != nil {
		return database.Record{}, fmt.Errorf("get date type id: %w", err)
	}
	d := domain.NewDetailsFromMap(map[domain.RelationKey]domain.Value{
		bundle.RelationKeyId:        domain.String(id),
		bundle.RelationKeyName:      domain.String(t.Format("Mon Jan  2 2006")),
		bundle.RelationKeyLayout:    domain.Int64(model.ObjectType_date),
		bundle.RelationKeyType:      domain.String(typeId),
		bundle.RelationKeyIconEmoji: domain.String("📅"),
		bundle.RelationKeySpaceId:   domain.String(spaceID),
	})

	return database.Record{
		Details: d,
	}, nil
}

func (mw *Middleware) ObjectSearchSubscribe(cctx context.Context, req *pb.RpcObjectSearchSubscribeRequest) *pb.RpcObjectSearchSubscribeResponse {
	errResponse := func(err error) *pb.RpcObjectSearchSubscribeResponse {
		r := &pb.RpcObjectSearchSubscribeResponse{
			Error: &pb.RpcObjectSearchSubscribeResponseError{
				Code: pb.RpcObjectSearchSubscribeResponseError_UNKNOWN_ERROR,
			},
		}
		if err != nil {
			r.Error.Description = getErrorDescription(err)
		}
		return r
	}

	if mw.applicationService.GetApp() == nil {
		return errResponse(fmt.Errorf("account must be started"))
	}

	subService := mw.applicationService.GetApp().MustComponent(subscription.CName).(subscription.Service)

	resp, err := subService.Search(subscription.SubscribeRequest{
		SpaceId:           req.SpaceId,
		SubId:             req.SubId,
		Filters:           filtersFromProto(req.Filters),
		Sorts:             sortsFromProto(req.Sorts),
		Limit:             req.Limit,
		Offset:            req.Offset,
		Keys:              req.Keys,
		AfterId:           req.AfterId,
		BeforeId:          req.BeforeId,
		Source:            req.Source,
		NoDepSubscription: req.NoDepSubscription,
		CollectionId:      req.CollectionId,
	})
	if err != nil {
		return errResponse(err)
	}

	return &pb.RpcObjectSearchSubscribeResponse{
		SubId:        resp.SubId,
		Records:      domain.DetailsListToProtos(resp.Records),
		Dependencies: domain.DetailsListToProtos(resp.Dependencies),
		Counters:     resp.Counters,
	}
}

func (mw *Middleware) ObjectGroupsSubscribe(cctx context.Context, req *pb.RpcObjectGroupsSubscribeRequest) *pb.RpcObjectGroupsSubscribeResponse {
	ctx := mw.newContext(cctx)
	errResponse := func(err error) *pb.RpcObjectGroupsSubscribeResponse {
		r := &pb.RpcObjectGroupsSubscribeResponse{
			Error: &pb.RpcObjectGroupsSubscribeResponseError{
				Code: pb.RpcObjectGroupsSubscribeResponseError_UNKNOWN_ERROR,
			},
		}
		if err != nil {
			r.Error.Description = getErrorDescription(err)
		}
		return r
	}

	if mw.applicationService.GetApp() == nil {
		return errResponse(errors.New("app must be started"))
	}

	subService := mw.applicationService.GetApp().MustComponent(subscription.CName).(subscription.Service)

	resp, err := subService.SubscribeGroups(ctx, subscription.SubscribeGroupsRequest{
		SpaceId:      req.SpaceId,
		SubId:        req.SubId,
		RelationKey:  req.RelationKey,
		Filters:      filtersFromProto(req.Filters),
		Source:       req.Source,
		CollectionId: req.CollectionId,
	})
	if err != nil {
		return errResponse(err)
	}

	return resp
}

func (mw *Middleware) ObjectSubscribeIds(_ context.Context, req *pb.RpcObjectSubscribeIdsRequest) *pb.RpcObjectSubscribeIdsResponse {
	errResponse := func(err error) *pb.RpcObjectSubscribeIdsResponse {
		r := &pb.RpcObjectSubscribeIdsResponse{
			Error: &pb.RpcObjectSubscribeIdsResponseError{
				Code: pb.RpcObjectSubscribeIdsResponseError_UNKNOWN_ERROR,
			},
		}
		if err != nil {
			r.Error.Description = getErrorDescription(err)
		}
		return r
	}

	if mw.applicationService.GetApp() == nil {
		return errResponse(fmt.Errorf("account must be started"))
	}

	subService := mw.applicationService.GetApp().MustComponent(subscription.CName).(subscription.Service)

	resp, err := subService.SubscribeIdsReq(*req)
	if err != nil {
		return errResponse(err)
	}

	return resp
}

func (mw *Middleware) ObjectSearchUnsubscribe(cctx context.Context, req *pb.RpcObjectSearchUnsubscribeRequest) *pb.RpcObjectSearchUnsubscribeResponse {
	response := func(err error) *pb.RpcObjectSearchUnsubscribeResponse {
		r := &pb.RpcObjectSearchUnsubscribeResponse{
			Error: &pb.RpcObjectSearchUnsubscribeResponseError{
				Code: pb.RpcObjectSearchUnsubscribeResponseError_NULL,
			},
		}
		if err != nil {
			r.Error.Code = pb.RpcObjectSearchUnsubscribeResponseError_UNKNOWN_ERROR
			r.Error.Description = getErrorDescription(err)
		}
		return r
	}

	if mw.applicationService.GetApp() == nil {
		return response(fmt.Errorf("account must be started"))
	}

	subService := mw.applicationService.GetApp().MustComponent(subscription.CName).(subscription.Service)

	err := subService.Unsubscribe(req.SubIds...)
	if err != nil {
		return response(err)
	}
	return response(nil)
}

func (mw *Middleware) ObjectGraph(cctx context.Context, req *pb.RpcObjectGraphRequest) *pb.RpcObjectGraphResponse {
	if mw.applicationService.GetApp() == nil {
		return objectResponse(
			pb.RpcObjectGraphResponseError_BAD_INPUT,
			nil,
			nil,
			fmt.Errorf("account must be started"),
		)
	}

	nodes, edges, err := getService[objectgraph.Service](mw).ObjectGraph(req)
	if err != nil {
		return unknownError(err)
	}
	return objectResponse(pb.RpcObjectGraphResponseError_NULL, domain.DetailsListToProtos(nodes), edges, nil)
}

func unknownError(err error) *pb.RpcObjectGraphResponse {
	return objectResponse(pb.RpcObjectGraphResponseError_UNKNOWN_ERROR, nil, nil, err)
}

func objectResponse(
	code pb.RpcObjectGraphResponseErrorCode,
	nodes []*types.Struct,
	edges []*pb.RpcObjectGraphEdge,
	err error,
) *pb.RpcObjectGraphResponse {
	response := &pb.RpcObjectGraphResponse{
		Error: &pb.RpcObjectGraphResponseError{
			Code: code,
		},
		Nodes: nodes,
		Edges: edges,
	}

	if err != nil {
		response.Error.Description = err.Error()
	}

	return response
}

func (mw *Middleware) ObjectRelationAdd(cctx context.Context, req *pb.RpcObjectRelationAddRequest) *pb.RpcObjectRelationAddResponse {
	ctx := mw.newContext(cctx)
	response := func(code pb.RpcObjectRelationAddResponseErrorCode, err error) *pb.RpcObjectRelationAddResponse {
		m := &pb.RpcObjectRelationAddResponse{Error: &pb.RpcObjectRelationAddResponseError{Code: code}}
		if err != nil {
			m.Error.Description = getErrorDescription(err)
		} else {
			m.Event = mw.getResponseEvent(ctx)
		}
		return m
	}
	if len(req.RelationKeys) == 0 {
		return response(pb.RpcObjectRelationAddResponseError_BAD_INPUT, fmt.Errorf("relation is nil"))
	}

	err := mw.doBlockService(func(bs *block.Service) (err error) {
		return bs.AddExtraRelations(ctx, req.ContextId, req.RelationKeys)
	})
	if err != nil {
		return response(pb.RpcObjectRelationAddResponseError_BAD_INPUT, err)
	}

	return response(pb.RpcObjectRelationAddResponseError_NULL, nil)
}

func (mw *Middleware) ObjectRelationDelete(cctx context.Context, req *pb.RpcObjectRelationDeleteRequest) *pb.RpcObjectRelationDeleteResponse {
	ctx := mw.newContext(cctx)
	response := func(code pb.RpcObjectRelationDeleteResponseErrorCode, err error) *pb.RpcObjectRelationDeleteResponse {
		m := &pb.RpcObjectRelationDeleteResponse{Error: &pb.RpcObjectRelationDeleteResponseError{Code: code}}
		if err != nil {
			m.Error.Description = getErrorDescription(err)
		} else {
			m.Event = mw.getResponseEvent(ctx)
		}
		return m
	}
	err := mw.doBlockService(func(bs *block.Service) (err error) {
		return bs.RemoveExtraRelations(ctx, req.ContextId, req.RelationKeys)
	})
	if err != nil {
		return response(pb.RpcObjectRelationDeleteResponseError_BAD_INPUT, err)
	}
	return response(pb.RpcObjectRelationDeleteResponseError_NULL, nil)
}

func (mw *Middleware) ObjectRelationListAvailable(cctx context.Context, req *pb.RpcObjectRelationListAvailableRequest) *pb.RpcObjectRelationListAvailableResponse {
	ctx := mw.newContext(cctx)
	response := func(code pb.RpcObjectRelationListAvailableResponseErrorCode, relations []*model.Relation, err error) *pb.RpcObjectRelationListAvailableResponse {
		m := &pb.RpcObjectRelationListAvailableResponse{Relations: relations, Error: &pb.RpcObjectRelationListAvailableResponseError{Code: code}}
		if err != nil {
			m.Error.Description = getErrorDescription(err)
		}
		return m
	}
	var rels []*model.Relation
	err := mw.doBlockService(func(bs *block.Service) (err error) {
		rels, err = bs.ListAvailableRelations(ctx, req.ContextId)
		return
	})

	if err != nil {
		return response(pb.RpcObjectRelationListAvailableResponseError_UNKNOWN_ERROR, nil, err)
	}

	return response(pb.RpcObjectRelationListAvailableResponseError_NULL, rels, nil)
}

func (mw *Middleware) ObjectSetObjectType(cctx context.Context, req *pb.RpcObjectSetObjectTypeRequest) *pb.RpcObjectSetObjectTypeResponse {
	ctx := mw.newContext(cctx)
	response := func(code pb.RpcObjectSetObjectTypeResponseErrorCode, err error) *pb.RpcObjectSetObjectTypeResponse {
		m := &pb.RpcObjectSetObjectTypeResponse{Error: &pb.RpcObjectSetObjectTypeResponseError{Code: code}}
		if err != nil {
			m.Error.Description = getErrorDescription(err)
		} else {
			m.Event = mw.getResponseEvent(ctx)
		}
		return m
	}

	if err := mw.doBlockService(func(bs *block.Service) (err error) {
		return bs.SetObjectTypes(ctx, req.ContextId, []string{req.ObjectTypeUniqueKey})
	}); err != nil {
		return response(pb.RpcObjectSetObjectTypeResponseError_UNKNOWN_ERROR, err)
	}

	return response(pb.RpcObjectSetObjectTypeResponseError_NULL, nil)
}

func (mw *Middleware) ObjectListSetObjectType(cctx context.Context, req *pb.RpcObjectListSetObjectTypeRequest) *pb.RpcObjectListSetObjectTypeResponse {
	ctx := mw.newContext(cctx)
	response := func(code pb.RpcObjectListSetObjectTypeResponseErrorCode, err error) *pb.RpcObjectListSetObjectTypeResponse {
		m := &pb.RpcObjectListSetObjectTypeResponse{Error: &pb.RpcObjectListSetObjectTypeResponseError{Code: code}}
		if err != nil {
			m.Error.Description = getErrorDescription(err)
		} else {
			m.Event = mw.getResponseEvent(ctx)
		}
		return m
	}

	if err := mw.doBlockService(func(bs *block.Service) (err error) {
		var (
			mErr       multierror.Error
			anySucceed bool
		)
		for _, objID := range req.ObjectIds {
			if err = bs.SetObjectTypes(ctx, objID, []string{req.ObjectTypeUniqueKey}); err != nil {
				log.With("objectID", objID).Errorf("failed to set object type to object '%s': %v", objID, err)
				mErr.Errors = append(mErr.Errors, err)
			} else {
				anySucceed = true
			}
		}
		if anySucceed {
			return nil
		}
		return mErr.ErrorOrNil()
	}); err != nil {
		return response(pb.RpcObjectListSetObjectTypeResponseError_UNKNOWN_ERROR, err)
	}

	return response(pb.RpcObjectListSetObjectTypeResponseError_NULL, nil)
}

func (mw *Middleware) ObjectSetLayout(cctx context.Context, req *pb.RpcObjectSetLayoutRequest) *pb.RpcObjectSetLayoutResponse {
	ctx := mw.newContext(cctx)
	response := func(code pb.RpcObjectSetLayoutResponseErrorCode, err error) *pb.RpcObjectSetLayoutResponse {
		m := &pb.RpcObjectSetLayoutResponse{Error: &pb.RpcObjectSetLayoutResponseError{Code: code}}
		if err != nil {
			m.Error.Description = getErrorDescription(err)
		} else {
			m.Event = mw.getResponseEvent(ctx)
		}
		return m
	}
	err := mw.doBlockService(func(bs *block.Service) (err error) {
		return bs.SetLayout(ctx, req.ContextId, req.Layout)
	})
	if err != nil {
		return response(pb.RpcObjectSetLayoutResponseError_UNKNOWN_ERROR, err)
	}
	return response(pb.RpcObjectSetLayoutResponseError_NULL, nil)
}

func (mw *Middleware) ObjectRelationAddFeatured(cctx context.Context, req *pb.RpcObjectRelationAddFeaturedRequest) *pb.RpcObjectRelationAddFeaturedResponse {
	ctx := mw.newContext(cctx)
	response := func(code pb.RpcObjectRelationAddFeaturedResponseErrorCode, err error) *pb.RpcObjectRelationAddFeaturedResponse {
		m := &pb.RpcObjectRelationAddFeaturedResponse{Error: &pb.RpcObjectRelationAddFeaturedResponseError{Code: code}}
		if err != nil {
			m.Error.Description = getErrorDescription(err)
		} else {
			m.Event = mw.getResponseEvent(ctx)
		}
		return m
	}
	err := mw.doBlockService(func(bs *block.Service) (err error) {
		return bs.FeaturedRelationAdd(ctx, req.ContextId, req.Relations...)
	})
	if err != nil {
		return response(pb.RpcObjectRelationAddFeaturedResponseError_UNKNOWN_ERROR, err)
	}
	return response(pb.RpcObjectRelationAddFeaturedResponseError_NULL, nil)
}

func (mw *Middleware) ObjectRelationRemoveFeatured(cctx context.Context, req *pb.RpcObjectRelationRemoveFeaturedRequest) *pb.RpcObjectRelationRemoveFeaturedResponse {
	ctx := mw.newContext(cctx)
	response := func(code pb.RpcObjectRelationRemoveFeaturedResponseErrorCode, err error) *pb.RpcObjectRelationRemoveFeaturedResponse {
		m := &pb.RpcObjectRelationRemoveFeaturedResponse{Error: &pb.RpcObjectRelationRemoveFeaturedResponseError{Code: code}}
		if err != nil {
			m.Error.Description = getErrorDescription(err)
		} else {
			m.Event = mw.getResponseEvent(ctx)
		}
		return m
	}
	err := mw.doBlockService(func(bs *block.Service) (err error) {
		return bs.FeaturedRelationRemove(ctx, req.ContextId, req.Relations...)
	})
	if err != nil {
		return response(pb.RpcObjectRelationRemoveFeaturedResponseError_UNKNOWN_ERROR, err)
	}
	return response(pb.RpcObjectRelationRemoveFeaturedResponseError_NULL, nil)
}

func (mw *Middleware) ObjectToSet(cctx context.Context, req *pb.RpcObjectToSetRequest) *pb.RpcObjectToSetResponse {
	response := func(err error) *pb.RpcObjectToSetResponse {
		resp := &pb.RpcObjectToSetResponse{
			Error: &pb.RpcObjectToSetResponseError{
				Code: pb.RpcObjectToSetResponseError_NULL,
			},
		}
		if err != nil {
			resp.Error.Code = pb.RpcObjectToSetResponseError_UNKNOWN_ERROR
			resp.Error.Description = getErrorDescription(err)
		}
		return resp
	}
	err := mw.doBlockService(func(bs *block.Service) error {
		return bs.ObjectToSet(req.ContextId, req.Source)
	})
	return response(err)
}

func (mw *Middleware) ObjectBookmarkFetch(cctx context.Context, req *pb.RpcObjectBookmarkFetchRequest) *pb.RpcObjectBookmarkFetchResponse {
	response := func(code pb.RpcObjectBookmarkFetchResponseErrorCode, err error) *pb.RpcObjectBookmarkFetchResponse {
		m := &pb.RpcObjectBookmarkFetchResponse{Error: &pb.RpcObjectBookmarkFetchResponseError{Code: code}}
		if err != nil {
			m.Error.Description = getErrorDescription(err)
		}
		return m
	}

	err := mw.doBlockService(func(bs *block.Service) error {
		return bs.ObjectBookmarkFetch(*req)
	})

	if err != nil {
		return response(pb.RpcObjectBookmarkFetchResponseError_UNKNOWN_ERROR, err)
	}
	return response(pb.RpcObjectBookmarkFetchResponseError_NULL, nil)
}

func (mw *Middleware) ObjectToBookmark(cctx context.Context, req *pb.RpcObjectToBookmarkRequest) *pb.RpcObjectToBookmarkResponse {
	response := func(code pb.RpcObjectToBookmarkResponseErrorCode, id string, err error) *pb.RpcObjectToBookmarkResponse {
		m := &pb.RpcObjectToBookmarkResponse{Error: &pb.RpcObjectToBookmarkResponseError{Code: code}, ObjectId: id}
		if err != nil {
			m.Error.Description = getErrorDescription(err)
		}
		return m
	}

	var id string
	err := mw.doBlockService(func(bs *block.Service) error {
		var err error
		id, err = bs.ObjectToBookmark(cctx, req.ContextId, req.Url)
		return err
	})

	if err != nil {
		return response(pb.RpcObjectToBookmarkResponseError_UNKNOWN_ERROR, "", err)
	}
	return response(pb.RpcObjectToBookmarkResponseError_NULL, id, nil)
}

func (mw *Middleware) ObjectImport(cctx context.Context, req *pb.RpcObjectImportRequest) *pb.RpcObjectImportResponse {
	response := func(code pb.RpcObjectImportResponseErrorCode, err error) *pb.RpcObjectImportResponse {
		m := &pb.RpcObjectImportResponse{
			Error: &pb.RpcObjectImportResponseError{
				Code: code,
			},
		}
		if err != nil {
			m.Error.Description = getErrorDescription(err)
		}
		return m
	}

	importRequest := &importer.ImportRequest{
		RpcObjectImportRequest: req,
		Origin:                 objectorigin.Import(req.Type),
		Progress:               nil,
		SendNotification:       true,
		IsSync:                 false,
	}
	res := getService[importer.Importer](mw).Import(cctx, importRequest)

	if res == nil || res.Err == nil {
		return response(pb.RpcObjectImportResponseError_NULL, nil)
	}
	switch {
	case errors.Is(res.Err, common.ErrNoObjectsToImport):
		return response(pb.RpcObjectImportResponseError_NO_OBJECTS_TO_IMPORT, res.Err)
	case errors.Is(res.Err, common.ErrCancel):
		return response(pb.RpcObjectImportResponseError_IMPORT_IS_CANCELED, res.Err)
	case errors.Is(res.Err, common.ErrLimitExceeded):
		return response(pb.RpcObjectImportResponseError_LIMIT_OF_ROWS_OR_RELATIONS_EXCEEDED, res.Err)
	case errors.Is(res.Err, common.ErrFileLoad):
		return response(pb.RpcObjectImportResponseError_FILE_LOAD_ERROR, res.Err)
	default:
		return response(pb.RpcObjectImportResponseError_INTERNAL_ERROR, res.Err)
	}
}

func (mw *Middleware) ObjectImportList(cctx context.Context, req *pb.RpcObjectImportListRequest) *pb.RpcObjectImportListResponse {
	response := func(res []*pb.RpcObjectImportListImportResponse, code pb.RpcObjectImportListResponseErrorCode, err error) *pb.RpcObjectImportListResponse {
		m := &pb.RpcObjectImportListResponse{Response: res, Error: &pb.RpcObjectImportListResponseError{Code: code}}
		if err != nil {
			m.Error.Description = getErrorDescription(err)
		}
		return m
	}

	importer := mw.applicationService.GetApp().MustComponent(importer.CName).(importer.Importer)
	res, err := importer.ListImports(req)

	if err != nil {
		return response(res, pb.RpcObjectImportListResponseError_INTERNAL_ERROR, err)
	}
	return response(res, pb.RpcObjectImportListResponseError_NULL, nil)
}

func (mw *Middleware) ObjectImportNotionValidateToken(ctx context.Context,
	request *pb.RpcObjectImportNotionValidateTokenRequest) *pb.RpcObjectImportNotionValidateTokenResponse {
	// nolint: lll
	response := func(code pb.RpcObjectImportNotionValidateTokenResponseErrorCode, e error) *pb.RpcObjectImportNotionValidateTokenResponse {
		err := &pb.RpcObjectImportNotionValidateTokenResponseError{Code: code}
		switch code {
		case pb.RpcObjectImportNotionValidateTokenResponseError_UNAUTHORIZED:
			err.Description = "Sorry, token not found. Please check Notion integrations."
		case pb.RpcObjectImportNotionValidateTokenResponseError_FORBIDDEN:
			err.Description = "Unable to access user information, check capabilities in Notion (requires reading user information)."
		case pb.RpcObjectImportNotionValidateTokenResponseError_SERVICE_UNAVAILABLE:
			err.Description = "Notion is currently unavailable."
		case pb.RpcObjectImportNotionValidateTokenResponseError_NULL:
			err.Description = ""
		case pb.RpcObjectImportNotionValidateTokenResponseError_INTERNAL_ERROR:
			err.Description = e.Error()
		case pb.RpcObjectImportNotionValidateTokenResponseError_ACCOUNT_IS_NOT_RUNNING:
			err.Description = "User didn't log in"
		default:
			err.Description = "Unknown internal error"
		}
		return &pb.RpcObjectImportNotionValidateTokenResponse{Error: err}
	}

	if mw.applicationService.GetApp() == nil {
		return response(pb.RpcObjectImportNotionValidateTokenResponseError_ACCOUNT_IS_NOT_RUNNING, nil)
	}

	importer := mw.applicationService.GetApp().MustComponent(importer.CName).(importer.Importer)
	errCode, err := importer.ValidateNotionToken(ctx, request)
	return response(errCode, err)
}

func (mw *Middleware) ObjectImportUseCase(cctx context.Context, req *pb.RpcObjectImportUseCaseRequest) *pb.RpcObjectImportUseCaseResponse {
	ctx := mw.newContext(cctx)

	response := func(code pb.RpcObjectImportUseCaseResponseErrorCode, err error) *pb.RpcObjectImportUseCaseResponse {
		resp := &pb.RpcObjectImportUseCaseResponse{
			Error: &pb.RpcObjectImportUseCaseResponseError{
				Code: code,
			},
		}
		if err != nil {
			resp.Error.Description = getErrorDescription(err)
		} else {
			resp.Event = ctx.GetResponseEvent()
		}
		return resp
	}

	objCreator := getService[builtinobjects.BuiltinObjects](mw)
	return response(objCreator.CreateObjectsForUseCase(ctx, req.SpaceId, req.UseCase))
}

func (mw *Middleware) ObjectImportExperience(ctx context.Context, req *pb.RpcObjectImportExperienceRequest) *pb.RpcObjectImportExperienceResponse {
	response := func(code pb.RpcObjectImportExperienceResponseErrorCode, err error) *pb.RpcObjectImportExperienceResponse {
		resp := &pb.RpcObjectImportExperienceResponse{
			Error: &pb.RpcObjectImportExperienceResponseError{
				Code: code,
			},
		}
		if err != nil {
			resp.Error.Description = getErrorDescription(err)
		}
		return resp
	}

	objCreator := getService[builtinobjects.BuiltinObjects](mw)
	err := objCreator.CreateObjectsForExperience(ctx, req.SpaceId, req.Url, req.Title, req.IsNewSpace)
	return response(common.GetGalleryResponseCode(err), err)
}<|MERGE_RESOLUTION|>--- conflicted
+++ resolved
@@ -95,15 +95,9 @@
 	}
 
 	ds := mw.applicationService.GetApp().MustComponent(objectstore.CName).(objectstore.ObjectStore)
-<<<<<<< HEAD
-	records, err := ds.Query(database.Query{
+	records, err := ds.SpaceIndex(req.SpaceId).Query(database.Query{
 		Filters:  filtersFromProto(req.Filters),
 		Sorts:    sortsFromProto(req.Sorts),
-=======
-	records, err := ds.SpaceIndex(req.SpaceId).Query(database.Query{
-		Filters:  req.Filters,
-		Sorts:    req.Sorts,
->>>>>>> e6712037
 		Offset:   int(req.Offset),
 		Limit:    int(req.Limit),
 		FullText: req.FullText,
@@ -154,15 +148,9 @@
 	if req.ReturnHTMLHighlightsInsteadOfRanges {
 		highlighter = ftsearch.HtmlHighlightFormatter
 	}
-<<<<<<< HEAD
-	results, err := ds.Query(database.Query{
+	results, err := ds.SpaceIndex(req.SpaceId).Query(database.Query{
 		Filters:     filtersFromProto(req.Filters),
 		Sorts:       sortsFromProto(req.Sorts),
-=======
-	results, err := ds.SpaceIndex(req.SpaceId).Query(database.Query{
-		Filters:     req.Filters,
-		Sorts:       req.Sorts,
->>>>>>> e6712037
 		Offset:      int(req.Offset),
 		Limit:       int(req.Limit),
 		FullText:    req.FullText,
@@ -234,11 +222,7 @@
 	if err != nil {
 		return nil, fmt.Errorf("make date record: %w", err)
 	}
-<<<<<<< HEAD
-	f, _ := database.MakeFilters(filtersFromProto(req.Filters), store) //nolint:errcheck
-=======
-	f, _ := database.MakeFilters(req.Filters, store.SpaceIndex(spaceID)) //nolint:errcheck
->>>>>>> e6712037
+	f, _ := database.MakeFilters(filtersFromProto(req.Filters), store.SpaceIndex(spaceID)) //nolint:errcheck
 	if f.FilterObject(rec.Details) {
 		return append([]database.Record{rec}, records...), nil
 	}

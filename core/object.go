--- conflicted
+++ resolved
@@ -703,13 +703,8 @@
 		return resp
 	}
 
-<<<<<<< HEAD
-	usecaseImporter := getService[gallery.Service](mw)
+	usecaseImporter := mustService[gallery.Service](mw)
 	return response(usecaseImporter.ImportBuiltInUseCase(ctx, req.SpaceId, req.ArtifactPath, req.UseCase))
-=======
-	objCreator := mustService[builtinobjects.BuiltinObjects](mw)
-	return response(objCreator.CreateObjectsForUseCase(ctx, req.SpaceId, req.UseCase))
->>>>>>> 9afac115
 }
 
 func (mw *Middleware) ObjectImportExperience(ctx context.Context, req *pb.RpcObjectImportExperienceRequest) *pb.RpcObjectImportExperienceResponse {
@@ -725,17 +720,12 @@
 		return resp
 	}
 
-<<<<<<< HEAD
-	experienceImporter := getService[gallery.Service](mw)
+	experienceImporter := mustService[gallery.Service](mw)
 	err := experienceImporter.ImportExperience(ctx, req.SpaceId, req.ArtifactPath, gallery.UseCaseInfo{
 		Name:         req.Name,
 		Title:        req.Title,
 		DownloadLink: req.Url,
 	}, req.IsNewSpace)
-=======
-	objCreator := mustService[builtinobjects.BuiltinObjects](mw)
-	err := objCreator.CreateObjectsForExperience(ctx, req.SpaceId, req.Url, req.Title, req.IsNewSpace)
->>>>>>> 9afac115
 	return response(common.GetGalleryResponseCode(err), err)
 }
 

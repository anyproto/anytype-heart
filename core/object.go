--- conflicted
+++ resolved
@@ -45,7 +45,6 @@
 		return m
 	}
 	err := mw.doBlockService(func(bs *block.Service) (err error) {
-<<<<<<< HEAD
 		details := make([]domain.Detail, 0, len(req.GetDetails()))
 		for _, det := range req.GetDetails() {
 			details = append(details, domain.Detail{
@@ -53,10 +52,7 @@
 				Value: domain.ValueFromProto(det.Value),
 			})
 		}
-		return bs.SetDetails(ctx, req.ContextId, details)
-=======
-		return bs.SetDetailsAndUpdateLastUsed(ctx, req.ContextId, req.GetDetails())
->>>>>>> 97c86c39
+		return bs.SetDetailsAndUpdateLastUsed(ctx, req.ContextId, details)
 	})
 	if err != nil {
 		return response(pb.RpcObjectSetDetailsResponseError_UNKNOWN_ERROR, err)

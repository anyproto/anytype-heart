package core

import (
	"context"
	"errors"
	"fmt"
	"strconv"
	"strings"
	"time"

	"github.com/anyproto/go-naturaldate/v2"
	"github.com/araddon/dateparse"
	"github.com/gogo/protobuf/types"
	"github.com/hashicorp/go-multierror"

	"github.com/anyproto/anytype-heart/core/block"
	importer "github.com/anyproto/anytype-heart/core/block/import"
	"github.com/anyproto/anytype-heart/core/block/import/common"
	"github.com/anyproto/anytype-heart/core/block/object/objectgraph"
	"github.com/anyproto/anytype-heart/core/domain"
	"github.com/anyproto/anytype-heart/core/domain/objectorigin"
	"github.com/anyproto/anytype-heart/core/indexer"
	"github.com/anyproto/anytype-heart/core/subscription"
	"github.com/anyproto/anytype-heart/pb"
	"github.com/anyproto/anytype-heart/pkg/lib/bundle"
	"github.com/anyproto/anytype-heart/pkg/lib/database"
	"github.com/anyproto/anytype-heart/pkg/lib/localstore/ftsearch"
	"github.com/anyproto/anytype-heart/pkg/lib/localstore/objectstore"
	"github.com/anyproto/anytype-heart/pkg/lib/pb/model"
	"github.com/anyproto/anytype-heart/space"
	"github.com/anyproto/anytype-heart/util/builtinobjects"
<<<<<<< HEAD
	"github.com/anyproto/anytype-heart/util/internalflag"
	"github.com/anyproto/anytype-heart/util/slice"
)

func (mw *Middleware) ObjectSetDetails(cctx context.Context, req *pb.RpcObjectSetDetailsRequest) *pb.RpcObjectSetDetailsResponse {
	ctx := mw.newContext(cctx)
	response := func(code pb.RpcObjectSetDetailsResponseErrorCode, err error) *pb.RpcObjectSetDetailsResponse {
		m := &pb.RpcObjectSetDetailsResponse{Error: &pb.RpcObjectSetDetailsResponseError{Code: code}}
		if err != nil {
			m.Error.Description = getErrorDescription(err)
		} else {
			m.Event = mw.getResponseEvent(ctx)
		}
		return m
	}
	err := mw.doBlockService(func(bs *block.Service) (err error) {
		details := make([]domain.Detail, 0, len(req.GetDetails()))
		for _, det := range req.GetDetails() {
			details = append(details, domain.Detail{
				Key:   domain.RelationKey(det.Key),
				Value: domain.ValueFromProto(det.Value),
			})
		}
		return bs.SetDetailsAndUpdateLastUsed(ctx, req.ContextId, details)
	})
	if err != nil {
		return response(pb.RpcObjectSetDetailsResponseError_UNKNOWN_ERROR, err)
	}
	return response(pb.RpcObjectSetDetailsResponseError_NULL, nil)
}

=======
	"github.com/anyproto/anytype-heart/util/pbtypes"
)

>>>>>>> 4cc97573
func (mw *Middleware) ObjectDuplicate(cctx context.Context, req *pb.RpcObjectDuplicateRequest) *pb.RpcObjectDuplicateResponse {
	response := func(templateId string, err error) *pb.RpcObjectDuplicateResponse {
		m := &pb.RpcObjectDuplicateResponse{
			Error: &pb.RpcObjectDuplicateResponseError{Code: pb.RpcObjectDuplicateResponseError_NULL},
			Id:    templateId,
		}
		if err != nil {
			m.Error.Code = pb.RpcObjectDuplicateResponseError_UNKNOWN_ERROR
			m.Error.Description = getErrorDescription(err)
		}
		return m
	}
	var objectIds []string
	err := mw.doBlockService(func(bs *block.Service) (err error) {
		objectIds, err = bs.ObjectsDuplicate(cctx, []string{req.ContextId})
		return
	})
	if len(objectIds) == 0 {
		return response("", err)
	}
	return response(objectIds[0], err)
}

func (mw *Middleware) ObjectListDuplicate(cctx context.Context, req *pb.RpcObjectListDuplicateRequest) *pb.RpcObjectListDuplicateResponse {
	response := func(objectIds []string, err error) *pb.RpcObjectListDuplicateResponse {
		m := &pb.RpcObjectListDuplicateResponse{
			Error: &pb.RpcObjectListDuplicateResponseError{Code: pb.RpcObjectListDuplicateResponseError_NULL},
			Ids:   objectIds,
		}
		if err != nil {
			m.Error.Code = pb.RpcObjectListDuplicateResponseError_UNKNOWN_ERROR
			m.Error.Description = getErrorDescription(err)
		}
		return m
	}
	var objectIds []string
	err := mw.doBlockService(func(bs *block.Service) (err error) {
		objectIds, err = bs.ObjectsDuplicate(cctx, req.ObjectIds)
		return
	})
	return response(objectIds, err)
}

func (mw *Middleware) ObjectSearch(cctx context.Context, req *pb.RpcObjectSearchRequest) *pb.RpcObjectSearchResponse {
	response := func(code pb.RpcObjectSearchResponseErrorCode, records []*types.Struct, err error) *pb.RpcObjectSearchResponse {
		m := &pb.RpcObjectSearchResponse{Error: &pb.RpcObjectSearchResponseError{Code: code}, Records: records}
		if err != nil {
			m.Error.Description = getErrorDescription(err)
		}

		return m
	}

	if mw.applicationService.GetApp() == nil {
		return response(pb.RpcObjectSearchResponseError_BAD_INPUT, nil, fmt.Errorf("account must be started"))
	}

	if req.FullText != "" {
		mw.applicationService.GetApp().MustComponent(indexer.CName).(indexer.Indexer).ForceFTIndex()
	}

	ds := mw.applicationService.GetApp().MustComponent(objectstore.CName).(objectstore.ObjectStore)
	records, err := ds.Query(database.Query{
		Filters:  filtersFromProto(req.Filters),
		Sorts:    sortsFromProto(req.Sorts),
		Offset:   int(req.Offset),
		Limit:    int(req.Limit),
		FullText: req.FullText,
	})
	if err != nil {
		return response(pb.RpcObjectSearchResponseError_UNKNOWN_ERROR, nil, err)
	}

	// Add dates only to the first page of search results
	if req.Offset == 0 {
		records, err = mw.enrichWithDateSuggestion(cctx, records, req, ds)
		if err != nil {
			return response(pb.RpcObjectSearchResponseError_UNKNOWN_ERROR, nil, err)
		}
	}

	var records2 = make([]*types.Struct, 0, len(records))
	for _, rec := range records {
		protoRec := rec.Details.CopyOnlyKeys(slice.StringsInto[domain.RelationKey](req.Keys)...)
		records2 = append(records2, protoRec.ToProto())
	}

	return response(pb.RpcObjectSearchResponseError_NULL, records2, nil)
}

func (mw *Middleware) ObjectSearchWithMeta(cctx context.Context, req *pb.RpcObjectSearchWithMetaRequest) *pb.RpcObjectSearchWithMetaResponse {
	response := func(code pb.RpcObjectSearchWithMetaResponseErrorCode, results []*model.SearchResult, err error) *pb.RpcObjectSearchWithMetaResponse {
		m := &pb.RpcObjectSearchWithMetaResponse{Error: &pb.RpcObjectSearchWithMetaResponseError{Code: code}, Results: results}
		if err != nil {
			m.Error.Description = getErrorDescription(err)
		}

		return m
	}

	if mw.applicationService.GetApp() == nil {
		return response(pb.RpcObjectSearchWithMetaResponseError_BAD_INPUT, nil, fmt.Errorf("account must be started"))
	}

	if req.FullText != "" {
		mw.applicationService.GetApp().MustComponent(indexer.CName).(indexer.Indexer).ForceFTIndex()
	}

	ds := mw.applicationService.GetApp().MustComponent(objectstore.CName).(objectstore.ObjectStore)
	highlighter := ftsearch.DefaultHighlightFormatter
	if req.ReturnHTMLHighlightsInsteadOfRanges {
		highlighter = ftsearch.HtmlHighlightFormatter
	}
	results, err := ds.Query(database.Query{
		Filters:     filtersFromProto(req.Filters),
		Sorts:       sortsFromProto(req.Sorts),
		Offset:      int(req.Offset),
		Limit:       int(req.Limit),
		FullText:    req.FullText,
		Highlighter: highlighter,
	})

	var resultsModels = make([]*model.SearchResult, 0, len(results))
	for i, rec := range results {
		if len(req.Keys) > 0 {
			rec.Details = rec.Details.CopyOnlyKeys(slice.StringsInto[domain.RelationKey](req.Keys)...)
		}
		resultsModels = append(resultsModels, &model.SearchResult{
			ObjectId: rec.Details.GetString(bundle.RelationKeyId),
			Details:  rec.Details.ToProto(),
			Meta:     []*model.SearchMeta{&(results[i].Meta)},
		})
	}
	if err != nil {
		return response(pb.RpcObjectSearchWithMetaResponseError_UNKNOWN_ERROR, nil, err)
	}

	return response(pb.RpcObjectSearchWithMetaResponseError_NULL, resultsModels, nil)
}

func (mw *Middleware) enrichWithDateSuggestion(ctx context.Context, records []database.Record, req *pb.RpcObjectSearchRequest, store objectstore.ObjectStore) ([]database.Record, error) {
	dt := suggestDateForSearch(time.Now(), req.FullText)
	if dt.IsZero() {
		return records, nil
	}

	id := deriveDateId(dt)

	// Don't duplicate search suggestions
	var found bool
	for _, r := range records {
		if r.Details == nil {
			continue
		}
		if v := r.Details.GetString(bundle.RelationKeyId); v != "" {
			if v == id {
				found = true
				break
			}
		}

	}
	if found {
		return records, nil
	}

	var rec database.Record
	var spaceID string
	for _, f := range req.Filters {
		if f.RelationKey == bundle.RelationKeySpaceId.String() {
			if f.Condition == model.BlockContentDataviewFilter_Equal {
				spaceID = f.Value.GetStringValue()
			}
			if f.Condition == model.BlockContentDataviewFilter_In {
				spaces := f.Value.GetListValue().Values
				if len(spaces) > 0 {
					spaceID = spaces[0].GetStringValue()
				}
			}
			break
		}
	}
	rec, err := mw.makeSuggestedDateRecord(ctx, spaceID, dt)
	if err != nil {
		return nil, fmt.Errorf("make date record: %w", err)
	}
	f, _ := database.MakeFilters(filtersFromProto(req.Filters), store) //nolint:errcheck
	if f.FilterObject(rec.Details) {
		return append([]database.Record{rec}, records...), nil
	}
	return records, nil
}

func suggestDateForSearch(now time.Time, raw string) time.Time {
	suggesters := []func() time.Time{
		func() time.Time {
			var exprType naturaldate.ExprType
			t, exprType, err := naturaldate.Parse(raw, now)
			if err != nil {
				return time.Time{}
			}
			if exprType == naturaldate.ExprTypeInvalid {
				return time.Time{}
			}

			// naturaldate parses numbers without qualifiers (m,s) as hours in 24 hours clock format. It leads to weird behavior
			// when inputs like "123" represented as "current time + 123 hours"
			if (exprType & naturaldate.ExprTypeClock24Hour) != 0 {
				t = time.Time{}
			}
			return t
		},
		func() time.Time {
			// Don't use plain numbers, because they will be represented as years
			if _, err := strconv.Atoi(strings.TrimSpace(raw)); err == nil {
				return time.Time{}
			}
			// todo: use system locale to get preferred date format
			t, err := dateparse.ParseIn(raw, now.Location(), dateparse.PreferMonthFirst(false))
			if err != nil {
				return time.Time{}
			}
			return t
		},
	}

	var t time.Time
	for _, s := range suggesters {
		if t = s(); !t.IsZero() {
			break
		}
	}
	if t.IsZero() {
		return t
	}

	// Sanitize date

	// Date without year
	if t.Year() == 0 {
		_, month, day := t.Date()
		h, m, s := t.Clock()
		t = time.Date(now.Year(), month, day, h, m, s, 0, t.Location())
	}

	return t
}

func deriveDateId(t time.Time) string {
	return "_date_" + t.Format("2006-01-02")
}

func (mw *Middleware) makeSuggestedDateRecord(ctx context.Context, spaceID string, t time.Time) (database.Record, error) {
	id := deriveDateId(t)
	spc, err := getService[space.Service](mw).Get(ctx, spaceID)
	if err != nil {
		return database.Record{}, fmt.Errorf("get space: %w", err)
	}
	typeId, err := spc.GetTypeIdByKey(ctx, bundle.TypeKeyDate)
	if err != nil {
		return database.Record{}, fmt.Errorf("get date type id: %w", err)
	}
	det := domain.NewDetails()
	det.SetString(bundle.RelationKeyId, id)
	det.SetString(bundle.RelationKeyName, t.Format("Mon Jan  2 2006"))
	det.SetInt64(bundle.RelationKeyLayout, int64(model.ObjectType_date))
	det.SetString(bundle.RelationKeyType, typeId)
	det.SetString(bundle.RelationKeyIconEmoji, "📅")
	det.SetString(bundle.RelationKeySpaceId, spaceID)
	return database.Record{
		Details: det,
	}, nil
}

func (mw *Middleware) ObjectSearchSubscribe(cctx context.Context, req *pb.RpcObjectSearchSubscribeRequest) *pb.RpcObjectSearchSubscribeResponse {
	errResponse := func(err error) *pb.RpcObjectSearchSubscribeResponse {
		r := &pb.RpcObjectSearchSubscribeResponse{
			Error: &pb.RpcObjectSearchSubscribeResponseError{
				Code: pb.RpcObjectSearchSubscribeResponseError_UNKNOWN_ERROR,
			},
		}
		if err != nil {
			r.Error.Description = getErrorDescription(err)
		}
		return r
	}

	if mw.applicationService.GetApp() == nil {
		return errResponse(fmt.Errorf("account must be started"))
	}

	subService := mw.applicationService.GetApp().MustComponent(subscription.CName).(subscription.Service)

	resp, err := subService.Search(subscription.SubscribeRequest{
		SubId:             req.SubId,
		Filters:           filtersFromProto(req.Filters),
		Sorts:             sortsFromProto(req.Sorts),
		Limit:             req.Limit,
		Offset:            req.Offset,
		Keys:              req.Keys,
		AfterId:           req.AfterId,
		BeforeId:          req.BeforeId,
		Source:            req.Source,
		IgnoreWorkspace:   req.IgnoreWorkspace,
		NoDepSubscription: req.NoDepSubscription,
		CollectionId:      req.CollectionId,
	})
	if err != nil {
		return errResponse(err)
	}

	return &pb.RpcObjectSearchSubscribeResponse{
		SubId:        resp.SubId,
		Records:      domain.DetailsListToProtos(resp.Records),
		Dependencies: domain.DetailsListToProtos(resp.Dependencies),
		Counters:     resp.Counters,
	}
}

func (mw *Middleware) ObjectGroupsSubscribe(cctx context.Context, req *pb.RpcObjectGroupsSubscribeRequest) *pb.RpcObjectGroupsSubscribeResponse {
	ctx := mw.newContext(cctx)
	errResponse := func(err error) *pb.RpcObjectGroupsSubscribeResponse {
		r := &pb.RpcObjectGroupsSubscribeResponse{
			Error: &pb.RpcObjectGroupsSubscribeResponseError{
				Code: pb.RpcObjectGroupsSubscribeResponseError_UNKNOWN_ERROR,
			},
		}
		if err != nil {
			r.Error.Description = getErrorDescription(err)
		}
		return r
	}

	if mw.applicationService.GetApp() == nil {
		return errResponse(errors.New("app must be started"))
	}

	subService := mw.applicationService.GetApp().MustComponent(subscription.CName).(subscription.Service)

	resp, err := subService.SubscribeGroups(ctx, subscription.SubscribeGroupsRequest{
		SpaceId:      req.SpaceId,
		SubId:        req.SubId,
		RelationKey:  req.RelationKey,
		Filters:      filtersFromProto(req.Filters),
		Source:       req.Source,
		CollectionId: req.CollectionId,
	})
	if err != nil {
		return errResponse(err)
	}

	return resp
}

func (mw *Middleware) ObjectSubscribeIds(_ context.Context, req *pb.RpcObjectSubscribeIdsRequest) *pb.RpcObjectSubscribeIdsResponse {
	errResponse := func(err error) *pb.RpcObjectSubscribeIdsResponse {
		r := &pb.RpcObjectSubscribeIdsResponse{
			Error: &pb.RpcObjectSubscribeIdsResponseError{
				Code: pb.RpcObjectSubscribeIdsResponseError_UNKNOWN_ERROR,
			},
		}
		if err != nil {
			r.Error.Description = getErrorDescription(err)
		}
		return r
	}

	if mw.applicationService.GetApp() == nil {
		return errResponse(fmt.Errorf("account must be started"))
	}

	subService := mw.applicationService.GetApp().MustComponent(subscription.CName).(subscription.Service)

	resp, err := subService.SubscribeIdsReq(*req)
	if err != nil {
		return errResponse(err)
	}

	return resp
}

func (mw *Middleware) ObjectSearchUnsubscribe(cctx context.Context, req *pb.RpcObjectSearchUnsubscribeRequest) *pb.RpcObjectSearchUnsubscribeResponse {
	response := func(err error) *pb.RpcObjectSearchUnsubscribeResponse {
		r := &pb.RpcObjectSearchUnsubscribeResponse{
			Error: &pb.RpcObjectSearchUnsubscribeResponseError{
				Code: pb.RpcObjectSearchUnsubscribeResponseError_NULL,
			},
		}
		if err != nil {
			r.Error.Code = pb.RpcObjectSearchUnsubscribeResponseError_UNKNOWN_ERROR
			r.Error.Description = getErrorDescription(err)
		}
		return r
	}

	if mw.applicationService.GetApp() == nil {
		return response(fmt.Errorf("account must be started"))
	}

	subService := mw.applicationService.GetApp().MustComponent(subscription.CName).(subscription.Service)

	err := subService.Unsubscribe(req.SubIds...)
	if err != nil {
		return response(err)
	}
	return response(nil)
}

func (mw *Middleware) ObjectGraph(cctx context.Context, req *pb.RpcObjectGraphRequest) *pb.RpcObjectGraphResponse {
	if mw.applicationService.GetApp() == nil {
		return objectResponse(
			pb.RpcObjectGraphResponseError_BAD_INPUT,
			nil,
			nil,
			fmt.Errorf("account must be started"),
		)
	}

	nodes, edges, err := getService[objectgraph.Service](mw).ObjectGraph(req)
	if err != nil {
		return unknownError(err)
	}
	return objectResponse(pb.RpcObjectGraphResponseError_NULL, domain.DetailsListToProtos(nodes), edges, nil)
}

func unknownError(err error) *pb.RpcObjectGraphResponse {
	return objectResponse(pb.RpcObjectGraphResponseError_UNKNOWN_ERROR, nil, nil, err)
}

func objectResponse(
	code pb.RpcObjectGraphResponseErrorCode,
	nodes []*types.Struct,
	edges []*pb.RpcObjectGraphEdge,
	err error,
) *pb.RpcObjectGraphResponse {
	response := &pb.RpcObjectGraphResponse{
		Error: &pb.RpcObjectGraphResponseError{
			Code: code,
		},
		Nodes: nodes,
		Edges: edges,
	}

	if err != nil {
		response.Error.Description = err.Error()
	}

	return response
}

func (mw *Middleware) ObjectRelationAdd(cctx context.Context, req *pb.RpcObjectRelationAddRequest) *pb.RpcObjectRelationAddResponse {
	ctx := mw.newContext(cctx)
	response := func(code pb.RpcObjectRelationAddResponseErrorCode, err error) *pb.RpcObjectRelationAddResponse {
		m := &pb.RpcObjectRelationAddResponse{Error: &pb.RpcObjectRelationAddResponseError{Code: code}}
		if err != nil {
			m.Error.Description = getErrorDescription(err)
		} else {
			m.Event = mw.getResponseEvent(ctx)
		}
		return m
	}
	if len(req.RelationKeys) == 0 {
		return response(pb.RpcObjectRelationAddResponseError_BAD_INPUT, fmt.Errorf("relation is nil"))
	}

	err := mw.doBlockService(func(bs *block.Service) (err error) {
		return bs.AddExtraRelations(ctx, req.ContextId, req.RelationKeys)
	})
	if err != nil {
		return response(pb.RpcObjectRelationAddResponseError_BAD_INPUT, err)
	}

	return response(pb.RpcObjectRelationAddResponseError_NULL, nil)
}

func (mw *Middleware) ObjectRelationDelete(cctx context.Context, req *pb.RpcObjectRelationDeleteRequest) *pb.RpcObjectRelationDeleteResponse {
	ctx := mw.newContext(cctx)
	response := func(code pb.RpcObjectRelationDeleteResponseErrorCode, err error) *pb.RpcObjectRelationDeleteResponse {
		m := &pb.RpcObjectRelationDeleteResponse{Error: &pb.RpcObjectRelationDeleteResponseError{Code: code}}
		if err != nil {
			m.Error.Description = getErrorDescription(err)
		} else {
			m.Event = mw.getResponseEvent(ctx)
		}
		return m
	}
	err := mw.doBlockService(func(bs *block.Service) (err error) {
		return bs.RemoveExtraRelations(ctx, req.ContextId, req.RelationKeys)
	})
	if err != nil {
		return response(pb.RpcObjectRelationDeleteResponseError_BAD_INPUT, err)
	}
	return response(pb.RpcObjectRelationDeleteResponseError_NULL, nil)
}

func (mw *Middleware) ObjectRelationListAvailable(cctx context.Context, req *pb.RpcObjectRelationListAvailableRequest) *pb.RpcObjectRelationListAvailableResponse {
	ctx := mw.newContext(cctx)
	response := func(code pb.RpcObjectRelationListAvailableResponseErrorCode, relations []*model.Relation, err error) *pb.RpcObjectRelationListAvailableResponse {
		m := &pb.RpcObjectRelationListAvailableResponse{Relations: relations, Error: &pb.RpcObjectRelationListAvailableResponseError{Code: code}}
		if err != nil {
			m.Error.Description = getErrorDescription(err)
		}
		return m
	}
	var rels []*model.Relation
	err := mw.doBlockService(func(bs *block.Service) (err error) {
		rels, err = bs.ListAvailableRelations(ctx, req.ContextId)
		return
	})

	if err != nil {
		return response(pb.RpcObjectRelationListAvailableResponseError_UNKNOWN_ERROR, nil, err)
	}

	return response(pb.RpcObjectRelationListAvailableResponseError_NULL, rels, nil)
}

func (mw *Middleware) ObjectSetObjectType(cctx context.Context, req *pb.RpcObjectSetObjectTypeRequest) *pb.RpcObjectSetObjectTypeResponse {
	ctx := mw.newContext(cctx)
	response := func(code pb.RpcObjectSetObjectTypeResponseErrorCode, err error) *pb.RpcObjectSetObjectTypeResponse {
		m := &pb.RpcObjectSetObjectTypeResponse{Error: &pb.RpcObjectSetObjectTypeResponseError{Code: code}}
		if err != nil {
			m.Error.Description = getErrorDescription(err)
		} else {
			m.Event = mw.getResponseEvent(ctx)
		}
		return m
	}

	if err := mw.doBlockService(func(bs *block.Service) (err error) {
		return bs.SetObjectTypes(ctx, req.ContextId, []string{req.ObjectTypeUniqueKey})
	}); err != nil {
		return response(pb.RpcObjectSetObjectTypeResponseError_UNKNOWN_ERROR, err)
	}

	return response(pb.RpcObjectSetObjectTypeResponseError_NULL, nil)
}

func (mw *Middleware) ObjectListSetObjectType(cctx context.Context, req *pb.RpcObjectListSetObjectTypeRequest) *pb.RpcObjectListSetObjectTypeResponse {
	ctx := mw.newContext(cctx)
	response := func(code pb.RpcObjectListSetObjectTypeResponseErrorCode, err error) *pb.RpcObjectListSetObjectTypeResponse {
		m := &pb.RpcObjectListSetObjectTypeResponse{Error: &pb.RpcObjectListSetObjectTypeResponseError{Code: code}}
		if err != nil {
			m.Error.Description = getErrorDescription(err)
		} else {
			m.Event = mw.getResponseEvent(ctx)
		}
		return m
	}

	if err := mw.doBlockService(func(bs *block.Service) (err error) {
		var (
			mErr       multierror.Error
			anySucceed bool
		)
		for _, objID := range req.ObjectIds {
			if err = bs.SetObjectTypes(ctx, objID, []string{req.ObjectTypeUniqueKey}); err != nil {
				log.With("objectID", objID).Errorf("failed to set object type to object '%s': %v", objID, err)
				mErr.Errors = append(mErr.Errors, err)
			} else {
				anySucceed = true
			}
		}
		if anySucceed {
			return nil
		}
		return mErr.ErrorOrNil()
	}); err != nil {
		return response(pb.RpcObjectListSetObjectTypeResponseError_UNKNOWN_ERROR, err)
	}

	return response(pb.RpcObjectListSetObjectTypeResponseError_NULL, nil)
}

<<<<<<< HEAD
func (mw *Middleware) ObjectListSetDetails(cctx context.Context, req *pb.RpcObjectListSetDetailsRequest) *pb.RpcObjectListSetDetailsResponse {
	ctx := mw.newContext(cctx)
	response := func(code pb.RpcObjectListSetDetailsResponseErrorCode, err error) *pb.RpcObjectListSetDetailsResponse {
		m := &pb.RpcObjectListSetDetailsResponse{Error: &pb.RpcObjectListSetDetailsResponseError{Code: code}}
		if err != nil {
			m.Error.Description = getErrorDescription(err)
		} else {
			m.Event = mw.getResponseEvent(ctx)
		}
		return m
	}

	if err := mw.doBlockService(func(bs *block.Service) (err error) {
		details := make([]domain.Detail, 0, len(req.GetDetails()))
		for _, det := range req.GetDetails() {
			details = append(details, domain.Detail{
				Key:   domain.RelationKey(det.Key),
				Value: domain.ValueFromProto(det.Value),
			})
		}
		return bs.SetDetailsList(ctx, req.ObjectIds, details)
	}); err != nil {
		return response(pb.RpcObjectListSetDetailsResponseError_UNKNOWN_ERROR, err)
	}

	return response(pb.RpcObjectListSetDetailsResponseError_NULL, nil)
}

func (mw *Middleware) ObjectListModifyDetailValues(_ context.Context, req *pb.RpcObjectListModifyDetailValuesRequest) *pb.RpcObjectListModifyDetailValuesResponse {
	response := func(code pb.RpcObjectListModifyDetailValuesResponseErrorCode, err error) *pb.RpcObjectListModifyDetailValuesResponse {
		m := &pb.RpcObjectListModifyDetailValuesResponse{Error: &pb.RpcObjectListModifyDetailValuesResponseError{Code: code}}
		if err != nil {
			m.Error.Description = getErrorDescription(err)
		}
		return m
	}
	err := mw.doBlockService(func(bs *block.Service) (err error) {
		return bs.ModifyDetailsList(req)
	})
	if err != nil {
		return response(pb.RpcObjectListModifyDetailValuesResponseError_UNKNOWN_ERROR, err)
	}
	return response(pb.RpcObjectListModifyDetailValuesResponseError_NULL, nil)
}

=======
>>>>>>> 4cc97573
func (mw *Middleware) ObjectSetLayout(cctx context.Context, req *pb.RpcObjectSetLayoutRequest) *pb.RpcObjectSetLayoutResponse {
	ctx := mw.newContext(cctx)
	response := func(code pb.RpcObjectSetLayoutResponseErrorCode, err error) *pb.RpcObjectSetLayoutResponse {
		m := &pb.RpcObjectSetLayoutResponse{Error: &pb.RpcObjectSetLayoutResponseError{Code: code}}
		if err != nil {
			m.Error.Description = getErrorDescription(err)
		} else {
			m.Event = mw.getResponseEvent(ctx)
		}
		return m
	}
	err := mw.doBlockService(func(bs *block.Service) (err error) {
		return bs.SetLayout(ctx, req.ContextId, req.Layout)
	})
	if err != nil {
		return response(pb.RpcObjectSetLayoutResponseError_UNKNOWN_ERROR, err)
	}
	return response(pb.RpcObjectSetLayoutResponseError_NULL, nil)
}

func (mw *Middleware) ObjectRelationAddFeatured(cctx context.Context, req *pb.RpcObjectRelationAddFeaturedRequest) *pb.RpcObjectRelationAddFeaturedResponse {
	ctx := mw.newContext(cctx)
	response := func(code pb.RpcObjectRelationAddFeaturedResponseErrorCode, err error) *pb.RpcObjectRelationAddFeaturedResponse {
		m := &pb.RpcObjectRelationAddFeaturedResponse{Error: &pb.RpcObjectRelationAddFeaturedResponseError{Code: code}}
		if err != nil {
			m.Error.Description = getErrorDescription(err)
		} else {
			m.Event = mw.getResponseEvent(ctx)
		}
		return m
	}
	err := mw.doBlockService(func(bs *block.Service) (err error) {
		return bs.FeaturedRelationAdd(ctx, req.ContextId, req.Relations...)
	})
	if err != nil {
		return response(pb.RpcObjectRelationAddFeaturedResponseError_UNKNOWN_ERROR, err)
	}
	return response(pb.RpcObjectRelationAddFeaturedResponseError_NULL, nil)
}

func (mw *Middleware) ObjectRelationRemoveFeatured(cctx context.Context, req *pb.RpcObjectRelationRemoveFeaturedRequest) *pb.RpcObjectRelationRemoveFeaturedResponse {
	ctx := mw.newContext(cctx)
	response := func(code pb.RpcObjectRelationRemoveFeaturedResponseErrorCode, err error) *pb.RpcObjectRelationRemoveFeaturedResponse {
		m := &pb.RpcObjectRelationRemoveFeaturedResponse{Error: &pb.RpcObjectRelationRemoveFeaturedResponseError{Code: code}}
		if err != nil {
			m.Error.Description = getErrorDescription(err)
		} else {
			m.Event = mw.getResponseEvent(ctx)
		}
		return m
	}
	err := mw.doBlockService(func(bs *block.Service) (err error) {
		return bs.FeaturedRelationRemove(ctx, req.ContextId, req.Relations...)
	})
	if err != nil {
		return response(pb.RpcObjectRelationRemoveFeaturedResponseError_UNKNOWN_ERROR, err)
	}
	return response(pb.RpcObjectRelationRemoveFeaturedResponseError_NULL, nil)
}

func (mw *Middleware) ObjectToSet(cctx context.Context, req *pb.RpcObjectToSetRequest) *pb.RpcObjectToSetResponse {
	response := func(err error) *pb.RpcObjectToSetResponse {
		resp := &pb.RpcObjectToSetResponse{
			Error: &pb.RpcObjectToSetResponseError{
				Code: pb.RpcObjectToSetResponseError_NULL,
			},
		}
		if err != nil {
			resp.Error.Code = pb.RpcObjectToSetResponseError_UNKNOWN_ERROR
			resp.Error.Description = getErrorDescription(err)
		}
		return resp
	}
	err := mw.doBlockService(func(bs *block.Service) error {
		return bs.ObjectToSet(req.ContextId, req.Source)
	})
	return response(err)
}

func (mw *Middleware) ObjectBookmarkFetch(cctx context.Context, req *pb.RpcObjectBookmarkFetchRequest) *pb.RpcObjectBookmarkFetchResponse {
	response := func(code pb.RpcObjectBookmarkFetchResponseErrorCode, err error) *pb.RpcObjectBookmarkFetchResponse {
		m := &pb.RpcObjectBookmarkFetchResponse{Error: &pb.RpcObjectBookmarkFetchResponseError{Code: code}}
		if err != nil {
			m.Error.Description = getErrorDescription(err)
		}
		return m
	}

	err := mw.doBlockService(func(bs *block.Service) error {
		return bs.ObjectBookmarkFetch(*req)
	})

	if err != nil {
		return response(pb.RpcObjectBookmarkFetchResponseError_UNKNOWN_ERROR, err)
	}
	return response(pb.RpcObjectBookmarkFetchResponseError_NULL, nil)
}

func (mw *Middleware) ObjectToBookmark(cctx context.Context, req *pb.RpcObjectToBookmarkRequest) *pb.RpcObjectToBookmarkResponse {
	response := func(code pb.RpcObjectToBookmarkResponseErrorCode, id string, err error) *pb.RpcObjectToBookmarkResponse {
		m := &pb.RpcObjectToBookmarkResponse{Error: &pb.RpcObjectToBookmarkResponseError{Code: code}, ObjectId: id}
		if err != nil {
			m.Error.Description = getErrorDescription(err)
		}
		return m
	}

	var id string
	err := mw.doBlockService(func(bs *block.Service) error {
		var err error
		id, err = bs.ObjectToBookmark(cctx, req.ContextId, req.Url)
		return err
	})

	if err != nil {
		return response(pb.RpcObjectToBookmarkResponseError_UNKNOWN_ERROR, "", err)
	}
	return response(pb.RpcObjectToBookmarkResponseError_NULL, id, nil)
}

<<<<<<< HEAD
func (mw *Middleware) ObjectSetInternalFlags(cctx context.Context, req *pb.RpcObjectSetInternalFlagsRequest) *pb.RpcObjectSetInternalFlagsResponse {
	ctx := mw.newContext(cctx)
	response := func(code pb.RpcObjectSetInternalFlagsResponseErrorCode, err error) *pb.RpcObjectSetInternalFlagsResponse {
		m := &pb.RpcObjectSetInternalFlagsResponse{Error: &pb.RpcObjectSetInternalFlagsResponseError{Code: code}}
		if err != nil {
			m.Error.Description = getErrorDescription(err)
		} else {
			m.Event = mw.getResponseEvent(ctx)
		}
		return m
	}
	err := mw.doBlockService(func(bs *block.Service) (err error) {
		return bs.ModifyDetails(req.ContextId, func(current *domain.Details) (*domain.Details, error) {
			d := current.Copy()
			return internalflag.PutToDetails(d, req.InternalFlags), nil
		})
	})
	if err != nil {
		return response(pb.RpcObjectSetInternalFlagsResponseError_UNKNOWN_ERROR, err)
	}
	return response(pb.RpcObjectSetInternalFlagsResponseError_NULL, nil)
}

=======
>>>>>>> 4cc97573
func (mw *Middleware) ObjectImport(cctx context.Context, req *pb.RpcObjectImportRequest) *pb.RpcObjectImportResponse {
	response := func(code pb.RpcObjectImportResponseErrorCode, err error) *pb.RpcObjectImportResponse {
		m := &pb.RpcObjectImportResponse{
			Error: &pb.RpcObjectImportResponseError{
				Code: code,
			},
		}
		if err != nil {
			m.Error.Description = getErrorDescription(err)
		}
		return m
	}

	importRequest := &importer.ImportRequest{
		RpcObjectImportRequest: req,
		Origin:                 objectorigin.Import(req.Type),
		Progress:               nil,
		SendNotification:       true,
		IsSync:                 false,
	}
	res := getService[importer.Importer](mw).Import(cctx, importRequest)

	if res == nil || res.Err == nil {
		return response(pb.RpcObjectImportResponseError_NULL, nil)
	}
	switch {
	case errors.Is(res.Err, common.ErrNoObjectsToImport):
		return response(pb.RpcObjectImportResponseError_NO_OBJECTS_TO_IMPORT, res.Err)
	case errors.Is(res.Err, common.ErrCancel):
		return response(pb.RpcObjectImportResponseError_IMPORT_IS_CANCELED, res.Err)
	case errors.Is(res.Err, common.ErrLimitExceeded):
		return response(pb.RpcObjectImportResponseError_LIMIT_OF_ROWS_OR_RELATIONS_EXCEEDED, res.Err)
	case errors.Is(res.Err, common.ErrFileLoad):
		return response(pb.RpcObjectImportResponseError_FILE_LOAD_ERROR, res.Err)
	default:
		return response(pb.RpcObjectImportResponseError_INTERNAL_ERROR, res.Err)
	}
}

func (mw *Middleware) ObjectImportList(cctx context.Context, req *pb.RpcObjectImportListRequest) *pb.RpcObjectImportListResponse {
	response := func(res []*pb.RpcObjectImportListImportResponse, code pb.RpcObjectImportListResponseErrorCode, err error) *pb.RpcObjectImportListResponse {
		m := &pb.RpcObjectImportListResponse{Response: res, Error: &pb.RpcObjectImportListResponseError{Code: code}}
		if err != nil {
			m.Error.Description = getErrorDescription(err)
		}
		return m
	}

	importer := mw.applicationService.GetApp().MustComponent(importer.CName).(importer.Importer)
	res, err := importer.ListImports(req)

	if err != nil {
		return response(res, pb.RpcObjectImportListResponseError_INTERNAL_ERROR, err)
	}
	return response(res, pb.RpcObjectImportListResponseError_NULL, nil)
}

func (mw *Middleware) ObjectImportNotionValidateToken(ctx context.Context,
	request *pb.RpcObjectImportNotionValidateTokenRequest) *pb.RpcObjectImportNotionValidateTokenResponse {
	// nolint: lll
	response := func(code pb.RpcObjectImportNotionValidateTokenResponseErrorCode, e error) *pb.RpcObjectImportNotionValidateTokenResponse {
		err := &pb.RpcObjectImportNotionValidateTokenResponseError{Code: code}
		switch code {
		case pb.RpcObjectImportNotionValidateTokenResponseError_UNAUTHORIZED:
			err.Description = "Sorry, token not found. Please check Notion integrations."
		case pb.RpcObjectImportNotionValidateTokenResponseError_FORBIDDEN:
			err.Description = "Unable to access user information, check capabilities in Notion (requires reading user information)."
		case pb.RpcObjectImportNotionValidateTokenResponseError_SERVICE_UNAVAILABLE:
			err.Description = "Notion is currently unavailable."
		case pb.RpcObjectImportNotionValidateTokenResponseError_NULL:
			err.Description = ""
		case pb.RpcObjectImportNotionValidateTokenResponseError_INTERNAL_ERROR:
			err.Description = e.Error()
		case pb.RpcObjectImportNotionValidateTokenResponseError_ACCOUNT_IS_NOT_RUNNING:
			err.Description = "User didn't log in"
		default:
			err.Description = "Unknown internal error"
		}
		return &pb.RpcObjectImportNotionValidateTokenResponse{Error: err}
	}

	if mw.applicationService.GetApp() == nil {
		return response(pb.RpcObjectImportNotionValidateTokenResponseError_ACCOUNT_IS_NOT_RUNNING, nil)
	}

	importer := mw.applicationService.GetApp().MustComponent(importer.CName).(importer.Importer)
	errCode, err := importer.ValidateNotionToken(ctx, request)
	return response(errCode, err)
}

func (mw *Middleware) ObjectImportUseCase(cctx context.Context, req *pb.RpcObjectImportUseCaseRequest) *pb.RpcObjectImportUseCaseResponse {
	ctx := mw.newContext(cctx)

	response := func(code pb.RpcObjectImportUseCaseResponseErrorCode, err error) *pb.RpcObjectImportUseCaseResponse {
		resp := &pb.RpcObjectImportUseCaseResponse{
			Error: &pb.RpcObjectImportUseCaseResponseError{
				Code: code,
			},
		}
		if err != nil {
			resp.Error.Description = getErrorDescription(err)
		} else {
			resp.Event = ctx.GetResponseEvent()
		}
		return resp
	}

	objCreator := getService[builtinobjects.BuiltinObjects](mw)
	return response(objCreator.CreateObjectsForUseCase(ctx, req.SpaceId, req.UseCase))
}

func (mw *Middleware) ObjectImportExperience(ctx context.Context, req *pb.RpcObjectImportExperienceRequest) *pb.RpcObjectImportExperienceResponse {
	response := func(code pb.RpcObjectImportExperienceResponseErrorCode, err error) *pb.RpcObjectImportExperienceResponse {
		resp := &pb.RpcObjectImportExperienceResponse{
			Error: &pb.RpcObjectImportExperienceResponseError{
				Code: code,
			},
		}
		if err != nil {
			resp.Error.Description = getErrorDescription(err)
		}
		return resp
	}

	objCreator := getService[builtinobjects.BuiltinObjects](mw)
	err := objCreator.CreateObjectsForExperience(ctx, req.SpaceId, req.Url, req.Title, req.IsNewSpace)
	return response(common.GetGalleryResponseCode(err), err)
}<|MERGE_RESOLUTION|>--- conflicted
+++ resolved
@@ -17,7 +17,6 @@
 	importer "github.com/anyproto/anytype-heart/core/block/import"
 	"github.com/anyproto/anytype-heart/core/block/import/common"
 	"github.com/anyproto/anytype-heart/core/block/object/objectgraph"
-	"github.com/anyproto/anytype-heart/core/domain"
 	"github.com/anyproto/anytype-heart/core/domain/objectorigin"
 	"github.com/anyproto/anytype-heart/core/indexer"
 	"github.com/anyproto/anytype-heart/core/subscription"
@@ -29,43 +28,9 @@
 	"github.com/anyproto/anytype-heart/pkg/lib/pb/model"
 	"github.com/anyproto/anytype-heart/space"
 	"github.com/anyproto/anytype-heart/util/builtinobjects"
-<<<<<<< HEAD
-	"github.com/anyproto/anytype-heart/util/internalflag"
-	"github.com/anyproto/anytype-heart/util/slice"
-)
-
-func (mw *Middleware) ObjectSetDetails(cctx context.Context, req *pb.RpcObjectSetDetailsRequest) *pb.RpcObjectSetDetailsResponse {
-	ctx := mw.newContext(cctx)
-	response := func(code pb.RpcObjectSetDetailsResponseErrorCode, err error) *pb.RpcObjectSetDetailsResponse {
-		m := &pb.RpcObjectSetDetailsResponse{Error: &pb.RpcObjectSetDetailsResponseError{Code: code}}
-		if err != nil {
-			m.Error.Description = getErrorDescription(err)
-		} else {
-			m.Event = mw.getResponseEvent(ctx)
-		}
-		return m
-	}
-	err := mw.doBlockService(func(bs *block.Service) (err error) {
-		details := make([]domain.Detail, 0, len(req.GetDetails()))
-		for _, det := range req.GetDetails() {
-			details = append(details, domain.Detail{
-				Key:   domain.RelationKey(det.Key),
-				Value: domain.ValueFromProto(det.Value),
-			})
-		}
-		return bs.SetDetailsAndUpdateLastUsed(ctx, req.ContextId, details)
-	})
-	if err != nil {
-		return response(pb.RpcObjectSetDetailsResponseError_UNKNOWN_ERROR, err)
-	}
-	return response(pb.RpcObjectSetDetailsResponseError_NULL, nil)
-}
-
-=======
 	"github.com/anyproto/anytype-heart/util/pbtypes"
 )
 
->>>>>>> 4cc97573
 func (mw *Middleware) ObjectDuplicate(cctx context.Context, req *pb.RpcObjectDuplicateRequest) *pb.RpcObjectDuplicateResponse {
 	response := func(templateId string, err error) *pb.RpcObjectDuplicateResponse {
 		m := &pb.RpcObjectDuplicateResponse{
@@ -129,8 +94,8 @@
 
 	ds := mw.applicationService.GetApp().MustComponent(objectstore.CName).(objectstore.ObjectStore)
 	records, err := ds.Query(database.Query{
-		Filters:  filtersFromProto(req.Filters),
-		Sorts:    sortsFromProto(req.Sorts),
+		Filters:  req.Filters,
+		Sorts:    req.Sorts,
 		Offset:   int(req.Offset),
 		Limit:    int(req.Limit),
 		FullText: req.FullText,
@@ -149,8 +114,7 @@
 
 	var records2 = make([]*types.Struct, 0, len(records))
 	for _, rec := range records {
-		protoRec := rec.Details.CopyOnlyKeys(slice.StringsInto[domain.RelationKey](req.Keys)...)
-		records2 = append(records2, protoRec.ToProto())
+		records2 = append(records2, pbtypes.Map(rec.Details, req.Keys...))
 	}
 
 	return response(pb.RpcObjectSearchResponseError_NULL, records2, nil)
@@ -180,8 +144,8 @@
 		highlighter = ftsearch.HtmlHighlightFormatter
 	}
 	results, err := ds.Query(database.Query{
-		Filters:     filtersFromProto(req.Filters),
-		Sorts:       sortsFromProto(req.Sorts),
+		Filters:     req.Filters,
+		Sorts:       req.Sorts,
 		Offset:      int(req.Offset),
 		Limit:       int(req.Limit),
 		FullText:    req.FullText,
@@ -191,11 +155,12 @@
 	var resultsModels = make([]*model.SearchResult, 0, len(results))
 	for i, rec := range results {
 		if len(req.Keys) > 0 {
-			rec.Details = rec.Details.CopyOnlyKeys(slice.StringsInto[domain.RelationKey](req.Keys)...)
+			rec.Details = pbtypes.StructFilterKeys(rec.Details, req.Keys)
 		}
 		resultsModels = append(resultsModels, &model.SearchResult{
-			ObjectId: rec.Details.GetString(bundle.RelationKeyId),
-			Details:  rec.Details.ToProto(),
+
+			ObjectId: pbtypes.GetString(rec.Details, database.RecordIDField),
+			Details:  rec.Details,
 			Meta:     []*model.SearchMeta{&(results[i].Meta)},
 		})
 	}
@@ -217,11 +182,11 @@
 	// Don't duplicate search suggestions
 	var found bool
 	for _, r := range records {
-		if r.Details == nil {
+		if r.Details == nil || r.Details.Fields == nil {
 			continue
 		}
-		if v := r.Details.GetString(bundle.RelationKeyId); v != "" {
-			if v == id {
+		if v, ok := r.Details.Fields[bundle.RelationKeyId.String()]; ok {
+			if v.GetStringValue() == id {
 				found = true
 				break
 			}
@@ -252,7 +217,7 @@
 	if err != nil {
 		return nil, fmt.Errorf("make date record: %w", err)
 	}
-	f, _ := database.MakeFilters(filtersFromProto(req.Filters), store) //nolint:errcheck
+	f, _ := database.MakeFilters(req.Filters, store) //nolint:errcheck
 	if f.FilterObject(rec.Details) {
 		return append([]database.Record{rec}, records...), nil
 	}
@@ -328,15 +293,17 @@
 	if err != nil {
 		return database.Record{}, fmt.Errorf("get date type id: %w", err)
 	}
-	det := domain.NewDetails()
-	det.SetString(bundle.RelationKeyId, id)
-	det.SetString(bundle.RelationKeyName, t.Format("Mon Jan  2 2006"))
-	det.SetInt64(bundle.RelationKeyLayout, int64(model.ObjectType_date))
-	det.SetString(bundle.RelationKeyType, typeId)
-	det.SetString(bundle.RelationKeyIconEmoji, "📅")
-	det.SetString(bundle.RelationKeySpaceId, spaceID)
+	d := &types.Struct{Fields: map[string]*types.Value{
+		bundle.RelationKeyId.String():        pbtypes.String(id),
+		bundle.RelationKeyName.String():      pbtypes.String(t.Format("Mon Jan  2 2006")),
+		bundle.RelationKeyLayout.String():    pbtypes.Int64(int64(model.ObjectType_date)),
+		bundle.RelationKeyType.String():      pbtypes.String(typeId),
+		bundle.RelationKeyIconEmoji.String(): pbtypes.String("📅"),
+		bundle.RelationKeySpaceId.String():   pbtypes.String(spaceID),
+	}}
+
 	return database.Record{
-		Details: det,
+		Details: d,
 	}, nil
 }
 
@@ -361,8 +328,8 @@
 
 	resp, err := subService.Search(subscription.SubscribeRequest{
 		SubId:             req.SubId,
-		Filters:           filtersFromProto(req.Filters),
-		Sorts:             sortsFromProto(req.Sorts),
+		Filters:           req.Filters,
+		Sorts:             req.Sorts,
 		Limit:             req.Limit,
 		Offset:            req.Offset,
 		Keys:              req.Keys,
@@ -379,8 +346,8 @@
 
 	return &pb.RpcObjectSearchSubscribeResponse{
 		SubId:        resp.SubId,
-		Records:      domain.DetailsListToProtos(resp.Records),
-		Dependencies: domain.DetailsListToProtos(resp.Dependencies),
+		Records:      resp.Records,
+		Dependencies: resp.Dependencies,
 		Counters:     resp.Counters,
 	}
 }
@@ -405,14 +372,7 @@
 
 	subService := mw.applicationService.GetApp().MustComponent(subscription.CName).(subscription.Service)
 
-	resp, err := subService.SubscribeGroups(ctx, subscription.SubscribeGroupsRequest{
-		SpaceId:      req.SpaceId,
-		SubId:        req.SubId,
-		RelationKey:  req.RelationKey,
-		Filters:      filtersFromProto(req.Filters),
-		Source:       req.Source,
-		CollectionId: req.CollectionId,
-	})
+	resp, err := subService.SubscribeGroups(ctx, *req)
 	if err != nil {
 		return errResponse(err)
 	}
@@ -488,7 +448,7 @@
 	if err != nil {
 		return unknownError(err)
 	}
-	return objectResponse(pb.RpcObjectGraphResponseError_NULL, domain.DetailsListToProtos(nodes), edges, nil)
+	return objectResponse(pb.RpcObjectGraphResponseError_NULL, nodes, edges, nil)
 }
 
 func unknownError(err error) *pb.RpcObjectGraphResponse {
@@ -640,54 +600,6 @@
 	return response(pb.RpcObjectListSetObjectTypeResponseError_NULL, nil)
 }
 
-<<<<<<< HEAD
-func (mw *Middleware) ObjectListSetDetails(cctx context.Context, req *pb.RpcObjectListSetDetailsRequest) *pb.RpcObjectListSetDetailsResponse {
-	ctx := mw.newContext(cctx)
-	response := func(code pb.RpcObjectListSetDetailsResponseErrorCode, err error) *pb.RpcObjectListSetDetailsResponse {
-		m := &pb.RpcObjectListSetDetailsResponse{Error: &pb.RpcObjectListSetDetailsResponseError{Code: code}}
-		if err != nil {
-			m.Error.Description = getErrorDescription(err)
-		} else {
-			m.Event = mw.getResponseEvent(ctx)
-		}
-		return m
-	}
-
-	if err := mw.doBlockService(func(bs *block.Service) (err error) {
-		details := make([]domain.Detail, 0, len(req.GetDetails()))
-		for _, det := range req.GetDetails() {
-			details = append(details, domain.Detail{
-				Key:   domain.RelationKey(det.Key),
-				Value: domain.ValueFromProto(det.Value),
-			})
-		}
-		return bs.SetDetailsList(ctx, req.ObjectIds, details)
-	}); err != nil {
-		return response(pb.RpcObjectListSetDetailsResponseError_UNKNOWN_ERROR, err)
-	}
-
-	return response(pb.RpcObjectListSetDetailsResponseError_NULL, nil)
-}
-
-func (mw *Middleware) ObjectListModifyDetailValues(_ context.Context, req *pb.RpcObjectListModifyDetailValuesRequest) *pb.RpcObjectListModifyDetailValuesResponse {
-	response := func(code pb.RpcObjectListModifyDetailValuesResponseErrorCode, err error) *pb.RpcObjectListModifyDetailValuesResponse {
-		m := &pb.RpcObjectListModifyDetailValuesResponse{Error: &pb.RpcObjectListModifyDetailValuesResponseError{Code: code}}
-		if err != nil {
-			m.Error.Description = getErrorDescription(err)
-		}
-		return m
-	}
-	err := mw.doBlockService(func(bs *block.Service) (err error) {
-		return bs.ModifyDetailsList(req)
-	})
-	if err != nil {
-		return response(pb.RpcObjectListModifyDetailValuesResponseError_UNKNOWN_ERROR, err)
-	}
-	return response(pb.RpcObjectListModifyDetailValuesResponseError_NULL, nil)
-}
-
-=======
->>>>>>> 4cc97573
 func (mw *Middleware) ObjectSetLayout(cctx context.Context, req *pb.RpcObjectSetLayoutRequest) *pb.RpcObjectSetLayoutResponse {
 	ctx := mw.newContext(cctx)
 	response := func(code pb.RpcObjectSetLayoutResponseErrorCode, err error) *pb.RpcObjectSetLayoutResponse {
@@ -808,32 +720,6 @@
 	return response(pb.RpcObjectToBookmarkResponseError_NULL, id, nil)
 }
 
-<<<<<<< HEAD
-func (mw *Middleware) ObjectSetInternalFlags(cctx context.Context, req *pb.RpcObjectSetInternalFlagsRequest) *pb.RpcObjectSetInternalFlagsResponse {
-	ctx := mw.newContext(cctx)
-	response := func(code pb.RpcObjectSetInternalFlagsResponseErrorCode, err error) *pb.RpcObjectSetInternalFlagsResponse {
-		m := &pb.RpcObjectSetInternalFlagsResponse{Error: &pb.RpcObjectSetInternalFlagsResponseError{Code: code}}
-		if err != nil {
-			m.Error.Description = getErrorDescription(err)
-		} else {
-			m.Event = mw.getResponseEvent(ctx)
-		}
-		return m
-	}
-	err := mw.doBlockService(func(bs *block.Service) (err error) {
-		return bs.ModifyDetails(req.ContextId, func(current *domain.Details) (*domain.Details, error) {
-			d := current.Copy()
-			return internalflag.PutToDetails(d, req.InternalFlags), nil
-		})
-	})
-	if err != nil {
-		return response(pb.RpcObjectSetInternalFlagsResponseError_UNKNOWN_ERROR, err)
-	}
-	return response(pb.RpcObjectSetInternalFlagsResponseError_NULL, nil)
-}
-
-=======
->>>>>>> 4cc97573
 func (mw *Middleware) ObjectImport(cctx context.Context, req *pb.RpcObjectImportRequest) *pb.RpcObjectImportResponse {
 	response := func(code pb.RpcObjectImportResponseErrorCode, err error) *pb.RpcObjectImportResponse {
 		m := &pb.RpcObjectImportResponse{

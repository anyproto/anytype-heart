--- conflicted
+++ resolved
@@ -363,7 +363,6 @@
 
 	subService := mw.applicationService.GetApp().MustComponent(subscription.CName).(subscription.Service)
 
-<<<<<<< HEAD
 	resp, err := subService.SubscribeGroups(ctx, subscription.SubscribeGroupsRequest{
 		SpaceId:      req.SpaceId,
 		SubId:        req.SubId,
@@ -372,9 +371,6 @@
 		Source:       req.Source,
 		CollectionId: req.CollectionId,
 	})
-=======
-	resp, err := subService.SubscribeGroups(*req)
->>>>>>> 4848a492
 	if err != nil {
 		return errResponse(err)
 	}

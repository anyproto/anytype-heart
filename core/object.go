package core

import (
	"context"
	"errors"
	"fmt"
	"strconv"
	"strings"
	"time"

	"github.com/anyproto/go-naturaldate/v2"
	"github.com/araddon/dateparse"
	"github.com/gogo/protobuf/types"
	"github.com/hashicorp/go-multierror"

	"github.com/anyproto/anytype-heart/core/block"
	importer "github.com/anyproto/anytype-heart/core/block/import"
	"github.com/anyproto/anytype-heart/core/block/import/common"
	"github.com/anyproto/anytype-heart/core/block/object/objectgraph"
	"github.com/anyproto/anytype-heart/core/domain/objectorigin"
	"github.com/anyproto/anytype-heart/core/indexer"
	"github.com/anyproto/anytype-heart/core/subscription"
	"github.com/anyproto/anytype-heart/pb"
	"github.com/anyproto/anytype-heart/pkg/lib/bundle"
	"github.com/anyproto/anytype-heart/pkg/lib/database"
	"github.com/anyproto/anytype-heart/pkg/lib/localstore/ftsearch"
	"github.com/anyproto/anytype-heart/pkg/lib/localstore/objectstore"
	"github.com/anyproto/anytype-heart/pkg/lib/pb/model"
	"github.com/anyproto/anytype-heart/space"
	"github.com/anyproto/anytype-heart/util/builtinobjects"
	"github.com/anyproto/anytype-heart/util/pbtypes"
)

func (mw *Middleware) ObjectDuplicate(cctx context.Context, req *pb.RpcObjectDuplicateRequest) *pb.RpcObjectDuplicateResponse {
	response := func(templateId string, err error) *pb.RpcObjectDuplicateResponse {
		m := &pb.RpcObjectDuplicateResponse{
			Error: &pb.RpcObjectDuplicateResponseError{Code: pb.RpcObjectDuplicateResponseError_NULL},
			Id:    templateId,
		}
		if err != nil {
			m.Error.Code = pb.RpcObjectDuplicateResponseError_UNKNOWN_ERROR
			m.Error.Description = getErrorDescription(err)
		}
		return m
	}
	var objectIds []string
	err := mw.doBlockService(func(bs *block.Service) (err error) {
		objectIds, err = bs.ObjectsDuplicate(cctx, []string{req.ContextId})
		return
	})
	if len(objectIds) == 0 {
		return response("", err)
	}
	return response(objectIds[0], err)
}

func (mw *Middleware) ObjectListDuplicate(cctx context.Context, req *pb.RpcObjectListDuplicateRequest) *pb.RpcObjectListDuplicateResponse {
	response := func(objectIds []string, err error) *pb.RpcObjectListDuplicateResponse {
		m := &pb.RpcObjectListDuplicateResponse{
			Error: &pb.RpcObjectListDuplicateResponseError{Code: pb.RpcObjectListDuplicateResponseError_NULL},
			Ids:   objectIds,
		}
		if err != nil {
			m.Error.Code = pb.RpcObjectListDuplicateResponseError_UNKNOWN_ERROR
			m.Error.Description = getErrorDescription(err)
		}
		return m
	}
	var objectIds []string
	err := mw.doBlockService(func(bs *block.Service) (err error) {
		objectIds, err = bs.ObjectsDuplicate(cctx, req.ObjectIds)
		return
	})
	return response(objectIds, err)
}

func (mw *Middleware) ObjectSearch(cctx context.Context, req *pb.RpcObjectSearchRequest) *pb.RpcObjectSearchResponse {
	response := func(code pb.RpcObjectSearchResponseErrorCode, records []*types.Struct, err error) *pb.RpcObjectSearchResponse {
		m := &pb.RpcObjectSearchResponse{Error: &pb.RpcObjectSearchResponseError{Code: code}, Records: records}
		if err != nil {
			m.Error.Description = getErrorDescription(err)
		}

		return m
	}

	if mw.applicationService.GetApp() == nil {
		return response(pb.RpcObjectSearchResponseError_BAD_INPUT, nil, fmt.Errorf("account must be started"))
	}

	if req.FullText != "" {
		mw.applicationService.GetApp().MustComponent(indexer.CName).(indexer.Indexer).ForceFTIndex()
	}

	ds := mw.applicationService.GetApp().MustComponent(objectstore.CName).(objectstore.ObjectStore)
	records, err := ds.Query(database.Query{
		Filters:  req.Filters,
		Sorts:    req.Sorts,
		Offset:   int(req.Offset),
		Limit:    int(req.Limit),
		FullText: req.FullText,
	})
	if err != nil {
		return response(pb.RpcObjectSearchResponseError_UNKNOWN_ERROR, nil, err)
	}

	// Add dates only to the first page of search results
	if req.Offset == 0 {
		records, err = mw.enrichWithDateSuggestion(cctx, records, req, ds)
		if err != nil {
			return response(pb.RpcObjectSearchResponseError_UNKNOWN_ERROR, nil, err)
		}
	}

	var records2 = make([]*types.Struct, 0, len(records))
	for _, rec := range records {
		records2 = append(records2, pbtypes.Map(rec.Details, req.Keys...))
	}

	return response(pb.RpcObjectSearchResponseError_NULL, records2, nil)
}

func (mw *Middleware) ObjectSearchWithMeta(cctx context.Context, req *pb.RpcObjectSearchWithMetaRequest) *pb.RpcObjectSearchWithMetaResponse {
	response := func(code pb.RpcObjectSearchWithMetaResponseErrorCode, results []*model.SearchResult, err error) *pb.RpcObjectSearchWithMetaResponse {
		m := &pb.RpcObjectSearchWithMetaResponse{Error: &pb.RpcObjectSearchWithMetaResponseError{Code: code}, Results: results}
		if err != nil {
			m.Error.Description = getErrorDescription(err)
		}

		return m
	}

	if mw.applicationService.GetApp() == nil {
		return response(pb.RpcObjectSearchWithMetaResponseError_BAD_INPUT, nil, fmt.Errorf("account must be started"))
	}

	if req.FullText != "" {
		mw.applicationService.GetApp().MustComponent(indexer.CName).(indexer.Indexer).ForceFTIndex()
	}

	ds := mw.applicationService.GetApp().MustComponent(objectstore.CName).(objectstore.ObjectStore)
	highlighter := ftsearch.DefaultHighlightFormatter
	if req.ReturnHTMLHighlightsInsteadOfRanges {
		highlighter = ftsearch.HtmlHighlightFormatter
	}
	results, err := ds.Query(database.Query{
		Filters:     req.Filters,
		Sorts:       req.Sorts,
		Offset:      int(req.Offset),
		Limit:       int(req.Limit),
		FullText:    req.FullText,
		Highlighter: highlighter,
	})

	var resultsModels = make([]*model.SearchResult, 0, len(results))
	for i, rec := range results {
		if len(req.Keys) > 0 {
			rec.Details = pbtypes.StructFilterKeys(rec.Details, req.Keys)
		}
		resultsModels = append(resultsModels, &model.SearchResult{

			ObjectId: pbtypes.GetString(rec.Details, database.RecordIDField),
			Details:  rec.Details,
			Meta:     []*model.SearchMeta{&(results[i].Meta)},
		})
	}
	if err != nil {
		return response(pb.RpcObjectSearchWithMetaResponseError_UNKNOWN_ERROR, nil, err)
	}

	return response(pb.RpcObjectSearchWithMetaResponseError_NULL, resultsModels, nil)
}

func (mw *Middleware) enrichWithDateSuggestion(ctx context.Context, records []database.Record, req *pb.RpcObjectSearchRequest, store objectstore.ObjectStore) ([]database.Record, error) {
	dt := suggestDateForSearch(time.Now(), req.FullText)
	if dt.IsZero() {
		return records, nil
	}

	id := deriveDateId(dt)

	// Don't duplicate search suggestions
	var found bool
	for _, r := range records {
		if r.Details == nil || r.Details.Fields == nil {
			continue
		}
		if v, ok := r.Details.Fields[bundle.RelationKeyId.String()]; ok {
			if v.GetStringValue() == id {
				found = true
				break
			}
		}

	}
	if found {
		return records, nil
	}

	var rec database.Record
	var spaceID string
	for _, f := range req.Filters {
		if f.RelationKey == bundle.RelationKeySpaceId.String() {
			if f.Condition == model.BlockContentDataviewFilter_Equal {
				spaceID = f.Value.GetStringValue()
			}
			if f.Condition == model.BlockContentDataviewFilter_In {
				spaces := f.Value.GetListValue().Values
				if len(spaces) > 0 {
					spaceID = spaces[0].GetStringValue()
				}
			}
			break
		}
	}
	rec, err := mw.makeSuggestedDateRecord(ctx, spaceID, dt)
	if err != nil {
		return nil, fmt.Errorf("make date record: %w", err)
	}
	f, _ := database.MakeFilters(req.Filters, store) //nolint:errcheck
	if f.FilterObject(rec.Details) {
		return append([]database.Record{rec}, records...), nil
	}
	return records, nil
}

func suggestDateForSearch(now time.Time, raw string) time.Time {
	suggesters := []func() time.Time{
		func() time.Time {
			var exprType naturaldate.ExprType
			t, exprType, err := naturaldate.Parse(raw, now)
			if err != nil {
				return time.Time{}
			}
			if exprType == naturaldate.ExprTypeInvalid {
				return time.Time{}
			}

			// naturaldate parses numbers without qualifiers (m,s) as hours in 24 hours clock format. It leads to weird behavior
			// when inputs like "123" represented as "current time + 123 hours"
			if (exprType & naturaldate.ExprTypeClock24Hour) != 0 {
				t = time.Time{}
			}
			return t
		},
		func() time.Time {
			// Don't use plain numbers, because they will be represented as years
			if _, err := strconv.Atoi(strings.TrimSpace(raw)); err == nil {
				return time.Time{}
			}
			// todo: use system locale to get preferred date format
			t, err := dateparse.ParseIn(raw, now.Location(), dateparse.PreferMonthFirst(false))
			if err != nil {
				return time.Time{}
			}
			return t
		},
	}

	var t time.Time
	for _, s := range suggesters {
		if t = s(); !t.IsZero() {
			break
		}
	}
	if t.IsZero() {
		return t
	}

	// Sanitize date

	// Date without year
	if t.Year() == 0 {
		_, month, day := t.Date()
		h, m, s := t.Clock()
		t = time.Date(now.Year(), month, day, h, m, s, 0, t.Location())
	}

	return t
}

func deriveDateId(t time.Time) string {
	return "_date_" + t.Format("2006-01-02")
}

func (mw *Middleware) makeSuggestedDateRecord(ctx context.Context, spaceID string, t time.Time) (database.Record, error) {
	id := deriveDateId(t)
	spc, err := getService[space.Service](mw).Get(ctx, spaceID)
	if err != nil {
		return database.Record{}, fmt.Errorf("get space: %w", err)
	}
	typeId, err := spc.GetTypeIdByKey(ctx, bundle.TypeKeyDate)
	if err != nil {
		return database.Record{}, fmt.Errorf("get date type id: %w", err)
	}
	d := &types.Struct{Fields: map[string]*types.Value{
		bundle.RelationKeyId.String():        pbtypes.String(id),
		bundle.RelationKeyName.String():      pbtypes.String(t.Format("Mon Jan  2 2006")),
		bundle.RelationKeyLayout.String():    pbtypes.Int64(int64(model.ObjectType_date)),
		bundle.RelationKeyType.String():      pbtypes.String(typeId),
		bundle.RelationKeyIconEmoji.String(): pbtypes.String("📅"),
		bundle.RelationKeySpaceId.String():   pbtypes.String(spaceID),
	}}

	return database.Record{
		Details: d,
	}, nil
}

func (mw *Middleware) ObjectSearchSubscribe(cctx context.Context, req *pb.RpcObjectSearchSubscribeRequest) *pb.RpcObjectSearchSubscribeResponse {
	errResponse := func(err error) *pb.RpcObjectSearchSubscribeResponse {
		r := &pb.RpcObjectSearchSubscribeResponse{
			Error: &pb.RpcObjectSearchSubscribeResponseError{
				Code: pb.RpcObjectSearchSubscribeResponseError_UNKNOWN_ERROR,
			},
		}
		if err != nil {
			r.Error.Description = getErrorDescription(err)
		}
		return r
	}

	if mw.applicationService.GetApp() == nil {
		return errResponse(fmt.Errorf("account must be started"))
	}

	subService := mw.applicationService.GetApp().MustComponent(subscription.CName).(subscription.Service)

	resp, err := subService.Search(subscription.SubscribeRequest{
		SubId:             req.SubId,
		Filters:           req.Filters,
		Sorts:             req.Sorts,
		Limit:             req.Limit,
		Offset:            req.Offset,
		Keys:              req.Keys,
		AfterId:           req.AfterId,
		BeforeId:          req.BeforeId,
		Source:            req.Source,
		IgnoreWorkspace:   req.IgnoreWorkspace,
		NoDepSubscription: req.NoDepSubscription,
		CollectionId:      req.CollectionId,
	})
	if err != nil {
		return errResponse(err)
	}

	return &pb.RpcObjectSearchSubscribeResponse{
		SubId:        resp.SubId,
		Records:      resp.Records,
		Dependencies: resp.Dependencies,
		Counters:     resp.Counters,
	}
}

func (mw *Middleware) ObjectGroupsSubscribe(cctx context.Context, req *pb.RpcObjectGroupsSubscribeRequest) *pb.RpcObjectGroupsSubscribeResponse {
	ctx := mw.newContext(cctx)
	errResponse := func(err error) *pb.RpcObjectGroupsSubscribeResponse {
		r := &pb.RpcObjectGroupsSubscribeResponse{
			Error: &pb.RpcObjectGroupsSubscribeResponseError{
				Code: pb.RpcObjectGroupsSubscribeResponseError_UNKNOWN_ERROR,
			},
		}
		if err != nil {
			r.Error.Description = getErrorDescription(err)
		}
		return r
	}

	if mw.applicationService.GetApp() == nil {
		return errResponse(errors.New("app must be started"))
	}

	subService := mw.applicationService.GetApp().MustComponent(subscription.CName).(subscription.Service)

	resp, err := subService.SubscribeGroups(ctx, *req)
	if err != nil {
		return errResponse(err)
	}

	return resp
}

func (mw *Middleware) ObjectSubscribeIds(_ context.Context, req *pb.RpcObjectSubscribeIdsRequest) *pb.RpcObjectSubscribeIdsResponse {
	errResponse := func(err error) *pb.RpcObjectSubscribeIdsResponse {
		r := &pb.RpcObjectSubscribeIdsResponse{
			Error: &pb.RpcObjectSubscribeIdsResponseError{
				Code: pb.RpcObjectSubscribeIdsResponseError_UNKNOWN_ERROR,
			},
		}
		if err != nil {
			r.Error.Description = getErrorDescription(err)
		}
		return r
	}

	if mw.applicationService.GetApp() == nil {
		return errResponse(fmt.Errorf("account must be started"))
	}

	subService := mw.applicationService.GetApp().MustComponent(subscription.CName).(subscription.Service)

	resp, err := subService.SubscribeIdsReq(*req)
	if err != nil {
		return errResponse(err)
	}

	return resp
}

func (mw *Middleware) ObjectSearchUnsubscribe(cctx context.Context, req *pb.RpcObjectSearchUnsubscribeRequest) *pb.RpcObjectSearchUnsubscribeResponse {
	response := func(err error) *pb.RpcObjectSearchUnsubscribeResponse {
		r := &pb.RpcObjectSearchUnsubscribeResponse{
			Error: &pb.RpcObjectSearchUnsubscribeResponseError{
				Code: pb.RpcObjectSearchUnsubscribeResponseError_NULL,
			},
		}
		if err != nil {
			r.Error.Code = pb.RpcObjectSearchUnsubscribeResponseError_UNKNOWN_ERROR
			r.Error.Description = getErrorDescription(err)
		}
		return r
	}

	if mw.applicationService.GetApp() == nil {
		return response(fmt.Errorf("account must be started"))
	}

	subService := mw.applicationService.GetApp().MustComponent(subscription.CName).(subscription.Service)

	err := subService.Unsubscribe(req.SubIds...)
	if err != nil {
		return response(err)
	}
	return response(nil)
}

func (mw *Middleware) ObjectGraph(cctx context.Context, req *pb.RpcObjectGraphRequest) *pb.RpcObjectGraphResponse {
	if mw.applicationService.GetApp() == nil {
		return objectResponse(
			pb.RpcObjectGraphResponseError_BAD_INPUT,
			nil,
			nil,
			fmt.Errorf("account must be started"),
		)
	}

	nodes, edges, err := getService[objectgraph.Service](mw).ObjectGraph(req)
	if err != nil {
		return unknownError(err)
	}
	return objectResponse(pb.RpcObjectGraphResponseError_NULL, nodes, edges, nil)
}

func unknownError(err error) *pb.RpcObjectGraphResponse {
	return objectResponse(pb.RpcObjectGraphResponseError_UNKNOWN_ERROR, nil, nil, err)
}

func objectResponse(
	code pb.RpcObjectGraphResponseErrorCode,
	nodes []*types.Struct,
	edges []*pb.RpcObjectGraphEdge,
	err error,
) *pb.RpcObjectGraphResponse {
	response := &pb.RpcObjectGraphResponse{
		Error: &pb.RpcObjectGraphResponseError{
			Code: code,
		},
		Nodes: nodes,
		Edges: edges,
	}

	if err != nil {
		response.Error.Description = err.Error()
	}

	return response
}

func (mw *Middleware) ObjectRelationAdd(cctx context.Context, req *pb.RpcObjectRelationAddRequest) *pb.RpcObjectRelationAddResponse {
	ctx := mw.newContext(cctx)
	response := func(code pb.RpcObjectRelationAddResponseErrorCode, err error) *pb.RpcObjectRelationAddResponse {
		m := &pb.RpcObjectRelationAddResponse{Error: &pb.RpcObjectRelationAddResponseError{Code: code}}
		if err != nil {
			m.Error.Description = getErrorDescription(err)
		} else {
			m.Event = mw.getResponseEvent(ctx)
		}
		return m
	}
	if len(req.RelationKeys) == 0 {
		return response(pb.RpcObjectRelationAddResponseError_BAD_INPUT, fmt.Errorf("relation is nil"))
	}

	err := mw.doBlockService(func(bs *block.Service) (err error) {
		return bs.AddExtraRelations(ctx, req.ContextId, req.RelationKeys)
	})
	if err != nil {
		return response(pb.RpcObjectRelationAddResponseError_BAD_INPUT, err)
	}

	return response(pb.RpcObjectRelationAddResponseError_NULL, nil)
}

func (mw *Middleware) ObjectRelationDelete(cctx context.Context, req *pb.RpcObjectRelationDeleteRequest) *pb.RpcObjectRelationDeleteResponse {
	ctx := mw.newContext(cctx)
	response := func(code pb.RpcObjectRelationDeleteResponseErrorCode, err error) *pb.RpcObjectRelationDeleteResponse {
		m := &pb.RpcObjectRelationDeleteResponse{Error: &pb.RpcObjectRelationDeleteResponseError{Code: code}}
		if err != nil {
			m.Error.Description = getErrorDescription(err)
		} else {
			m.Event = mw.getResponseEvent(ctx)
		}
		return m
	}
	err := mw.doBlockService(func(bs *block.Service) (err error) {
		return bs.RemoveExtraRelations(ctx, req.ContextId, req.RelationKeys)
	})
	if err != nil {
		return response(pb.RpcObjectRelationDeleteResponseError_BAD_INPUT, err)
	}
	return response(pb.RpcObjectRelationDeleteResponseError_NULL, nil)
}

func (mw *Middleware) ObjectRelationListAvailable(cctx context.Context, req *pb.RpcObjectRelationListAvailableRequest) *pb.RpcObjectRelationListAvailableResponse {
	ctx := mw.newContext(cctx)
	response := func(code pb.RpcObjectRelationListAvailableResponseErrorCode, relations []*model.Relation, err error) *pb.RpcObjectRelationListAvailableResponse {
		m := &pb.RpcObjectRelationListAvailableResponse{Relations: relations, Error: &pb.RpcObjectRelationListAvailableResponseError{Code: code}}
		if err != nil {
			m.Error.Description = getErrorDescription(err)
		}
		return m
	}
	var rels []*model.Relation
	err := mw.doBlockService(func(bs *block.Service) (err error) {
		rels, err = bs.ListAvailableRelations(ctx, req.ContextId)
		return
	})

	if err != nil {
		return response(pb.RpcObjectRelationListAvailableResponseError_UNKNOWN_ERROR, nil, err)
	}

	return response(pb.RpcObjectRelationListAvailableResponseError_NULL, rels, nil)
}

func (mw *Middleware) ObjectSetObjectType(cctx context.Context, req *pb.RpcObjectSetObjectTypeRequest) *pb.RpcObjectSetObjectTypeResponse {
	ctx := mw.newContext(cctx)
	response := func(code pb.RpcObjectSetObjectTypeResponseErrorCode, err error) *pb.RpcObjectSetObjectTypeResponse {
		m := &pb.RpcObjectSetObjectTypeResponse{Error: &pb.RpcObjectSetObjectTypeResponseError{Code: code}}
		if err != nil {
			m.Error.Description = getErrorDescription(err)
		} else {
			m.Event = mw.getResponseEvent(ctx)
		}
		return m
	}

	if err := mw.doBlockService(func(bs *block.Service) (err error) {
		return bs.SetObjectTypes(ctx, req.ContextId, []string{req.ObjectTypeUniqueKey})
	}); err != nil {
		return response(pb.RpcObjectSetObjectTypeResponseError_UNKNOWN_ERROR, err)
	}

	return response(pb.RpcObjectSetObjectTypeResponseError_NULL, nil)
}

func (mw *Middleware) ObjectListSetObjectType(cctx context.Context, req *pb.RpcObjectListSetObjectTypeRequest) *pb.RpcObjectListSetObjectTypeResponse {
	ctx := mw.newContext(cctx)
	response := func(code pb.RpcObjectListSetObjectTypeResponseErrorCode, err error) *pb.RpcObjectListSetObjectTypeResponse {
		m := &pb.RpcObjectListSetObjectTypeResponse{Error: &pb.RpcObjectListSetObjectTypeResponseError{Code: code}}
		if err != nil {
			m.Error.Description = getErrorDescription(err)
		} else {
			m.Event = mw.getResponseEvent(ctx)
		}
		return m
	}

	if err := mw.doBlockService(func(bs *block.Service) (err error) {
		var (
			mErr       multierror.Error
			anySucceed bool
		)
		for _, objID := range req.ObjectIds {
			if err = bs.SetObjectTypes(ctx, objID, []string{req.ObjectTypeUniqueKey}); err != nil {
				log.With("objectID", objID).Errorf("failed to set object type to object '%s': %v", objID, err)
				mErr.Errors = append(mErr.Errors, err)
			} else {
				anySucceed = true
			}
		}
		if anySucceed {
			return nil
		}
		return mErr.ErrorOrNil()
	}); err != nil {
		return response(pb.RpcObjectListSetObjectTypeResponseError_UNKNOWN_ERROR, err)
	}

	return response(pb.RpcObjectListSetObjectTypeResponseError_NULL, nil)
}

func (mw *Middleware) ObjectSetLayout(cctx context.Context, req *pb.RpcObjectSetLayoutRequest) *pb.RpcObjectSetLayoutResponse {
	ctx := mw.newContext(cctx)
	response := func(code pb.RpcObjectSetLayoutResponseErrorCode, err error) *pb.RpcObjectSetLayoutResponse {
		m := &pb.RpcObjectSetLayoutResponse{Error: &pb.RpcObjectSetLayoutResponseError{Code: code}}
		if err != nil {
			m.Error.Description = getErrorDescription(err)
		} else {
			m.Event = mw.getResponseEvent(ctx)
		}
		return m
	}
	err := mw.doBlockService(func(bs *block.Service) (err error) {
		return bs.SetLayout(ctx, req.ContextId, req.Layout)
	})
	if err != nil {
		return response(pb.RpcObjectSetLayoutResponseError_UNKNOWN_ERROR, err)
	}
	return response(pb.RpcObjectSetLayoutResponseError_NULL, nil)
}

func (mw *Middleware) ObjectRelationAddFeatured(cctx context.Context, req *pb.RpcObjectRelationAddFeaturedRequest) *pb.RpcObjectRelationAddFeaturedResponse {
	ctx := mw.newContext(cctx)
	response := func(code pb.RpcObjectRelationAddFeaturedResponseErrorCode, err error) *pb.RpcObjectRelationAddFeaturedResponse {
		m := &pb.RpcObjectRelationAddFeaturedResponse{Error: &pb.RpcObjectRelationAddFeaturedResponseError{Code: code}}
		if err != nil {
			m.Error.Description = getErrorDescription(err)
		} else {
			m.Event = mw.getResponseEvent(ctx)
		}
		return m
	}
	err := mw.doBlockService(func(bs *block.Service) (err error) {
		return bs.FeaturedRelationAdd(ctx, req.ContextId, req.Relations...)
	})
	if err != nil {
		return response(pb.RpcObjectRelationAddFeaturedResponseError_UNKNOWN_ERROR, err)
	}
	return response(pb.RpcObjectRelationAddFeaturedResponseError_NULL, nil)
}

func (mw *Middleware) ObjectRelationRemoveFeatured(cctx context.Context, req *pb.RpcObjectRelationRemoveFeaturedRequest) *pb.RpcObjectRelationRemoveFeaturedResponse {
	ctx := mw.newContext(cctx)
	response := func(code pb.RpcObjectRelationRemoveFeaturedResponseErrorCode, err error) *pb.RpcObjectRelationRemoveFeaturedResponse {
		m := &pb.RpcObjectRelationRemoveFeaturedResponse{Error: &pb.RpcObjectRelationRemoveFeaturedResponseError{Code: code}}
		if err != nil {
			m.Error.Description = getErrorDescription(err)
		} else {
			m.Event = mw.getResponseEvent(ctx)
		}
		return m
	}
	err := mw.doBlockService(func(bs *block.Service) (err error) {
		return bs.FeaturedRelationRemove(ctx, req.ContextId, req.Relations...)
	})
	if err != nil {
		return response(pb.RpcObjectRelationRemoveFeaturedResponseError_UNKNOWN_ERROR, err)
	}
	return response(pb.RpcObjectRelationRemoveFeaturedResponseError_NULL, nil)
}

func (mw *Middleware) ObjectToSet(cctx context.Context, req *pb.RpcObjectToSetRequest) *pb.RpcObjectToSetResponse {
	response := func(err error) *pb.RpcObjectToSetResponse {
		resp := &pb.RpcObjectToSetResponse{
			Error: &pb.RpcObjectToSetResponseError{
				Code: pb.RpcObjectToSetResponseError_NULL,
			},
		}
		if err != nil {
			resp.Error.Code = pb.RpcObjectToSetResponseError_UNKNOWN_ERROR
			resp.Error.Description = getErrorDescription(err)
		}
		return resp
	}
	err := mw.doBlockService(func(bs *block.Service) error {
		return bs.ObjectToSet(req.ContextId, req.Source)
	})
	return response(err)
}

func (mw *Middleware) ObjectBookmarkFetch(cctx context.Context, req *pb.RpcObjectBookmarkFetchRequest) *pb.RpcObjectBookmarkFetchResponse {
	response := func(code pb.RpcObjectBookmarkFetchResponseErrorCode, err error) *pb.RpcObjectBookmarkFetchResponse {
		m := &pb.RpcObjectBookmarkFetchResponse{Error: &pb.RpcObjectBookmarkFetchResponseError{Code: code}}
		if err != nil {
			m.Error.Description = getErrorDescription(err)
		}
		return m
	}

	err := mw.doBlockService(func(bs *block.Service) error {
		return bs.ObjectBookmarkFetch(*req)
	})

	if err != nil {
		return response(pb.RpcObjectBookmarkFetchResponseError_UNKNOWN_ERROR, err)
	}
	return response(pb.RpcObjectBookmarkFetchResponseError_NULL, nil)
}

func (mw *Middleware) ObjectToBookmark(cctx context.Context, req *pb.RpcObjectToBookmarkRequest) *pb.RpcObjectToBookmarkResponse {
	response := func(code pb.RpcObjectToBookmarkResponseErrorCode, id string, err error) *pb.RpcObjectToBookmarkResponse {
		m := &pb.RpcObjectToBookmarkResponse{Error: &pb.RpcObjectToBookmarkResponseError{Code: code}, ObjectId: id}
		if err != nil {
			m.Error.Description = getErrorDescription(err)
		}
		return m
	}

	var id string
	err := mw.doBlockService(func(bs *block.Service) error {
		var err error
		id, err = bs.ObjectToBookmark(cctx, req.ContextId, req.Url)
		return err
	})

	if err != nil {
		return response(pb.RpcObjectToBookmarkResponseError_UNKNOWN_ERROR, "", err)
	}
	return response(pb.RpcObjectToBookmarkResponseError_NULL, id, nil)
}

func (mw *Middleware) ObjectImport(cctx context.Context, req *pb.RpcObjectImportRequest) *pb.RpcObjectImportResponse {
	response := func(code pb.RpcObjectImportResponseErrorCode, err error) *pb.RpcObjectImportResponse {
		m := &pb.RpcObjectImportResponse{
			Error: &pb.RpcObjectImportResponseError{
				Code: code,
			},
		}
		if err != nil {
			m.Error.Description = getErrorDescription(err)
		}
		return m
	}

<<<<<<< HEAD
	rootCollectionId, processID, err := getService[importer.Importer](mw).Import(cctx, req, model.ObjectOrigin_import, nil)

	notificationSendErr := getService[notifications.Notifications](mw).CreateAndSendLocal(&model.Notification{
		Status:  model.Notification_Created,
		IsLocal: true,
		Space:   req.SpaceId,
		Payload: &model.NotificationPayloadOfImport{Import: &model.NotificationImport{
			ProcessId:  processID,
			ErrorCode:  common.GetImportNotificationErrorCode(err),
			ImportType: req.Type,
			SpaceId:    req.SpaceId,
		}},
	})
	if notificationSendErr != nil {
		log.Errorf("failed to send notification: %v", notificationSendErr)
=======
	importRequest := &importer.ImportRequest{
		RpcObjectImportRequest: req,
		Origin:                 objectorigin.Import(req.Type),
		Progress:               nil,
		SendNotification:       true,
		IsSync:                 false,
>>>>>>> 5c1cee04
	}
	res := getService[importer.Importer](mw).Import(cctx, importRequest)

<<<<<<< HEAD
	return response(common.GetImportPbCode(err), rootCollectionId, err)
=======
	if res == nil || res.Err == nil {
		return response(pb.RpcObjectImportResponseError_NULL, nil)
	}
	switch {
	case errors.Is(res.Err, common.ErrNoObjectsToImport):
		return response(pb.RpcObjectImportResponseError_NO_OBJECTS_TO_IMPORT, res.Err)
	case errors.Is(res.Err, common.ErrCancel):
		return response(pb.RpcObjectImportResponseError_IMPORT_IS_CANCELED, res.Err)
	case errors.Is(res.Err, common.ErrLimitExceeded):
		return response(pb.RpcObjectImportResponseError_LIMIT_OF_ROWS_OR_RELATIONS_EXCEEDED, res.Err)
	case errors.Is(res.Err, common.ErrFileLoad):
		return response(pb.RpcObjectImportResponseError_FILE_LOAD_ERROR, res.Err)
	default:
		return response(pb.RpcObjectImportResponseError_INTERNAL_ERROR, res.Err)
	}
>>>>>>> 5c1cee04
}

func (mw *Middleware) ObjectImportList(cctx context.Context, req *pb.RpcObjectImportListRequest) *pb.RpcObjectImportListResponse {
	response := func(res []*pb.RpcObjectImportListImportResponse, code pb.RpcObjectImportListResponseErrorCode, err error) *pb.RpcObjectImportListResponse {
		m := &pb.RpcObjectImportListResponse{Response: res, Error: &pb.RpcObjectImportListResponseError{Code: code}}
		if err != nil {
			m.Error.Description = getErrorDescription(err)
		}
		return m
	}

	importer := mw.applicationService.GetApp().MustComponent(importer.CName).(importer.Importer)
	res, err := importer.ListImports(req)

	if err != nil {
		return response(res, pb.RpcObjectImportListResponseError_INTERNAL_ERROR, err)
	}
	return response(res, pb.RpcObjectImportListResponseError_NULL, nil)
}

func (mw *Middleware) ObjectImportNotionValidateToken(ctx context.Context,
	request *pb.RpcObjectImportNotionValidateTokenRequest) *pb.RpcObjectImportNotionValidateTokenResponse {
	// nolint: lll
	response := func(code pb.RpcObjectImportNotionValidateTokenResponseErrorCode, e error) *pb.RpcObjectImportNotionValidateTokenResponse {
		err := &pb.RpcObjectImportNotionValidateTokenResponseError{Code: code}
		switch code {
		case pb.RpcObjectImportNotionValidateTokenResponseError_UNAUTHORIZED:
			err.Description = "Sorry, token not found. Please check Notion integrations."
		case pb.RpcObjectImportNotionValidateTokenResponseError_FORBIDDEN:
			err.Description = "Unable to access user information, check capabilities in Notion (requires reading user information)."
		case pb.RpcObjectImportNotionValidateTokenResponseError_SERVICE_UNAVAILABLE:
			err.Description = "Notion is currently unavailable."
		case pb.RpcObjectImportNotionValidateTokenResponseError_NULL:
			err.Description = ""
		case pb.RpcObjectImportNotionValidateTokenResponseError_INTERNAL_ERROR:
			err.Description = e.Error()
		case pb.RpcObjectImportNotionValidateTokenResponseError_ACCOUNT_IS_NOT_RUNNING:
			err.Description = "User didn't log in"
		default:
			err.Description = "Unknown internal error"
		}
		return &pb.RpcObjectImportNotionValidateTokenResponse{Error: err}
	}

	if mw.applicationService.GetApp() == nil {
		return response(pb.RpcObjectImportNotionValidateTokenResponseError_ACCOUNT_IS_NOT_RUNNING, nil)
	}

	importer := mw.applicationService.GetApp().MustComponent(importer.CName).(importer.Importer)
	errCode, err := importer.ValidateNotionToken(ctx, request)
	return response(errCode, err)
}

func (mw *Middleware) ObjectImportUseCase(cctx context.Context, req *pb.RpcObjectImportUseCaseRequest) *pb.RpcObjectImportUseCaseResponse {
	ctx := mw.newContext(cctx)

	response := func(code pb.RpcObjectImportUseCaseResponseErrorCode, err error) *pb.RpcObjectImportUseCaseResponse {
		resp := &pb.RpcObjectImportUseCaseResponse{
			Error: &pb.RpcObjectImportUseCaseResponseError{
				Code: code,
			},
		}
		if err != nil {
			resp.Error.Description = getErrorDescription(err)
		} else {
			resp.Event = ctx.GetResponseEvent()
		}
		return resp
	}

	objCreator := getService[builtinobjects.BuiltinObjects](mw)
	return response(objCreator.CreateObjectsForUseCase(ctx, req.SpaceId, req.UseCase))
}

func (mw *Middleware) ObjectImportExperience(ctx context.Context, req *pb.RpcObjectImportExperienceRequest) *pb.RpcObjectImportExperienceResponse {
	response := func(code pb.RpcObjectImportExperienceResponseErrorCode, err error) *pb.RpcObjectImportExperienceResponse {
		resp := &pb.RpcObjectImportExperienceResponse{
			Error: &pb.RpcObjectImportExperienceResponseError{
				Code: code,
			},
		}
		if err != nil {
			resp.Error.Description = getErrorDescription(err)
		}
		return resp
	}

	objCreator := getService[builtinobjects.BuiltinObjects](mw)
	err := objCreator.CreateObjectsForExperience(ctx, req.SpaceId, req.Url, req.Title, req.IsNewSpace)
	return response(common.GetGalleryResponseCode(err), err)
}<|MERGE_RESOLUTION|>--- conflicted
+++ resolved
@@ -733,52 +733,16 @@
 		return m
 	}
 
-<<<<<<< HEAD
-	rootCollectionId, processID, err := getService[importer.Importer](mw).Import(cctx, req, model.ObjectOrigin_import, nil)
-
-	notificationSendErr := getService[notifications.Notifications](mw).CreateAndSendLocal(&model.Notification{
-		Status:  model.Notification_Created,
-		IsLocal: true,
-		Space:   req.SpaceId,
-		Payload: &model.NotificationPayloadOfImport{Import: &model.NotificationImport{
-			ProcessId:  processID,
-			ErrorCode:  common.GetImportNotificationErrorCode(err),
-			ImportType: req.Type,
-			SpaceId:    req.SpaceId,
-		}},
-	})
-	if notificationSendErr != nil {
-		log.Errorf("failed to send notification: %v", notificationSendErr)
-=======
 	importRequest := &importer.ImportRequest{
 		RpcObjectImportRequest: req,
 		Origin:                 objectorigin.Import(req.Type),
 		Progress:               nil,
 		SendNotification:       true,
 		IsSync:                 false,
->>>>>>> 5c1cee04
 	}
 	res := getService[importer.Importer](mw).Import(cctx, importRequest)
 
-<<<<<<< HEAD
 	return response(common.GetImportPbCode(err), rootCollectionId, err)
-=======
-	if res == nil || res.Err == nil {
-		return response(pb.RpcObjectImportResponseError_NULL, nil)
-	}
-	switch {
-	case errors.Is(res.Err, common.ErrNoObjectsToImport):
-		return response(pb.RpcObjectImportResponseError_NO_OBJECTS_TO_IMPORT, res.Err)
-	case errors.Is(res.Err, common.ErrCancel):
-		return response(pb.RpcObjectImportResponseError_IMPORT_IS_CANCELED, res.Err)
-	case errors.Is(res.Err, common.ErrLimitExceeded):
-		return response(pb.RpcObjectImportResponseError_LIMIT_OF_ROWS_OR_RELATIONS_EXCEEDED, res.Err)
-	case errors.Is(res.Err, common.ErrFileLoad):
-		return response(pb.RpcObjectImportResponseError_FILE_LOAD_ERROR, res.Err)
-	default:
-		return response(pb.RpcObjectImportResponseError_INTERNAL_ERROR, res.Err)
-	}
->>>>>>> 5c1cee04
 }
 
 func (mw *Middleware) ObjectImportList(cctx context.Context, req *pb.RpcObjectImportListRequest) *pb.RpcObjectImportListResponse {

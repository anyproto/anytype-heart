--- conflicted
+++ resolved
@@ -13,11 +13,7 @@
 	importer "github.com/anyproto/anytype-heart/core/block/import"
 	"github.com/anyproto/anytype-heart/core/block/import/common"
 	"github.com/anyproto/anytype-heart/core/block/object/objectgraph"
-<<<<<<< HEAD
 	"github.com/anyproto/anytype-heart/core/domain"
-=======
-	"github.com/anyproto/anytype-heart/core/date"
->>>>>>> 888733f3
 	"github.com/anyproto/anytype-heart/core/domain/objectorigin"
 	"github.com/anyproto/anytype-heart/core/indexer"
 	"github.com/anyproto/anytype-heart/core/subscription"
@@ -94,21 +90,12 @@
 
 	ds := mw.applicationService.GetApp().MustComponent(objectstore.CName).(objectstore.ObjectStore)
 	records, err := ds.SpaceIndex(req.SpaceId).Query(database.Query{
-<<<<<<< HEAD
-		Filters:  filtersFromProto(req.Filters),
-		SpaceId:  req.SpaceId,
-		Sorts:    sortsFromProto(req.Sorts),
-		Offset:   int(req.Offset),
-		Limit:    int(req.Limit),
-		FullText: req.FullText,
-=======
-		Filters:   req.Filters,
+		Filters:   filtersFromProto(req.Filters),
 		SpaceId:   req.SpaceId,
-		Sorts:     req.Sorts,
+		Sorts:     sortsFromProto(req.Sorts),
 		Offset:    int(req.Offset),
 		Limit:     int(req.Limit),
 		TextQuery: req.FullText,
->>>>>>> 888733f3
 	})
 	if err != nil {
 		return response(pb.RpcObjectSearchResponseError_UNKNOWN_ERROR, nil, err)
@@ -153,22 +140,12 @@
 
 	ds := mw.applicationService.GetApp().MustComponent(objectstore.CName).(objectstore.ObjectStore)
 	results, err := ds.SpaceIndex(req.SpaceId).Query(database.Query{
-<<<<<<< HEAD
-		Filters:     filtersFromProto(req.Filters),
-		Sorts:       sortsFromProto(req.Sorts),
-		Offset:      int(req.Offset),
-		Limit:       int(req.Limit),
-		FullText:    req.FullText,
-		SpaceId:     req.SpaceId,
-		Highlighter: highlighter,
-=======
-		Filters:   req.Filters,
-		Sorts:     req.Sorts,
+		Filters:   filtersFromProto(req.Filters),
+		Sorts:     sortsFromProto(req.Sorts),
 		Offset:    int(req.Offset),
 		Limit:     int(req.Limit),
 		TextQuery: req.FullText,
 		SpaceId:   req.SpaceId,
->>>>>>> 888733f3
 	})
 
 	var resultsModels = make([]*model.SearchResult, 0, len(results))
@@ -190,130 +167,6 @@
 	return response(pb.RpcObjectSearchWithMetaResponseError_NULL, resultsModels, nil)
 }
 
-<<<<<<< HEAD
-func (mw *Middleware) enrichWithDateSuggestion(ctx context.Context, records []database.Record, req *pb.RpcObjectSearchRequest, store objectstore.ObjectStore) ([]database.Record, error) {
-	dt := suggestDateForSearch(time.Now(), req.FullText)
-	if dt.IsZero() {
-		return records, nil
-	}
-
-	id := deriveDateId(dt)
-
-	// Don't duplicate search suggestions
-	var found bool
-	for _, r := range records {
-		if r.Details == nil {
-			continue
-		}
-		if v, ok := r.Details.TryString(bundle.RelationKeyId); ok {
-			if v == id {
-				found = true
-				break
-			}
-		}
-
-	}
-	if found {
-		return records, nil
-	}
-
-	var rec database.Record
-	rec, err := mw.makeSuggestedDateRecord(ctx, req.SpaceId, dt)
-	if err != nil {
-		return nil, fmt.Errorf("make date record: %w", err)
-	}
-	f, _ := database.MakeFilters(filtersFromProto(req.Filters), store.SpaceIndex(req.SpaceId)) //nolint:errcheck
-	if f.FilterObject(rec.Details) {
-		return append([]database.Record{rec}, records...), nil
-	}
-	return records, nil
-}
-
-func suggestDateForSearch(now time.Time, raw string) time.Time {
-	suggesters := []func() time.Time{
-		func() time.Time {
-			var exprType naturaldate.ExprType
-			t, exprType, err := naturaldate.Parse(raw, now)
-			if err != nil {
-				return time.Time{}
-			}
-			if exprType == naturaldate.ExprTypeInvalid {
-				return time.Time{}
-			}
-
-			// naturaldate parses numbers without qualifiers (m,s) as hours in 24 hours clock format. It leads to weird behavior
-			// when inputs like "123" represented as "current time + 123 hours"
-			if (exprType & naturaldate.ExprTypeClock24Hour) != 0 {
-				t = time.Time{}
-			}
-			return t
-		},
-		func() time.Time {
-			// Don't use plain numbers, because they will be represented as years
-			if _, err := strconv.Atoi(strings.TrimSpace(raw)); err == nil {
-				return time.Time{}
-			}
-			// todo: use system locale to get preferred date format
-			t, err := dateparse.ParseIn(raw, now.Location(), dateparse.PreferMonthFirst(false))
-			if err != nil {
-				return time.Time{}
-			}
-			return t
-		},
-	}
-
-	var t time.Time
-	for _, s := range suggesters {
-		if t = s(); !t.IsZero() {
-			break
-		}
-	}
-	if t.IsZero() {
-		return t
-	}
-
-	// Sanitize date
-
-	// Date without year
-	if t.Year() == 0 {
-		_, month, day := t.Date()
-		h, m, s := t.Clock()
-		t = time.Date(now.Year(), month, day, h, m, s, 0, t.Location())
-	}
-
-	return t
-}
-
-func deriveDateId(t time.Time) string {
-	return "_date_" + t.Format("2006-01-02")
-}
-
-func (mw *Middleware) makeSuggestedDateRecord(ctx context.Context, spaceID string, t time.Time) (database.Record, error) {
-	id := deriveDateId(t)
-	spc, err := getService[space.Service](mw).Get(ctx, spaceID)
-	if err != nil {
-		return database.Record{}, fmt.Errorf("get space: %w", err)
-	}
-	typeId, err := spc.GetTypeIdByKey(ctx, bundle.TypeKeyDate)
-	if err != nil {
-		return database.Record{}, fmt.Errorf("get date type id: %w", err)
-	}
-	d := domain.NewDetailsFromMap(map[domain.RelationKey]domain.Value{
-		bundle.RelationKeyId:        domain.String(id),
-		bundle.RelationKeyName:      domain.String(t.Format("02 Jan 2006")),
-		bundle.RelationKeyLayout:    domain.Int64(model.ObjectType_date),
-		bundle.RelationKeyType:      domain.String(typeId),
-		bundle.RelationKeyIconEmoji: domain.String("📅"),
-		bundle.RelationKeySpaceId:   domain.String(spaceID),
-	})
-
-	return database.Record{
-		Details: d,
-	}, nil
-}
-
-=======
->>>>>>> 888733f3
 func (mw *Middleware) ObjectSearchSubscribe(cctx context.Context, req *pb.RpcObjectSearchSubscribeRequest) *pb.RpcObjectSearchSubscribeResponse {
 	errResponse := func(err error) *pb.RpcObjectSearchSubscribeResponse {
 		r := &pb.RpcObjectSearchSubscribeResponse{

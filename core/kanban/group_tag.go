package kanban

import (
	"fmt"
	"sort"
	"strings"

	"github.com/anyproto/anytype-heart/pkg/lib/bundle"
	"github.com/anyproto/anytype-heart/pkg/lib/database"
	"github.com/anyproto/anytype-heart/pkg/lib/localstore/objectstore"
	"github.com/anyproto/anytype-heart/pkg/lib/pb/model"
	"github.com/anyproto/anytype-heart/util/pbtypes"
	"github.com/anyproto/anytype-heart/util/slice"
)

type GroupTag struct {
	Key     string
	store   objectstore.ObjectStore
	Records []database.Record
}

func (t *GroupTag) InitGroups(f *database.Filters) error {
	filterTag := database.Not{Filter: database.Empty{Key: t.Key}}
	if f == nil {
		f = &database.Filters{FilterObj: filterTag}
	} else {
		f.FilterObj = database.AndFilters{f.FilterObj, filterTag}
	}

<<<<<<< HEAD
	f.FilterObj = database.OrFilters{f.FilterObj, database.AndFilters{
		database.Eq{
=======
	// todo: use type
	f.FilterObj = filter.OrFilters{f.FilterObj, filter.AndFilters{
		filter.Eq{
>>>>>>> 947fa887
			Key:   bundle.RelationKeyRelationKey.String(),
			Cond:  model.BlockContentDataviewFilter_Equal,
			Value: pbtypes.String(t.Key),
		},
<<<<<<< HEAD
		database.Eq{
			Key:   bundle.RelationKeyType.String(),
=======
		filter.Eq{
			Key:   bundle.RelationKeyLayout.String(),
>>>>>>> 947fa887
			Cond:  model.BlockContentDataviewFilter_Equal,
			Value: pbtypes.Int64(int64(model.ObjectType_relationOption)),
		},
	}}

	records, err := t.store.QueryRaw(f, 0, 0)
	if err != nil {
		return fmt.Errorf("init kanban by tag, objectStore query error: %v", err)
	}

	t.Records = records

	return nil
}

func (t *GroupTag) MakeGroups() (GroupSlice, error) {
	var groups GroupSlice

	uniqMap := make(map[string]bool)

	// single tag groups
	for _, v := range t.Records {
		if tagOption := pbtypes.GetString(v.Details, bundle.RelationKeyRelationKey.String()); tagOption == t.Key {
			optionID := pbtypes.GetString(v.Details, bundle.RelationKeyId.String())
			if !uniqMap[optionID] {
				uniqMap[optionID] = true
				groups = append(groups, Group{
					Id:   optionID,
					Data: GroupData{Ids: []string{optionID}},
				})
			}
		}
	}

	// multiple tag groups
	for _, rec := range t.Records {
		tagIDs := slice.Filter(pbtypes.GetStringList(rec.Details, t.Key), func(tagID string) bool { // filter removed options
			return uniqMap[tagID]
		})

		if len(tagIDs) > 1 {
			sort.Strings(tagIDs)
			hash := strings.Join(tagIDs, "")
			if !uniqMap[hash] {
				uniqMap[hash] = true
				groups = append(groups, Group{
					Id:   hash,
					Data: GroupData{Ids: tagIDs},
				})
			}
		}
	}

	return groups, nil
}

func (t *GroupTag) MakeDataViewGroups() ([]*model.BlockContentDataviewGroup, error) {
	var result []*model.BlockContentDataviewGroup

	groups, err := t.MakeGroups()
	if err != nil {
		return nil, err
	}

	sort.Sort(groups)

	for _, g := range groups {
		result = append(result, &model.BlockContentDataviewGroup{
			Id: Hash(g.Id),
			Value: &model.BlockContentDataviewGroupValueOfTag{
				Tag: &model.BlockContentDataviewTag{
					Ids: g.Data.Ids,
				}},
		})
	}

	result = append([]*model.BlockContentDataviewGroup{{
		Id: "empty",
		Value: &model.BlockContentDataviewGroupValueOfTag{
			Tag: &model.BlockContentDataviewTag{
				Ids: make([]string, 0),
			}},
	}}, result...)

	return result, nil
}<|MERGE_RESOLUTION|>--- conflicted
+++ resolved
@@ -27,25 +27,15 @@
 		f.FilterObj = database.AndFilters{f.FilterObj, filterTag}
 	}
 
-<<<<<<< HEAD
+	// todo: use type
 	f.FilterObj = database.OrFilters{f.FilterObj, database.AndFilters{
 		database.Eq{
-=======
-	// todo: use type
-	f.FilterObj = filter.OrFilters{f.FilterObj, filter.AndFilters{
-		filter.Eq{
->>>>>>> 947fa887
 			Key:   bundle.RelationKeyRelationKey.String(),
 			Cond:  model.BlockContentDataviewFilter_Equal,
 			Value: pbtypes.String(t.Key),
 		},
-<<<<<<< HEAD
 		database.Eq{
-			Key:   bundle.RelationKeyType.String(),
-=======
-		filter.Eq{
 			Key:   bundle.RelationKeyLayout.String(),
->>>>>>> 947fa887
 			Cond:  model.BlockContentDataviewFilter_Equal,
 			Value: pbtypes.Int64(int64(model.ObjectType_relationOption)),
 		},

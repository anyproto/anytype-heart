package kanban

import (
	"fmt"
	"sort"
	"strings"

	"github.com/anyproto/anytype-heart/core/domain"
	"github.com/anyproto/anytype-heart/pkg/lib/bundle"
	"github.com/anyproto/anytype-heart/pkg/lib/database"
	"github.com/anyproto/anytype-heart/pkg/lib/localstore/objectstore"
	"github.com/anyproto/anytype-heart/pkg/lib/pb/model"
	"github.com/anyproto/anytype-heart/util/slice"
)

type GroupTag struct {
	Key     domain.RelationKey
	store   objectstore.ObjectStore
	Records []database.Record
}

func (t *GroupTag) InitGroups(spaceID string, f *database.Filters) error {
<<<<<<< HEAD
	spaceFilter := database.FilterEq{
		Key:   bundle.RelationKeySpaceId,
		Cond:  model.BlockContentDataviewFilter_Equal,
		Value: domain.String(spaceID),
=======
	if spaceID == "" {
		return fmt.Errorf("spaceId is required")
>>>>>>> e6712037
	}
	filterTag := database.FiltersAnd{
		database.FilterNot{Filter: database.FilterEmpty{Key: t.Key}},
	}

	if f == nil {
		f = &database.Filters{FilterObj: filterTag}
	} else {
		f.FilterObj = database.FiltersAnd{f.FilterObj, filterTag}
	}

	relationOptionFilter := database.FiltersAnd{
		database.FilterEq{
			Key:   bundle.RelationKeyRelationKey,
			Cond:  model.BlockContentDataviewFilter_Equal,
			Value: domain.String(string(t.Key)),
		},
		database.FilterEq{
			Key:   bundle.RelationKeyLayout,
			Cond:  model.BlockContentDataviewFilter_Equal,
			Value: domain.Int64(model.ObjectType_relationOption),
		},
	}
	f.FilterObj = database.FiltersOr{f.FilterObj, relationOptionFilter}

	records, err := t.store.SpaceIndex(spaceID).QueryRaw(f, 0, 0)
	if err != nil {
		return fmt.Errorf("init kanban by tag, objectStore query error: %w", err)
	}

	t.Records = records

	return nil
}

func (t *GroupTag) MakeGroups() (GroupSlice, error) {
	var groups GroupSlice

	uniqMap := make(map[string]bool)

	// single tag groups
	for _, v := range t.Records {
		if tagOption := v.Details.GetString(bundle.RelationKeyRelationKey); tagOption == string(t.Key) {
			optionID := v.Details.GetString(bundle.RelationKeyId)
			if !uniqMap[optionID] {
				uniqMap[optionID] = true
				groups = append(groups, Group{
					Id:   optionID,
					Data: GroupData{Ids: []string{optionID}},
				})
			}
		}
	}

	// multiple tag groups
	for _, rec := range t.Records {
		tagIDs := slice.Filter(rec.Details.GetStringList(t.Key), func(tagID string) bool { // filter removed options
			return uniqMap[tagID]
		})

		if len(tagIDs) > 1 {
			sort.Strings(tagIDs)
			hash := strings.Join(tagIDs, "")
			if !uniqMap[hash] {
				uniqMap[hash] = true
				groups = append(groups, Group{
					Id:   hash,
					Data: GroupData{Ids: tagIDs},
				})
			}
		}
	}

	return groups, nil
}

func (t *GroupTag) MakeDataViewGroups() ([]*model.BlockContentDataviewGroup, error) {
	var result []*model.BlockContentDataviewGroup

	groups, err := t.MakeGroups()
	if err != nil {
		return nil, err
	}

	sort.Sort(groups)

	for _, g := range groups {
		result = append(result, &model.BlockContentDataviewGroup{
			Id: Hash(g.Id),
			Value: &model.BlockContentDataviewGroupValueOfTag{
				Tag: &model.BlockContentDataviewTag{
					Ids: g.Data.Ids,
				}},
		})
	}

	result = append([]*model.BlockContentDataviewGroup{{
		Id: "empty",
		Value: &model.BlockContentDataviewGroupValueOfTag{
			Tag: &model.BlockContentDataviewTag{
				Ids: make([]string, 0),
			}},
	}}, result...)

	return result, nil
}<|MERGE_RESOLUTION|>--- conflicted
+++ resolved
@@ -20,15 +20,8 @@
 }
 
 func (t *GroupTag) InitGroups(spaceID string, f *database.Filters) error {
-<<<<<<< HEAD
-	spaceFilter := database.FilterEq{
-		Key:   bundle.RelationKeySpaceId,
-		Cond:  model.BlockContentDataviewFilter_Equal,
-		Value: domain.String(spaceID),
-=======
 	if spaceID == "" {
 		return fmt.Errorf("spaceId is required")
->>>>>>> e6712037
 	}
 	filterTag := database.FiltersAnd{
 		database.FilterNot{Filter: database.FilterEmpty{Key: t.Key}},

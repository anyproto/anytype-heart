--- conflicted
+++ resolved
@@ -31,15 +31,8 @@
 
 var log = logger.NewNamed(CName)
 
-<<<<<<< HEAD
-func New(eventSender event.Sender) FileStorage {
-	return &fileStorage{
-		eventSender: eventSender,
-	}
-=======
 func New() FileStorage {
 	return &fileStorage{}
->>>>>>> 94eb63a1
 }
 
 type FileStorage interface {
@@ -75,11 +68,7 @@
 	f.rpcStore = a.MustComponent(rpcstore.CName).(rpcstore.Service)
 	f.spaceStorage = a.MustComponent(spacestorage.CName).(storage.ClientStorage)
 	f.handler = &rpcHandler{spaceStorage: f.spaceStorage}
-<<<<<<< HEAD
-=======
-	f.spaceService = a.MustComponent(space.CName).(space.Service)
 	f.sendEvent = app.MustComponent[event.Sender](a).Send
->>>>>>> 94eb63a1
 	if fileCfg.IPFSStorageAddr == "" {
 		f.flatfsPath = filepath.Join(app.MustComponent[wallet.Wallet](a).RepoPath(), FlatfsDirName)
 	} else {

--- conflicted
+++ resolved
@@ -16,10 +16,6 @@
 	app "github.com/anyproto/any-sync/app"
 	domain "github.com/anyproto/anytype-heart/core/domain"
 	localstore "github.com/anyproto/anytype-heart/pkg/lib/localstore"
-<<<<<<< HEAD
-	model "github.com/anyproto/anytype-heart/pkg/lib/pb/model"
-=======
->>>>>>> ed3ff491
 	storage "github.com/anyproto/anytype-heart/pkg/lib/pb/storage"
 	gomock "go.uber.org/mock/gomock"
 )
@@ -156,13 +152,8 @@
 	return mr.mock.ctrl.RecordCallWithMethodType(mr.mock, "GetFileKeys", reflect.TypeOf((*MockFileStore)(nil).GetFileKeys), arg0)
 }
 
-<<<<<<< HEAD
-// GetFileKeys mocks base method.
-func (m *MockFileStore) GetFileKeys(arg0 domain.FileId) (map[string]string, error) {
-=======
 // GetFileSize mocks base method.
 func (m *MockFileStore) GetFileSize(arg0 domain.FileId) (int, error) {
->>>>>>> ed3ff491
 	m.ctrl.T.Helper()
 	ret := m.ctrl.Call(m, "GetFileSize", arg0)
 	ret0, _ := ret[0].(int)
@@ -176,13 +167,8 @@
 	return mr.mock.ctrl.RecordCallWithMethodType(mr.mock, "GetFileSize", reflect.TypeOf((*MockFileStore)(nil).GetFileSize), arg0)
 }
 
-<<<<<<< HEAD
-// GetFileOrigin mocks base method.
-func (m *MockFileStore) GetFileOrigin(arg0 domain.FileId) (int, error) {
-=======
 // GetFileVariant mocks base method.
 func (m *MockFileStore) GetFileVariant(arg0 domain.FileContentId) (*storage.FileInfo, error) {
->>>>>>> ed3ff491
 	m.ctrl.T.Helper()
 	ret := m.ctrl.Call(m, "GetFileVariant", arg0)
 	ret0, _ := ret[0].(*storage.FileInfo)
@@ -196,13 +182,8 @@
 	return mr.mock.ctrl.RecordCallWithMethodType(mr.mock, "GetFileVariant", reflect.TypeOf((*MockFileStore)(nil).GetFileVariant), arg0)
 }
 
-<<<<<<< HEAD
-// GetFileSize mocks base method.
-func (m *MockFileStore) GetFileSize(arg0 domain.FileId) (int, error) {
-=======
 // GetFileVariantByChecksum mocks base method.
 func (m *MockFileStore) GetFileVariantByChecksum(arg0, arg1 string) (*storage.FileInfo, error) {
->>>>>>> ed3ff491
 	m.ctrl.T.Helper()
 	ret := m.ctrl.Call(m, "GetFileVariantByChecksum", arg0, arg1)
 	ret0, _ := ret[0].(*storage.FileInfo)
@@ -216,45 +197,9 @@
 	return mr.mock.ctrl.RecordCallWithMethodType(mr.mock, "GetFileVariantByChecksum", reflect.TypeOf((*MockFileStore)(nil).GetFileVariantByChecksum), arg0, arg1)
 }
 
-<<<<<<< HEAD
-// GetFileVariant mocks base method.
-func (m *MockFileStore) GetFileVariant(arg0 domain.FileContentId) (*storage.FileInfo, error) {
-	m.ctrl.T.Helper()
-	ret := m.ctrl.Call(m, "GetFileVariant", arg0)
-	ret0, _ := ret[0].(*storage.FileInfo)
-	ret1, _ := ret[1].(error)
-	return ret0, ret1
-}
-
-// GetFileVariant indicates an expected call of GetFileVariant.
-func (mr *MockFileStoreMockRecorder) GetFileVariant(arg0 any) *gomock.Call {
-	mr.mock.ctrl.T.Helper()
-	return mr.mock.ctrl.RecordCallWithMethodType(mr.mock, "GetFileVariant", reflect.TypeOf((*MockFileStore)(nil).GetFileVariant), arg0)
-}
-
-// GetFileVariantByChecksum mocks base method.
-func (m *MockFileStore) GetFileVariantByChecksum(arg0, arg1 string) (*storage.FileInfo, error) {
-	m.ctrl.T.Helper()
-	ret := m.ctrl.Call(m, "GetFileVariantByChecksum", arg0, arg1)
-	ret0, _ := ret[0].(*storage.FileInfo)
-	ret1, _ := ret[1].(error)
-	return ret0, ret1
-}
-
-// GetFileVariantByChecksum indicates an expected call of GetFileVariantByChecksum.
-func (mr *MockFileStoreMockRecorder) GetFileVariantByChecksum(arg0, arg1 any) *gomock.Call {
-	mr.mock.ctrl.T.Helper()
-	return mr.mock.ctrl.RecordCallWithMethodType(mr.mock, "GetFileVariantByChecksum", reflect.TypeOf((*MockFileStore)(nil).GetFileVariantByChecksum), arg0, arg1)
-}
-
 // GetFileVariantBySource mocks base method.
 func (m *MockFileStore) GetFileVariantBySource(arg0, arg1, arg2 string) (*storage.FileInfo, error) {
 	m.ctrl.T.Helper()
-=======
-// GetFileVariantBySource mocks base method.
-func (m *MockFileStore) GetFileVariantBySource(arg0, arg1, arg2 string) (*storage.FileInfo, error) {
-	m.ctrl.T.Helper()
->>>>>>> ed3ff491
 	ret := m.ctrl.Call(m, "GetFileVariantBySource", arg0, arg1, arg2)
 	ret0, _ := ret[0].(*storage.FileInfo)
 	ret1, _ := ret[1].(error)
@@ -312,7 +257,6 @@
 
 // LinkFileVariantToFile mocks base method.
 func (m *MockFileStore) LinkFileVariantToFile(arg0 domain.FileId, arg1 domain.FileContentId) error {
-<<<<<<< HEAD
 	m.ctrl.T.Helper()
 	ret := m.ctrl.Call(m, "LinkFileVariantToFile", arg0, arg1)
 	ret0, _ := ret[0].(error)
@@ -328,23 +272,6 @@
 // ListAllFileVariants mocks base method.
 func (m *MockFileStore) ListAllFileVariants() ([]*storage.FileInfo, error) {
 	m.ctrl.T.Helper()
-=======
-	m.ctrl.T.Helper()
-	ret := m.ctrl.Call(m, "LinkFileVariantToFile", arg0, arg1)
-	ret0, _ := ret[0].(error)
-	return ret0
-}
-
-// LinkFileVariantToFile indicates an expected call of LinkFileVariantToFile.
-func (mr *MockFileStoreMockRecorder) LinkFileVariantToFile(arg0, arg1 any) *gomock.Call {
-	mr.mock.ctrl.T.Helper()
-	return mr.mock.ctrl.RecordCallWithMethodType(mr.mock, "LinkFileVariantToFile", reflect.TypeOf((*MockFileStore)(nil).LinkFileVariantToFile), arg0, arg1)
-}
-
-// ListAllFileVariants mocks base method.
-func (m *MockFileStore) ListAllFileVariants() ([]*storage.FileInfo, error) {
-	m.ctrl.T.Helper()
->>>>>>> ed3ff491
 	ret := m.ctrl.Call(m, "ListAllFileVariants")
 	ret0, _ := ret[0].([]*storage.FileInfo)
 	ret1, _ := ret[1].(error)
@@ -443,37 +370,6 @@
 	return mr.mock.ctrl.RecordCallWithMethodType(mr.mock, "SetChunksCount", reflect.TypeOf((*MockFileStore)(nil).SetChunksCount), arg0, arg1)
 }
 
-<<<<<<< HEAD
-// SetFileImportType mocks base method.
-func (m *MockFileStore) SetFileImportType(arg0 string, arg1 model.ImportType) error {
-	m.ctrl.T.Helper()
-	ret := m.ctrl.Call(m, "SetFileImportType", arg0, arg1)
-	ret0, _ := ret[0].(error)
-	return ret0
-}
-
-// SetFileImportType indicates an expected call of SetFileImportType.
-func (mr *MockFileStoreMockRecorder) SetFileImportType(arg0, arg1 any) *gomock.Call {
-	mr.mock.ctrl.T.Helper()
-	return mr.mock.ctrl.RecordCallWithMethodType(mr.mock, "SetFileImportType", reflect.TypeOf((*MockFileStore)(nil).SetFileImportType), arg0, arg1)
-}
-
-// SetFileOrigin mocks base method.
-func (m *MockFileStore) SetFileOrigin(arg0 domain.FileId, arg1 model.ObjectOrigin) error {
-	m.ctrl.T.Helper()
-	ret := m.ctrl.Call(m, "SetFileOrigin", arg0, arg1)
-	ret0, _ := ret[0].(error)
-	return ret0
-}
-
-// SetFileOrigin indicates an expected call of SetFileOrigin.
-func (mr *MockFileStoreMockRecorder) SetFileOrigin(arg0, arg1 any) *gomock.Call {
-	mr.mock.ctrl.T.Helper()
-	return mr.mock.ctrl.RecordCallWithMethodType(mr.mock, "SetFileOrigin", reflect.TypeOf((*MockFileStore)(nil).SetFileOrigin), arg0, arg1)
-}
-
-=======
->>>>>>> ed3ff491
 // SetFileSize mocks base method.
 func (m *MockFileStore) SetFileSize(arg0 domain.FileId, arg1 int) error {
 	m.ctrl.T.Helper()

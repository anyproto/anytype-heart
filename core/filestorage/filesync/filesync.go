package filesync

import (
	"context"
<<<<<<< HEAD
	"errors"
	"fmt"
=======
>>>>>>> cdc2dc6f
	"io"
	"net/http"
	"sync"
	"time"

	"github.com/anyproto/any-sync/app"
	"github.com/anyproto/any-sync/app/logger"
	"github.com/anyproto/any-sync/commonfile/fileservice"
	ipld "github.com/ipfs/go-ipld-format"
	"go.uber.org/zap"

	"github.com/anyproto/anytype-heart/core/domain"
	"github.com/anyproto/anytype-heart/core/event"
	"github.com/anyproto/anytype-heart/core/files/filehelper"
	"github.com/anyproto/anytype-heart/core/filestorage/rpcstore"
	"github.com/anyproto/anytype-heart/pb"
	"github.com/anyproto/anytype-heart/pkg/lib/datastore"
	"github.com/anyproto/anytype-heart/pkg/lib/datastore/clientds"
	"github.com/anyproto/anytype-heart/pkg/lib/localstore/filestore"
	"github.com/anyproto/anytype-heart/util/persistentqueue"
)

const CName = "filesync"

var log = logger.NewNamed(CName)

var loopTimeout = time.Minute

type StatusCallback func(fileObjectId string) error

type FileSync interface {
	AddFile(fileObjectId string, fileId domain.FullFileId, uploadedByUser, imported bool) (err error)
	UploadSynchronously(spaceId string, fileId domain.FileId) error
	OnUploadStarted(StatusCallback)
	OnUploaded(StatusCallback)
	OnLimited(StatusCallback)
	DeleteFile(objectId string, fileId domain.FullFileId) (err error)
	DeleteFileSynchronously(fileId domain.FullFileId) (err error)
	UpdateNodeUsage(ctx context.Context) error
	NodeUsage(ctx context.Context) (usage NodeUsage, err error)
	SpaceStat(ctx context.Context, spaceId string) (ss SpaceStat, err error)
	FileStat(ctx context.Context, spaceId string, fileId domain.FileId) (fs FileStat, err error)
	FileListStats(ctx context.Context, spaceId string, hashes []domain.FileId) ([]FileStat, error)
	DebugQueue(*http.Request) (*QueueInfo, error)
	SendImportEvents()
	ClearImportEvents()
	CalculateFileSize(ctx context.Context, spaceId string, fileId domain.FileId) (int, error)
	app.ComponentRunnable
}

type QueueInfo struct {
	UploadingQueue      []string
	RetryUploadingQueue []string
	DeletionQueue       []string
	RetryDeletionQueue  []string
}

type SyncStatus struct {
	QueueLen int
}

type fileSync struct {
	store           *fileSyncStore
	dbProvider      datastore.Datastore
	rpcStore        rpcstore.RpcStore
	loopCtx         context.Context
	loopCancel      context.CancelFunc
	uploadPingCh    chan struct{}
	removePingCh    chan struct{}
	dagService      ipld.DAGService
	fileStore       filestore.FileStore
	eventSender     event.Sender
	onUploaded      StatusCallback
	onUploadStarted StatusCallback
	onLimited       StatusCallback

	uploadingQueue      *persistentqueue.Queue[*QueueItem]
	retryUploadingQueue *persistentqueue.Queue[*QueueItem]
	deletionQueue       *persistentqueue.Queue[*QueueItem]
	retryDeletionQueue  *persistentqueue.Queue[*QueueItem]

	importEventsMutex sync.Mutex
	importEvents      []*pb.Event
}

func New() FileSync {
	return &fileSync{}
}

func (s *fileSync) Init(a *app.App) (err error) {
	s.dbProvider = app.MustComponent[datastore.Datastore](a)
	s.rpcStore = a.MustComponent(rpcstore.CName).(rpcstore.Service).NewStore()
	s.dagService = a.MustComponent(fileservice.CName).(fileservice.FileService).DAGService()
	s.fileStore = app.MustComponent[filestore.FileStore](a)
	s.eventSender = app.MustComponent[event.Sender](a)
	s.removePingCh = make(chan struct{})
	s.uploadPingCh = make(chan struct{})
	db, err := s.dbProvider.LocalStorage()
	if err != nil {
		return
	}
	s.uploadingQueue = persistentqueue.New(persistentqueue.NewBadgerStorage(db, uploadingKeyPrefix, makeQueueItem), log.Logger, s.uploadingHandler)
	s.retryUploadingQueue = persistentqueue.New(persistentqueue.NewBadgerStorage(db, retryUploadingKeyPrefix, makeQueueItem), log.Logger, s.retryingHandler, persistentqueue.WithHandlerTickPeriod(loopTimeout))
	s.deletionQueue = persistentqueue.New(persistentqueue.NewBadgerStorage(db, deletionKeyPrefix, makeQueueItem), log.Logger, s.deletionHandler)
	s.retryDeletionQueue = persistentqueue.New(persistentqueue.NewBadgerStorage(db, retryDeletionKeyPrefix, makeQueueItem), log.Logger, s.retryDeletionHandler, persistentqueue.WithHandlerTickPeriod(loopTimeout))
	return
}

func (s *fileSync) dagServiceForSpace(spaceID string) ipld.DAGService {
	return filehelper.NewDAGServiceWithSpaceID(spaceID, s.dagService)
}

func (s *fileSync) OnUploaded(callback StatusCallback) {
	s.onUploaded = callback
}

func (s *fileSync) OnUploadStarted(callback StatusCallback) {
	s.onUploadStarted = callback
}

func (s *fileSync) OnLimited(callback StatusCallback) {
	s.onLimited = callback
}

func (s *fileSync) Name() (name string) {
	return CName
}

func makeQueueItem() *QueueItem {
	return &QueueItem{}
}

func (s *fileSync) Run(ctx context.Context) (err error) {
	db, err := s.dbProvider.LocalStorage()
	if err != nil {
		if errors.Is(err, clientds.ErrSpaceStoreNotAvailable) {
			db, err = f.dbProvider.LocalStorage()
			if err != nil {
				return err
			}
		} else {
			return err
		}
	}
	s.store, err = newFileSyncStore(db)
	if err != nil {
		return
	}

	s.uploadingQueue.Run()
	s.retryUploadingQueue.Run()
	s.deletionQueue.Run()
	s.retryDeletionQueue.Run()

	s.loopCtx, s.loopCancel = context.WithCancel(context.Background())
	go s.runNodeUsageUpdater()
	return
}

func (s *fileSync) Close(ctx context.Context) error {
	if s.loopCancel != nil {
		s.loopCancel()
	}
	// Don't wait
	go func() {
		if closer, ok := s.rpcStore.(io.Closer); ok {
			if err := closer.Close(); err != nil {
				log.Error("can't close rpc store", zap.Error(err))
			}
		}
	}()

	if s.uploadingQueue != nil {
		if err := s.uploadingQueue.Close(); err != nil {
			log.Error("can't close uploading queue: %v", zap.Error(err))
		}
	}
	if s.retryUploadingQueue != nil {
		if err := s.retryUploadingQueue.Close(); err != nil {
			log.Error("can't close retrying queue: %v", zap.Error(err))
		}
	}
	if s.deletionQueue != nil {
		if err := s.deletionQueue.Close(); err != nil {
			log.Error("can't close deletion queue: %v", zap.Error(err))
		}
	}
	if s.retryDeletionQueue != nil {
		if err := s.retryDeletionQueue.Close(); err != nil {
			log.Error("can't close retry deletion queue: %v", zap.Error(err))
		}
	}

	return nil
}<|MERGE_RESOLUTION|>--- conflicted
+++ resolved
@@ -2,11 +2,7 @@
 
 import (
 	"context"
-<<<<<<< HEAD
 	"errors"
-	"fmt"
-=======
->>>>>>> cdc2dc6f
 	"io"
 	"net/http"
 	"sync"
@@ -143,7 +139,7 @@
 	db, err := s.dbProvider.LocalStorage()
 	if err != nil {
 		if errors.Is(err, clientds.ErrSpaceStoreNotAvailable) {
-			db, err = f.dbProvider.LocalStorage()
+			db, err = s.dbProvider.LocalStorage()
 			if err != nil {
 				return err
 			}

//go:generate mockgen -package filesync -destination filestore_mock.go github.com/anyproto/anytype-heart/pkg/lib/localstore/filestore FileStore

package filesync

import (
	"bytes"
	"context"
	"fmt"
	"math/rand"
	"os"
	"sync"
	"testing"
	"time"

	"github.com/anyproto/any-sync/app"
	"github.com/anyproto/any-sync/commonfile/fileblockstore"
	"github.com/anyproto/any-sync/commonfile/fileproto"
	"github.com/anyproto/any-sync/commonfile/fileproto/fileprotoerr"
	"github.com/anyproto/any-sync/commonfile/fileservice"
	"github.com/anyproto/any-sync/commonspace/syncstatus"
	"github.com/dgraph-io/badger/v3"
	blocks "github.com/ipfs/go-block-format"
	"github.com/ipfs/go-cid"
	"github.com/samber/lo"
	"github.com/stretchr/testify/require"
	"go.uber.org/mock/gomock"

	"github.com/anyproto/anytype-heart/core/event/mock_event"
	"github.com/anyproto/anytype-heart/core/filestorage/rpcstore"
	"github.com/anyproto/anytype-heart/core/filestorage/rpcstore/mock_rpcstore"
	"github.com/anyproto/anytype-heart/pkg/lib/datastore"
	"github.com/anyproto/anytype-heart/pkg/lib/localstore/filestore"
	"github.com/anyproto/anytype-heart/pkg/lib/pb/storage"
	"github.com/anyproto/anytype-heart/space/mock_space"
	"github.com/stretchr/testify/mock"
)

var ctx = context.Background()

func TestFileSync_AddFile(t *testing.T) {
	fx := newFixture(t)
	defer fx.Finish(t)
	var buf = make([]byte, 1024*1024)
	_, err := rand.Read(buf)
	require.NoError(t, err)
	n, err := fx.fileService.AddFile(ctx, bytes.NewReader(buf))
	require.NoError(t, err)
	fileId := n.Cid().String()
	spaceId := "space1"

	fx.fileStoreMock.EXPECT().GetSyncStatus(fileId).Return(int(syncstatus.StatusNotSynced), nil)

	fx.fileStoreMock.EXPECT().ListByTarget(fileId).Return([]*storage.FileInfo{
		{}, // We can use just empty struct here, because we don't use any fields
	}, nil).AnyTimes()
	// TODO Test when limit is reached
	fx.rpcStore.EXPECT().CheckAvailability(gomock.Any(), spaceId, gomock.Any()).DoAndReturn(func(_ context.Context, _ string, cids []cid.Cid) ([]*fileproto.BlockAvailability, error) {
		res := lo.Map(cids, func(c cid.Cid, _ int) *fileproto.BlockAvailability {
			return &fileproto.BlockAvailability{
				Cid:    c.Bytes(),
				Status: fileproto.AvailabilityStatus_NotExists,
			}
		})
		return res, nil
	})
	// fx.rpcStore.EXPECT().BindCids(gomock.Any(), spaceId, fileId, gomock.Any()).Return(nil)
	fx.rpcStore.EXPECT().SpaceInfo(gomock.Any(), spaceId).Return(&fileproto.SpaceInfoResponse{LimitBytes: 2 * 1024 * 1024}, nil).AnyTimes()
	fx.rpcStore.EXPECT().AddToFile(gomock.Any(), spaceId, fileId, gomock.Any()).AnyTimes()
	require.NoError(t, fx.AddFile(spaceId, fileId, false))
	fx.waitEmptyQueue(t, time.Second*5)
}

func TestFileSync_RemoveFile(t *testing.T) {
	t.Skip("https://linear.app/anytype/issue/GO-1229/fix-testfilesync-removefile")
	return
	fx := newFixture(t)
	defer fx.Finish(t)
	spaceId := "spaceId"
	fileId := "fileId"
	fx.rpcStore.EXPECT().DeleteFiles(gomock.Any(), spaceId, fileId).Return(nil)
	require.NoError(t, fx.RemoveFile(spaceId, fileId))
	fx.waitEmptyQueue(t, time.Second*5)
}

func newFixture(t *testing.T) *fixture {
	sender := mock_event.NewMockSender(t)
	fx := &fixture{
<<<<<<< HEAD
		FileSync:    New(sender),
=======
		FileSync:    New(),
>>>>>>> 94eb63a1
		fileService: fileservice.New(),
		ctrl:        gomock.NewController(t),
		a:           new(app.App),
	}
	var err error
	bp := &badgerProvider{}
	fx.tmpDir, err = os.MkdirTemp("", "*")
	require.NoError(t, err)
	bp.db, err = badger.Open(badger.DefaultOptions(fx.tmpDir))
	require.NoError(t, err)

	fx.rpcStore = mock_rpcstore.NewMockRpcStore(fx.ctrl)
	fx.rpcStore.EXPECT().SpaceInfo(gomock.Any(), "space1").Return(&fileproto.SpaceInfoResponse{LimitBytes: 2 * 1024 * 1024}, nil).AnyTimes()

	mockRpcStoreService := mock_rpcstore.NewMockService(fx.ctrl)
	mockRpcStoreService.EXPECT().Name().Return(rpcstore.CName).AnyTimes()
	mockRpcStoreService.EXPECT().Init(gomock.Any()).AnyTimes()
	mockRpcStoreService.EXPECT().NewStore().Return(fx.rpcStore)

	fileStoreMock := NewMockFileStore(fx.ctrl)
	fileStoreMock.EXPECT().Name().Return(filestore.CName).AnyTimes()
	fileStoreMock.EXPECT().Init(gomock.Any()).AnyTimes()
	fileStoreMock.EXPECT().Run(gomock.Any()).AnyTimes()
	fileStoreMock.EXPECT().Close(gomock.Any()).AnyTimes()
	fx.fileStoreMock = fileStoreMock

	spaceService := mock_space.NewMockService(fx.ctrl)
	spaceService.EXPECT().Name().Return("space").AnyTimes()
	spaceService.EXPECT().Init(gomock.Any()).AnyTimes()
	spaceService.EXPECT().Run(gomock.Any()).AnyTimes()
	spaceService.EXPECT().AccountId().Return("space1").AnyTimes()
	spaceService.EXPECT().Close(gomock.Any()).AnyTimes()

	sender := mock_event.NewMockSender(t)
	sender.EXPECT().Name().Return("event")
	sender.EXPECT().Init(mock.Anything).Return(nil)
	sender.EXPECT().Send(mock.Anything).Return().Maybe()

	fx.a.Register(fx.fileService).
		Register(&inMemBlockStore{data: map[string]blocks.Block{}}).
		Register(bp).
		Register(mockRpcStoreService).
		Register(fx.FileSync).
		Register(fileStoreMock).
		Register(spaceService).
		Register(sender)
	require.NoError(t, fx.a.Start(ctx))
	return fx
}

type fixture struct {
	FileSync
	fileService   fileservice.FileService
	rpcStore      *mock_rpcstore.MockRpcStore
	fileStoreMock *MockFileStore
	ctrl          *gomock.Controller
	a             *app.App
	tmpDir        string
}

func (f *fixture) waitEmptyQueue(t *testing.T, timeout time.Duration) {
	retryTime := time.Millisecond * 10
	for i := 0; i < int(timeout/retryTime); i++ {
		time.Sleep(retryTime)
		ss, err := f.SyncStatus()
		require.NoError(t, err)
		if ss.QueueLen == 0 {
			return
		}
	}
	require.False(t, true, "queue is not empty: timeout")
}

func (f *fixture) Finish(t *testing.T) {
	defer os.RemoveAll(f.tmpDir)
	require.NoError(t, f.a.Close(ctx))
}

type inMemBlockStore struct {
	data map[string]blocks.Block
	mu   sync.Mutex
}

func (i *inMemBlockStore) Init(a *app.App) (err error) {
	return
}

func (i *inMemBlockStore) Name() string {
	return fileblockstore.CName
}

func (i *inMemBlockStore) Get(ctx context.Context, k cid.Cid) (blocks.Block, error) {
	i.mu.Lock()
	defer i.mu.Unlock()
	if b := i.data[k.KeyString()]; b != nil {
		return b, nil
	}
	return nil, fileprotoerr.ErrCIDNotFound
}

func (i *inMemBlockStore) GetMany(ctx context.Context, ks []cid.Cid) <-chan blocks.Block {
	var result = make(chan blocks.Block, len(ks))
	defer close(result)
	for _, k := range ks {
		if b, err := i.Get(ctx, k); err == nil {
			result <- b
		}
	}
	return result
}

func (i *inMemBlockStore) Add(ctx context.Context, bs []blocks.Block) error {
	i.mu.Lock()
	defer i.mu.Unlock()
	for _, b := range bs {
		fmt.Println("add", b.Cid().String())
		i.data[b.Cid().KeyString()] = b
	}
	return nil
}

func (i *inMemBlockStore) Delete(ctx context.Context, c cid.Cid) error {
	i.mu.Lock()
	defer i.mu.Unlock()
	delete(i.data, c.KeyString())
	return nil
}

func (i *inMemBlockStore) ExistsCids(ctx context.Context, ks []cid.Cid) (exists []cid.Cid, err error) {
	for _, k := range ks {
		if _, e := i.Get(ctx, k); e == nil {
			exists = append(exists, k)
		}
	}
	return
}

func (i *inMemBlockStore) NotExistsBlocks(ctx context.Context, bs []blocks.Block) (notExists []blocks.Block, err error) {
	for _, b := range bs {
		if _, e := i.Get(ctx, b.Cid()); e != nil {
			notExists = append(notExists, b)
		}
	}
	return
}

type badgerProvider struct {
	db *badger.DB
}

func (b *badgerProvider) Init(a *app.App) (err error) {
	return nil
}

func (b *badgerProvider) Name() (name string) {
	return datastore.CName
}

func (b *badgerProvider) Run(ctx context.Context) (err error) {
	return nil
}

func (b *badgerProvider) Close(ctx context.Context) (err error) {
	return b.db.Close()
}

func (b *badgerProvider) LocalstoreDS() (datastore.DSTxnBatching, error) {
	return nil, nil
}

func (b *badgerProvider) LocalstoreBadger() (*badger.DB, error) {
	return b.db, nil
}

func (b *badgerProvider) SpaceStorage() (*badger.DB, error) {
	return b.db, nil
}<|MERGE_RESOLUTION|>--- conflicted
+++ resolved
@@ -85,11 +85,7 @@
 func newFixture(t *testing.T) *fixture {
 	sender := mock_event.NewMockSender(t)
 	fx := &fixture{
-<<<<<<< HEAD
-		FileSync:    New(sender),
-=======
 		FileSync:    New(),
->>>>>>> 94eb63a1
 		fileService: fileservice.New(),
 		ctrl:        gomock.NewController(t),
 		a:           new(app.App),

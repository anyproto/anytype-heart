--- conflicted
+++ resolved
@@ -58,6 +58,33 @@
 
 func (s FileStat) IsPinned() bool {
 	return s.UploadedChunksCount == s.TotalChunksCount
+}
+
+func (f *fileSync) precacheNodeUsage() {
+	_, ok, err := f.getCachedNodeUsage()
+	// Init cache with default limits
+	if !ok || err != nil {
+		err = f.queue.setNodeUsage(NodeUsage{
+			AccountBytesLimit: 1024 * 1024 * 1024, // 1 GB
+		})
+		if err != nil {
+			log.Error("can't set default limits", zap.Error(err))
+		}
+	}
+
+	// Load actual node usage
+	_, err = f.getAndUpdateNodeUsage(context.Background())
+	if err != nil {
+		log.Error("can't init node usage cache", zap.Error(err))
+
+		// Don't confuse users with 0B limit in case of error, so set default 1GB limit
+		err = f.queue.setNodeUsage(NodeUsage{
+			AccountBytesLimit: 1024 * 1024 * 1024, // 1 GB
+		})
+		if err != nil {
+			log.Error("can't set default limits", zap.Error(err))
+		}
+	}
 }
 
 func (s *fileSync) NodeUsage(ctx context.Context) (NodeUsage, error) {
@@ -122,7 +149,6 @@
 	if err != nil {
 		return SpaceStat{}, err
 	}
-<<<<<<< HEAD
 	return usage.GetSpaceUsage(spaceId), nil
 }
 
@@ -130,15 +156,6 @@
 	prevUsage, prevUsageFound, err := s.getCachedNodeUsage()
 	if err != nil {
 		return SpaceStat{}, fmt.Errorf("get cached node usage: %w", err)
-=======
-	newStats := SpaceStat{
-		SpaceId:   spaceID,
-		FileCount: int(info.FilesCount),
-		CidsCount: int(info.CidsCount),
-		// TODO implement new UsageBytes
-		//BytesUsage: int(info.UsageBytes),
-		BytesLimit: int(info.LimitBytes),
->>>>>>> edfa6376
 	}
 
 	curUsage, err := s.getAndUpdateNodeUsage(ctx)

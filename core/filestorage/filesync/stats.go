--- conflicted
+++ resolved
@@ -118,17 +118,6 @@
 	_, err = f.getAndUpdateNodeUsage(ctx)
 	if err != nil {
 		log.Error("can't init node usage cache", zap.Error(err))
-<<<<<<< HEAD
-
-		// Don't confuse users with 0B limit in case of error, so set default 1GB limit
-		err = f.store.setNodeUsage(NodeUsage{
-			AccountBytesLimit: 1024 * 1024 * 1024, // 1 GB
-		})
-		if err != nil {
-			log.Error("can't set default limits", zap.Error(err))
-		}
-=======
->>>>>>> eb9c875e
 	}
 }
 

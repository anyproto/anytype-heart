--- conflicted
+++ resolved
@@ -175,15 +175,9 @@
 	})
 }
 
-<<<<<<< HEAD
 func (s *store) BindCids(ctx context.Context, spaceID string, fileId domain.FileId, cids []cid.Cid) error {
-	_, err := writeOperation(ctx, s, "bindCids", func(c *client) (interface{}, error) {
+	_, err := writeOperation(s.backgroundCtx, ctx, s, "bindCids", func(c *client) (interface{}, error) {
 		return nil, c.bind(ctx, spaceID, fileId, cids...)
-=======
-func (s *store) BindCids(ctx context.Context, spaceID string, fileID string, cids []cid.Cid) error {
-	_, err := writeOperation(s.backgroundCtx, ctx, s, "bindCids", func(c *client) (interface{}, error) {
-		return nil, c.bind(ctx, spaceID, fileID, cids...)
->>>>>>> 51d444ea
 	})
 	return err
 }
@@ -192,13 +186,8 @@
 	return ErrUnsupported
 }
 
-<<<<<<< HEAD
 func (s *store) DeleteFiles(ctx context.Context, spaceId string, fileIds ...domain.FileId) error {
-	_, err := writeOperation(ctx, s, "deleteFiles", func(c *client) (interface{}, error) {
-=======
-func (s *store) DeleteFiles(ctx context.Context, spaceId string, fileIds ...string) error {
 	_, err := writeOperation(s.backgroundCtx, ctx, s, "deleteFiles", func(c *client) (interface{}, error) {
->>>>>>> 51d444ea
 		return nil, c.delete(ctx, spaceId, fileIds...)
 	})
 	return err
@@ -216,13 +205,8 @@
 	})
 }
 
-<<<<<<< HEAD
 func (s *store) FilesInfo(ctx context.Context, spaceId string, fileIds ...domain.FileId) ([]*fileproto.FileInfo, error) {
-	return writeOperation(ctx, s, "filesInfo", func(c *client) ([]*fileproto.FileInfo, error) {
-=======
-func (s *store) FilesInfo(ctx context.Context, spaceId string, fileIds ...string) ([]*fileproto.FileInfo, error) {
 	return writeOperation(s.backgroundCtx, ctx, s, "filesInfo", func(c *client) ([]*fileproto.FileInfo, error) {
->>>>>>> 51d444ea
 		return c.filesInfo(ctx, spaceId, fileIds)
 	})
 }

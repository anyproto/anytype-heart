package payments

import (
	"context"
	"errors"
	"testing"
	"time"

	"github.com/anyproto/any-sync/app"
	"github.com/anyproto/any-sync/commonspace/object/accountdata"
	"github.com/anyproto/any-sync/util/crypto"
	"github.com/anyproto/any-sync/util/periodicsync/mock_periodicsync"
	"github.com/ethereum/go-ethereum/common"
	"github.com/stretchr/testify/mock"
	"github.com/stretchr/testify/require"
	"go.uber.org/mock/gomock"

	mock_ppclient "github.com/anyproto/any-sync/paymentservice/paymentserviceclient/mock"
	psp "github.com/anyproto/any-sync/paymentservice/paymentserviceproto"
<<<<<<< HEAD

	"github.com/anyproto/anytype-heart/core/anytype/account/mock_account"
=======
	"github.com/anyproto/anytype-heart/core/event/mock_event"
>>>>>>> e10b5daa
	"github.com/anyproto/anytype-heart/core/payments/cache"
	"github.com/anyproto/anytype-heart/core/payments/cache/mock_cache"
	"github.com/anyproto/anytype-heart/core/wallet/mock_wallet"
	"github.com/anyproto/anytype-heart/pb"
<<<<<<< HEAD
	"github.com/anyproto/anytype-heart/space/clientspace/mock_clientspace"
	"github.com/anyproto/anytype-heart/space/mock_space"
=======
	"github.com/anyproto/anytype-heart/pkg/lib/pb/model"
>>>>>>> e10b5daa
	"github.com/anyproto/anytype-heart/tests/testutil"

	"github.com/stretchr/testify/assert"
)

var ctx = context.Background()

var timeNow time.Time = time.Now().UTC()
var subsExpire time.Time = timeNow.Add(365 * 24 * time.Hour)

// truncate nseconds
var cacheExpireTime time.Time = time.Unix(int64(subsExpire.Unix()), 0)

type fixture struct {
<<<<<<< HEAD
	a            *app.App
	ctrl         *gomock.Controller
	cache        *mock_cache.MockCacheService
	ppclient     *mock_ppclient.MockAnyPpClientService
	wallet       *mock_wallet.MockWallet
	spaceService *mock_space.MockService
	account      *mock_account.MockService
=======
	a           *app.App
	ctrl        *gomock.Controller
	cache       *mock_cache.MockCacheService
	ppclient    *mock_ppclient.MockAnyPpClientService
	wallet      *mock_wallet.MockWallet
	eventSender *mock_event.MockSender
>>>>>>> e10b5daa

	*service
}

func newFixture(t *testing.T) *fixture {
	fx := &fixture{
		a:       new(app.App),
		ctrl:    gomock.NewController(t),
		service: New().(*service),
	}

	fx.cache = mock_cache.NewMockCacheService(t)
	fx.ppclient = mock_ppclient.NewMockAnyPpClientService(fx.ctrl)
	fx.wallet = mock_wallet.NewMockWallet(t)
<<<<<<< HEAD
	fx.spaceService = mock_space.NewMockService(t)
	fx.account = mock_account.NewMockService(t)
=======
	fx.eventSender = mock_event.NewMockSender(t)
	fx.periodicGetStatus = mock_periodicsync.NewMockPeriodicSync(fx.ctrl)
>>>>>>> e10b5daa

	// init w mock
	SignKey := "psqF8Rj52Ci6gsUl5ttwBVhINTP8Yowc2hea73MeFm4Ek9AxedYSB4+r7DYCclDL4WmLggj2caNapFUmsMtn5Q=="
	decodedSignKey, err := crypto.DecodeKeyFromString(
		SignKey,
		crypto.UnmarshalEd25519PrivateKey,
		nil)

	assert.NoError(t, err)

	ak := accountdata.AccountKeys{
		PeerId:  "123",
		SignKey: decodedSignKey,
	}

	fx.wallet.EXPECT().Account().Return(&ak)
	fx.wallet.EXPECT().GetAccountPrivkey().Return(decodedSignKey)

	fx.eventSender.EXPECT().Broadcast(mock.AnythingOfType("*pb.Event")).Maybe()

	fx.a.Register(fx.service).
		Register(testutil.PrepareMock(ctx, fx.a, fx.cache)).
		Register(testutil.PrepareMock(ctx, fx.a, fx.ppclient)).
		Register(testutil.PrepareMock(ctx, fx.a, fx.wallet)).
<<<<<<< HEAD
		Register(testutil.PrepareMock(ctx, fx.a, fx.spaceService)).
		Register(testutil.PrepareMock(ctx, fx.a, fx.account))
=======
		Register(testutil.PrepareMock(ctx, fx.a, fx.eventSender))
>>>>>>> e10b5daa

	require.NoError(t, fx.a.Start(ctx))
	return fx
}

func (fx *fixture) finish(t *testing.T) {
	assert.NoError(t, fx.a.Close(ctx))
}

func TestGetStatus(t *testing.T) {
	t.Run("success if no cache and GetSubscriptionStatus returns error", func(t *testing.T) {
		fx := newFixture(t)
		defer fx.finish(t)

		fx.ppclient.EXPECT().GetSubscriptionStatus(gomock.Any(), gomock.Any()).DoAndReturn(func(ctx interface{}, in *psp.GetSubscriptionRequestSigned) (*psp.GetSubscriptionResponse, error) {
			return nil, errors.New("test error")
		}).MinTimes(1)

		fx.cache.EXPECT().CacheGet().Return(nil, cache.ErrCacheExpired)
		fx.cache.EXPECT().CacheSet(mock.AnythingOfType("*pb.RpcMembershipGetStatusResponse"), mock.AnythingOfType("time.Time")).RunAndReturn(func(in *pb.RpcMembershipGetStatusResponse, expire time.Time) (err error) {
			return nil
		})
		fx.cache.EXPECT().IsCacheEnabled().Return(true)

		spc := mock_clientspace.NewMockSpace(t)
		fx.spaceService.EXPECT().Get(context.Background(), mock.AnythingOfType("string")).Once().Return(spc, nil)

		fx.account.EXPECT().PersonalSpaceID().Twice().Return("")
		fx.account.EXPECT().MyParticipantId(mock.AnythingOfType("string")).Once().Return("")

		spc.EXPECT().Do(mock.AnythingOfType("string"), mock.AnythingOfType("func(smartblock.SmartBlock) error")).Once().Return(nil)

		// Call the function being tested
		resp, err := fx.GetSubscriptionStatus(ctx, &pb.RpcMembershipGetStatusRequest{})
		assert.NoError(t, err)

		assert.Equal(t, int32(psp.SubscriptionTier_TierUnknown), resp.Data.Tier)
		assert.Equal(t, model.MembershipStatus(psp.SubscriptionStatus_StatusUnknown), resp.Data.Status)
	})

	t.Run("success if NoCache flag is passed", func(t *testing.T) {
		fx := newFixture(t)
		defer fx.finish(t)

		fx.ppclient.EXPECT().GetSubscriptionStatus(gomock.Any(), gomock.Any()).DoAndReturn(func(ctx interface{}, in *psp.GetSubscriptionRequestSigned) (*psp.GetSubscriptionResponse, error) {
			return nil, errors.New("test error")
		}).MinTimes(1)

		fx.cache.EXPECT().CacheGet().Return(nil, cache.ErrCacheExpired)
		fx.cache.EXPECT().CacheSet(mock.AnythingOfType("*pb.RpcMembershipGetStatusResponse"), mock.AnythingOfType("time.Time")).RunAndReturn(func(in *pb.RpcMembershipGetStatusResponse, expire time.Time) (err error) {
			return nil
		})
		fx.cache.EXPECT().IsCacheEnabled().Return(true)

		spc := mock_clientspace.NewMockSpace(t)
		fx.spaceService.EXPECT().Get(context.Background(), mock.AnythingOfType("string")).Once().Return(spc, nil)

		fx.account.EXPECT().PersonalSpaceID().Twice().Return("")
		fx.account.EXPECT().MyParticipantId(mock.AnythingOfType("string")).Once().Return("")

		spc.EXPECT().Do(mock.AnythingOfType("string"), mock.AnythingOfType("func(smartblock.SmartBlock) error")).Once().Return(nil)

		// Call the function being tested
<<<<<<< HEAD
		req := pb.RpcPaymentsSubscriptionGetStatusRequest{
			// / >>> here:
=======
		req := pb.RpcMembershipGetStatusRequest{
			/// >>> here:
>>>>>>> e10b5daa
			NoCache: true,
		}
		resp, err := fx.GetSubscriptionStatus(ctx, &req)
		assert.NoError(t, err)

		assert.Equal(t, int32(psp.SubscriptionTier_TierUnknown), resp.Data.Tier)
		assert.Equal(t, model.MembershipStatus(psp.SubscriptionStatus_StatusUnknown), resp.Data.Status)
	})

	t.Run("success if cache is expired and GetSubscriptionStatus returns no error", func(t *testing.T) {
		fx := newFixture(t)
		defer fx.finish(t)

		sr := psp.GetSubscriptionResponse{
			Tier:             int32(psp.SubscriptionTier_TierExplorer),
			Status:           psp.SubscriptionStatus_StatusActive,
			DateStarted:      uint64(timeNow.Unix()),
			DateEnds:         uint64(subsExpire.Unix()),
			IsAutoRenew:      true,
			PaymentMethod:    psp.PaymentMethod_MethodCrypto,
			RequestedAnyName: "something.any",
		}

		psgsr := pb.RpcMembershipGetStatusResponse{
			Data: &model.Membership{
				Tier:             int32(sr.Tier),
				Status:           model.MembershipStatus(sr.Status),
				DateStarted:      sr.DateStarted,
				DateEnds:         sr.DateEnds,
				IsAutoRenew:      sr.IsAutoRenew,
				PaymentMethod:    model.MembershipPaymentMethod(sr.PaymentMethod),
				RequestedAnyName: sr.RequestedAnyName,
			},
		}

		fx.ppclient.EXPECT().GetSubscriptionStatus(gomock.Any(), gomock.Any()).DoAndReturn(func(ctx interface{}, in *psp.GetSubscriptionRequestSigned) (*psp.GetSubscriptionResponse, error) {
			return &sr, nil
		}).MinTimes(1)

		fx.cache.EXPECT().CacheGet().Return(nil, cache.ErrCacheExpired)
		fx.cache.EXPECT().CacheSet(&psgsr, cacheExpireTime).RunAndReturn(func(in *pb.RpcMembershipGetStatusResponse, expire time.Time) (err error) {
			return nil
		})
		fx.cache.EXPECT().IsCacheEnabled().Return(true)

		spc := mock_clientspace.NewMockSpace(t)
		fx.spaceService.EXPECT().Get(context.Background(), mock.AnythingOfType("string")).Once().Return(spc, nil)

		fx.account.EXPECT().PersonalSpaceID().Twice().Return("")
		fx.account.EXPECT().MyParticipantId(mock.AnythingOfType("string")).Once().Return("")

		spc.EXPECT().Do(mock.AnythingOfType("string"), mock.AnythingOfType("func(smartblock.SmartBlock) error")).Once().Return(nil)

		// Call the function being tested
		resp, err := fx.GetSubscriptionStatus(ctx, &pb.RpcMembershipGetStatusRequest{})
		assert.NoError(t, err)

		assert.Equal(t, int32(psp.SubscriptionTier_TierExplorer), resp.Data.Tier)
		assert.Equal(t, model.MembershipStatus(2), resp.Data.Status)
		assert.Equal(t, sr.DateStarted, resp.Data.DateStarted)
		assert.Equal(t, sr.DateEnds, resp.Data.DateEnds)
		assert.Equal(t, true, resp.Data.IsAutoRenew)
		assert.Equal(t, model.MembershipPaymentMethod(1), resp.Data.PaymentMethod)
		assert.Equal(t, "something.any", resp.Data.RequestedAnyName)
	})

	t.Run("success if cache is disabled and GetSubscriptionStatus returns no error", func(t *testing.T) {
		fx := newFixture(t)
		defer fx.finish(t)

		sr := psp.GetSubscriptionResponse{
			Tier:             int32(psp.SubscriptionTier_TierExplorer),
			Status:           psp.SubscriptionStatus_StatusActive,
			DateStarted:      uint64(timeNow.Unix()),
			DateEnds:         uint64(subsExpire.Unix()),
			IsAutoRenew:      true,
			PaymentMethod:    psp.PaymentMethod_MethodCrypto,
			RequestedAnyName: "something.any",
		}

		psgsr := pb.RpcMembershipGetStatusResponse{
			Data: &model.Membership{
				Tier:             int32(sr.Tier),
				Status:           model.MembershipStatus(sr.Status),
				DateStarted:      sr.DateStarted,
				DateEnds:         sr.DateEnds,
				IsAutoRenew:      sr.IsAutoRenew,
				PaymentMethod:    model.MembershipPaymentMethod(sr.PaymentMethod),
				RequestedAnyName: sr.RequestedAnyName,
			},
		}

		fx.ppclient.EXPECT().GetSubscriptionStatus(gomock.Any(), gomock.Any()).DoAndReturn(func(ctx interface{}, in *psp.GetSubscriptionRequestSigned) (*psp.GetSubscriptionResponse, error) {
			return &sr, nil
		}).MinTimes(1)

		// here: cache is disabled
		fx.cache.EXPECT().CacheGet().Return(nil, cache.ErrCacheDisabled)
		fx.cache.EXPECT().CacheSet(&psgsr, cacheExpireTime).RunAndReturn(func(in *pb.RpcMembershipGetStatusResponse, expire time.Time) (err error) {
			return nil
		})
		fx.cache.EXPECT().IsCacheEnabled().Return(false)
		fx.cache.EXPECT().CacheEnable().Return(nil)

		spc := mock_clientspace.NewMockSpace(t)
		fx.spaceService.EXPECT().Get(context.Background(), mock.AnythingOfType("string")).Once().Return(spc, nil)

		fx.account.EXPECT().PersonalSpaceID().Twice().Return("")
		fx.account.EXPECT().MyParticipantId(mock.AnythingOfType("string")).Once().Return("")

		spc.EXPECT().Do(mock.AnythingOfType("string"), mock.AnythingOfType("func(smartblock.SmartBlock) error")).Once().Return(nil)

		// Call the function being tested
		resp, err := fx.GetSubscriptionStatus(ctx, &pb.RpcMembershipGetStatusRequest{})
		assert.NoError(t, err)

		assert.Equal(t, int32(psp.SubscriptionTier_TierExplorer), resp.Data.Tier)
		assert.Equal(t, model.MembershipStatus(2), resp.Data.Status)
		assert.Equal(t, sr.DateStarted, resp.Data.DateStarted)
		assert.Equal(t, sr.DateEnds, resp.Data.DateEnds)
		assert.Equal(t, true, resp.Data.IsAutoRenew)
		assert.Equal(t, model.MembershipPaymentMethod(1), resp.Data.PaymentMethod)
		assert.Equal(t, "something.any", resp.Data.RequestedAnyName)
	})

	t.Run("fail if no cache, GetSubscriptionStatus returns no error, but can not save to cache", func(t *testing.T) {
		fx := newFixture(t)
		defer fx.finish(t)

		sr := psp.GetSubscriptionResponse{
			Tier:             int32(psp.SubscriptionTier_TierExplorer),
			Status:           psp.SubscriptionStatus_StatusActive,
			DateStarted:      uint64(timeNow.Unix()),
			DateEnds:         uint64(subsExpire.Unix()),
			IsAutoRenew:      true,
			PaymentMethod:    psp.PaymentMethod_MethodCrypto,
			RequestedAnyName: "something.any",
		}

		psgsr := pb.RpcMembershipGetStatusResponse{
			Data: &model.Membership{
				Tier:             int32(sr.Tier),
				Status:           model.MembershipStatus(sr.Status),
				DateStarted:      sr.DateStarted,
				DateEnds:         sr.DateEnds,
				IsAutoRenew:      sr.IsAutoRenew,
				PaymentMethod:    model.MembershipPaymentMethod(sr.PaymentMethod),
				RequestedAnyName: sr.RequestedAnyName,
			},
		}

		fx.ppclient.EXPECT().GetSubscriptionStatus(gomock.Any(), gomock.Any()).DoAndReturn(func(ctx interface{}, in *psp.GetSubscriptionRequestSigned) (*psp.GetSubscriptionResponse, error) {
			return &sr, nil
		}).MinTimes(1)

		fx.cache.EXPECT().CacheGet().Return(nil, cache.ErrCacheExpired)
		fx.cache.EXPECT().CacheSet(&psgsr, cacheExpireTime).RunAndReturn(func(in *pb.RpcMembershipGetStatusResponse, expire time.Time) (err error) {
			return errors.New("can not write to cache!")
		})

		// Call the function being tested
		_, err := fx.GetSubscriptionStatus(ctx, &pb.RpcMembershipGetStatusRequest{})
		assert.Error(t, err)

		// resp object is nil in case of error
		// assert.Equal(t, pb.RpcPaymentsSubscriptionGetStatusResponseErrorCode(pb.RpcPaymentsSubscriptionGetStatusResponseError_UNKNOWN_ERROR), resp.Error.Code)
		// assert.Equal(t, "can not write to cache!", resp.Error.Description)
	})

	t.Run("success if in cache", func(t *testing.T) {
		fx := newFixture(t)
		defer fx.finish(t)

		psgsr := pb.RpcMembershipGetStatusResponse{
			Data: &model.Membership{
				Tier:             int32(psp.SubscriptionTier_TierExplorer),
				Status:           model.MembershipStatus(2),
				DateStarted:      uint64(timeNow.Unix()),
				DateEnds:         uint64(subsExpire.Unix()),
				IsAutoRenew:      true,
				PaymentMethod:    model.MembershipPaymentMethod(1),
				RequestedAnyName: "something.any",
			},
		}

		// HERE>>>
		fx.cache.EXPECT().CacheGet().Return(&psgsr, nil)

		spc := mock_clientspace.NewMockSpace(t)
		fx.spaceService.EXPECT().Get(context.Background(), mock.AnythingOfType("string")).Once().Return(spc, nil)

		fx.account.EXPECT().PersonalSpaceID().Twice().Return("")
		fx.account.EXPECT().MyParticipantId(mock.AnythingOfType("string")).Once().Return("")

		spc.EXPECT().Do(mock.AnythingOfType("string"), mock.AnythingOfType("func(smartblock.SmartBlock) error")).Once().Return(nil)

		// Call the function being tested
		resp, err := fx.GetSubscriptionStatus(ctx, &pb.RpcMembershipGetStatusRequest{})
		assert.NoError(t, err)

		assert.Equal(t, int32(psp.SubscriptionTier_TierExplorer), resp.Data.Tier)
		assert.Equal(t, model.MembershipStatus(2), resp.Data.Status)
	})

	t.Run("if GetSubscriptionStatus returns 0 tier -> cache it for 10 days", func(t *testing.T) {
		fx := newFixture(t)
		defer fx.finish(t)

		sr := psp.GetSubscriptionResponse{
			Tier:             int32(psp.SubscriptionTier_TierUnknown),
			Status:           psp.SubscriptionStatus_StatusUnknown,
			DateStarted:      0,
			DateEnds:         0,
			IsAutoRenew:      false,
			PaymentMethod:    psp.PaymentMethod_MethodCard,
			RequestedAnyName: "",
		}

		psgsr := pb.RpcMembershipGetStatusResponse{
			Data: &model.Membership{
				Tier:             int32(sr.Tier),
				Status:           model.MembershipStatus(sr.Status),
				DateStarted:      sr.DateStarted,
				DateEnds:         sr.DateEnds,
				IsAutoRenew:      sr.IsAutoRenew,
				PaymentMethod:    model.MembershipPaymentMethod(sr.PaymentMethod),
				RequestedAnyName: sr.RequestedAnyName,
			},
		}

		fx.ppclient.EXPECT().GetSubscriptionStatus(gomock.Any(), gomock.Any()).DoAndReturn(func(ctx interface{}, in *psp.GetSubscriptionRequestSigned) (*psp.GetSubscriptionResponse, error) {
			return &sr, nil
		}).MinTimes(1)

		fx.cache.EXPECT().CacheGet().Return(nil, cache.ErrCacheExpired)
		// here time.Now() will be passed which can be a bit different from the the cacheExpireTime
		fx.cache.EXPECT().CacheSet(&psgsr, mock.AnythingOfType("time.Time")).RunAndReturn(func(in *pb.RpcMembershipGetStatusResponse, expire time.Time) (err error) {
			return nil
		})
		fx.cache.EXPECT().IsCacheEnabled().Return(true)

		spc := mock_clientspace.NewMockSpace(t)
		fx.spaceService.EXPECT().Get(context.Background(), mock.AnythingOfType("string")).Once().Return(spc, nil)

		fx.account.EXPECT().PersonalSpaceID().Twice().Return("")
		fx.account.EXPECT().MyParticipantId(mock.AnythingOfType("string")).Once().Return("")

		spc.EXPECT().Do(mock.AnythingOfType("string"), mock.AnythingOfType("func(smartblock.SmartBlock) error")).Once().Return(nil)

		// Call the function being tested
		resp, err := fx.GetSubscriptionStatus(ctx, &pb.RpcMembershipGetStatusRequest{})
		assert.NoError(t, err)

		assert.Equal(t, int32(psp.SubscriptionTier_TierUnknown), resp.Data.Tier)
		assert.Equal(t, model.MembershipStatus(0), resp.Data.Status)
		assert.Equal(t, uint64(0), resp.Data.DateStarted)
		assert.Equal(t, uint64(0), resp.Data.DateEnds)
		assert.Equal(t, false, resp.Data.IsAutoRenew)
		assert.Equal(t, model.MembershipPaymentMethod(0), resp.Data.PaymentMethod)
		assert.Equal(t, "", resp.Data.RequestedAnyName)
	})

	t.Run("if GetSubscriptionStatus returns active tier and it expires in 5 days -> cache it for 5 days", func(t *testing.T) {
		fx := newFixture(t)
		defer fx.finish(t)

		var subsExpire5 time.Time = timeNow.Add(365 * 24 * time.Hour)

		sr := psp.GetSubscriptionResponse{
			Tier:             int32(psp.SubscriptionTier_TierExplorer),
			Status:           psp.SubscriptionStatus_StatusActive,
			DateStarted:      uint64(timeNow.Unix()),
			DateEnds:         uint64(subsExpire5.Unix()),
			IsAutoRenew:      false,
			PaymentMethod:    psp.PaymentMethod_MethodCard,
			RequestedAnyName: "",
		}

		psgsr := pb.RpcMembershipGetStatusResponse{
			Data: &model.Membership{
				Tier:             int32(sr.Tier),
				Status:           model.MembershipStatus(sr.Status),
				DateStarted:      sr.DateStarted,
				DateEnds:         sr.DateEnds,
				IsAutoRenew:      sr.IsAutoRenew,
				PaymentMethod:    model.MembershipPaymentMethod(sr.PaymentMethod),
				RequestedAnyName: sr.RequestedAnyName,
			},
		}

		fx.ppclient.EXPECT().GetSubscriptionStatus(gomock.Any(), gomock.Any()).DoAndReturn(func(ctx interface{}, in *psp.GetSubscriptionRequestSigned) (*psp.GetSubscriptionResponse, error) {
			return &sr, nil
		}).MinTimes(1)

		fx.cache.EXPECT().CacheGet().Return(nil, cache.ErrCacheExpired)
		fx.cache.EXPECT().CacheSet(&psgsr, cacheExpireTime).RunAndReturn(func(in *pb.RpcMembershipGetStatusResponse, expire time.Time) (err error) {
			return nil
		})
		fx.cache.EXPECT().IsCacheEnabled().Return(true)

		spc := mock_clientspace.NewMockSpace(t)
		fx.spaceService.EXPECT().Get(context.Background(), mock.AnythingOfType("string")).Once().Return(spc, nil)

		fx.account.EXPECT().PersonalSpaceID().Twice().Return("")
		fx.account.EXPECT().MyParticipantId(mock.AnythingOfType("string")).Once().Return("")

		spc.EXPECT().Do(mock.AnythingOfType("string"), mock.AnythingOfType("func(smartblock.SmartBlock) error")).Once().Return(nil)

		// Call the function being tested
		resp, err := fx.GetSubscriptionStatus(ctx, &pb.RpcMembershipGetStatusRequest{})
		assert.NoError(t, err)

		assert.Equal(t, int32(psp.SubscriptionTier_TierExplorer), resp.Data.Tier)
		assert.Equal(t, model.MembershipStatus(2), resp.Data.Status)
	})

	t.Run("if cache was disabled and tier has changed -> save, but enable cache back", func(t *testing.T) {
		fx := newFixture(t)
		defer fx.finish(t)

		var subsExpire5 time.Time = timeNow.Add(365 * 24 * time.Hour)

		// this is from PP node
		sr := psp.GetSubscriptionResponse{
			Tier:             int32(psp.SubscriptionTier_TierBuilder1Year),
			Status:           psp.SubscriptionStatus_StatusActive,
			DateStarted:      uint64(timeNow.Unix()),
			DateEnds:         uint64(subsExpire5.Unix()),
			IsAutoRenew:      false,
			PaymentMethod:    psp.PaymentMethod_MethodCard,
			RequestedAnyName: "",
		}

		// this is from DB
		psgsr := pb.RpcMembershipGetStatusResponse{
			Data: &model.Membership{
				Tier:             int32(model.Membership_TierExplorer),
				Status:           model.MembershipStatus(sr.Status),
				DateStarted:      sr.DateStarted,
				DateEnds:         sr.DateEnds,
				IsAutoRenew:      sr.IsAutoRenew,
				PaymentMethod:    model.MembershipPaymentMethod(sr.PaymentMethod),
				RequestedAnyName: sr.RequestedAnyName,
			},
		}

		// this is the new state
		var psgsr2 pb.RpcMembershipGetStatusResponse = psgsr
		psgsr2.Data.Tier = int32(model.Membership_TierBuilder)

		fx.ppclient.EXPECT().GetSubscriptionStatus(gomock.Any(), gomock.Any()).DoAndReturn(func(ctx interface{}, in *psp.GetSubscriptionRequestSigned) (*psp.GetSubscriptionResponse, error) {
			return &sr, nil
		}).MinTimes(1)

		// return real struct and error
		fx.cache.EXPECT().CacheGet().Return(&psgsr, cache.ErrCacheDisabled)
		fx.cache.EXPECT().CacheSet(&psgsr2, cacheExpireTime).RunAndReturn(func(in *pb.RpcMembershipGetStatusResponse, expire time.Time) (err error) {
			return nil
		})
		fx.cache.EXPECT().IsCacheEnabled().Return(false)
		// this should be called
		fx.cache.EXPECT().CacheEnable().Return(nil)

		spc := mock_clientspace.NewMockSpace(t)
		fx.spaceService.EXPECT().Get(context.Background(), mock.AnythingOfType("string")).Once().Return(spc, nil)

		fx.account.EXPECT().PersonalSpaceID().Twice().Return("")
		fx.account.EXPECT().MyParticipantId(mock.AnythingOfType("string")).Once().Return("")

		spc.EXPECT().Do(mock.AnythingOfType("string"), mock.AnythingOfType("func(smartblock.SmartBlock) error")).Once().Return(nil)

		// Call the function being tested
		resp, err := fx.GetSubscriptionStatus(ctx, &pb.RpcMembershipGetStatusRequest{})
		assert.NoError(t, err)

		assert.Equal(t, int32(psp.SubscriptionTier_TierBuilder1Year), resp.Data.Tier)
		assert.Equal(t, model.MembershipStatus(2), resp.Data.Status)
	})
}

func TestGetPaymentURL(t *testing.T) {
	t.Run("fail if BuySubscription method fails", func(t *testing.T) {
		fx := newFixture(t)
		defer fx.finish(t)

		fx.wallet.EXPECT().GetAccountEthAddress().Return(common.HexToAddress("0x55DCad916750C19C4Ec69D65Ff0317767B36cE90"))

		fx.ppclient.EXPECT().BuySubscription(gomock.Any(), gomock.Any()).DoAndReturn(func(ctx interface{}, in interface{}) (*psp.BuySubscriptionResponse, error) {
			return nil, errors.New("bad error")
		}).MinTimes(1)

<<<<<<< HEAD
		// ethPrivateKey := ecdsa.PrivateKey{}
		// w.EXPECT().GetAccountEthPrivkey().Return(&ethPrivateKey)
=======
		fx.cache.EXPECT().CacheGet().Return(nil, cache.ErrCacheExpired).Maybe()
		fx.ppclient.EXPECT().GetSubscriptionStatus(gomock.Any(), gomock.Any()).DoAndReturn(func(ctx interface{}, in *psp.GetSubscriptionRequestSigned) (*psp.GetSubscriptionResponse, error) {
			return &psp.GetSubscriptionResponse{}, nil
		})
		fx.cache.EXPECT().CacheSet(mock.AnythingOfType("*pb.RpcMembershipGetStatusResponse"), mock.AnythingOfType("time.Time")).RunAndReturn(func(in *pb.RpcMembershipGetStatusResponse, expire time.Time) (err error) {
			return nil
		})
		fx.cache.EXPECT().IsCacheEnabled().Return(false)
		fx.cache.EXPECT().CacheEnable().Return(nil)

		//ethPrivateKey := ecdsa.PrivateKey{}
		//w.EXPECT().GetAccountEthPrivkey().Return(&ethPrivateKey)
>>>>>>> e10b5daa

		// Create a test request
		req := &pb.RpcMembershipGetPaymentUrlRequest{
			RequestedTier:    int32(model.Membership_TierBuilder),
			PaymentMethod:    model.Membership_MethodCrypto,
			RequestedAnyName: "something.any",
		}

		// Call the function being tested
		_, err := fx.GetPaymentURL(ctx, req)
		assert.Error(t, err)
	})

	t.Run("success", func(t *testing.T) {
		fx := newFixture(t)
		defer fx.finish(t)

		fx.wallet.EXPECT().GetAccountEthAddress().Return(common.HexToAddress("0x55DCad916750C19C4Ec69D65Ff0317767B36cE90"))

		fx.ppclient.EXPECT().BuySubscription(gomock.Any(), gomock.Any()).DoAndReturn(func(ctx interface{}, in interface{}) (*psp.BuySubscriptionResponse, error) {
			var out psp.BuySubscriptionResponse
			out.PaymentUrl = "https://xxxx.com"

			return &out, nil
		}).MinTimes(1)

		fx.cache.EXPECT().CacheDisableForNextMinutes(30).Return(nil).Once()

		fx.cache.EXPECT().CacheGet().Return(nil, cache.ErrCacheExpired).Maybe()
		fx.ppclient.EXPECT().GetSubscriptionStatus(gomock.Any(), gomock.Any()).DoAndReturn(func(ctx interface{}, in *psp.GetSubscriptionRequestSigned) (*psp.GetSubscriptionResponse, error) {
			return &psp.GetSubscriptionResponse{}, nil
		})
		fx.cache.EXPECT().CacheSet(mock.AnythingOfType("*pb.RpcMembershipGetStatusResponse"), mock.AnythingOfType("time.Time")).RunAndReturn(func(in *pb.RpcMembershipGetStatusResponse, expire time.Time) (err error) {
			return nil
		})
		fx.cache.EXPECT().IsCacheEnabled().Return(false)
		fx.cache.EXPECT().CacheEnable().Return(nil)

		// Create a test request
		req := &pb.RpcMembershipGetPaymentUrlRequest{
			RequestedTier:    int32(model.Membership_TierBuilder),
			PaymentMethod:    model.Membership_MethodCrypto,
			RequestedAnyName: "something.any",
		}

		// Call the function being tested
		resp, err := fx.GetPaymentURL(ctx, req)
		assert.NoError(t, err)
		assert.Equal(t, "https://xxxx.com", resp.PaymentUrl)
	})
}

func TestGetPortalURL(t *testing.T) {
	t.Run("fail if GetPortal method fails", func(t *testing.T) {
		fx := newFixture(t)
		defer fx.finish(t)

		fx.cache.EXPECT().CacheGet().Return(nil, cache.ErrCacheExpired).Maybe()
		fx.ppclient.EXPECT().GetSubscriptionStatus(gomock.Any(), gomock.Any()).DoAndReturn(func(ctx interface{}, in *psp.GetSubscriptionRequestSigned) (*psp.GetSubscriptionResponse, error) {
			return &psp.GetSubscriptionResponse{}, nil
		})
		fx.cache.EXPECT().CacheSet(mock.AnythingOfType("*pb.RpcMembershipGetStatusResponse"), mock.AnythingOfType("time.Time")).RunAndReturn(func(in *pb.RpcMembershipGetStatusResponse, expire time.Time) (err error) {
			return nil
		})
		fx.cache.EXPECT().IsCacheEnabled().Return(false)
		fx.cache.EXPECT().CacheEnable().Return(nil)

		fx.ppclient.EXPECT().GetSubscriptionPortalLink(gomock.Any(), gomock.Any()).DoAndReturn(func(ctx interface{}, in interface{}) (*psp.GetSubscriptionPortalLinkResponse, error) {
			return nil, errors.New("bad error")
		}).MinTimes(1)

		// Create a test request
		req := &pb.RpcMembershipGetPortalLinkUrlRequest{}

		// Call the function being tested
		_, err := fx.GetPortalLink(ctx, req)
		assert.Error(t, err)
	})

	t.Run("success", func(t *testing.T) {
		fx := newFixture(t)
		defer fx.finish(t)

		fx.cache.EXPECT().CacheGet().Return(nil, cache.ErrCacheExpired).Maybe()
		fx.ppclient.EXPECT().GetSubscriptionStatus(gomock.Any(), gomock.Any()).DoAndReturn(func(ctx interface{}, in *psp.GetSubscriptionRequestSigned) (*psp.GetSubscriptionResponse, error) {
			return &psp.GetSubscriptionResponse{}, nil
		})
		fx.cache.EXPECT().CacheSet(mock.AnythingOfType("*pb.RpcMembershipGetStatusResponse"), mock.AnythingOfType("time.Time")).RunAndReturn(func(in *pb.RpcMembershipGetStatusResponse, expire time.Time) (err error) {
			return nil
		})
		fx.cache.EXPECT().IsCacheEnabled().Return(false)
		fx.cache.EXPECT().CacheEnable().Return(nil)

		fx.ppclient.EXPECT().GetSubscriptionPortalLink(gomock.Any(), gomock.Any()).DoAndReturn(func(ctx interface{}, in interface{}) (*psp.GetSubscriptionPortalLinkResponse, error) {
			return &psp.GetSubscriptionPortalLinkResponse{
				PortalUrl: "https://xxxx.com",
			}, nil
		}).MinTimes(1)

		fx.cache.EXPECT().CacheDisableForNextMinutes(30).Return(nil).Once()

		// Create a test request
		req := &pb.RpcMembershipGetPortalLinkUrlRequest{}

		// Call the function being tested
		resp, err := fx.GetPortalLink(ctx, req)
		assert.NoError(t, err)
		assert.Equal(t, "https://xxxx.com", resp.PortalUrl)
	})
}

func TestGetVerificationEmail(t *testing.T) {
	t.Run("fail if GetVerificationEmail method fails", func(t *testing.T) {
		fx := newFixture(t)
		defer fx.finish(t)

		fx.cache.EXPECT().CacheGet().Return(nil, cache.ErrCacheExpired).Maybe()
		fx.ppclient.EXPECT().GetSubscriptionStatus(gomock.Any(), gomock.Any()).DoAndReturn(func(ctx interface{}, in *psp.GetSubscriptionRequestSigned) (*psp.GetSubscriptionResponse, error) {
			return &psp.GetSubscriptionResponse{}, nil
		})
		fx.cache.EXPECT().CacheSet(mock.AnythingOfType("*pb.RpcMembershipGetStatusResponse"), mock.AnythingOfType("time.Time")).RunAndReturn(func(in *pb.RpcMembershipGetStatusResponse, expire time.Time) (err error) {
			return nil
		})
		fx.cache.EXPECT().IsCacheEnabled().Return(false)
		fx.cache.EXPECT().CacheEnable().Return(nil)

		//
		fx.ppclient.EXPECT().GetVerificationEmail(gomock.Any(), gomock.Any()).DoAndReturn(func(ctx interface{}, in interface{}) (*psp.GetVerificationEmailResponse, error) {
			return nil, errors.New("bad error")
		}).MinTimes(1)

		// Create a test request
		req := &pb.RpcMembershipGetVerificationEmailRequest{}
		req.Email = "some@mail.com"
		req.SubscribeToNewsletter = true

		// Call the function being tested
		_, err := fx.GetVerificationEmail(ctx, req)
		assert.Error(t, err)
	})

	t.Run("success", func(t *testing.T) {
		fx := newFixture(t)
		defer fx.finish(t)

		fx.cache.EXPECT().CacheGet().Return(nil, cache.ErrCacheExpired).Maybe()
		fx.ppclient.EXPECT().GetSubscriptionStatus(gomock.Any(), gomock.Any()).DoAndReturn(func(ctx interface{}, in *psp.GetSubscriptionRequestSigned) (*psp.GetSubscriptionResponse, error) {
			return &psp.GetSubscriptionResponse{}, nil
		})
		fx.cache.EXPECT().CacheSet(mock.AnythingOfType("*pb.RpcMembershipGetStatusResponse"), mock.AnythingOfType("time.Time")).RunAndReturn(func(in *pb.RpcMembershipGetStatusResponse, expire time.Time) (err error) {
			return nil
		})
		fx.cache.EXPECT().IsCacheEnabled().Return(false)
		fx.cache.EXPECT().CacheEnable().Return(nil)

		//
		fx.ppclient.EXPECT().GetVerificationEmail(gomock.Any(), gomock.Any()).DoAndReturn(func(ctx interface{}, in interface{}) (*psp.GetVerificationEmailResponse, error) {
			return &psp.GetVerificationEmailResponse{}, nil
		}).MinTimes(1)

		// Create a test request
		req := &pb.RpcMembershipGetVerificationEmailRequest{}
		req.Email = "some@mail.com"
		req.SubscribeToNewsletter = true

		// Call the function being tested
		resp, err := fx.GetVerificationEmail(ctx, req)
		assert.NoError(t, err)
		assert.True(t, resp.Error == nil)
	})
}

func TestVerifyEmailCode(t *testing.T) {
	t.Run("fail if VerifyEmail method fails", func(t *testing.T) {
		fx := newFixture(t)
		defer fx.finish(t)

		fx.cache.EXPECT().CacheGet().Return(nil, cache.ErrCacheExpired).Maybe()
		fx.ppclient.EXPECT().GetSubscriptionStatus(gomock.Any(), gomock.Any()).DoAndReturn(func(ctx interface{}, in *psp.GetSubscriptionRequestSigned) (*psp.GetSubscriptionResponse, error) {
			return &psp.GetSubscriptionResponse{}, nil
		})
		fx.cache.EXPECT().CacheSet(mock.AnythingOfType("*pb.RpcMembershipGetStatusResponse"), mock.AnythingOfType("time.Time")).RunAndReturn(func(in *pb.RpcMembershipGetStatusResponse, expire time.Time) (err error) {
			return nil
		})
		fx.cache.EXPECT().IsCacheEnabled().Return(false)
		fx.cache.EXPECT().CacheEnable().Return(nil)

		//
		// no errors
		fx.ppclient.EXPECT().VerifyEmail(gomock.Any(), gomock.Any()).DoAndReturn(func(ctx interface{}, in interface{}) (*psp.VerifyEmailResponse, error) {
			return nil, errors.New("bad error")
		}).MinTimes(1)

		fx.wallet.EXPECT().GetAccountEthAddress().Return(common.HexToAddress("0x55DCad916750C19C4Ec69D65Ff0317767B36cE90"))

		// Create a test request
		req := &pb.RpcMembershipVerifyEmailCodeRequest{}
		req.Code = "1234"

		// Call the function being tested
		_, err := fx.VerifyEmailCode(ctx, req)
		assert.Error(t, err)
	})

	t.Run("success", func(t *testing.T) {
		fx := newFixture(t)
		defer fx.finish(t)

		fx.cache.EXPECT().CacheGet().Return(nil, cache.ErrCacheExpired).Maybe()
		fx.ppclient.EXPECT().GetSubscriptionStatus(gomock.Any(), gomock.Any()).DoAndReturn(func(ctx interface{}, in *psp.GetSubscriptionRequestSigned) (*psp.GetSubscriptionResponse, error) {
			return &psp.GetSubscriptionResponse{}, nil
		})
		fx.cache.EXPECT().CacheSet(mock.AnythingOfType("*pb.RpcMembershipGetStatusResponse"), mock.AnythingOfType("time.Time")).RunAndReturn(func(in *pb.RpcMembershipGetStatusResponse, expire time.Time) (err error) {
			return nil
		})
		fx.cache.EXPECT().IsCacheEnabled().Return(false)
		fx.cache.EXPECT().CacheEnable().Return(nil)

		//
		// no errors
		fx.ppclient.EXPECT().VerifyEmail(gomock.Any(), gomock.Any()).DoAndReturn(func(ctx interface{}, in interface{}) (*psp.VerifyEmailResponse, error) {
			return &psp.VerifyEmailResponse{}, nil
		}).MinTimes(1)

		fx.wallet.EXPECT().GetAccountEthAddress().Return(common.HexToAddress("0x55DCad916750C19C4Ec69D65Ff0317767B36cE90"))

		fx.cache.EXPECT().CacheClear().Return(nil).Once()

		// Create a test request
		req := &pb.RpcMembershipVerifyEmailCodeRequest{}
		req.Code = "1234"

		// Call the function being tested
		_, err := fx.VerifyEmailCode(ctx, req)
		assert.NoError(t, err)
	})
}

func TestFinalizeSubscription(t *testing.T) {
	t.Run("fail if FinalizeSubscription method fails", func(t *testing.T) {
		fx := newFixture(t)
		defer fx.finish(t)

		fx.cache.EXPECT().CacheGet().Return(nil, cache.ErrCacheExpired).Maybe()
		fx.ppclient.EXPECT().GetSubscriptionStatus(gomock.Any(), gomock.Any()).DoAndReturn(func(ctx interface{}, in *psp.GetSubscriptionRequestSigned) (*psp.GetSubscriptionResponse, error) {
			return &psp.GetSubscriptionResponse{}, nil
		})
		fx.cache.EXPECT().CacheSet(mock.AnythingOfType("*pb.RpcMembershipGetStatusResponse"), mock.AnythingOfType("time.Time")).RunAndReturn(func(in *pb.RpcMembershipGetStatusResponse, expire time.Time) (err error) {
			return nil
		})
		fx.cache.EXPECT().IsCacheEnabled().Return(false)
		fx.cache.EXPECT().CacheEnable().Return(nil)

		// no errors
		fx.ppclient.EXPECT().FinalizeSubscription(gomock.Any(), gomock.Any()).DoAndReturn(func(ctx interface{}, in interface{}) (*psp.FinalizeSubscriptionResponse, error) {
			return nil, errors.New("bad error")
		}).MinTimes(1)

		fx.wallet.EXPECT().GetAccountEthAddress().Return(common.HexToAddress("0x55DCad916750C19C4Ec69D65Ff0317767B36cE90")).Once()

		// Create a test request
		req := &pb.RpcMembershipFinalizeRequest{}

		// Call the function being tested
		_, err := fx.FinalizeSubscription(ctx, req)
		assert.Error(t, err)
	})

	t.Run("success", func(t *testing.T) {
		fx := newFixture(t)
		defer fx.finish(t)

		fx.cache.EXPECT().CacheGet().Return(nil, cache.ErrCacheExpired).Maybe()
		fx.ppclient.EXPECT().GetSubscriptionStatus(gomock.Any(), gomock.Any()).DoAndReturn(func(ctx interface{}, in *psp.GetSubscriptionRequestSigned) (*psp.GetSubscriptionResponse, error) {
			return &psp.GetSubscriptionResponse{}, nil
		})
		fx.cache.EXPECT().CacheSet(mock.AnythingOfType("*pb.RpcMembershipGetStatusResponse"), mock.AnythingOfType("time.Time")).RunAndReturn(func(in *pb.RpcMembershipGetStatusResponse, expire time.Time) (err error) {
			return nil
		})
		fx.cache.EXPECT().IsCacheEnabled().Return(false)
		fx.cache.EXPECT().CacheEnable().Return(nil)

		// no errors
		fx.ppclient.EXPECT().FinalizeSubscription(gomock.Any(), gomock.Any()).DoAndReturn(func(ctx interface{}, in interface{}) (*psp.FinalizeSubscriptionResponse, error) {
			return &psp.FinalizeSubscriptionResponse{}, nil
		}).MinTimes(1)

		fx.wallet.EXPECT().GetAccountEthAddress().Return(common.HexToAddress("0x55DCad916750C19C4Ec69D65Ff0317767B36cE90")).Once()

		fx.cache.EXPECT().CacheClear().Return(nil).Once()

		// Create a test request
		req := &pb.RpcMembershipFinalizeRequest{}

		// Call the function being tested
		_, err := fx.FinalizeSubscription(ctx, req)
		assert.NoError(t, err)
	})
}

func TestGetTiers(t *testing.T) {
	t.Run("fail if pp client returned error", func(t *testing.T) {
		fx := newFixture(t)
		defer fx.finish(t)

		fx.cache.EXPECT().CacheGet().Return(nil, cache.ErrCacheExpired).Maybe()
		fx.ppclient.EXPECT().GetSubscriptionStatus(gomock.Any(), gomock.Any()).DoAndReturn(func(ctx interface{}, in *psp.GetSubscriptionRequestSigned) (*psp.GetSubscriptionResponse, error) {
			return &psp.GetSubscriptionResponse{}, nil
		})
		fx.cache.EXPECT().CacheSet(mock.AnythingOfType("*pb.RpcMembershipGetStatusResponse"), mock.AnythingOfType("time.Time")).RunAndReturn(func(in *pb.RpcMembershipGetStatusResponse, expire time.Time) (err error) {
			return nil
		})
		fx.cache.EXPECT().IsCacheEnabled().Return(false)
		fx.cache.EXPECT().CacheEnable().Return(nil)

		fx.ppclient.EXPECT().GetAllTiers(gomock.Any(), gomock.Any()).DoAndReturn(func(ctx interface{}, in interface{}) (*psp.GetTiersResponse, error) {
			return nil, errors.New("test error")
		}).MinTimes(1)

		req := pb.RpcMembershipTiersGetRequest{
			NoCache:       true,
			Locale:        "EN_us",
			PaymentMethod: 0,
		}
		_, err := fx.GetTiers(ctx, &req)
		assert.Error(t, err)
	})

	t.Run("success if empty response", func(t *testing.T) {
		fx := newFixture(t)
		defer fx.finish(t)

		fx.cache.EXPECT().CacheGet().Return(nil, cache.ErrCacheExpired).Maybe()
		fx.ppclient.EXPECT().GetSubscriptionStatus(gomock.Any(), gomock.Any()).DoAndReturn(func(ctx interface{}, in *psp.GetSubscriptionRequestSigned) (*psp.GetSubscriptionResponse, error) {
			return &psp.GetSubscriptionResponse{}, nil
		})
		fx.cache.EXPECT().CacheSet(mock.AnythingOfType("*pb.RpcMembershipGetStatusResponse"), mock.AnythingOfType("time.Time")).RunAndReturn(func(in *pb.RpcMembershipGetStatusResponse, expire time.Time) (err error) {
			return nil
		})
		fx.cache.EXPECT().IsCacheEnabled().Return(false)
		fx.cache.EXPECT().CacheEnable().Return(nil)

		fx.ppclient.EXPECT().GetAllTiers(gomock.Any(), gomock.Any()).DoAndReturn(func(ctx interface{}, in interface{}) (*psp.GetTiersResponse, error) {
			return &psp.GetTiersResponse{}, nil
		}).MinTimes(1)

		req := pb.RpcMembershipTiersGetRequest{
			NoCache:       true,
			Locale:        "EN_us",
			PaymentMethod: 0,
		}
		_, err := fx.GetTiers(ctx, &req)
		assert.NoError(t, err)
	})

	t.Run("success if response", func(t *testing.T) {
		fx := newFixture(t)
		defer fx.finish(t)

		fx.cache.EXPECT().CacheGet().Return(nil, cache.ErrCacheExpired).Maybe()
		fx.ppclient.EXPECT().GetSubscriptionStatus(gomock.Any(), gomock.Any()).DoAndReturn(func(ctx interface{}, in *psp.GetSubscriptionRequestSigned) (*psp.GetSubscriptionResponse, error) {
			return &psp.GetSubscriptionResponse{}, nil
		})
		fx.cache.EXPECT().CacheSet(mock.AnythingOfType("*pb.RpcMembershipGetStatusResponse"), mock.AnythingOfType("time.Time")).RunAndReturn(func(in *pb.RpcMembershipGetStatusResponse, expire time.Time) (err error) {
			return nil
		})
		fx.cache.EXPECT().IsCacheEnabled().Return(false)
		fx.cache.EXPECT().CacheEnable().Return(nil)

		fx.ppclient.EXPECT().GetAllTiers(gomock.Any(), gomock.Any()).DoAndReturn(func(ctx interface{}, in interface{}) (*psp.GetTiersResponse, error) {
			return &psp.GetTiersResponse{

				Tiers: []*psp.TierData{
					{
						Id:           1,
						Name:         "Explorer",
						Description:  "Explorer tier",
						IsActive:     true,
						IsHiddenTier: false,
					},
				},
			}, nil
		}).MinTimes(1)

		req := pb.RpcMembershipTiersGetRequest{
			NoCache:       true,
			Locale:        "EN_us",
			PaymentMethod: 0,
		}
		out, err := fx.GetTiers(ctx, &req)
		assert.NoError(t, err)
		assert.Equal(t, 1, len(out.Tiers))

		assert.Equal(t, uint32(1), out.Tiers[0].Id)
		assert.Equal(t, "Explorer", out.Tiers[0].Name)
		assert.Equal(t, "Explorer tier", out.Tiers[0].Description)
		assert.Equal(t, true, out.Tiers[0].IsActive)
		assert.Equal(t, false, out.Tiers[0].IsHiddenTier)
	})
}<|MERGE_RESOLUTION|>--- conflicted
+++ resolved
@@ -17,22 +17,16 @@
 
 	mock_ppclient "github.com/anyproto/any-sync/paymentservice/paymentserviceclient/mock"
 	psp "github.com/anyproto/any-sync/paymentservice/paymentserviceproto"
-<<<<<<< HEAD
 
 	"github.com/anyproto/anytype-heart/core/anytype/account/mock_account"
-=======
 	"github.com/anyproto/anytype-heart/core/event/mock_event"
->>>>>>> e10b5daa
 	"github.com/anyproto/anytype-heart/core/payments/cache"
 	"github.com/anyproto/anytype-heart/core/payments/cache/mock_cache"
 	"github.com/anyproto/anytype-heart/core/wallet/mock_wallet"
 	"github.com/anyproto/anytype-heart/pb"
-<<<<<<< HEAD
+	"github.com/anyproto/anytype-heart/pkg/lib/pb/model"
 	"github.com/anyproto/anytype-heart/space/clientspace/mock_clientspace"
 	"github.com/anyproto/anytype-heart/space/mock_space"
-=======
-	"github.com/anyproto/anytype-heart/pkg/lib/pb/model"
->>>>>>> e10b5daa
 	"github.com/anyproto/anytype-heart/tests/testutil"
 
 	"github.com/stretchr/testify/assert"
@@ -47,7 +41,6 @@
 var cacheExpireTime time.Time = time.Unix(int64(subsExpire.Unix()), 0)
 
 type fixture struct {
-<<<<<<< HEAD
 	a            *app.App
 	ctrl         *gomock.Controller
 	cache        *mock_cache.MockCacheService
@@ -55,14 +48,7 @@
 	wallet       *mock_wallet.MockWallet
 	spaceService *mock_space.MockService
 	account      *mock_account.MockService
-=======
-	a           *app.App
-	ctrl        *gomock.Controller
-	cache       *mock_cache.MockCacheService
-	ppclient    *mock_ppclient.MockAnyPpClientService
-	wallet      *mock_wallet.MockWallet
-	eventSender *mock_event.MockSender
->>>>>>> e10b5daa
+	eventSender  *mock_event.MockSender
 
 	*service
 }
@@ -77,13 +63,10 @@
 	fx.cache = mock_cache.NewMockCacheService(t)
 	fx.ppclient = mock_ppclient.NewMockAnyPpClientService(fx.ctrl)
 	fx.wallet = mock_wallet.NewMockWallet(t)
-<<<<<<< HEAD
 	fx.spaceService = mock_space.NewMockService(t)
 	fx.account = mock_account.NewMockService(t)
-=======
 	fx.eventSender = mock_event.NewMockSender(t)
 	fx.periodicGetStatus = mock_periodicsync.NewMockPeriodicSync(fx.ctrl)
->>>>>>> e10b5daa
 
 	// init w mock
 	SignKey := "psqF8Rj52Ci6gsUl5ttwBVhINTP8Yowc2hea73MeFm4Ek9AxedYSB4+r7DYCclDL4WmLggj2caNapFUmsMtn5Q=="
@@ -108,12 +91,9 @@
 		Register(testutil.PrepareMock(ctx, fx.a, fx.cache)).
 		Register(testutil.PrepareMock(ctx, fx.a, fx.ppclient)).
 		Register(testutil.PrepareMock(ctx, fx.a, fx.wallet)).
-<<<<<<< HEAD
 		Register(testutil.PrepareMock(ctx, fx.a, fx.spaceService)).
-		Register(testutil.PrepareMock(ctx, fx.a, fx.account))
-=======
+		Register(testutil.PrepareMock(ctx, fx.a, fx.account)).
 		Register(testutil.PrepareMock(ctx, fx.a, fx.eventSender))
->>>>>>> e10b5daa
 
 	require.NoError(t, fx.a.Start(ctx))
 	return fx
@@ -177,13 +157,8 @@
 		spc.EXPECT().Do(mock.AnythingOfType("string"), mock.AnythingOfType("func(smartblock.SmartBlock) error")).Once().Return(nil)
 
 		// Call the function being tested
-<<<<<<< HEAD
-		req := pb.RpcPaymentsSubscriptionGetStatusRequest{
+		req := pb.RpcMembershipGetStatusRequest{
 			// / >>> here:
-=======
-		req := pb.RpcMembershipGetStatusRequest{
-			/// >>> here:
->>>>>>> e10b5daa
 			NoCache: true,
 		}
 		resp, err := fx.GetSubscriptionStatus(ctx, &req)
@@ -575,23 +550,18 @@
 			return nil, errors.New("bad error")
 		}).MinTimes(1)
 
-<<<<<<< HEAD
+		fx.cache.EXPECT().CacheGet().Return(nil, cache.ErrCacheExpired).Maybe()
+		fx.ppclient.EXPECT().GetSubscriptionStatus(gomock.Any(), gomock.Any()).DoAndReturn(func(ctx interface{}, in *psp.GetSubscriptionRequestSigned) (*psp.GetSubscriptionResponse, error) {
+			return &psp.GetSubscriptionResponse{}, nil
+		})
+		fx.cache.EXPECT().CacheSet(mock.AnythingOfType("*pb.RpcMembershipGetStatusResponse"), mock.AnythingOfType("time.Time")).RunAndReturn(func(in *pb.RpcMembershipGetStatusResponse, expire time.Time) (err error) {
+			return nil
+		})
+		fx.cache.EXPECT().IsCacheEnabled().Return(false)
+		fx.cache.EXPECT().CacheEnable().Return(nil)
+
 		// ethPrivateKey := ecdsa.PrivateKey{}
 		// w.EXPECT().GetAccountEthPrivkey().Return(&ethPrivateKey)
-=======
-		fx.cache.EXPECT().CacheGet().Return(nil, cache.ErrCacheExpired).Maybe()
-		fx.ppclient.EXPECT().GetSubscriptionStatus(gomock.Any(), gomock.Any()).DoAndReturn(func(ctx interface{}, in *psp.GetSubscriptionRequestSigned) (*psp.GetSubscriptionResponse, error) {
-			return &psp.GetSubscriptionResponse{}, nil
-		})
-		fx.cache.EXPECT().CacheSet(mock.AnythingOfType("*pb.RpcMembershipGetStatusResponse"), mock.AnythingOfType("time.Time")).RunAndReturn(func(in *pb.RpcMembershipGetStatusResponse, expire time.Time) (err error) {
-			return nil
-		})
-		fx.cache.EXPECT().IsCacheEnabled().Return(false)
-		fx.cache.EXPECT().CacheEnable().Return(nil)
-
-		//ethPrivateKey := ecdsa.PrivateKey{}
-		//w.EXPECT().GetAccountEthPrivkey().Return(&ethPrivateKey)
->>>>>>> e10b5daa
 
 		// Create a test request
 		req := &pb.RpcMembershipGetPaymentUrlRequest{

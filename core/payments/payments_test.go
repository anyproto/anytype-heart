--- conflicted
+++ resolved
@@ -772,13 +772,9 @@
 
 		fx.cache.EXPECT().CacheEnable().Return(nil)
 
-<<<<<<< HEAD
 		fx.expectLimitsUpdated()
 
-		req := pb.RpcMembershipTiersGetRequest{
-=======
 		req := pb.RpcMembershipGetTiersRequest{
->>>>>>> 5939b9cb
 			NoCache: true,
 			Locale:  "en_US",
 		}
@@ -841,13 +837,9 @@
 
 		fx.cache.EXPECT().CacheEnable().Return(nil)
 
-<<<<<<< HEAD
 		fx.expectLimitsUpdated()
 
-		req := pb.RpcMembershipTiersGetRequest{
-=======
 		req := pb.RpcMembershipGetTiersRequest{
->>>>>>> 5939b9cb
 			NoCache: false,
 			Locale:  "en_US",
 		}
@@ -1085,13 +1077,9 @@
 		})
 		fx.cache.EXPECT().CacheEnable().Return(nil)
 
-<<<<<<< HEAD
 		fx.expectLimitsUpdated()
 
-		req := pb.RpcMembershipTiersGetRequest{
-=======
 		req := pb.RpcMembershipGetTiersRequest{
->>>>>>> 5939b9cb
 			NoCache: false,
 			Locale:  "en_US",
 		}

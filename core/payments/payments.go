--- conflicted
+++ resolved
@@ -1180,19 +1180,13 @@
 		return nil, proto.ErrCodeNotFound
 	}
 
-<<<<<<< HEAD
 	// immediately update own any name, do not wait for background refresh
-	s.profileUpdater.UpdateOwnGlobalName(nameservice.NsNameToFullName(req.NsName, req.NsNameType))
+	s.profileUpdater.UpdateOwnGlobalName(nameservice.NsNameToFullName(nsName, nsNameType))
+
+	go s.forceRefresh(30 * time.Minute)
 
 	// 2 - force refresh v2 to get updated membership status
 	go s.forceRefreshV2(30 * time.Minute)
-=======
-	// update any name immediately (optimistic)
-	s.profileUpdater.UpdateOwnGlobalName(nameservice.NsNameToFullName(nsName, nsNameType))
-
-	// clear cache
-	go s.forceRefresh(30 * time.Minute)
->>>>>>> 53fa80df
 
 	return &pb.RpcMembershipCodeRedeemResponse{
 		Error: &pb.RpcMembershipCodeRedeemResponseError{

package payments

import (
	"context"
	"errors"
	"fmt"
	"time"
	"unicode/utf8"

	"github.com/anyproto/any-sync/app"
	"go.uber.org/zap"

	ppclient "github.com/anyproto/any-sync/paymentservice/paymentserviceclient"
	proto "github.com/anyproto/any-sync/paymentservice/paymentserviceproto"

	"github.com/anyproto/anytype-heart/core/anytype/config"
	"github.com/anyproto/anytype-heart/core/event"
	"github.com/anyproto/anytype-heart/core/files/filesync"
	"github.com/anyproto/anytype-heart/core/nameservice"
	"github.com/anyproto/anytype-heart/core/payments/cache"
	"github.com/anyproto/anytype-heart/core/payments/emailcollector"
	"github.com/anyproto/anytype-heart/core/wallet"
	"github.com/anyproto/anytype-heart/pb"
	"github.com/anyproto/anytype-heart/pkg/lib/logging"
	"github.com/anyproto/anytype-heart/pkg/lib/pb/model"
	"github.com/anyproto/anytype-heart/space/deletioncontroller"
)

const CName = "payments"

var log = logging.Logger(CName)

var (
	refreshIntervalSecs  = 60
	forceRefreshInterval = 10 * time.Second
	networkTimeout       = 60 * time.Second
)

var (
	ErrCanNotSign            = errors.New("can not sign")
	ErrCacheProblem          = errors.New("cache problem")
	ErrNoConnection          = errors.New("can not connect to payment node")
	ErrNoTiers               = errors.New("can not get tiers")
	ErrNoTierFound           = errors.New("can not find requested tier")
	ErrNameIsAlreadyReserved = errors.New("name is already reserved")
)

type globalNamesUpdater interface {
	UpdateOwnGlobalName(myIdentityGlobalName string)
}

var paymentMethodMap = map[proto.PaymentMethod]model.MembershipPaymentMethod{
	proto.PaymentMethod_MethodCard:        model.Membership_MethodStripe,
	proto.PaymentMethod_MethodCrypto:      model.Membership_MethodCrypto,
	proto.PaymentMethod_MethodAppleInapp:  model.Membership_MethodInappApple,
	proto.PaymentMethod_MethodGoogleInapp: model.Membership_MethodInappGoogle,
	proto.PaymentMethod_MethodNone:        model.Membership_MethodNone,
}

func PaymentMethodToModel(method proto.PaymentMethod) model.MembershipPaymentMethod {
	if val, ok := paymentMethodMap[method]; ok {
		return val
	}
	return model.Membership_MethodNone
}

func PaymentMethodToProto(method model.MembershipPaymentMethod) proto.PaymentMethod {
	for k, v := range paymentMethodMap {
		if v == method {
			return k
		}
	}

	// default
	return proto.PaymentMethod_MethodCard
}

/*
CACHE LOGICS:

 1. User installs Anytype
    -> cache is clean

 2. client gets his subscription from MW

    - if cache is disabled and 30 minutes elapsed
    -> enable cache again

    - if cache is disabled or cache is clean or cache is expired
    -> ask from PP node, then save to cache:

    x if got no info -> cache it for N days
    x if got into without expiration -> cache it for N days
    x if got info -> cache it for until it expires
    x if cache was disabled before and tier has changed or status is active -> enable cache again
    x if can not connect to PP node -> return error
    x if can not write to cache -> return error

    - if we have it in cache
    -> return from cache

 3. User clicks on a "Pay by card/crypto" or "Manage" button:
    -> disable cache for 30 minutes (so we always get from PP node)

 4. User confirms his e-mail code
    -> clear cache (it will cause getting again from PP node next)
*/
type Service interface {
	GetSubscriptionStatus(ctx context.Context, req *pb.RpcMembershipGetStatusRequest) (*pb.RpcMembershipGetStatusResponse, error)
	IsNameValid(ctx context.Context, req *pb.RpcMembershipIsNameValidRequest) (*pb.RpcMembershipIsNameValidResponse, error)
	RegisterPaymentRequest(ctx context.Context, req *pb.RpcMembershipRegisterPaymentRequestRequest) (*pb.RpcMembershipRegisterPaymentRequestResponse, error)
	GetPortalLink(ctx context.Context, req *pb.RpcMembershipGetPortalLinkUrlRequest) (*pb.RpcMembershipGetPortalLinkUrlResponse, error)
	GetVerificationEmail(ctx context.Context, req *pb.RpcMembershipGetVerificationEmailRequest) (*pb.RpcMembershipGetVerificationEmailResponse, error)
	VerifyEmailCode(ctx context.Context, req *pb.RpcMembershipVerifyEmailCodeRequest) (*pb.RpcMembershipVerifyEmailCodeResponse, error)
	FinalizeSubscription(ctx context.Context, req *pb.RpcMembershipFinalizeRequest) (*pb.RpcMembershipFinalizeResponse, error)
	GetTiers(ctx context.Context, req *pb.RpcMembershipGetTiersRequest) (*pb.RpcMembershipGetTiersResponse, error)
	VerifyAppStoreReceipt(ctx context.Context, req *pb.RpcMembershipVerifyAppStoreReceiptRequest) (*pb.RpcMembershipVerifyAppStoreReceiptResponse, error)
	CodeGetInfo(ctx context.Context, req *pb.RpcMembershipCodeGetInfoRequest) (*pb.RpcMembershipCodeGetInfoResponse, error)
	CodeRedeem(ctx context.Context, req *pb.RpcMembershipCodeRedeemRequest) (*pb.RpcMembershipCodeRedeemResponse, error)

	app.ComponentRunnable
}

func New() Service {
	return &service{}
}

type service struct {
	cfg                    *config.Config
	cache                  cache.CacheService
	ppclient               ppclient.AnyPpClientService
	wallet                 wallet.Wallet
	getSubscriptionLimiter chan struct{}
	eventSender            event.Sender
	profileUpdater         globalNamesUpdater
	ns                     nameservice.Service
	componentCtx           context.Context
	componentCtxCancel     context.CancelFunc

	refreshCtrl              *refreshController
	multiplayerLimitsUpdater deletioncontroller.DeletionController
	fileLimitsUpdater        filesync.FileSync
	emailCollector           emailcollector.EmailCollector
}

type refreshController struct {
	ctx           context.Context
	cancel        context.CancelFunc
	fetch         func(ctx context.Context, forceFetch bool) (bool, error)
	interval      time.Duration
	forceInterval time.Duration
	forceCh       chan time.Duration
	closeCh       chan struct{}
	now           func() time.Time
}

func (s *service) Name() (name string) {
	return CName
}

func (s *service) Init(a *app.App) (err error) {
	s.cfg = app.MustComponent[*config.Config](a)
	s.cache = app.MustComponent[cache.CacheService](a)
	s.emailCollector = app.MustComponent[emailcollector.EmailCollector](a)
	s.ppclient = app.MustComponent[ppclient.AnyPpClientService](a)
	s.wallet = app.MustComponent[wallet.Wallet](a)
	s.ns = app.MustComponent[nameservice.Service](a)
	s.eventSender = app.MustComponent[event.Sender](a)
	s.profileUpdater = app.MustComponent[globalNamesUpdater](a)
	s.multiplayerLimitsUpdater = app.MustComponent[deletioncontroller.DeletionController](a)
	s.fileLimitsUpdater = app.MustComponent[filesync.FileSync](a)
	s.getSubscriptionLimiter = make(chan struct{}, 1)
	s.componentCtx, s.componentCtxCancel = context.WithCancel(context.Background())

	return nil
}

func (s *service) Run(ctx context.Context) (err error) {
	// skip running loop if called from tests
	if s.refreshCtrl != nil {
		return nil
	}

	fetchFn := func(baseCtx context.Context, forceFetch bool) (bool, error) {
		fetchCtx, cancel := context.WithTimeout(baseCtx, networkTimeout)
		defer cancel()
		changed, _, _, err := s.fetchAndUpdate(fetchCtx, forceFetch, true, true)
		return changed, err
	}

	s.refreshCtrl = newRefreshController(s.componentCtx, fetchFn, time.Second*time.Duration(refreshIntervalSecs), forceRefreshInterval)

	s.refreshCtrl.Start()
	return nil
}

func (s *service) Close(_ context.Context) (err error) {
	if s.refreshCtrl != nil {
		s.refreshCtrl.Stop()
		s.refreshCtrl = nil
	}
	s.componentCtxCancel()
	return nil
}

// forceRefresh performs more aggressive fetching of subscription status and tiers.
func (s *service) forceRefresh(duration time.Duration) {
	if s.refreshCtrl == nil {
		return
	}
	s.refreshCtrl.Force(duration)
}

func (s *service) fetchAndUpdate(ctx context.Context, forceIfNotExpired, fetchTiers, fetchMembership bool) (changed bool, tiers []*model.MembershipTierData, membership *model.Membership, err error) {
	// skip running loop if we are on a custom network or in local-only mode
	if s.cfg.GetNetworkMode() != pb.RpcAccount_DefaultConfig {
		// do not trace to log to prevent spamming
		return false, nil, nil, nil
	}

	cachedStatus, cachedTiers, cacheExpirationTime, cacheErr := s.cache.CacheGet()
	if cacheErr != nil {
		log.Debug("periodic refresh: can not get from cache", zap.Error(cacheErr))
	}
	if !forceIfNotExpired && cacheExpirationTime.After(time.Now()) {
		return false, cachedTiers, cachedStatus, nil
	}
	var errs []error
	tiers = cachedTiers
	membership = cachedStatus

	if fetchTiers {
		fetchedTiers, fetchErr := s.fetchTiers(ctx)
		if fetchErr != nil {
			log.Warn("periodic refresh: tiers update failed", zap.Error(fetchErr))
			errs = append(errs, fetchErr)
		} else {
			if !tiersAreEqual(cachedTiers, fetchedTiers) {
				fmt.Printf("%+v\n", fetchedTiers)
				fmt.Printf("%+v\n", cachedTiers)
				log.Warn("background refresh tiers: tiers have changed, sending event")
				s.sendTiersUpdateEvent(fetchedTiers)
				changed = true
			}
			tiers = fetchedTiers
		}
	}

	if fetchMembership {
		fetchedMembership, fetchErr := s.fetchMembership(ctx)
		if fetchErr != nil {
			log.Warn("periodic refresh: subscription status update failed", zap.Error(fetchErr))
			errs = append(errs, fetchErr)
		} else {
			if !fetchedMembership.Equal(cachedStatus) {
				log.Warn("background refresh membership: membership has changed, sending event")
				s.sendMembershipUpdateEvent(fetchedMembership)
				changed = true
			}
			membership = fetchedMembership
		}
	}

	if changed {
		if cacheSetErr := s.cache.CacheSet(membership, tiers); cacheSetErr != nil {
			log.Warn("periodic refresh: can not set to cache", zap.Error(cacheSetErr))
		}
		if limitsErr := s.updateLimits(ctx); limitsErr != nil {
			log.Warn("periodic refresh: limits update failed", zap.Error(limitsErr))
		}
	}

	if membership == nil {
		membership = &model.Membership{
			Tier:   uint32(proto.SubscriptionTier_TierUnknown),
			Status: model.Membership_StatusUnknown,
		}
	}
	if tiers == nil {
		tiers = []*model.MembershipTierData{}
	}

	if len(errs) > 0 {
		err = errors.Join(errs...)
	}

	return
}

func (s *service) sendMembershipUpdateEvent(membership *model.Membership) {
	s.eventSender.Broadcast(event.NewEventSingleMessage("", &pb.EventMessageValueOfMembershipUpdate{
		MembershipUpdate: &pb.EventMembershipUpdate{
			Data: membership,
		},
	}))
}

func (s *service) sendTiersUpdateEvent(tiers []*model.MembershipTierData) {
	s.eventSender.Broadcast(event.NewEventSingleMessage("", &pb.EventMessageValueOfMembershipTiersUpdate{
		MembershipTiersUpdate: &pb.EventMembershipTiersUpdate{
			Tiers: tiers,
		},
	}))
}

// GetSubscriptionStatus returns subscription status from cache ONLY
// This method NEVER makes network calls and returns immediately
// Background refresh happens via refreshSubscriptionStatusBackground()
func (s *service) GetSubscriptionStatus(ctx context.Context, req *pb.RpcMembershipGetStatusRequest) (*pb.RpcMembershipGetStatusResponse, error) {
	var (
		membership *model.Membership
		err        error
	)

	_, _, membership, err = s.fetchAndUpdate(ctx, req.NoCache, false, req.NoCache)
	if err != nil && req.NoCache && !errors.Is(err, cache.ErrCacheDbError) {
		return nil, err
	}
	if membership == nil {
		membership = &model.Membership{
			Tier:   uint32(proto.SubscriptionTier_TierUnknown),
			Status: model.Membership_StatusUnknown,
		}
	}

	status := &pb.RpcMembershipGetStatusResponse{
		Data: membership,
		Error: &pb.RpcMembershipGetStatusResponseError{
			Code: pb.RpcMembershipGetStatusResponseError_NULL,
		},
	}

	return status, nil
}

func (s *service) generateRequest() (*proto.GetSubscriptionRequestSigned, error) {
	ownerID := s.wallet.Account().SignKey.GetPublic().Account()
	privKey := s.wallet.GetAccountPrivkey()

	gsr := proto.GetSubscriptionRequest{
		// payment node will check if signature matches with this OwnerAnyID
		OwnerAnyID: ownerID,
	}
	payload, err := gsr.MarshalVT()
	if err != nil {
		log.Error("can not marshal GetSubscriptionRequest", zap.Error(err))
		return nil, ErrCanNotSign
	}

	signature, err := privKey.Sign(payload)
	if err != nil {
		log.Error("can not sign GetSubscriptionRequest", zap.Error(err))
		return nil, ErrCanNotSign
	}

	return &proto.GetSubscriptionRequestSigned{
		Payload:   payload,
		Signature: signature,
	}, nil
}

func (s *service) updateLimits(ctx context.Context) error {
	s.multiplayerLimitsUpdater.UpdateCoordinatorStatus()
	return s.fileLimitsUpdater.UpdateNodeUsage(ctx)
}

// fetchSubscriptionStatus performs network refresh of subscription status
func (s *service) fetchMembership(ctx context.Context) (*model.Membership, error) {
	// Acquire limiter to prevent concurrent requests
	select {
	case <-ctx.Done():
		return nil, ctx.Err()
	case s.getSubscriptionLimiter <- struct{}{}:
		defer func() {
			<-s.getSubscriptionLimiter
		}()
	}

	// Make network request to PP node
	ppReq, err := s.generateRequest()
	if err != nil {
		log.Warn("background refresh: failed to generate request", zap.Error(err))
		return nil, err
	}

	log.Debug("background refresh: fetching subscription status from PP node")
	status, err := s.ppclient.GetSubscriptionStatus(ctx, ppReq)

	// On network error, try using cached data or create empty response
	if err != nil {
		return nil, err
	}

	return convertMembershipData(status), nil
}

// fetchTiersBackground performs network fetch of tiers data
func (s *service) fetchTiers(ctx context.Context) ([]*model.MembershipTierData, error) {
	// Make network request
	bsr := proto.GetTiersRequest{
		OwnerAnyId: s.wallet.Account().SignKey.GetPublic().Account(),
		Locale:     "", // Use default locale for background refresh
	}

	payload, err := bsr.MarshalVT()
	if err != nil {
		log.Warn("background refresh tiers: can not marshal GetTiersRequest", zap.Error(err))
		return nil, err
	}

	privKey := s.wallet.GetAccountPrivkey()
	signature, err := privKey.Sign(payload)
	if err != nil {
		log.Warn("background refresh tiers: can not sign GetTiersRequest", zap.Error(err))
		return nil, err
	}

	reqSigned := proto.GetTiersRequestSigned{
		Payload:   payload,
		Signature: signature,
	}

	log.Debug("background refresh tiers: fetching tiers from PP node")
	tiers, err := s.ppclient.GetAllTiers(ctx, &reqSigned)
	if err != nil {
		return nil, err
	}

	modelTiers := make([]*model.MembershipTierData, len(tiers.Tiers))
	for i, tier := range tiers.Tiers {
		modelTiers[i] = convertTierData(tier)
	}
	return modelTiers, nil
}

func (s *service) IsNameValid(ctx context.Context, req *pb.RpcMembershipIsNameValidRequest) (*pb.RpcMembershipIsNameValidResponse, error) {
	var code proto.IsNameValidResponse_Code
	var desc string

	out := pb.RpcMembershipIsNameValidResponse{
		Error: &pb.RpcMembershipIsNameValidResponseError{
			Code: pb.RpcMembershipIsNameValidResponseError_NULL,
		},
	}

	// 1 - send request to PP node and ask her please
	invr := proto.IsNameValidRequest{
		// payment node will check if signature matches with this OwnerAnyID
		RequestedTier:    req.RequestedTier,
		RequestedAnyName: nameservice.NsNameToFullName(req.NsName, req.NsNameType),
	}

	resp, err := s.ppclient.IsNameValid(ctx, &invr)
	if err != nil {
		return nil, err
	}

	if resp.Code == proto.IsNameValidResponse_Valid {
		// no error, now check if vacant in NS
		return s.checkIfNameAvailInNS(ctx, req)
	}

	out.Error = &pb.RpcMembershipIsNameValidResponseError{}
	code = resp.Code
	desc = resp.Description

	if code == proto.IsNameValidResponse_Valid {
		// no error, now check if vacant in NS
		return s.checkIfNameAvailInNS(ctx, req)
	}

	// 2 - convert code to error
	switch code {
	case proto.IsNameValidResponse_NoDotAny:
		out.Error.Code = pb.RpcMembershipIsNameValidResponseError_BAD_INPUT
		out.Error.Description = "No .any at the end of the name"
	case proto.IsNameValidResponse_TooShort:
		out.Error.Code = pb.RpcMembershipIsNameValidResponseError_TOO_SHORT
		out.Error.Description = "Name is too short"
	case proto.IsNameValidResponse_TooLong:
		out.Error.Code = pb.RpcMembershipIsNameValidResponseError_TOO_LONG
		out.Error.Description = "Name is too long"
	case proto.IsNameValidResponse_HasInvalidChars:
		out.Error.Code = pb.RpcMembershipIsNameValidResponseError_HAS_INVALID_CHARS
		out.Error.Description = "Name has invalid characters"
	case proto.IsNameValidResponse_TierFeatureNoName:
		out.Error.Code = pb.RpcMembershipIsNameValidResponseError_TIER_FEATURES_NO_NAME
		out.Error.Description = "Tier does not support any names"
	case proto.IsNameValidResponse_CanNotReserve:
		out.Error.Code = pb.RpcMembershipIsNameValidResponseError_CAN_NOT_RESERVE
		out.Error.Description = "Cannot reserve this name"
	default:
		out.Error.Code = pb.RpcMembershipIsNameValidResponseError_UNKNOWN_ERROR
		out.Error.Description = "Unknown error"
	}

	out.Error.Description = desc
	return &out, nil
}

func (s *service) checkIfNameAvailInNS(ctx context.Context, req *pb.RpcMembershipIsNameValidRequest) (*pb.RpcMembershipIsNameValidResponse, error) {
	// special backward compatibility logic for some clients
	// if name is empty -> return "it's OK"
	// because if you don't pass a name to MembershipIsNameValid() - means you don't want to reserve or change it
	// so ps.IsNameValid() returned no error for empty string
	//
	// and we should preserve that behavior also here
	if req.NsName == "" {
		return &pb.RpcMembershipIsNameValidResponse{
			Error: &pb.RpcMembershipIsNameValidResponseError{
				Code:        pb.RpcMembershipIsNameValidResponseError_NULL,
				Description: "",
			},
		}, nil
	}

	// check in the NameService if name is vacant (remote call #2)
	nsreq := pb.RpcNameServiceResolveNameRequest{
		NsName:     req.NsName,
		NsNameType: req.NsNameType,
	}
	nsout, err := s.ns.NameServiceResolveName(ctx, &nsreq)
	if err != nil {
		return nil, err
	}
	if !nsout.Available {
		return nil, ErrNameIsAlreadyReserved
	}

	return &pb.RpcMembershipIsNameValidResponse{
		Error: &pb.RpcMembershipIsNameValidResponseError{
			Code:        pb.RpcMembershipIsNameValidResponseError_NULL,
			Description: "",
		},
	}, nil
}

func (s *service) validateAnyName(tier model.MembershipTierData, name string) proto.IsNameValidResponse_Code {
	if name == "" {
		// empty name means we don't want to register name, and this is valid
		return proto.IsNameValidResponse_Valid
	}

	// if name has no .any postfix -> error
	if len(name) < 4 || name[len(name)-4:] != ".any" {
		return proto.IsNameValidResponse_NoDotAny
	}

	// for extra safety normalize name here too!
	name, err := normalizeAnyName(name)
	if err != nil {
		log.Debug("can not normalize name", zap.Error(err), zap.String("name", name))
		return proto.IsNameValidResponse_HasInvalidChars
	}

	// remove .any postfix
	name = name[:len(name)-4]

	// if minLen is zero - means "no check is required"
	if tier.AnyNamesCountIncluded == 0 {
		return proto.IsNameValidResponse_TierFeatureNoName
	}
	if tier.AnyNameMinLength == 0 {
		return proto.IsNameValidResponse_TierFeatureNoName
	}
	if uint32(utf8.RuneCountInString(name)) < tier.AnyNameMinLength {
		return proto.IsNameValidResponse_TooShort
	}

	// valid
	return proto.IsNameValidResponse_Valid
}

func (s *service) RegisterPaymentRequest(ctx context.Context, req *pb.RpcMembershipRegisterPaymentRequestRequest) (*pb.RpcMembershipRegisterPaymentRequestResponse, error) {
	// 1 - send request
	bsr := proto.BuySubscriptionRequest{
		// payment node will check if signature matches with this OwnerAnyID
		OwnerAnyId: s.wallet.Account().SignKey.GetPublic().Account(),

		// not SCW address, but EOA address
		// including 0x
		OwnerEthAddress: s.wallet.GetAccountEthAddress().Hex(),

		RequestedTier: req.RequestedTier,
		PaymentMethod: PaymentMethodToProto(req.PaymentMethod),

		RequestedAnyName: nameservice.NsNameToFullName(req.NsName, req.NsNameType),

		UserEmail: req.UserEmail,

		IsMonthly: req.IsMonthly,
	}

	payload, err := bsr.MarshalVT()
	if err != nil {
		log.Error("can not marshal BuySubscriptionRequest", zap.Error(err))
		return nil, ErrCanNotSign
	}

	privKey := s.wallet.GetAccountPrivkey()
	signature, err := privKey.Sign(payload)
	if err != nil {
		log.Error("can not sign BuySubscriptionRequest", zap.Error(err))
		return nil, ErrCanNotSign
	}

	reqSigned := proto.BuySubscriptionRequestSigned{
		Payload:   payload,
		Signature: signature,
	}

	bsRet, err := s.ppclient.BuySubscription(ctx, &reqSigned)
	if err != nil {
		return nil, err
	}

	out := pb.RpcMembershipRegisterPaymentRequestResponse{
		PaymentUrl: bsRet.PaymentUrl,
		BillingId:  bsRet.BillingID,
		Error: &pb.RpcMembershipRegisterPaymentRequestResponseError{
			Code: pb.RpcMembershipRegisterPaymentRequestResponseError_NULL,
		},
	}

	go s.forceRefresh(30 * time.Minute)

	return &out, nil
}

func (s *service) GetPortalLink(ctx context.Context, req *pb.RpcMembershipGetPortalLinkUrlRequest) (*pb.RpcMembershipGetPortalLinkUrlResponse, error) {
	// 1 - send request
	bsr := proto.GetSubscriptionPortalLinkRequest{
		// payment node will check if signature matches with this OwnerAnyID
		OwnerAnyId: s.wallet.Account().SignKey.GetPublic().Account(),
	}

	payload, err := bsr.MarshalVT()
	if err != nil {
		log.Error("can not marshal GetSubscriptionPortalLinkRequest", zap.Error(err))
		return nil, ErrCanNotSign
	}

	privKey := s.wallet.GetAccountPrivkey()
	signature, err := privKey.Sign(payload)
	if err != nil {
		log.Error("can not sign GetSubscriptionPortalLinkRequest", zap.Error(err))
		return nil, ErrCanNotSign
	}

	reqSigned := proto.GetSubscriptionPortalLinkRequestSigned{
		Payload:   payload,
		Signature: signature,
	}

	bsRet, err := s.ppclient.GetSubscriptionPortalLink(ctx, &reqSigned)
	if err != nil {
		return nil, err
	}

	var out pb.RpcMembershipGetPortalLinkUrlResponse
	out.PortalUrl = bsRet.PortalUrl
	out.Error = &pb.RpcMembershipGetPortalLinkUrlResponseError{
		Code: pb.RpcMembershipGetPortalLinkUrlResponseError_NULL,
	}

	go s.forceRefresh(30 * time.Minute)

	return &out, nil
}

func (s *service) GetVerificationEmail(ctx context.Context, req *pb.RpcMembershipGetVerificationEmailRequest) (*pb.RpcMembershipGetVerificationEmailResponse, error) {
	if req.IsOnboardingList {
		// special logics just for onboarding list:
		// use email collector to save email to the DB/PP node (should work offline too)
		err := s.emailCollector.SetRequest(req)
		if err != nil {
			log.Error("can not set email", zap.Error(err))
			return nil, err
		}

		// default OK response
		return &pb.RpcMembershipGetVerificationEmailResponse{
			Error: &pb.RpcMembershipGetVerificationEmailResponseError{
				Code: pb.RpcMembershipGetVerificationEmailResponseError_NULL,
			},
		}, nil
	}

	// send request to PP node directly
	out, err := s.emailCollector.SendRequest(ctx, req)
	if err != nil {
		log.Error("can not get verification email", zap.Error(err))
		return nil, err
	}

	return out, nil
}

func (s *service) VerifyEmailCode(ctx context.Context, req *pb.RpcMembershipVerifyEmailCodeRequest) (*pb.RpcMembershipVerifyEmailCodeResponse, error) {
	// 1 - send request
	bsr := proto.VerifyEmailRequest{
		// payment node will check if signature matches with this OwnerAnyID
		OwnerAnyId:      s.wallet.Account().SignKey.GetPublic().Account(),
		OwnerEthAddress: s.wallet.GetAccountEthAddress().Hex(),
		Code:            req.Code,
	}

	payload, err := bsr.MarshalVT()
	if err != nil {
		log.Error("can not marshal VerifyEmailRequest", zap.Error(err))
		return nil, ErrCanNotSign
	}

	privKey := s.wallet.GetAccountPrivkey()
	signature, err := privKey.Sign(payload)
	if err != nil {
		log.Error("can not sign VerifyEmailRequest", zap.Error(err))
		return nil, ErrCanNotSign
	}

	reqSigned := proto.VerifyEmailRequestSigned{
		Payload:   payload,
		Signature: signature,
	}

	// empty return or error
	_, err = s.ppclient.VerifyEmail(ctx, &reqSigned)
	if err != nil {
		return nil, err
	}

	// return out
	var out pb.RpcMembershipVerifyEmailCodeResponse
	out.Error = &pb.RpcMembershipVerifyEmailCodeResponseError{
		Code: pb.RpcMembershipVerifyEmailCodeResponseError_NULL,
	}

	return &out, nil
}

func (s *service) FinalizeSubscription(ctx context.Context, req *pb.RpcMembershipFinalizeRequest) (*pb.RpcMembershipFinalizeResponse, error) {
	// 1 - send request
	bsr := proto.FinalizeSubscriptionRequest{
		// payment node will check if signature matches with this OwnerAnyID
		OwnerAnyId:       s.wallet.Account().SignKey.GetPublic().Account(),
		OwnerEthAddress:  s.wallet.GetAccountEthAddress().Hex(),
		RequestedAnyName: nameservice.NsNameToFullName(req.NsName, req.NsNameType),
	}

	payload, err := bsr.MarshalVT()
	if err != nil {
		log.Error("can not marshal FinalizeSubscriptionRequest", zap.Error(err))
		return nil, ErrCanNotSign
	}

	privKey := s.wallet.GetAccountPrivkey()
	signature, err := privKey.Sign(payload)
	if err != nil {
		log.Error("can not sign FinalizeSubscriptionRequest", zap.Error(err))
		return nil, ErrCanNotSign
	}

	reqSigned := proto.FinalizeSubscriptionRequestSigned{
		Payload:   payload,
		Signature: signature,
	}

	// empty return or error
	_, err = s.ppclient.FinalizeSubscription(ctx, &reqSigned)
	if err != nil {
		return nil, err
	}

	// 2 - clear cache
	go s.forceRefresh(30 * time.Minute)
	// return out
	var out pb.RpcMembershipFinalizeResponse
	out.Error = &pb.RpcMembershipFinalizeResponseError{
		Code: pb.RpcMembershipFinalizeResponseError_NULL,
	}

	return &out, nil
}

func (s *service) GetTiers(ctx context.Context, req *pb.RpcMembershipGetTiersRequest) (*pb.RpcMembershipGetTiersResponse, error) {
	// 1 - get all tiers (including Explorer)
	out, err := s.getAllTiers(ctx, req)
	if err != nil {
		return nil, err
	}

	// 2 - remove explorer
	status, err := s.GetSubscriptionStatus(ctx, &pb.RpcMembershipGetStatusRequest{})
	if err != nil {
		log.Error("can not get subscription status", zap.Error(err))
		return nil, err
	}

	filtered := &pb.RpcMembershipGetTiersResponse{
		Tiers: make([]*model.MembershipTierData, 0),
	}

	// if your are on 0-tier OR on Explorer -> return full list
	if (status != nil) && (status.Data != nil) && status.Data.Tier <= uint32(proto.SubscriptionTier_TierExplorer) {
		// if Explorer tier is current -> move it to the end of the list
		if len(out.Tiers) > 1 && (status.Data.Tier == uint32(proto.SubscriptionTier_TierExplorer)) && (out.Tiers[0].Id == uint32(proto.SubscriptionTier_TierExplorer)) {
			// Move Explorer tier to end of list
			firstTier := out.Tiers[0]
			restTiers := out.Tiers[1:]

			filtered.Tiers = make([]*model.MembershipTierData, 0, len(out.Tiers))
			filtered.Tiers = append(filtered.Tiers, restTiers...)
			filtered.Tiers = append(filtered.Tiers, firstTier)
			return filtered, nil
		}

		return out, nil
	}

	// If the current tier is higher than Explorer, show the list without Explorer (downgrading is not allowed)
	for _, tier := range out.Tiers {
		if tier.Id != uint32(proto.SubscriptionTier_TierExplorer) {
			filtered.Tiers = append(filtered.Tiers, tier)
		}
	}
	return filtered, nil
}

// getAllTiers returns tiers from cache ONLY
// This method NEVER makes network calls and returns immediately
// Background refresh happens via refreshTiersBackground()
func (s *service) getAllTiers(ctx context.Context, req *pb.RpcMembershipGetTiersRequest) (*pb.RpcMembershipGetTiersResponse, error) {
<<<<<<< HEAD
	// 1 - check in cache in case NoCache is False
	if !req.NoCache {
		isCacheExpired := s.cache.IsCacheExpired()
		isCacheDisabled := s.cache.IsCacheDisabled()
		_, cachedTiers, cacheErr := s.cache.CacheGet()

		isNotExpiredAndNotDisabled := !isCacheExpired && !isCacheDisabled
		if cacheErr == nil && isNotExpiredAndNotDisabled && canReturnCachedTiers(cachedTiers) {
			log.Debug("returning tiers from cache", zap.Any("cachedTiers", cachedTiers))
			return cachedTiers, nil
		}
	}

	// 2 - send request
	bsr := proto.GetTiersRequest{
		// payment node will check if signature matches with this OwnerAnyID
		OwnerAnyId: s.wallet.Account().SignKey.GetPublic().Account(),

		// WARNING: we will save to cache data for THIS locale and payment method!!!
		Locale: req.Locale,

		Version: req.Version,
	}

	payload, err := bsr.MarshalVT()
	if err != nil {
		log.Error("can not marshal GetTiersRequest", zap.Error(err))
		return nil, ErrCanNotSign
	}

	privKey := s.wallet.GetAccountPrivkey()
	signature, err := privKey.Sign(payload)
	if err != nil {
		log.Error("can not sign GetTiersRequest", zap.Error(err))
		return nil, ErrCanNotSign
	}

	reqSigned := proto.GetTiersRequestSigned{
		Payload:   payload,
		Signature: signature,
	}

	// empty return or error
	tiers, err := s.ppclient.GetAllTiers(ctx, &reqSigned)
	if err != nil {
		// If PP node didn't answer -> create empty tiers response
		log.Info("creating empty tiers in cache because can not get tiers from the payment node")

		tiers = &proto.GetTiersResponse{
			Tiers: make([]*proto.TierData, 0),
		}
	}

	// 3 - return out
	var out pb.RpcMembershipGetTiersResponse
	out.Error = &pb.RpcMembershipGetTiersResponseError{
		Code: pb.RpcMembershipGetTiersResponseError_NULL,
	}

	out.Tiers = make([]*model.MembershipTierData, len(tiers.Tiers))
	for i, tier := range tiers.Tiers {
		out.Tiers[i] = &model.MembershipTierData{
			Id:          tier.Id,
			Name:        tier.Name,
			Description: tier.Description,
			// IsActive:              tier.IsActive,
			IsTest: tier.IsTest,
			// IsHiddenTier:          tier.IsHiddenTier,
			PeriodType:          model.MembershipTierDataPeriodType(tier.PeriodType),
			PeriodValue:         tier.PeriodValue,
			PriceStripeUsdCents: tier.PriceStripeUsdCents,
			// also in feature list
			AnyNamesCountIncluded: tier.AnyNamesCountIncluded,
			AnyNameMinLength:      tier.AnyNameMinLength,
			ColorStr:              tier.ColorStr,
			// platform-specific fields:
			StripeProductId:            tier.StripeProductId,
			StripeManageUrl:            tier.StripeManageUrl,
			IosProductId:               tier.IosProductId,
			IosManageUrl:               tier.IosManageUrl,
			AndroidProductId:           tier.AndroidProductId,
			AndroidManageUrl:           tier.AndroidManageUrl,
			Offer:                      tier.Offer,
			PriceStripeUsdCentsMonthly: tier.PriceStripeUsdCentsMonthly,
		}

		// copy all features
		out.Tiers[i].Features = make([]string, len(tier.Features))

		for j, feature := range tier.Features {
			out.Tiers[i].Features[j] = feature.Description
		}
	}

	// 3 - update tiers, not status
	err = s.cache.CacheSet(nil, &out)
	if err != nil {
		log.Warn("can not save tiers to cache", zap.Error(err))
		// return nil, ErrCacheProblem
=======
	_, tiers, _, err := s.fetchAndUpdate(ctx, req.NoCache, req.NoCache, false)
	if err != nil {
		return nil, err
>>>>>>> 7bd359d4
	}

	return &pb.RpcMembershipGetTiersResponse{
		Tiers: tiers,
		Error: &pb.RpcMembershipGetTiersResponseError{
			Code: pb.RpcMembershipGetTiersResponseError_NULL,
		},
	}, nil
}

func (s *service) VerifyAppStoreReceipt(ctx context.Context, req *pb.RpcMembershipVerifyAppStoreReceiptRequest) (*pb.RpcMembershipVerifyAppStoreReceiptResponse, error) {
	verifyReq := proto.VerifyAppStoreReceiptRequest{
		// payment node will check if signature matches with this OwnerAnyID
		OwnerAnyId: s.wallet.Account().SignKey.GetPublic().Account(),
		Receipt:    req.Receipt,
	}

	payload, err := verifyReq.MarshalVT()
	if err != nil {
		log.Error("can not marshal VerifyAppStoreReceiptRequest", zap.Error(err))
		return nil, ErrCanNotSign
	}

	privKey := s.wallet.GetAccountPrivkey()
	signature, err := privKey.Sign(payload)
	if err != nil {
		log.Error("can not sign VerifyAppStoreReceiptRequest", zap.Error(err))
		return nil, ErrCanNotSign
	}

	reqSigned := proto.VerifyAppStoreReceiptRequestSigned{
		Payload:   payload,
		Signature: signature,
	}

	_, err = s.ppclient.VerifyAppStoreReceipt(ctx, &reqSigned)
	if err != nil {
		return nil, err
	}

	return &pb.RpcMembershipVerifyAppStoreReceiptResponse{
		Error: &pb.RpcMembershipVerifyAppStoreReceiptResponseError{
			Code: pb.RpcMembershipVerifyAppStoreReceiptResponseError_NULL,
		},
	}, nil
}

func (s *service) CodeGetInfo(ctx context.Context, req *pb.RpcMembershipCodeGetInfoRequest) (*pb.RpcMembershipCodeGetInfoResponse, error) {
	code := req.Code

	codeInfo := proto.CodeGetInfoRequest{
		OwnerAnyId:      s.wallet.Account().SignKey.GetPublic().Account(),
		OwnerEthAddress: s.wallet.GetAccountEthAddress().Hex(),
		Code:            code,
	}

	payload, err := codeInfo.MarshalVT()
	if err != nil {
		log.Error("can not marshal CodeGetInfoRequest", zap.Error(err))
		return nil, ErrCanNotSign
	}

	privKey := s.wallet.GetAccountPrivkey()
	signature, err := privKey.Sign(payload)
	if err != nil {
		log.Error("can not sign CodeGetInfoRequest", zap.Error(err))
		return nil, ErrCanNotSign
	}

	reqSigned := proto.CodeGetInfoRequestSigned{
		Payload:   payload,
		Signature: signature,
	}

	res, err := s.ppclient.CodeGetInfo(ctx, &reqSigned)
	if err != nil {
		return nil, err
	}

	// send membership update to the payment node
	// to get new tiers, because Code can redeem a hidden tier that is not on the list yet
	_, err = s.GetSubscriptionStatus(ctx, &pb.RpcMembershipGetStatusRequest{
		NoCache: true,
	})
	if err != nil {
		log.Error("can not get subscription status again", zap.Error(err))
		// eat the error...
	}

	return &pb.RpcMembershipCodeGetInfoResponse{
		RequestedTier: res.Tier,
		Error: &pb.RpcMembershipCodeGetInfoResponseError{
			Code: pb.RpcMembershipCodeGetInfoResponseError_NULL,
		},
	}, nil
}

func (s *service) CodeRedeem(ctx context.Context, req *pb.RpcMembershipCodeRedeemRequest) (*pb.RpcMembershipCodeRedeemResponse, error) {
	code := req.Code
	nsName := req.NsName
	nsNameType := req.NsNameType

	codeRedeem := proto.CodeRedeemRequest{
		OwnerAnyId:       s.wallet.Account().SignKey.GetPublic().Account(),
		OwnerEthAddress:  s.wallet.GetAccountEthAddress().Hex(),
		Code:             code,
		RequestedAnyName: nameservice.NsNameToFullName(nsName, nsNameType),
	}

	payload, err := codeRedeem.MarshalVT()

	if err != nil {
		log.Error("can not marshal CodeRedeemRequest", zap.Error(err))
		return nil, ErrCanNotSign
	}

	privKey := s.wallet.GetAccountPrivkey()
	signature, err := privKey.Sign(payload)
	if err != nil {
		log.Error("can not sign CodeRedeemRequest", zap.Error(err))
		return nil, ErrCanNotSign
	}

	reqSigned := proto.CodeRedeemRequestSigned{
		Payload:   payload,
		Signature: signature,
	}

	res, err := s.ppclient.CodeRedeem(ctx, &reqSigned)
	if err != nil {
		return nil, err
	}

	if !res.Success {
		log.Error("code redemption failed", zap.String("code", code))
		// return this error as if code was not found
		return nil, proto.ErrCodeNotFound
	}

	return &pb.RpcMembershipCodeRedeemResponse{
		Error: &pb.RpcMembershipCodeRedeemResponseError{
			Code: pb.RpcMembershipCodeRedeemResponseError_NULL,
		},
	}, nil
}<|MERGE_RESOLUTION|>--- conflicted
+++ resolved
@@ -830,111 +830,9 @@
 // This method NEVER makes network calls and returns immediately
 // Background refresh happens via refreshTiersBackground()
 func (s *service) getAllTiers(ctx context.Context, req *pb.RpcMembershipGetTiersRequest) (*pb.RpcMembershipGetTiersResponse, error) {
-<<<<<<< HEAD
-	// 1 - check in cache in case NoCache is False
-	if !req.NoCache {
-		isCacheExpired := s.cache.IsCacheExpired()
-		isCacheDisabled := s.cache.IsCacheDisabled()
-		_, cachedTiers, cacheErr := s.cache.CacheGet()
-
-		isNotExpiredAndNotDisabled := !isCacheExpired && !isCacheDisabled
-		if cacheErr == nil && isNotExpiredAndNotDisabled && canReturnCachedTiers(cachedTiers) {
-			log.Debug("returning tiers from cache", zap.Any("cachedTiers", cachedTiers))
-			return cachedTiers, nil
-		}
-	}
-
-	// 2 - send request
-	bsr := proto.GetTiersRequest{
-		// payment node will check if signature matches with this OwnerAnyID
-		OwnerAnyId: s.wallet.Account().SignKey.GetPublic().Account(),
-
-		// WARNING: we will save to cache data for THIS locale and payment method!!!
-		Locale: req.Locale,
-
-		Version: req.Version,
-	}
-
-	payload, err := bsr.MarshalVT()
-	if err != nil {
-		log.Error("can not marshal GetTiersRequest", zap.Error(err))
-		return nil, ErrCanNotSign
-	}
-
-	privKey := s.wallet.GetAccountPrivkey()
-	signature, err := privKey.Sign(payload)
-	if err != nil {
-		log.Error("can not sign GetTiersRequest", zap.Error(err))
-		return nil, ErrCanNotSign
-	}
-
-	reqSigned := proto.GetTiersRequestSigned{
-		Payload:   payload,
-		Signature: signature,
-	}
-
-	// empty return or error
-	tiers, err := s.ppclient.GetAllTiers(ctx, &reqSigned)
-	if err != nil {
-		// If PP node didn't answer -> create empty tiers response
-		log.Info("creating empty tiers in cache because can not get tiers from the payment node")
-
-		tiers = &proto.GetTiersResponse{
-			Tiers: make([]*proto.TierData, 0),
-		}
-	}
-
-	// 3 - return out
-	var out pb.RpcMembershipGetTiersResponse
-	out.Error = &pb.RpcMembershipGetTiersResponseError{
-		Code: pb.RpcMembershipGetTiersResponseError_NULL,
-	}
-
-	out.Tiers = make([]*model.MembershipTierData, len(tiers.Tiers))
-	for i, tier := range tiers.Tiers {
-		out.Tiers[i] = &model.MembershipTierData{
-			Id:          tier.Id,
-			Name:        tier.Name,
-			Description: tier.Description,
-			// IsActive:              tier.IsActive,
-			IsTest: tier.IsTest,
-			// IsHiddenTier:          tier.IsHiddenTier,
-			PeriodType:          model.MembershipTierDataPeriodType(tier.PeriodType),
-			PeriodValue:         tier.PeriodValue,
-			PriceStripeUsdCents: tier.PriceStripeUsdCents,
-			// also in feature list
-			AnyNamesCountIncluded: tier.AnyNamesCountIncluded,
-			AnyNameMinLength:      tier.AnyNameMinLength,
-			ColorStr:              tier.ColorStr,
-			// platform-specific fields:
-			StripeProductId:            tier.StripeProductId,
-			StripeManageUrl:            tier.StripeManageUrl,
-			IosProductId:               tier.IosProductId,
-			IosManageUrl:               tier.IosManageUrl,
-			AndroidProductId:           tier.AndroidProductId,
-			AndroidManageUrl:           tier.AndroidManageUrl,
-			Offer:                      tier.Offer,
-			PriceStripeUsdCentsMonthly: tier.PriceStripeUsdCentsMonthly,
-		}
-
-		// copy all features
-		out.Tiers[i].Features = make([]string, len(tier.Features))
-
-		for j, feature := range tier.Features {
-			out.Tiers[i].Features[j] = feature.Description
-		}
-	}
-
-	// 3 - update tiers, not status
-	err = s.cache.CacheSet(nil, &out)
-	if err != nil {
-		log.Warn("can not save tiers to cache", zap.Error(err))
-		// return nil, ErrCacheProblem
-=======
 	_, tiers, _, err := s.fetchAndUpdate(ctx, req.NoCache, req.NoCache, false)
 	if err != nil {
 		return nil, err
->>>>>>> 7bd359d4
 	}
 
 	return &pb.RpcMembershipGetTiersResponse{

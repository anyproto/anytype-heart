--- conflicted
+++ resolved
@@ -6,11 +6,8 @@
 	"time"
 
 	"github.com/anyproto/any-sync/app"
-<<<<<<< HEAD
 	"github.com/anyproto/any-sync/net/peer"
-=======
 	"github.com/google/uuid"
->>>>>>> 04d84f46
 
 	"github.com/anyproto/anytype-heart/core/block"
 	"github.com/anyproto/anytype-heart/core/block/object/objectcache"
@@ -72,8 +69,6 @@
 func (n *notificationService) Name() (name string) {
 	return CName
 }
-
-<<<<<<< HEAD
 func (n *notificationService) Run(_ context.Context) (err error) {
 	notificationContext, notificationCancel := context.WithCancel(context.Background())
 	n.notificationCancel = notificationCancel
@@ -124,7 +119,9 @@
 	return nil
 }
 
-func (n *notificationService) CreateAndSend(notification *model.Notification) error {
+func (n *notificationService) CreateAndSendLocal(notification *model.Notification) error {
+	notification.Id = uuid.New().String()
+	notification.CreateTime = time.Now().Unix()
 	if !notification.IsLocal {
 		var exist bool
 		err := block.DoState(n.picker, n.notificationId, func(s *state.State, sb smartblock.SmartBlock) error {
@@ -143,12 +140,6 @@
 			return nil
 		}
 	}
-=======
-func (n *notificationService) CreateAndSendLocal(notification *model.Notification) error {
-	notification.Id = uuid.New().String()
-	notification.CreateTime = time.Now().Unix()
-
->>>>>>> 04d84f46
 	n.eventSender.Broadcast(&pb.Event{
 		Messages: []*pb.EventMessage{
 			{

package notifications

import (
	"fmt"

	"github.com/anyproto/any-sync/app"
	"github.com/anyproto/any-sync/net/peer"

	"github.com/anyproto/anytype-heart/core/block"
	"github.com/anyproto/anytype-heart/core/block/object/objectcache"
	"github.com/anyproto/anytype-heart/core/domain"
	sb "github.com/anyproto/anytype-heart/pkg/lib/core/smartblock"
	"github.com/anyproto/anytype-heart/pkg/lib/logging"
	"github.com/anyproto/anytype-heart/space"

	"github.com/anyproto/anytype-heart/core/block/editor/smartblock"
	"github.com/anyproto/anytype-heart/core/block/editor/state"
	"github.com/anyproto/anytype-heart/core/event"
	"github.com/anyproto/anytype-heart/pb"
	"github.com/anyproto/anytype-heart/pkg/lib/pb/model"
)

var log = logging.Logger("notifications")

const CName = "notificationService"

type Notifications interface {
	app.ComponentRunnable
	CreateAndSendLocal(notification *model.Notification) error
<<<<<<< HEAD
	CreateAndSendCrossDevice(notification *model.Notification) error
=======
>>>>>>> 3a832db6
	UpdateAndSend(notification *model.Notification) error
	Reply(notificationID []string, notificationAction model.NotificationActionType) error
	List(limit int64, includeRead bool) ([]*model.Notification, error)
}

type notificationService struct {
	notificationID     string
	notificationCh     chan struct{}
	notificationErr    error
	notificationCancel context.CancelFunc
	eventSender        event.Sender
	notificationStore  NotificationStore
	spaceService       space.Service
	picker             block.ObjectGetter
}

func New() Notifications {
	return &notificationService{
		notificationCh: make(chan struct{}),
	}
}

func (n *notificationService) Init(a *app.App) (err error) {
	n.notificationStore = app.MustComponent[NotificationStore](a)
	n.eventSender = app.MustComponent[event.Sender](a)
	n.spaceService = app.MustComponent[space.Service](a)
	n.picker = app.MustComponent[block.ObjectGetter](a)
	return nil
}

func (n *notificationService) Name() (name string) {
	return CName
}

func (n *notificationService) Run(_ context.Context) (err error) {
	notificationContext, notificationCancel := context.WithCancel(context.Background())
	n.notificationCancel = notificationCancel
	go n.loadNotificationObject(notificationContext)
	go n.indexNotifications(notificationContext)
	return nil
}

func (n *notificationService) indexNotifications(ctx context.Context) {
	for {
		select {
		case <-ctx.Done():
			log.Errorf("failed to index notifications: %v", ctx.Err())
			return
		case <-n.notificationCh:
			if n.notificationErr != nil {
				log.Errorf("failed to get notification object: %v", n.notificationErr)
				return
			}
			n.updateNotificationsInLocalStore()
			return
		}
	}
}

func (n *notificationService) updateNotificationsInLocalStore() {
	var notifications map[string]*model.Notification
	err := block.DoState(n.picker, n.notificationID, func(s *state.State, sb smartblock.SmartBlock) error {
		notifications = s.ListNotifications()
		return nil
	})
	if err != nil {
		log.Errorf("failed to get notifications from object: %s", err)
	}
	for _, notification := range notifications {
		err := n.notificationStore.SaveNotification(notification)
		if err != nil {
			log.Errorf("failed to save notification %s: %s", notification.Id, err)
		}
	}
}

func (n *notificationService) Close(_ context.Context) (err error) {
	if n.notificationCancel != nil {
		n.notificationCancel()
	}
	return nil
}

func (n *notificationService) CreateAndSendLocal(notification *model.Notification) error {
	n.eventSender.Broadcast(&pb.Event{
		Messages: []*pb.EventMessage{
			{
				Value: &pb.EventMessageValueOfNotificationSend{
					NotificationSend: &pb.EventNotificationSend{
						Notification: notification,
					},
				},
			},
		},
	})
	err := n.notificationStore.SaveNotification(notification)
	if err != nil {
		return fmt.Errorf("failed to add notification %s to cache: %w", notification.Id, err)
	}
	return nil
}

<<<<<<< HEAD
func (n *notificationService) CreateAndSendCrossDevice(notification *model.Notification) error {
	var exist bool
	err := block.DoState(n.picker, n.notificationID, func(s *state.State, sb smartblock.SmartBlock) error {
		stateNotification := s.GetNotificationByID(notification.Id)
		if stateNotification != nil {
			exist = true
			return nil
		}
		s.AddNotification(notification)
		return nil
	})
	if err != nil {
		return fmt.Errorf("failed to update notification object: %w", err)
	}
	if exist {
		return nil
	}
	err = n.CreateAndSendLocal(notification)
	if err != nil {
		return err
	}
	return nil
}

=======
>>>>>>> 3a832db6
func (n *notificationService) UpdateAndSend(notification *model.Notification) error {
	n.eventSender.Broadcast(&pb.Event{
		Messages: []*pb.EventMessage{
			{
				Value: &pb.EventMessageValueOfNotificationUpdate{
					NotificationUpdate: &pb.EventNotificationUpdate{
						Notification: notification,
					},
				},
			},
		},
	})
	err := n.notificationStore.SaveNotification(notification)
	if err != nil {
		return fmt.Errorf("failed to update notification %s: %w", notification.Id, err)
	}
	return nil
}

func (n *notificationService) Reply(notificationIDs []string, notificationAction model.NotificationActionType) error {
	for _, id := range notificationIDs {
		status := model.Notification_Replied
		if notificationAction == model.Notification_CLOSE {
			status = model.Notification_Read
		}

		notification, err := n.notificationStore.GetNotificationByID(id)
		if err != nil {
			return err
		}
		notification.Status = status
		err = n.UpdateAndSend(notification)
		if err != nil {
			return fmt.Errorf("failed to update notification: %w", err)
		}

		if !notification.IsLocal {
			err = block.DoState(n.picker, n.notificationID, func(s *state.State, sb smartblock.SmartBlock) error {
				s.AddNotification(notification)
				return nil
			})
			if err != nil {
				return fmt.Errorf("failed to update notification object: %w", err)
			}
		}
	}
	return nil
}

func (n *notificationService) List(limit int64, includeRead bool) ([]*model.Notification, error) {
	notifications, err := n.notificationStore.ListNotifications()
	if err != nil {
		return nil, fmt.Errorf("failed to list notifications: %w", err)
	}

	var (
		result   []*model.Notification
		addCount int64
	)
	for _, notification := range notifications {
		if addCount == limit {
			break
		}
		if n.isNotificationRead(notification) && !includeRead {
			continue
		}
		result = append(result, notification)
		addCount++
	}
	return result, nil
}

func (n *notificationService) isNotificationRead(notification *model.Notification) bool {
	return notification.GetStatus() == model.Notification_Read || notification.GetStatus() == model.Notification_Replied
}

func (n *notificationService) loadNotificationObject(ctx context.Context) {
	defer close(n.notificationCh)
	uk, err := domain.NewUniqueKey(sb.SmartBlockTypeNotificationObject, "")
	if err != nil {
		n.notificationErr = err
		return
	}
	spc, err := n.spaceService.GetPersonalSpace(ctx)
	if err != nil {
		n.notificationErr = err
		return
	}
	n.notificationID, err = spc.DeriveObjectID(ctx, uk)
	if err != nil {
		n.notificationErr = err
		return
	}
	ctxWithPeer := peer.CtxWithPeerId(ctx, peer.CtxResponsiblePeers)
	_, err = spc.GetObject(ctxWithPeer, n.notificationID)
	if err != nil {
		_, dErr := spc.DeriveTreeObject(ctx, objectcache.TreeDerivationParams{
			Key: uk,
			InitFunc: func(id string) *smartblock.InitContext {
				return &smartblock.InitContext{
					Ctx:     ctx,
					SpaceID: spc.Id(),
					State:   state.NewDoc(id, nil).(*state.State),
				}
			},
		})
		if dErr != nil {
			n.notificationErr = dErr
			return
		}
	}
}<|MERGE_RESOLUTION|>--- conflicted
+++ resolved
@@ -27,10 +27,6 @@
 type Notifications interface {
 	app.ComponentRunnable
 	CreateAndSendLocal(notification *model.Notification) error
-<<<<<<< HEAD
-	CreateAndSendCrossDevice(notification *model.Notification) error
-=======
->>>>>>> 3a832db6
 	UpdateAndSend(notification *model.Notification) error
 	Reply(notificationID []string, notificationAction model.NotificationActionType) error
 	List(limit int64, includeRead bool) ([]*model.Notification, error)
@@ -133,33 +129,6 @@
 	return nil
 }
 
-<<<<<<< HEAD
-func (n *notificationService) CreateAndSendCrossDevice(notification *model.Notification) error {
-	var exist bool
-	err := block.DoState(n.picker, n.notificationID, func(s *state.State, sb smartblock.SmartBlock) error {
-		stateNotification := s.GetNotificationByID(notification.Id)
-		if stateNotification != nil {
-			exist = true
-			return nil
-		}
-		s.AddNotification(notification)
-		return nil
-	})
-	if err != nil {
-		return fmt.Errorf("failed to update notification object: %w", err)
-	}
-	if exist {
-		return nil
-	}
-	err = n.CreateAndSendLocal(notification)
-	if err != nil {
-		return err
-	}
-	return nil
-}
-
-=======
->>>>>>> 3a832db6
 func (n *notificationService) UpdateAndSend(notification *model.Notification) error {
 	n.eventSender.Broadcast(&pb.Event{
 		Messages: []*pb.EventMessage{

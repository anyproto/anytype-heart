package notifications

import (
	"context"
	"fmt"

	"github.com/anyproto/any-sync/app"

	"github.com/anyproto/anytype-heart/core/block"
	"github.com/anyproto/anytype-heart/pkg/lib/logging"
	"github.com/anyproto/anytype-heart/space"

	"github.com/anyproto/anytype-heart/core/block/editor/smartblock"
	"github.com/anyproto/anytype-heart/core/block/editor/state"
	"github.com/anyproto/anytype-heart/core/event"
	"github.com/anyproto/anytype-heart/pb"
	"github.com/anyproto/anytype-heart/pkg/lib/pb/model"
)

var log = logging.Logger("notifications")

const CName = "notificationService"

type Notifications interface {
	app.ComponentRunnable
	CreateAndSendLocal(notification *model.Notification) error
	CreateAndSendCrossDevice(ctx context.Context, spaceID string, notification *model.Notification) error
	UpdateAndSend(notification *model.Notification) error
	Reply(notificationID []string, notificationAction model.NotificationActionType) error
	List(limit int64, includeRead bool) ([]*model.Notification, error)
}

type notificationService struct {
	eventSender       event.Sender
<<<<<<< HEAD
	notificationStore objectstore.NotificationStore
	spaceService      space.Service
	picker            block.ObjectGetter
=======
	notificationStore NotificationStore
>>>>>>> fd583ce4
}

func New() Notifications {
	return &notificationService{}
}

func (n *notificationService) Init(a *app.App) (err error) {
	n.notificationStore = app.MustComponent[NotificationStore](a)
	n.eventSender = app.MustComponent[event.Sender](a)
	n.spaceService = app.MustComponent[space.Service](a)
	n.picker = app.MustComponent[block.ObjectGetter](a)
	return nil
}

func (n *notificationService) Name() (name string) {
	return CName
}

func (n *notificationService) Run(ctx context.Context) (err error) {
	go n.indexNotifications(ctx)
	return nil
}

func (n *notificationService) indexNotifications(ctx context.Context) {
	personalSpace, err := n.spaceService.GetPersonalSpace(ctx)
	if err != nil {
		log.Errorf("failed to get notification object: %s", err)
	}
	var notifications map[string]*model.Notification
	err = block.DoState(n.picker, personalSpace.DerivedIDs().Notification, func(s *state.State, sb smartblock.SmartBlock) error {
		notifications = s.ListNotifications()
		return nil
	})
	if err != nil {
		log.Errorf("failed to get notifications from object: %s", err)
	}
	for _, notification := range notifications {
		err := n.notificationStore.SaveNotification(notification)
		if err != nil {
			log.Errorf("failed to save notification %s: %s", notification.Id, err)
		}
	}
}

func (n *notificationService) Close(ctx context.Context) (err error) {
	return nil
}

func (n *notificationService) CreateAndSendLocal(notification *model.Notification) error {
	n.eventSender.Broadcast(&pb.Event{
		Messages: []*pb.EventMessage{
			{
				Value: &pb.EventMessageValueOfNotificationSend{
					NotificationSend: &pb.EventNotificationSend{
						Notification: notification,
					},
				},
			},
		},
	})
	err := n.notificationStore.SaveNotification(notification)
	if err != nil {
		return fmt.Errorf("failed to add notification %s to cache: %w", notification.Id, err)
	}
	return nil
}

func (n *notificationService) CreateAndSendCrossDevice(ctx context.Context, spaceID string, notification *model.Notification) error {
	spc, err := n.spaceService.GetPersonalSpace(ctx)
	if err != nil {
		return fmt.Errorf("failed to get space for notification: %w", err)
	}
	var exist bool
	err = block.DoState(n.picker, spc.DerivedIDs().Notification, func(s *state.State, sb smartblock.SmartBlock) error {
		stateNotification := s.GetNotificationByID(notification.Id)
		if stateNotification != nil {
			exist = true
			return nil
		}
		s.AddNotification(notification)
		return nil
	})
	if err != nil {
		return fmt.Errorf("failed to update notification object: %w", err)
	}
	if exist {
		return nil
	}
	err = n.CreateAndSendLocal(notification)
	if err != nil {
		return err
	}
	return nil
}

func (n *notificationService) UpdateAndSend(notification *model.Notification) error {
	n.eventSender.Broadcast(&pb.Event{
		Messages: []*pb.EventMessage{
			{
				Value: &pb.EventMessageValueOfNotificationUpdate{
					NotificationUpdate: &pb.EventNotificationUpdate{
						Notification: notification,
					},
				},
			},
		},
	})
	err := n.notificationStore.SaveNotification(notification)
	if err != nil {
		return fmt.Errorf("failed to update notification %s: %w", notification.Id, err)
	}
	return nil
}

func (n *notificationService) Reply(notificationIDs []string, notificationAction model.NotificationActionType) error {
	for _, id := range notificationIDs {
		status := model.Notification_Replied
		if notificationAction == model.Notification_CLOSE {
			status = model.Notification_Read
		}

		notification, err := n.notificationStore.GetNotificationByID(id)
		if err != nil {
			return err
		}
		notification.Status = status
		err = n.UpdateAndSend(notification)
		if err != nil {
			return fmt.Errorf("failed to update notification: %w", err)
		}

		if !notification.IsLocal {
			spc, err := n.spaceService.GetPersonalSpace(context.Background())
			if err != nil {
				return err
			}
			err = block.DoState(n.picker, spc.DerivedIDs().Notification, func(s *state.State, sb smartblock.SmartBlock) error {
				s.AddNotification(notification)
				return nil
			})
			if err != nil {
				return fmt.Errorf("failed to update notification object: %w", err)
			}
		}
	}
	return nil
}

func (n *notificationService) List(limit int64, includeRead bool) ([]*model.Notification, error) {
	notifications, err := n.notificationStore.ListNotifications()
	if err != nil {
		return nil, fmt.Errorf("failed to list notifications: %w", err)
	}

	var (
		result   []*model.Notification
		addCount int64
	)
	for _, notification := range notifications {
		if addCount == limit {
			break
		}
		if n.isNotificationRead(notification) && !includeRead {
			continue
		}
		result = append(result, notification)
		addCount++
	}
	return result, nil
}

func (n *notificationService) isNotificationRead(notification *model.Notification) bool {
	return notification.GetStatus() == model.Notification_Read || notification.GetStatus() == model.Notification_Replied
}<|MERGE_RESOLUTION|>--- conflicted
+++ resolved
@@ -32,13 +32,9 @@
 
 type notificationService struct {
 	eventSender       event.Sender
-<<<<<<< HEAD
-	notificationStore objectstore.NotificationStore
+	notificationStore NotificationStore
 	spaceService      space.Service
 	picker            block.ObjectGetter
-=======
-	notificationStore NotificationStore
->>>>>>> fd583ce4
 }
 
 func New() Notifications {

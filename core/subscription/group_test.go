--- conflicted
+++ resolved
@@ -23,27 +23,15 @@
 		makeTag("tag_2"),
 		makeTag("tag_3"),
 
-<<<<<<< HEAD
-		{id: "record_one", data: domain.NewDetailsFromMap(map[domain.RelationKey]domain.Value{
+		newEntry("record_one", domain.NewDetailsFromMap(map[domain.RelationKey]domain.Value{
 			kanbanKey: domain.StringList([]string{"tag_1"}),
-		})},
-		{id: "record_two", data: domain.NewDetailsFromMap(map[domain.RelationKey]domain.Value{
+		})),
+		newEntry("record_two", domain.NewDetailsFromMap(map[domain.RelationKey]domain.Value{
 			kanbanKey: domain.StringList([]string{"tag_2"}),
-		})},
-		{id: "record_three", data: domain.NewDetailsFromMap(map[domain.RelationKey]domain.Value{
+		})),
+		newEntry("record_three", domain.NewDetailsFromMap(map[domain.RelationKey]domain.Value{
 			kanbanKey: domain.StringList([]string{"tag_1", "tag_2", "tag_3"}),
-		})},
-=======
-		newEntry("record_one", &types.Struct{Fields: map[string]*types.Value{
-			kanbanKey: pbtypes.StringList([]string{"tag_1"}),
-		}}),
-		newEntry("record_two", &types.Struct{Fields: map[string]*types.Value{
-			kanbanKey: pbtypes.StringList([]string{"tag_2"}),
-		}}),
-		newEntry("record_three", &types.Struct{Fields: map[string]*types.Value{
-			kanbanKey: pbtypes.StringList([]string{"tag_1", "tag_2", "tag_3"}),
-		}}),
->>>>>>> a7035537
+		})),
 	}
 }
 
@@ -62,19 +50,11 @@
 }
 
 func makeTag(key string) *entry {
-<<<<<<< HEAD
-	return &entry{id: key, data: domain.NewDetailsFromMap(map[domain.RelationKey]domain.Value{
+	return newEntry(key, domain.NewDetailsFromMap(map[domain.RelationKey]domain.Value{
 		bundle.RelationKeyId:          domain.String(key),
 		bundle.RelationKeyRelationKey: domain.String(kanbanKey),
 		bundle.RelationKeyType:        domain.String(bundle.TypeKeyRelationOption.URL()),
-	})}
-=======
-	return newEntry(key, &types.Struct{Fields: map[string]*types.Value{
-		bundle.RelationKeyId.String():          pbtypes.String(key),
-		bundle.RelationKeyRelationKey.String(): pbtypes.String(kanbanKey),
-		bundle.RelationKeyType.String():        pbtypes.String(bundle.TypeKeyRelationOption.URL()),
-	}})
->>>>>>> a7035537
+	}))
 }
 
 func TestGroupTag(t *testing.T) {

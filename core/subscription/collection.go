package subscription

import (
	"fmt"
	"sync"

	"github.com/anyproto/any-store/query"
	"github.com/cheggaaa/mb"

	"github.com/anyproto/anytype-heart/core/domain"
	"github.com/anyproto/anytype-heart/pkg/lib/bundle"
	"github.com/anyproto/anytype-heart/pkg/lib/database"
	"github.com/anyproto/anytype-heart/pkg/lib/localstore/objectstore/spaceindex"
	"github.com/anyproto/anytype-heart/util/slice"
)

type collectionObserver struct {
	spaceId      string
	collectionID string
	subID        string
	objectsCh    <-chan []string

	lock   *sync.RWMutex
	ids    []string
	idsSet map[string]struct{}

	closeCh chan struct{}

	cache             *cache
	objectStore       spaceindex.Store
	collectionService CollectionService
	recBatch          *mb.MB
	recBatchMutex     sync.Mutex

	spaceSubscription *spaceSubscriptions
}

func (s *spaceSubscriptions) newCollectionObserver(spaceId string, collectionID string, subID string) (*collectionObserver, error) {
	initialObjectIDs, objectsCh, err := s.collectionService.SubscribeForCollection(collectionID, subID)
	if err != nil {
		return nil, fmt.Errorf("subscribe for collection: %w", err)
	}

	obs := &collectionObserver{
		spaceId:      spaceId,
		collectionID: collectionID,
		subID:        subID,
		objectsCh:    objectsCh,
		lock:         &sync.RWMutex{},
		closeCh:      make(chan struct{}),

		cache:             s.cache,
		objectStore:       s.objectStore,
		recBatch:          s.recBatch,
		collectionService: s.collectionService,

		idsSet: map[string]struct{}{},

		spaceSubscription: s,
	}
	obs.ids = initialObjectIDs
	for _, id := range initialObjectIDs {
		obs.idsSet[id] = struct{}{}
	}

	go func() {
		for {
			select {
			case objectIDs := <-objectsCh:
				obs.updateIds(objectIDs)
			case <-obs.closeCh:
				return
			}
		}
	}()

	return obs, nil
}

func (c *collectionObserver) close() {
	close(c.closeCh)
	// Deplete the channel to avoid deadlock in collections service, because broadcasting to a channel and
	// unsubscribing are synchronous between each other
	go func() {
		for range c.objectsCh {

		}
	}()
	c.collectionService.UnsubscribeFromCollection(c.collectionID, c.subID)
}

func (c *collectionObserver) listEntries() []*entry {
	c.lock.RLock()
	defer c.lock.RUnlock()
	entries := c.spaceSubscription.fetchEntries(c.ids)
	res := make([]*entry, len(entries))
	copy(res, entries)
	return res
}

// updateIds updates the list of ids in the observer and updates the subscription
// IMPORTANT: this function is not thread-safe because of recBatch add is not under the lock and should be called only sequentially
func (c *collectionObserver) updateIds(ids []string) {
	c.lock.Lock()

	removed, added := slice.DifferenceRemovedAdded(c.ids, ids)
	for _, id := range removed {
		delete(c.idsSet, id)
	}
	for _, id := range added {
		c.idsSet[id] = struct{}{}
	}
	c.ids = ids
	c.lock.Unlock()
	entries := c.spaceSubscription.fetchEntriesLocked(append(removed, added...))
	for _, e := range entries {
		err := c.recBatch.Add(database.Record{
			Details: e.data,
		})
		if err != nil {
			log.Info("failed to add entities to mb: ", err)
		}
	}
}

func (c *collectionObserver) FilterObject(g *domain.Details) bool {
	c.lock.RLock()
	defer c.lock.RUnlock()
	id := g.GetString(bundle.RelationKeyId)
	_, ok := c.idsSet[id]
	return ok
}

// AnystoreSort called only once when subscription is created
// TODO make collectionObserver to satify query.Filter interface
func (c *collectionObserver) AnystoreFilter() query.Filter {
	c.lock.RLock()
	defer c.lock.RUnlock()
	path := []string{bundle.RelationKeyId.String()}
	filter := make(query.Or, 0, len(c.idsSet))
	for id := range c.idsSet {
		filter = append(filter, query.Key{
			Path:   path,
			Filter: query.NewComp(query.CompOpEq, id),
		})
	}
	return filter
}

func (c *collectionObserver) String() string {
	return "collectionObserver"
}

type collectionSub struct {
	sortedSub *sortedSub
	observer  *collectionObserver
}

func (c *collectionSub) init(entries []*entry) (err error) {
	return nil
}

func (c *collectionSub) counters() (prev, next int) {
	return c.sortedSub.counters()
}

func (c *collectionSub) onChange(ctx *opCtx) {
	c.sortedSub.onChange(ctx)
}

func (c *collectionSub) getActiveRecords() (res []*domain.Details) {
	return c.sortedSub.getActiveRecords()
}

func (c *collectionSub) hasDep() bool {
	return c.sortedSub.hasDep()
}

func (c *collectionSub) getDep() subscription {
	return c.sortedSub.depSub
}

func (c *collectionSub) close() {
	c.observer.close()
	c.sortedSub.close()
}

func (s *spaceSubscriptions) newCollectionSub(id string, spaceId string, collectionID string, keys []domain.RelationKey, filterDepIds []string, flt database.Filter, order database.Order, limit, offset int, disableDepSub bool) (*collectionSub, error) {
	obs, err := s.newCollectionObserver(spaceId, collectionID, id)
	if err != nil {
		return nil, err
	}
	if flt == nil {
		flt = obs
	} else {
		flt = database.FiltersAnd{obs, flt}
	}

	ssub := s.newSortedSub(id, spaceId, keys, flt, order, limit, offset)
	ssub.disableDep = disableDepSub
	if !ssub.disableDep {
		ssub.forceSubIds = filterDepIds
	}

	sub := &collectionSub{
		sortedSub: ssub,
		observer:  obs,
	}

	entries := obs.listEntries()
	filtered := entries[:0]
	for _, e := range entries {
		if flt.FilterObject(e.data) {
			filtered = append(filtered, e)
		}
	}
	if err := ssub.init(filtered); err != nil {
		return nil, err
	}
	return sub, nil
}

func (s *spaceSubscriptions) fetchEntriesLocked(ids []string) []*entry {
	s.m.Lock()
	defer s.m.Unlock()
	return s.fetchEntries(ids)
}

func (s *spaceSubscriptions) fetchEntries(ids []string) []*entry {
	res := make([]*entry, 0, len(ids))
	missingIDs := make([]string, 0, len(ids))
	for _, id := range ids {
		if e := s.cache.Get(id); e != nil {
			res = append(res, e)
			continue
		}
		missingIDs = append(missingIDs, id)
	}

	if len(missingIDs) == 0 {
		return res
	}
	recs, err := s.objectStore.QueryByIds(missingIDs)
	if err != nil {
		log.Error("can't query by ids:", err)
	}
	for _, r := range recs {
<<<<<<< HEAD
		e := &entry{
			id:   r.Details.GetString(bundle.RelationKeyId),
			data: r.Details,
		}
=======
		e := newEntry(pbtypes.GetString(r.Details, bundle.RelationKeyId.String()), r.Details)
>>>>>>> 3e34be54
		res = append(res, e)
	}
	return res
}<|MERGE_RESOLUTION|>--- conflicted
+++ resolved
@@ -6,11 +6,12 @@
 
 	"github.com/anyproto/any-store/query"
 	"github.com/cheggaaa/mb"
-
-	"github.com/anyproto/anytype-heart/core/domain"
+	"github.com/gogo/protobuf/types"
+
 	"github.com/anyproto/anytype-heart/pkg/lib/bundle"
 	"github.com/anyproto/anytype-heart/pkg/lib/database"
 	"github.com/anyproto/anytype-heart/pkg/lib/localstore/objectstore/spaceindex"
+	"github.com/anyproto/anytype-heart/util/pbtypes"
 	"github.com/anyproto/anytype-heart/util/slice"
 )
 
@@ -123,16 +124,16 @@
 	}
 }
 
-func (c *collectionObserver) FilterObject(g *domain.Details) bool {
+func (c *collectionObserver) FilterObject(g *types.Struct) bool {
 	c.lock.RLock()
 	defer c.lock.RUnlock()
-	id := g.GetString(bundle.RelationKeyId)
+	val := pbtypes.Get(g, bundle.RelationKeyId.String())
+	id := val.GetStringValue()
 	_, ok := c.idsSet[id]
 	return ok
 }
 
 // AnystoreSort called only once when subscription is created
-// TODO make collectionObserver to satify query.Filter interface
 func (c *collectionObserver) AnystoreFilter() query.Filter {
 	c.lock.RLock()
 	defer c.lock.RUnlock()
@@ -168,7 +169,7 @@
 	c.sortedSub.onChange(ctx)
 }
 
-func (c *collectionSub) getActiveRecords() (res []*domain.Details) {
+func (c *collectionSub) getActiveRecords() (res []*types.Struct) {
 	return c.sortedSub.getActiveRecords()
 }
 
@@ -185,7 +186,7 @@
 	c.sortedSub.close()
 }
 
-func (s *spaceSubscriptions) newCollectionSub(id string, spaceId string, collectionID string, keys []domain.RelationKey, filterDepIds []string, flt database.Filter, order database.Order, limit, offset int, disableDepSub bool) (*collectionSub, error) {
+func (s *spaceSubscriptions) newCollectionSub(id string, spaceId string, collectionID string, keys, filterDepIds []string, flt database.Filter, order database.Order, limit, offset int, disableDepSub bool) (*collectionSub, error) {
 	obs, err := s.newCollectionObserver(spaceId, collectionID, id)
 	if err != nil {
 		return nil, err
@@ -245,14 +246,7 @@
 		log.Error("can't query by ids:", err)
 	}
 	for _, r := range recs {
-<<<<<<< HEAD
-		e := &entry{
-			id:   r.Details.GetString(bundle.RelationKeyId),
-			data: r.Details,
-		}
-=======
 		e := newEntry(pbtypes.GetString(r.Details, bundle.RelationKeyId.String()), r.Details)
->>>>>>> 3e34be54
 		res = append(res, e)
 	}
 	return res

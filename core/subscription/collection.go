package subscription

import (
	"fmt"
	"sync"

	"github.com/anyproto/any-store/query"
	"github.com/cheggaaa/mb"

	"github.com/anyproto/anytype-heart/core/domain"
	"github.com/anyproto/anytype-heart/pkg/lib/bundle"
	"github.com/anyproto/anytype-heart/pkg/lib/database"
	"github.com/anyproto/anytype-heart/pkg/lib/localstore/objectstore"
	"github.com/anyproto/anytype-heart/util/slice"
)

type collectionObserver struct {
	spaceId      string
	collectionID string
	subID        string
	objectsCh    <-chan []string

	lock   *sync.RWMutex
	ids    []string
	idsSet map[string]struct{}

	closeCh chan struct{}

	cache             *cache
	objectStore       objectstore.ObjectStore
	collectionService CollectionService
	recBatch          *mb.MB
}

func (s *service) newCollectionObserver(spaceId string, collectionID string, subID string) (*collectionObserver, error) {
	initialObjectIDs, objectsCh, err := s.collectionService.SubscribeForCollection(collectionID, subID)
	if err != nil {
		return nil, fmt.Errorf("subscribe for collection: %w", err)
	}

	obs := &collectionObserver{
		spaceId:      spaceId,
		collectionID: collectionID,
		subID:        subID,
		objectsCh:    objectsCh,
		lock:         &sync.RWMutex{},
		closeCh:      make(chan struct{}),

		cache:             s.cache,
		objectStore:       s.objectStore,
		recBatch:          s.recBatch,
		collectionService: s.collectionService,

		idsSet: map[string]struct{}{},
	}
	obs.ids = initialObjectIDs
	for _, id := range initialObjectIDs {
		obs.idsSet[id] = struct{}{}
	}

	go func() {
		for {
			select {
			case objectIDs := <-objectsCh:
				obs.updateIDs(objectIDs)
			case <-obs.closeCh:
				return
			}
		}
	}()

	return obs, nil
}

func (c *collectionObserver) close() {
	close(c.closeCh)
	// Deplete the channel to avoid deadlock in collections service, because broadcasting to a channel and
	// unsubscribing are synchronous between each other
	go func() {
		for range c.objectsCh {

		}
	}()
	c.collectionService.UnsubscribeFromCollection(c.collectionID, c.subID)
}

func (c *collectionObserver) listEntries() []*entry {
	c.lock.RLock()
	defer c.lock.RUnlock()
	entries := c.fetchEntries(c.ids)
	res := make([]*entry, len(entries))
	copy(res, entries)
	return res
}

func (c *collectionObserver) updateIDs(ids []string) {
	c.lock.Lock()
	defer c.lock.Unlock()

	removed, added := slice.DifferenceRemovedAdded(c.ids, ids)
	for _, id := range removed {
		delete(c.idsSet, id)
	}
	for _, id := range added {
		c.idsSet[id] = struct{}{}
	}
	c.ids = ids

	entries := c.fetchEntries(append(removed, added...))
	for _, e := range entries {
		err := c.recBatch.Add(database.Record{
			Details: e.data,
		})
		if err != nil {
			log.Info("failed to add entities to mb: ", err)
		}
	}
}

func (c *collectionObserver) FilterObject(g *domain.Details) bool {
	c.lock.RLock()
	defer c.lock.RUnlock()
	id := g.GetString(bundle.RelationKeyId)
	_, ok := c.idsSet[id]
	return ok
}

// AnystoreSort called only once when subscription is created
// TODO make collectionObserver to satify query.Filter interface
func (c *collectionObserver) AnystoreFilter() query.Filter {
	c.lock.RLock()
	defer c.lock.RUnlock()
	path := []string{bundle.RelationKeyId.String()}
	filter := make(query.Or, 0, len(c.idsSet))
	for id := range c.idsSet {
		filter = append(filter, query.Key{
			Path:   path,
			Filter: query.NewComp(query.CompOpEq, id),
		})
	}
	return filter
}

func (c *collectionObserver) String() string {
	return "collectionObserver"
}

type collectionSub struct {
	sortedSub *sortedSub
	observer  *collectionObserver
}

func (c *collectionSub) init(entries []*entry) (err error) {
	return nil
}

func (c *collectionSub) counters() (prev, next int) {
	return c.sortedSub.counters()
}

func (c *collectionSub) onChange(ctx *opCtx) {
	c.sortedSub.onChange(ctx)
}

func (c *collectionSub) getActiveRecords() (res []*domain.Details) {
	return c.sortedSub.getActiveRecords()
}

func (c *collectionSub) hasDep() bool {
	return c.sortedSub.hasDep()
}

func (c *collectionSub) getDep() subscription {
	return c.sortedSub.depSub
}

func (c *collectionSub) close() {
	c.observer.close()
	c.sortedSub.close()
}

<<<<<<< HEAD
func (s *service) newCollectionSub(
	id, collectionID string, keys []domain.RelationKey, filterDepIds []string, flt database.Filter, order database.Order, limit, offset int, disableDepSub bool,
) (*collectionSub, error) {
	obs, err := s.newCollectionObserver(collectionID, id)
=======
func (s *service) newCollectionSub(id string, spaceId string, collectionID string, keys, filterDepIds []string, flt database.Filter, order database.Order, limit, offset int, disableDepSub bool) (*collectionSub, error) {
	obs, err := s.newCollectionObserver(spaceId, collectionID, id)
>>>>>>> e6712037
	if err != nil {
		return nil, err
	}
	if flt == nil {
		flt = obs
	} else {
		flt = database.FiltersAnd{obs, flt}
	}

	ssub := s.newSortedSub(id, spaceId, keys, flt, order, limit, offset)
	ssub.disableDep = disableDepSub
	if !ssub.disableDep {
		ssub.forceSubIds = filterDepIds
	}

	sub := &collectionSub{
		sortedSub: ssub,
		observer:  obs,
	}

	entries := obs.listEntries()
	filtered := entries[:0]
	for _, e := range entries {
		if flt.FilterObject(e.data) {
			filtered = append(filtered, e)
		}
	}
	if err := ssub.init(filtered); err != nil {
		return nil, err
	}
	return sub, nil
}

func (c *collectionObserver) fetchEntries(ids []string) []*entry {
	res := make([]*entry, 0, len(ids))
	missingIDs := make([]string, 0, len(ids))
	for _, id := range ids {
		if e := c.cache.Get(id); e != nil {
			res = append(res, e)
			continue
		}
		missingIDs = append(missingIDs, id)
	}

	if len(missingIDs) == 0 {
		return res
	}
	recs, err := c.objectStore.SpaceIndex(c.spaceId).QueryByIds(missingIDs)
	if err != nil {
		log.Error("can't query by ids:", err)
	}
	for _, r := range recs {
		e := &entry{
			id:   r.Details.GetString(bundle.RelationKeyId),
			data: r.Details,
		}
		res = append(res, e)
	}
	return res
}<|MERGE_RESOLUTION|>--- conflicted
+++ resolved
@@ -179,15 +179,8 @@
 	c.sortedSub.close()
 }
 
-<<<<<<< HEAD
-func (s *service) newCollectionSub(
-	id, collectionID string, keys []domain.RelationKey, filterDepIds []string, flt database.Filter, order database.Order, limit, offset int, disableDepSub bool,
-) (*collectionSub, error) {
-	obs, err := s.newCollectionObserver(collectionID, id)
-=======
-func (s *service) newCollectionSub(id string, spaceId string, collectionID string, keys, filterDepIds []string, flt database.Filter, order database.Order, limit, offset int, disableDepSub bool) (*collectionSub, error) {
+func (s *service) newCollectionSub(id string, spaceId string, collectionID string, keys []domain.RelationKey, filterDepIds []string, flt database.Filter, order database.Order, limit, offset int, disableDepSub bool) (*collectionSub, error) {
 	obs, err := s.newCollectionObserver(spaceId, collectionID, id)
->>>>>>> e6712037
 	if err != nil {
 		return nil, err
 	}

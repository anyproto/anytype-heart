package subscription

import (
	"fmt"
	"math/rand"
	"testing"

	"github.com/stretchr/testify/assert"

	"github.com/anyproto/anytype-heart/core/domain"
	"github.com/anyproto/anytype-heart/pkg/lib/database"
)

var testOrder = &database.KeyOrder{
	Key: "order",
}

func genEntries(n int, backord bool) (res []*entry) {
	for i := 1; i <= n; i++ {
		id := fmt.Sprintf("id%d", i)
		ord := i
		if backord {
			ord = n - i
		}
		res = append(res, genEntry(id, int64(ord)))
	}
	rand.Shuffle(len(res), func(i, j int) { res[i], res[j] = res[j], res[i] })
	return
}

func genEntry(id string, ord int64) *entry {
<<<<<<< HEAD
	return &entry{
		id: id,
		data: domain.NewDetailsFromMap(map[domain.RelationKey]domain.Value{
			"id":    domain.String(id),
			"order": domain.Int64(ord),
		}),
	}
=======
	return newEntry(id, &types.Struct{Fields: map[string]*types.Value{
		"id":    pbtypes.String(id),
		"order": pbtypes.Int64(ord),
	}})
>>>>>>> a7035537
}

func assertCtxAdd(t *testing.T, ctx *opCtx, id, afterId string) {
	var found bool
	for _, add := range ctx.position {
		if add.isAdd && add.id == id {
			found = true
			assert.Equal(t, afterId, add.afterId, "add after id not equal")
			break
		}
	}
	assert.True(t, found, fmt.Sprintf("add id %v not found", id))
}

func assertCtxPosition(t *testing.T, ctx *opCtx, id, afterId string) {
	var found bool
	for _, pos := range ctx.position {
		if pos.id == id {
			found = true
			assert.Equal(t, afterId, pos.afterId, "pos after id not equal")
			break
		}
	}
	assert.True(t, found, fmt.Sprintf("pos id %v not found", id))
}

func assertCtxCounters(t *testing.T, ctx *opCtx, counter opCounter) {
	for _, c := range ctx.counters {
		assert.Equal(t, counter, c)
	}
}

func assertCtxRemove(t *testing.T, ctx *opCtx, ids ...string) {
	for _, id := range ids {
		var found bool
		for _, rem := range ctx.remove {
			if rem.id == id {
				found = true
				break
			}
		}
		assert.True(t, found, fmt.Sprintf("remove id %v not found", id))
	}
}

func assertCtxChange(t *testing.T, ctx *opCtx, ids ...string) {
	for _, id := range ids {
		var found bool
		for _, change := range ctx.change {
			if change.id == id {
				found = true
				break
			}
		}
		assert.True(t, found, fmt.Sprintf("change id %v not found", id))
	}
}

func assertCtxEmpty(t *testing.T, ctx *opCtx) {
	assert.Len(t, ctx.remove, 0, "remove not empty")
	assert.Len(t, ctx.counters, 0, "counters not empty")
	assert.Len(t, ctx.change, 0, "change not empty")
	assert.Len(t, ctx.position, 0, "position not empty")
}

func assertCtxGroup(t *testing.T, ctx *opCtx, added, removed int) {
	foundAdded := 0
	for _, g := range ctx.groups {
		if !g.remove {
			foundAdded++
		}
	}
	assert.Equal(t, foundAdded, added)

	foundRemoved := 0
	for _, g := range ctx.groups {
		if g.remove {
			foundRemoved++
		}
	}
	assert.Equal(t, foundRemoved, removed)
}<|MERGE_RESOLUTION|>--- conflicted
+++ resolved
@@ -29,20 +29,10 @@
 }
 
 func genEntry(id string, ord int64) *entry {
-<<<<<<< HEAD
-	return &entry{
-		id: id,
-		data: domain.NewDetailsFromMap(map[domain.RelationKey]domain.Value{
-			"id":    domain.String(id),
-			"order": domain.Int64(ord),
-		}),
-	}
-=======
-	return newEntry(id, &types.Struct{Fields: map[string]*types.Value{
-		"id":    pbtypes.String(id),
-		"order": pbtypes.Int64(ord),
-	}})
->>>>>>> a7035537
+	return newEntry(id, domain.NewDetailsFromMap(map[domain.RelationKey]domain.Value{
+		"id":    domain.String(id),
+		"order": domain.Int64(ord),
+	}))
 }
 
 func assertCtxAdd(t *testing.T, ctx *opCtx, id, afterId string) {

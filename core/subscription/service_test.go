package subscription

import (
	"context"
	"fmt"
	"testing"

	"github.com/gogo/protobuf/types"
	"github.com/stretchr/testify/assert"
	"github.com/stretchr/testify/mock"
	"github.com/stretchr/testify/require"

	"github.com/anyproto/anytype-heart/core/domain"
	"github.com/anyproto/anytype-heart/pb"
	"github.com/anyproto/anytype-heart/pkg/lib/bundle"
	"github.com/anyproto/anytype-heart/pkg/lib/core/smartblock"
	"github.com/anyproto/anytype-heart/pkg/lib/localstore/objectstore"
	"github.com/anyproto/anytype-heart/pkg/lib/localstore/objectstore/spaceindex"
	"github.com/anyproto/anytype-heart/pkg/lib/pb/model"
	"github.com/anyproto/anytype-heart/util/pbtypes"
)

func TestService_Search(t *testing.T) {
	var newSub = func(fx *fixture, subId string) {
<<<<<<< HEAD
		fx.store.EXPECT().QueryRaw(mock.Anything, 0, 0).Return(
			[]database.Record{
				{Details: domain.NewDetailsFromMap(map[domain.RelationKey]domain.Value{
					"id":     domain.String("1"),
					"name":   domain.String("one"),
					"author": domain.StringList([]string{"author1"}),
				})},
			},
			nil,
		)
		fx.store.EXPECT().GetRelationFormatByKey(bundle.RelationKeyName).Return(model.RelationFormat_shorttext, nil).Maybe()
		fx.store.EXPECT().GetRelationFormatByKey(bundle.RelationKeyAuthor).Return(model.RelationFormat_object, nil).Maybe()

		fx.store.EXPECT().QueryByID([]string{"author1"}).Return([]database.Record{
			{Details: domain.NewDetailsFromMap(map[domain.RelationKey]domain.Value{
				"id":   domain.String("author1"),
				"name": domain.String("author1"),
			})},
		}, nil).Maybe()
=======

		fx.store.AddObjects(t, "space1", []spaceindex.TestObject{
			{
				bundle.RelationKeyId:     pbtypes.String("1"),
				bundle.RelationKeyName:   pbtypes.String("one"),
				bundle.RelationKeyAuthor: pbtypes.StringList([]string{"author1"}),
			},
			// relations
			{
				bundle.RelationKeyId:          pbtypes.String("rel1"),
				bundle.RelationKeyRelationKey: pbtypes.String(bundle.RelationKeyName.String()),
				bundle.RelationKeyLayout:      pbtypes.Int64(int64(model.ObjectType_relation)),
			},
			{
				bundle.RelationKeyId:          pbtypes.String("rel2"),
				bundle.RelationKeyRelationKey: pbtypes.String(bundle.RelationKeyAuthor.String()),
				bundle.RelationKeyLayout:      pbtypes.Int64(int64(model.ObjectType_relation)),
			},
			// dep
			{
				bundle.RelationKeyId:   pbtypes.String("author1"),
				bundle.RelationKeyName: pbtypes.String("author1"),
			},
		})
>>>>>>> e6712037

		resp, err := fx.Search(SubscribeRequest{
			SpaceId: "space1",
			SubId:   subId,
			Keys:    []string{bundle.RelationKeyName.String(), bundle.RelationKeyAuthor.String()},
		})
		require.NoError(t, err)

		assert.Len(t, resp.Records, 4)
		assert.Len(t, resp.Dependencies, 1)
	}

	t.Run("dependencies", func(t *testing.T) {
		fx := newFixture(t)
		defer fx.a.Close(context.Background())
		defer fx.ctrl.Finish()

		newSub(fx, "test")

<<<<<<< HEAD
		fx.store.EXPECT().QueryByID([]string{"author2", "author3"}).Return([]database.Record{
			{Details: domain.NewDetailsFromMap(map[domain.RelationKey]domain.Value{
				"id":   domain.String("author2"),
				"name": domain.String("author2"),
			})},
			{Details: domain.NewDetailsFromMap(map[domain.RelationKey]domain.Value{
				"id":   domain.String("author3"),
				"name": domain.String("author3"),
			})},
		}, nil)
=======
		fx.store.AddObjects(t, "space1", []spaceindex.TestObject{
			{
				bundle.RelationKeyId:   pbtypes.String("author2"),
				bundle.RelationKeyName: pbtypes.String("author2"),
			},
			{
				bundle.RelationKeyId:   pbtypes.String("author3"),
				bundle.RelationKeyName: pbtypes.String("author3"),
			},
		})
>>>>>>> e6712037

		fx.Service.(*service).onChange([]*entry{
			{id: "1", data: domain.NewDetailsFromMap(map[domain.RelationKey]domain.Value{
				"id":     domain.String("1"),
				"name":   domain.String("one"),
				"author": domain.StringList([]string{"author2", "author3", "1"}),
			})},
		})

		assert.Len(t, fx.Service.(*service).cache.entries["1"].SubIds(), 1)
		assert.Len(t, fx.Service.(*service).cache.entries["author2"].SubIds(), 1)
		assert.Len(t, fx.Service.(*service).cache.entries["author3"].SubIds(), 1)

		fx.events = fx.events[:0]

		fx.Service.(*service).onChange([]*entry{
			{id: "1", data: domain.NewDetailsFromMap(map[domain.RelationKey]domain.Value{
				"id":   domain.String("1"),
				"name": domain.String("one"),
			})},
		})

		assert.NoError(t, fx.Unsubscribe("test"))
		assert.Len(t, fx.Service.(*service).cache.entries, 0)
	})
	t.Run("search with filters: one filter None", func(t *testing.T) {
		fx := newFixtureWithRealObjectStore(t)
		defer fx.a.Close(context.Background())
		defer fx.ctrl.Finish()
		source := "source"
		spaceID := "spaceId"
		relationKey := domain.RelationKey("key")
		option1 := "option1"
		option2 := "option2"

		err := addTestObjects(t, source, relationKey, option1, option2, spaceID, fx)
		require.NoError(t, err)

		resp, err := fx.Search(SubscribeRequest{
<<<<<<< HEAD
			Keys: []string{bundle.RelationKeyId.String()},
			Filters: []database.FilterRequest{
=======
			SpaceId: spaceID,
			Keys:    []string{bundle.RelationKeyId.String()},
			Filters: []*model.BlockContentDataviewFilter{
>>>>>>> e6712037
				{
					Operator:    model.BlockContentDataviewFilter_No,
					RelationKey: relationKey,
					Condition:   model.BlockContentDataviewFilter_Equal,
					Value:       domain.String(option1),
					Format:      model.RelationFormat_status,
				},
			},
			NoDepSubscription: true,
		})
		require.NoError(t, err)

		assert.Len(t, resp.Records, 1)
		assert.Equal(t, "1", resp.Records[0].GetString(bundle.RelationKeyId))
	})
	t.Run("search with filters: linear structure with none filters", func(t *testing.T) {
		fx := newFixtureWithRealObjectStore(t)
		defer fx.a.Close(context.Background())
		defer fx.ctrl.Finish()
		source := "source"
		spaceID := "spaceId"
		relationKey := domain.RelationKey("key")
		option1 := "option1"
		option2 := "option2"

		err := addTestObjects(t, source, relationKey, option1, option2, spaceID, fx)
		require.NoError(t, err)

		resp, err := fx.Search(SubscribeRequest{
<<<<<<< HEAD
			Keys: []string{bundle.RelationKeyId.String()},
			Filters: []database.FilterRequest{
=======
			SpaceId: "space1",
			Keys:    []string{bundle.RelationKeyId.String()},
			Filters: []*model.BlockContentDataviewFilter{
>>>>>>> e6712037
				{
					Operator:    model.BlockContentDataviewFilter_No,
					RelationKey: relationKey,
					Condition:   model.BlockContentDataviewFilter_Equal,
					Value:       domain.String(option1),
					Format:      model.RelationFormat_status,
				},
				{
					Operator:    model.BlockContentDataviewFilter_No,
					RelationKey: relationKey,
					Condition:   model.BlockContentDataviewFilter_Equal,
					Value:       domain.String(option2),
					Format:      model.RelationFormat_status,
				},
			},
			NoDepSubscription: true,
		})
		require.NoError(t, err)
		assert.Len(t, resp.Records, 0)
	})
	t.Run("search with filters: tree structure with And filter in root and None filters in NesterFilters", func(t *testing.T) {
		fx := newFixtureWithRealObjectStore(t)
		defer fx.a.Close(context.Background())
		defer fx.ctrl.Finish()
		source := "source"
		spaceID := "spaceId"
		relationKey := domain.RelationKey("key")
		option1 := "option1"
		option2 := "option2"

		err := addTestObjects(t, source, relationKey, option1, option2, spaceID, fx)
		require.NoError(t, err)

		resp, err := fx.Search(SubscribeRequest{
<<<<<<< HEAD
			Keys: []string{bundle.RelationKeyId.String()},
			Filters: []database.FilterRequest{
=======
			SpaceId: "space1",
			Keys:    []string{bundle.RelationKeyId.String()},
			Filters: []*model.BlockContentDataviewFilter{
>>>>>>> e6712037
				{
					Operator: model.BlockContentDataviewFilter_And,
					NestedFilters: []database.FilterRequest{
						{
							Operator:    model.BlockContentDataviewFilter_No,
							RelationKey: relationKey,
							Condition:   model.BlockContentDataviewFilter_Equal,
							Value:       domain.String(option2),
							Format:      model.RelationFormat_status,
						},
						{
							Operator:    model.BlockContentDataviewFilter_No,
							RelationKey: bundle.RelationKeyName,
							Condition:   model.BlockContentDataviewFilter_Equal,
							Value:       domain.String("Object 1"),
							Format:      model.RelationFormat_shorttext,
						},
					},
				},
			},
			NoDepSubscription: true,
		})
		require.NoError(t, err)
		assert.Len(t, resp.Records, 0)
	})
	t.Run("search with filters: tree structure with Or filter in root and None filters in NesterFilters", func(t *testing.T) {
		fx := newFixtureWithRealObjectStore(t)
		defer fx.a.Close(context.Background())
		defer fx.ctrl.Finish()
		source := "source"
		spaceID := "spaceId"
		relationKey := domain.RelationKey("key")
		option1 := "option1"
		option2 := "option2"

		err := addTestObjects(t, source, relationKey, option1, option2, spaceID, fx)
		require.NoError(t, err)

		resp, err := fx.Search(SubscribeRequest{
<<<<<<< HEAD
			Keys: []string{bundle.RelationKeyId.String()},
			Filters: []database.FilterRequest{
=======
			SpaceId: spaceID,
			Keys:    []string{bundle.RelationKeyId.String()},
			Filters: []*model.BlockContentDataviewFilter{
>>>>>>> e6712037
				{
					Operator: model.BlockContentDataviewFilter_Or,
					NestedFilters: []database.FilterRequest{
						{
							Operator:    model.BlockContentDataviewFilter_No,
							RelationKey: relationKey,
							Condition:   model.BlockContentDataviewFilter_Equal,
							Value:       domain.String(option2),
							Format:      model.RelationFormat_status,
						},
						{
							Operator:    model.BlockContentDataviewFilter_No,
							RelationKey: bundle.RelationKeyName,
							Condition:   model.BlockContentDataviewFilter_Equal,
							Value:       domain.String("Object 1"),
							Format:      model.RelationFormat_shorttext,
						},
					},
				},
			},
			NoDepSubscription: true,
		})
		require.NoError(t, err)
		assert.Len(t, resp.Records, 2)
		assert.Equal(t, "1", resp.Records[0].GetString(bundle.RelationKeyId))
		assert.Equal(t, "2", resp.Records[1].GetString(bundle.RelationKeyId))
	})
	t.Run("search with filters: tree structure with And filter in root and combined filters as NestedFilter", func(t *testing.T) {
		fx := newFixtureWithRealObjectStore(t)
		defer fx.a.Close(context.Background())
		defer fx.ctrl.Finish()

		spaceID := "spaceId"

		option1 := "option1"
		option2 := "option2"
		option3 := "option3"

		tag1 := "work"
		tag2 := "university"

		addTestObjectsForNestedFilters(t, fx, spaceID, option1, option2, option3, tag1, tag2)

		resp, err := fx.Search(SubscribeRequest{
			SpaceId:           spaceID,
			Keys:              []string{bundle.RelationKeyId.String()},
			Filters:           prepareNestedFiltersWithOperator(model.BlockContentDataviewFilter_And, option1, option2, tag1),
			NoDepSubscription: true,
		})
		require.NoError(t, err)
		assert.Len(t, resp.Records, 1)
		assert.Equal(t, "1", resp.Records[0].GetString(bundle.RelationKeyId))
	})
	t.Run("search with filters: tree structure with Or filter in root and combined filters as NestedFilter", func(t *testing.T) {
		fx := newFixtureWithRealObjectStore(t)
		defer fx.a.Close(context.Background())
		defer fx.ctrl.Finish()

		spaceID := "spaceId"

		option1 := "option1"
		option2 := "option2"
		option3 := "option3"

		tag1 := "work"
		tag2 := "university"

		addTestObjectsForNestedFilters(t, fx, spaceID, option1, option2, option3, tag1, tag2)

		resp, err := fx.Search(SubscribeRequest{
			SpaceId:           spaceID,
			Keys:              []string{bundle.RelationKeyId.String()},
			Filters:           prepareNestedFiltersWithOperator(model.BlockContentDataviewFilter_Or, option1, option2, tag1),
			NoDepSubscription: true,
		})
		require.NoError(t, err)
		assert.Len(t, resp.Records, 3)
		assert.Equal(t, "1", resp.Records[0].GetString(bundle.RelationKeyId))
		assert.Equal(t, "2", resp.Records[1].GetString(bundle.RelationKeyId))
		assert.Equal(t, "3", resp.Records[2].GetString(bundle.RelationKeyId))
	})
	t.Run("cache ref counter", func(t *testing.T) {
		fx := newFixture(t)
		defer fx.a.Close(context.Background())
		defer fx.ctrl.Finish()

		newSub(fx, "test")

		assert.Equal(t, []string{"test"}, fx.Service.(*service).cache.entries["1"].SubIds())
		assert.Equal(t, []string{"test", "test/dep"}, fx.Service.(*service).cache.entries["author1"].SubIds())

		newSub(fx, "test1")

		assert.Equal(t, []string{"test", "test1"}, fx.Service.(*service).cache.entries["1"].SubIds())
		assert.Equal(t, []string{"test", "test/dep", "test1", "test1/dep"}, fx.Service.(*service).cache.entries["author1"].SubIds())
	})

	t.Run("filter deps", func(t *testing.T) {
		fx := newFixture(t)
		defer fx.a.Close(context.Background())
		defer fx.ctrl.Finish()

<<<<<<< HEAD
		fx.store.EXPECT().QueryRaw(mock.Anything, 0, 0).Return(
			[]database.Record{
				{Details: domain.NewDetailsFromMap(map[domain.RelationKey]domain.Value{
					"id":   domain.String("1"),
					"name": domain.String("one"),
				})},
			},
			nil,
		)
		fx.store.EXPECT().GetRelationFormatByKey(bundle.RelationKeyName).Return(model.RelationFormat_shorttext, nil).Maybe()
		fx.store.EXPECT().GetRelationFormatByKey(bundle.RelationKeyAuthor).Return(model.RelationFormat_object, nil).Maybe()

		fx.store.EXPECT().QueryByID([]string{"force1", "force2"}).Return([]database.Record{
			{Details: domain.NewDetailsFromMap(map[domain.RelationKey]domain.Value{
				"id":   domain.String("force1"),
				"name": domain.String("force1"),
			})},
			{Details: domain.NewDetailsFromMap(map[domain.RelationKey]domain.Value{
				"id":   domain.String("force2"),
				"name": domain.String("force2"),
			})},
		}, nil)

		var resp, err = fx.Search(SubscribeRequest{
			SubId: "subId",
			Keys:  []string{bundle.RelationKeyName.String(), bundle.RelationKeyAuthor.String()},
			Filters: []database.FilterRequest{
				{
					RelationKey: bundle.RelationKeyAuthor,
					Condition:   model.BlockContentDataviewFilter_Equal,
					Value:       domain.StringList([]string{"force1", "force2"}),
=======
		fx.store.AddObjects(t, "space1", []spaceindex.TestObject{
			{
				bundle.RelationKeyId:     pbtypes.String("1"),
				bundle.RelationKeyName:   pbtypes.String("one"),
				bundle.RelationKeyAuthor: pbtypes.StringList([]string{"force1"}),
			},
			// relations
			{
				bundle.RelationKeyId:          pbtypes.String("rel1"),
				bundle.RelationKeyRelationKey: pbtypes.String(bundle.RelationKeyName.String()),
				bundle.RelationKeyLayout:      pbtypes.Int64(int64(model.ObjectType_relation)),
			},
			{
				bundle.RelationKeyId:          pbtypes.String("rel2"),
				bundle.RelationKeyRelationKey: pbtypes.String(bundle.RelationKeyAuthor.String()),
				bundle.RelationKeyLayout:      pbtypes.Int64(int64(model.ObjectType_relation)),
			},
			// dep
			{
				bundle.RelationKeyId:   pbtypes.String("force1"),
				bundle.RelationKeyName: pbtypes.String("force1"),
			},
			{
				bundle.RelationKeyId:   pbtypes.String("force2"),
				bundle.RelationKeyName: pbtypes.String("force2"),
			},
		})

		var resp, err = fx.Search(SubscribeRequest{
			SpaceId: "space1",
			SubId:   "subId",
			Keys:    []string{bundle.RelationKeyName.String(), bundle.RelationKeyAuthor.String()},
			Filters: []*model.BlockContentDataviewFilter{
				{
					RelationKey: bundle.RelationKeyAuthor.String(),
					Condition:   model.BlockContentDataviewFilter_In,
					Value:       pbtypes.StringList([]string{"force1", "force2"}),
>>>>>>> e6712037
				},
			},
		})
		require.NoError(t, err)

		assert.Len(t, resp.Records, 1)
		assert.Len(t, resp.Dependencies, 2)

	})
	t.Run("add with limit", func(t *testing.T) {
		fx := newFixture(t)
		defer fx.a.Close(context.Background())
		defer fx.ctrl.Finish()

<<<<<<< HEAD
		fx.store.EXPECT().QueryRaw(mock.Anything, 0, 0).Return(
			[]database.Record{
				{Details: domain.NewDetailsFromMap(map[domain.RelationKey]domain.Value{
					"id":   domain.String("1"),
					"name": domain.String("1"),
				})},
				{Details: domain.NewDetailsFromMap(map[domain.RelationKey]domain.Value{
					"id":   domain.String("2"),
					"name": domain.String("2"),
				})},
				{Details: domain.NewDetailsFromMap(map[domain.RelationKey]domain.Value{
					"id":   domain.String("3"),
					"name": domain.String("3"),
				})},
			},
			nil,
		)
		fx.store.EXPECT().GetRelationFormatByKey(bundle.RelationKeyName).Return(model.RelationFormat_shorttext, nil).Maybe()

		resp, err := fx.Search(SubscribeRequest{
			SubId: "test",
			Sorts: []database.SortRequest{
=======
		fx.store.AddObjects(t, "space1", []spaceindex.TestObject{
			{
				bundle.RelationKeyId:   pbtypes.String("1"),
				bundle.RelationKeyName: pbtypes.String("1"),
			},
			{
				bundle.RelationKeyId:   pbtypes.String("2"),
				bundle.RelationKeyName: pbtypes.String("2"),
			},
			{
				bundle.RelationKeyId:   pbtypes.String("3"),
				bundle.RelationKeyName: pbtypes.String("3"),
			},
			// relations
			{
				bundle.RelationKeyId:          pbtypes.String("rel1"),
				bundle.RelationKeyRelationKey: pbtypes.String(bundle.RelationKeyName.String()),
				bundle.RelationKeyLayout:      pbtypes.Int64(int64(model.ObjectType_relation)),
			},
		})
		resp, err := fx.Search(SubscribeRequest{
			SpaceId: "space1",
			SubId:   "test",
			Sorts: []*model.BlockContentDataviewSort{
>>>>>>> e6712037
				{
					RelationKey: "name",
					Type:        model.BlockContentDataviewSort_Desc,
				},
			},
			Limit: 2,
			Keys:  []string{"id", "name"},
		})
		require.NoError(t, err)
		// should be 3,2 (1)
		require.Len(t, resp.Records, 2)
		assert.Equal(t, "3", resp.Records[0].GetString("id"))
		assert.Equal(t, "2", resp.Records[1].GetString("id"))

		fx.Service.(*service).onChange([]*entry{
			{id: "1", data: domain.NewDetailsFromMap(map[domain.RelationKey]domain.Value{
				"id":   domain.String("1"),
				"name": domain.String("4"),
			})},
		})
		// should be 1,3 (2)
		require.Len(t, fx.events[0].Messages, 3)
		assert.NotEmpty(t, fx.events[0].Messages[0].GetObjectDetailsSet())
		assert.NotEmpty(t, fx.events[0].Messages[1].GetSubscriptionAdd())
		assert.NotEmpty(t, fx.events[0].Messages[2].GetSubscriptionRemove())

		fx.Service.(*service).onChange([]*entry{
			{id: "2", data: domain.NewDetailsFromMap(map[domain.RelationKey]domain.Value{
				"id":   domain.String("2"),
				"name": domain.String("6"),
			})},
		})

		// should be 2,1 (3)
		t.Log(pbtypes.Sprint(fx.events[1]))
	})

	t.Run("delete item from list", func(t *testing.T) {
		fx := newFixture(t)
		defer fx.a.Close(context.Background())
		defer fx.ctrl.Finish()

<<<<<<< HEAD
		fx.store.EXPECT().QueryRaw(mock.Anything, 0, 0).Return(
			[]database.Record{
				{Details: domain.NewDetailsFromMap(map[domain.RelationKey]domain.Value{
					"id":   domain.String("1"),
					"name": domain.String("1"),
				})},
				{Details: domain.NewDetailsFromMap(map[domain.RelationKey]domain.Value{
					"id":   domain.String("2"),
					"name": domain.String("2"),
				})},
				{Details: domain.NewDetailsFromMap(map[domain.RelationKey]domain.Value{
					"id":   domain.String("3"),
					"name": domain.String("3"),
				})},
			},
			nil,
		)
		fx.store.EXPECT().GetRelationFormatByKey(bundle.RelationKeyName).Return(model.RelationFormat_shorttext, nil).Maybe()

		resp, err := fx.Search(SubscribeRequest{
			SubId: "test",
			Sorts: []database.SortRequest{
=======
		fx.store.AddObjects(t, "space1", []spaceindex.TestObject{
			{
				bundle.RelationKeyId:   pbtypes.String("1"),
				bundle.RelationKeyName: pbtypes.String("1"),
			},
			{
				bundle.RelationKeyId:   pbtypes.String("2"),
				bundle.RelationKeyName: pbtypes.String("2"),
			},
			{
				bundle.RelationKeyId:   pbtypes.String("3"),
				bundle.RelationKeyName: pbtypes.String("3"),
			},
			// relations
			{
				bundle.RelationKeyId:          pbtypes.String("rel1"),
				bundle.RelationKeyRelationKey: pbtypes.String(bundle.RelationKeyName.String()),
				bundle.RelationKeyLayout:      pbtypes.Int64(int64(model.ObjectType_relation)),
			},
		})

		resp, err := fx.Search(SubscribeRequest{
			SpaceId: "space1",
			SubId:   "test",
			Sorts: []*model.BlockContentDataviewSort{
>>>>>>> e6712037
				{
					RelationKey:    "name",
					Type:           model.BlockContentDataviewSort_Asc,
					EmptyPlacement: model.BlockContentDataviewSort_End,
				},
			},
			Limit: 2,
			Keys:  []string{"id", "name"},
		})
		require.NoError(t, err)
		// should be 1,2 (3)
		require.Len(t, resp.Records, 2)
		assert.Equal(t, "1", resp.Records[0].GetString("id"))
		assert.Equal(t, "2", resp.Records[1].GetString("id"))

		fx.Service.(*service).onChange([]*entry{
			{
				id: "2",
				data: domain.NewDetailsFromMap(map[domain.RelationKey]domain.Value{
					"id":        domain.String("2"),
					"isDeleted": domain.Bool(true),
				})},
		})
		// should be 1,3 (2)
		require.Len(t, fx.events[0].Messages, 4)
		assert.NotEmpty(t, fx.events[0].Messages[0].GetObjectDetailsSet())
		assert.NotEmpty(t, fx.events[0].Messages[1].GetSubscriptionAdd())
		assert.NotEmpty(t, fx.events[0].Messages[2].GetSubscriptionRemove())
		assert.NotEmpty(t, fx.events[0].Messages[3].GetSubscriptionCounters())
		assert.NotEmpty(t, fx.events[0].Messages[0].GetObjectDetailsSet().Details)
	})

	t.Run("collection: error getting collections entries - no records in response", func(t *testing.T) {
		fx := newFixture(t)
		defer fx.a.Close(context.Background())
		defer fx.ctrl.Finish()

		collectionID := "id"
		subscriptionID := "subId"
		fx.collectionService.EXPECT().SubscribeForCollection(collectionID, subscriptionID).Return(nil, nil, fmt.Errorf("error"))
		var resp, err = fx.Search(SubscribeRequest{
			SpaceId:      "space1",
			SubId:        "subId",
			CollectionId: collectionID,
		})
		require.Error(t, err)
		assert.Nil(t, resp)
	})

	t.Run("collection: collection is empty - no records in response", func(t *testing.T) {
		fx := newFixture(t)
		defer fx.a.Close(context.Background())
		defer fx.ctrl.Finish()

		collectionID := "id"
		subscriptionID := "subId"
		fx.collectionService.EXPECT().SubscribeForCollection(collectionID, subscriptionID).Return(nil, nil, nil)
		fx.collectionService.EXPECT().UnsubscribeFromCollection(collectionID, subscriptionID).Return()
		var resp, err = fx.Search(SubscribeRequest{
			SpaceId:      "space1",
			SubId:        subscriptionID,
			CollectionId: collectionID,
		})

		require.NoError(t, err)
		assert.NotNil(t, resp)
		assert.Len(t, resp.Records, 0)
		assert.Len(t, resp.Dependencies, 0)
	})

	t.Run("collection: collection has 2 objects - return 2 objects in response", func(t *testing.T) {
		fx := newFixture(t)
		defer fx.a.Close(context.Background())
		defer fx.ctrl.Finish()

		collectionID := "id"
		subscriptionID := "subId"

		fx.collectionService.EXPECT().SubscribeForCollection(collectionID, subscriptionID).Return([]string{"1", "2"}, nil, nil)
		fx.collectionService.EXPECT().UnsubscribeFromCollection(collectionID, subscriptionID).Return()

<<<<<<< HEAD
		fx.store.EXPECT().QueryByID([]string{"1", "2"}).Return([]database.Record{
			{Details: domain.NewDetailsFromMap(map[domain.RelationKey]domain.Value{
				"id":   domain.String("1"),
				"name": domain.String("1"),
			})},
			{Details: domain.NewDetailsFromMap(map[domain.RelationKey]domain.Value{
				"id":   domain.String("2"),
				"name": domain.String("2"),
			})},
		}, nil)

		fx.store.EXPECT().GetRelationFormatByKey(bundle.RelationKeyName).Return(model.RelationFormat_shorttext, nil).Maybe()
		fx.store.EXPECT().GetRelationFormatByKey(bundle.RelationKeyId).Return(model.RelationFormat_shorttext, nil).Maybe()

=======
		fx.store.AddObjects(t, "space1", []spaceindex.TestObject{
			{
				bundle.RelationKeyId:   pbtypes.String("1"),
				bundle.RelationKeyName: pbtypes.String("1"),
			},
			{
				bundle.RelationKeyId:   pbtypes.String("2"),
				bundle.RelationKeyName: pbtypes.String("2"),
			},
			// relations
			{
				bundle.RelationKeyId:          pbtypes.String("rel1"),
				bundle.RelationKeyRelationKey: pbtypes.String(bundle.RelationKeyName.String()),
				bundle.RelationKeyLayout:      pbtypes.Int64(int64(model.ObjectType_relation)),
			},
			{
				bundle.RelationKeyId:          pbtypes.String("rel2"),
				bundle.RelationKeyRelationKey: pbtypes.String(bundle.RelationKeyId.String()),
				bundle.RelationKeyLayout:      pbtypes.Int64(int64(model.ObjectType_relation)),
			},
		})
>>>>>>> e6712037
		var resp, err = fx.Search(SubscribeRequest{
			SpaceId:      "space1",
			SubId:        subscriptionID,
			Keys:         []string{bundle.RelationKeyName.String(), bundle.RelationKeyId.String()},
			CollectionId: collectionID,
		})

		require.NoError(t, err)
		assert.NotNil(t, resp)
		assert.Len(t, resp.Records, 2)
		assert.Equal(t, "1", resp.Records[0].GetString(bundle.RelationKeyName))
		assert.Equal(t, "1", resp.Records[0].GetString(bundle.RelationKeyId))
		assert.Equal(t, "2", resp.Records[1].GetString(bundle.RelationKeyName))
		assert.Equal(t, "2", resp.Records[1].GetString(bundle.RelationKeyId))
	})

	t.Run("collection: collection has 3 objects, 1 is filtered - return 2 objects in response", func(t *testing.T) {
		fx := newFixture(t)
		defer fx.a.Close(context.Background())
		defer fx.ctrl.Finish()

		collectionID := "id"
		subscriptionID := "subId"

		fx.collectionService.EXPECT().SubscribeForCollection(collectionID, subscriptionID).Return([]string{"1", "2", "3"}, nil, nil)
		fx.collectionService.EXPECT().UnsubscribeFromCollection(collectionID, subscriptionID).Return()

<<<<<<< HEAD
		fx.store.EXPECT().QueryByID([]string{"1", "2", "3"}).Return([]database.Record{
			{Details: domain.NewDetailsFromMap(map[domain.RelationKey]domain.Value{
				"id":   domain.String("1"),
				"name": domain.String("1"),
			})},
			{Details: domain.NewDetailsFromMap(map[domain.RelationKey]domain.Value{
				"id":   domain.String("2"),
				"name": domain.String("2"),
			})},
			{Details: domain.NewDetailsFromMap(map[domain.RelationKey]domain.Value{
				"id":   domain.String("3"),
				"name": domain.String("3"),
			})},
		}, nil)

		fx.store.EXPECT().GetRelationFormatByKey(bundle.RelationKeyName).Return(model.RelationFormat_shorttext, nil).Maybe()
		fx.store.EXPECT().GetRelationFormatByKey(bundle.RelationKeyId).Return(model.RelationFormat_shorttext, nil).Maybe()

=======
		fx.store.AddObjects(t, "space1", []spaceindex.TestObject{
			{
				bundle.RelationKeyId:   pbtypes.String("1"),
				bundle.RelationKeyName: pbtypes.String("1"),
			},
			{
				bundle.RelationKeyId:   pbtypes.String("2"),
				bundle.RelationKeyName: pbtypes.String("2"),
			},
			{
				bundle.RelationKeyId:   pbtypes.String("3"),
				bundle.RelationKeyName: pbtypes.String("3"),
			},
			// relations
			{
				bundle.RelationKeyId:          pbtypes.String("rel1"),
				bundle.RelationKeyRelationKey: pbtypes.String(bundle.RelationKeyName.String()),
				bundle.RelationKeyLayout:      pbtypes.Int64(int64(model.ObjectType_relation)),
			},
			{
				bundle.RelationKeyId:          pbtypes.String("rel2"),
				bundle.RelationKeyRelationKey: pbtypes.String(bundle.RelationKeyId.String()),
				bundle.RelationKeyLayout:      pbtypes.Int64(int64(model.ObjectType_relation)),
			},
		})
>>>>>>> e6712037
		var resp, err = fx.Search(SubscribeRequest{
			SpaceId:      "space1",
			SubId:        subscriptionID,
			Keys:         []string{bundle.RelationKeyName.String(), bundle.RelationKeyId.String()},
			CollectionId: collectionID,
			Filters: []database.FilterRequest{
				{
					Id:          "1",
					RelationKey: bundle.RelationKeyName,
					Condition:   model.BlockContentDataviewFilter_NotEqual,
					Value:       domain.String("3"),
				},
			},
		})

		require.NoError(t, err)
		assert.NotNil(t, resp)
		assert.Len(t, resp.Records, 2)
		assert.Equal(t, "1", resp.Records[0].GetString(bundle.RelationKeyName))
		assert.Equal(t, "1", resp.Records[0].GetString(bundle.RelationKeyId))
		assert.Equal(t, "2", resp.Records[1].GetString(bundle.RelationKeyName))
		assert.Equal(t, "2", resp.Records[1].GetString(bundle.RelationKeyId))
	})
	t.Run("collection: collection has 3 objects, offset = 2 - return 1 object after offset", func(t *testing.T) {
		fx := newFixture(t)
		defer fx.a.Close(context.Background())
		defer fx.ctrl.Finish()

		collectionID := "id"
		subscriptionID := "subId"

		fx.collectionService.EXPECT().SubscribeForCollection(collectionID, subscriptionID).Return([]string{"1", "2", "3"}, nil, nil)
		fx.collectionService.EXPECT().UnsubscribeFromCollection(collectionID, subscriptionID).Return()

<<<<<<< HEAD
		fx.store.EXPECT().QueryByID([]string{"1", "2", "3"}).Return([]database.Record{
			{Details: domain.NewDetailsFromMap(map[domain.RelationKey]domain.Value{
				"id":   domain.String("1"),
				"name": domain.String("1"),
			})},
			{Details: domain.NewDetailsFromMap(map[domain.RelationKey]domain.Value{
				"id":   domain.String("2"),
				"name": domain.String("2"),
			})},
			{Details: domain.NewDetailsFromMap(map[domain.RelationKey]domain.Value{
				"id":   domain.String("3"),
				"name": domain.String("3"),
			})},
		}, nil)

		fx.store.EXPECT().GetRelationFormatByKey(bundle.RelationKeyName).Return(model.RelationFormat_shorttext, nil).Maybe()
		fx.store.EXPECT().GetRelationFormatByKey(bundle.RelationKeyId).Return(model.RelationFormat_shorttext, nil).Maybe()
=======
		fx.store.AddObjects(t, "space1", []spaceindex.TestObject{
			{
				bundle.RelationKeyId:   pbtypes.String("1"),
				bundle.RelationKeyName: pbtypes.String("1"),
			},
			{
				bundle.RelationKeyId:   pbtypes.String("2"),
				bundle.RelationKeyName: pbtypes.String("2"),
			},
			{
				bundle.RelationKeyId:   pbtypes.String("3"),
				bundle.RelationKeyName: pbtypes.String("3"),
			},
			// relations
			{
				bundle.RelationKeyId:          pbtypes.String("rel1"),
				bundle.RelationKeyRelationKey: pbtypes.String(bundle.RelationKeyName.String()),
				bundle.RelationKeyLayout:      pbtypes.Int64(int64(model.ObjectType_relation)),
			},
			{
				bundle.RelationKeyId:          pbtypes.String("rel2"),
				bundle.RelationKeyRelationKey: pbtypes.String(bundle.RelationKeyId.String()),
				bundle.RelationKeyLayout:      pbtypes.Int64(int64(model.ObjectType_relation)),
			},
		})
>>>>>>> e6712037

		var resp, err = fx.Search(SubscribeRequest{
			SpaceId:      "space1",
			SubId:        subscriptionID,
			Keys:         []string{bundle.RelationKeyName.String(), bundle.RelationKeyId.String()},
			CollectionId: collectionID,
			Offset:       2,
		})

		require.NoError(t, err)
		assert.NotNil(t, resp)
		assert.Len(t, resp.Records, 1)
		assert.Equal(t, "3", resp.Records[0].GetString(bundle.RelationKeyName))
		assert.Equal(t, "3", resp.Records[0].GetString(bundle.RelationKeyId))
	})
	t.Run("collection: collection has object with dependency, no dependency flag is set - return objects without dependency", func(t *testing.T) {
		fx := newFixture(t)
		defer fx.a.Close(context.Background())
		defer fx.ctrl.Finish()

		collectionID := "id"
		subscriptionID := "subId"
		testRelationKey := domain.RelationKey("link_to_object")

		fx.collectionService.EXPECT().SubscribeForCollection(collectionID, subscriptionID).Return([]string{"1"}, nil, nil)
		fx.collectionService.EXPECT().UnsubscribeFromCollection(collectionID, subscriptionID).Return()

<<<<<<< HEAD
		fx.store.EXPECT().QueryByID([]string{"1"}).Return([]database.Record{
			{Details: domain.NewDetailsFromMap(map[domain.RelationKey]domain.Value{
				"id":            domain.String("1"),
				"name":          domain.String("1"),
				testRelationKey: domain.StringList([]string{"2"}),
			})},
		}, nil)

		fx.store.EXPECT().GetRelationFormatByKey(bundle.RelationKeyName).Return(model.RelationFormat_shorttext, nil).Maybe()

		fx.store.EXPECT().GetRelationFormatByKey(testRelationKey).Return(model.RelationFormat_object, nil).Maybe()
=======
		fx.store.AddObjects(t, "space1", []spaceindex.TestObject{
			{
				bundle.RelationKeyId:                pbtypes.String("1"),
				bundle.RelationKeyName:              pbtypes.String("1"),
				domain.RelationKey(testRelationKey): pbtypes.String("2"),
			},
			// relations
			{
				bundle.RelationKeyId:          pbtypes.String("rel1"),
				bundle.RelationKeyRelationKey: pbtypes.String(bundle.RelationKeyName.String()),
				bundle.RelationKeyLayout:      pbtypes.Int64(int64(model.ObjectType_relation)),
			},
			{
				bundle.RelationKeyId:             pbtypes.String("rel2"),
				bundle.RelationKeyRelationKey:    pbtypes.String(testRelationKey),
				bundle.RelationKeyLayout:         pbtypes.Int64(int64(model.ObjectType_relation)),
				bundle.RelationKeyRelationFormat: pbtypes.Int64(int64(model.RelationFormat_object)),
			},
		})
>>>>>>> e6712037

		s := fx.Service.(*service)
		s.ds = newDependencyService(s)

		var resp, err = fx.Search(SubscribeRequest{
			SpaceId:           "space1",
			SubId:             subscriptionID,
			Keys:              []string{bundle.RelationKeyName.String(), bundle.RelationKeyId.String(), testRelationKey.String()},
			CollectionId:      collectionID,
			NoDepSubscription: true,
		})

		require.NoError(t, err)
		assert.NotNil(t, resp)
		assert.Len(t, resp.Records, 1)
		assert.Len(t, resp.Dependencies, 0)
		assert.Equal(t, "1", resp.Records[0].GetString(bundle.RelationKeyName))
		assert.Equal(t, "1", resp.Records[0].GetString(bundle.RelationKeyId))
	})
	t.Run("collection: collection has object with dependency - return objects with dependency", func(t *testing.T) {
		fx := newFixture(t)
		defer fx.a.Close(context.Background())
		defer fx.ctrl.Finish()

		collectionID := "id"
		subscriptionID := "subId"
		testRelationKey := domain.RelationKey("link_to_object")

		fx.collectionService.EXPECT().SubscribeForCollection(collectionID, subscriptionID).Return([]string{"1"}, nil, nil)
		fx.collectionService.EXPECT().UnsubscribeFromCollection(collectionID, subscriptionID).Return()

<<<<<<< HEAD
		fx.store.EXPECT().QueryByID([]string{"1"}).Return([]database.Record{
			{Details: domain.NewDetailsFromMap(map[domain.RelationKey]domain.Value{
				"id":            domain.String("1"),
				"name":          domain.String("1"),
				testRelationKey: domain.StringList([]string{"2"}),
			})},
		}, nil)

		// dependency
		fx.store.EXPECT().QueryByID([]string{"2"}).Return([]database.Record{
			{Details: domain.NewDetailsFromMap(map[domain.RelationKey]domain.Value{
				"id":   domain.String("2"),
				"name": domain.String("2"),
			})},
		}, nil)

		fx.store.EXPECT().GetRelationFormatByKey(bundle.RelationKeyName).Return(model.RelationFormat_shorttext, nil).Maybe()

		fx.store.EXPECT().GetRelationFormatByKey(testRelationKey).Return(model.RelationFormat_object, nil).Maybe()
=======
		fx.store.AddObjects(t, "space1", []spaceindex.TestObject{
			{
				bundle.RelationKeyId:                pbtypes.String("1"),
				bundle.RelationKeyName:              pbtypes.String("1"),
				domain.RelationKey(testRelationKey): pbtypes.StringList([]string{"2"}),
			},
			// relations
			{
				bundle.RelationKeyId:          pbtypes.String("rel1"),
				bundle.RelationKeyRelationKey: pbtypes.String(bundle.RelationKeyName.String()),
				bundle.RelationKeyLayout:      pbtypes.Int64(int64(model.ObjectType_relation)),
			},
			{
				bundle.RelationKeyId:             pbtypes.String("rel2"),
				bundle.RelationKeyRelationKey:    pbtypes.String(testRelationKey),
				bundle.RelationKeyLayout:         pbtypes.Int64(int64(model.ObjectType_relation)),
				bundle.RelationKeyRelationFormat: pbtypes.Int64(int64(model.RelationFormat_object)),
			},
			// deps
			{
				bundle.RelationKeyId:   pbtypes.String("2"),
				bundle.RelationKeyName: pbtypes.String("2"),
			},
		})
>>>>>>> e6712037

		s := fx.Service.(*service)
		s.ds = newDependencyService(s)

		resp, err := fx.Search(SubscribeRequest{
			SpaceId:           "space1",
			SubId:             subscriptionID,
			Keys:              []string{bundle.RelationKeyName.String(), bundle.RelationKeyId.String(), testRelationKey.String()},
			CollectionId:      collectionID,
			NoDepSubscription: false,
		})

		require.NoError(t, err)
		assert.NotNil(t, resp)
		assert.Len(t, resp.Records, 1)
		assert.Len(t, resp.Dependencies, 1)
		assert.Equal(t, "1", resp.Records[0].GetString(bundle.RelationKeyName))
		assert.Equal(t, "1", resp.Records[0].GetString(bundle.RelationKeyId))
		assert.Equal(t, "2", resp.Dependencies[0].GetString(bundle.RelationKeyName))
		assert.Equal(t, "2", resp.Dependencies[0].GetString(bundle.RelationKeyId))
	})

	t.Run("collection: collection has 3 objects, but limit = 2 - return 2 objects in response", func(t *testing.T) {
		fx := newFixture(t)
		defer fx.a.Close(context.Background())
		defer fx.ctrl.Finish()

		collectionID := "id"
		subscriptionID := "subId"

		fx.collectionService.EXPECT().SubscribeForCollection(collectionID, subscriptionID).Return([]string{"1", "2", "3"}, nil, nil)
		fx.collectionService.EXPECT().UnsubscribeFromCollection(collectionID, subscriptionID).Return()

<<<<<<< HEAD
		fx.store.EXPECT().QueryByID([]string{"1", "2", "3"}).Return([]database.Record{
			{Details: domain.NewDetailsFromMap(map[domain.RelationKey]domain.Value{
				"id":   domain.String("1"),
				"name": domain.String("1"),
			})},
			{Details: domain.NewDetailsFromMap(map[domain.RelationKey]domain.Value{
				"id":   domain.String("2"),
				"name": domain.String("2"),
			})},
			{Details: domain.NewDetailsFromMap(map[domain.RelationKey]domain.Value{
				"id":   domain.String("3"),
				"name": domain.String("3"),
			})},
		}, nil)

		fx.store.EXPECT().GetRelationFormatByKey(bundle.RelationKeyName).Return(model.RelationFormat_shorttext, nil).Maybe()
		fx.store.EXPECT().GetRelationFormatByKey(bundle.RelationKeyId).Return(model.RelationFormat_shorttext, nil).Maybe()
=======
		fx.store.AddObjects(t, "space1", []spaceindex.TestObject{
			{
				bundle.RelationKeyId:   pbtypes.String("1"),
				bundle.RelationKeyName: pbtypes.String("1"),
			},
			{
				bundle.RelationKeyId:   pbtypes.String("2"),
				bundle.RelationKeyName: pbtypes.String("2"),
			},
			{
				bundle.RelationKeyId:   pbtypes.String("3"),
				bundle.RelationKeyName: pbtypes.String("3"),
			},
			// relations
			{
				bundle.RelationKeyId:          pbtypes.String("rel1"),
				bundle.RelationKeyRelationKey: pbtypes.String(bundle.RelationKeyName.String()),
				bundle.RelationKeyLayout:      pbtypes.Int64(int64(model.ObjectType_relation)),
			},
			{
				bundle.RelationKeyId:          pbtypes.String("rel2"),
				bundle.RelationKeyRelationKey: pbtypes.String(bundle.RelationKeyId.String()),
				bundle.RelationKeyLayout:      pbtypes.Int64(int64(model.ObjectType_relation)),
			},
		})
>>>>>>> e6712037

		var resp, err = fx.Search(SubscribeRequest{
			SpaceId:      "space1",
			SubId:        subscriptionID,
			Keys:         []string{bundle.RelationKeyName.String(), bundle.RelationKeyId.String()},
			CollectionId: collectionID,
			Limit:        1,
		})

		require.NoError(t, err)
		assert.NotNil(t, resp)
		assert.Len(t, resp.Records, 1)
		assert.Equal(t, "1", resp.Records[0].GetString(bundle.RelationKeyName))
		assert.Equal(t, "1", resp.Records[0].GetString(bundle.RelationKeyId))
	})

	t.Run("SubscribeGroup: tag group", func(t *testing.T) {
		// given
		fx := newFixtureWithRealObjectStore(t)

		source := "source"
		spaceID := "spaceId"
		relationKey := "key"
		subID := "subId"
		collectionID := "collectionId"

		fx.collectionService.EXPECT().SubscribeForCollection(collectionID, subID).Return([]string{"1"}, nil, nil).Times(1)
		fx.collectionService.EXPECT().UnsubscribeFromCollection(collectionID, subID).Return().Times(1)

		defer fx.a.Close(context.Background())
		defer fx.ctrl.Finish()
		objectTypeKey, err := domain.NewUniqueKey(smartblock.SmartBlockTypeObjectType, source)
		assert.Nil(t, err)

		relationUniqueKey, err := domain.NewUniqueKey(smartblock.SmartBlockTypeRelation, relationKey)
		assert.Nil(t, err)

		fx.store.AddObjects(t, spaceID, []objectstore.TestObject{
			{
				bundle.RelationKeyId:             domain.String(relationKey),
				bundle.RelationKeyUniqueKey:      domain.String(relationUniqueKey.Marshal()),
				bundle.RelationKeySpaceId:        domain.String(spaceID),
				bundle.RelationKeyRelationFormat: domain.Int64(int64(model.RelationFormat_tag)),
				bundle.RelationKeyLayout:         domain.Int64(int64(model.ObjectType_relation)),
			},
			{
				bundle.RelationKeyId:        domain.String(source),
				bundle.RelationKeyUniqueKey: domain.String(objectTypeKey.Marshal()),
				bundle.RelationKeySpaceId:   domain.String(spaceID),
				bundle.RelationKeyLayout:    domain.Int64(int64(model.ObjectType_objectType)),
			},
			{
				bundle.RelationKeyId:          domain.String("1"),
				bundle.RelationKeySpaceId:     domain.String(spaceID),
				bundle.RelationKeyRelationKey: domain.String(relationKey),
				bundle.RelationKeyLayout:      domain.Int64(int64(model.ObjectType_relationOption)),
			},
			{
				bundle.RelationKeyId:          domain.String("2"),
				bundle.RelationKeySpaceId:     domain.String(spaceID),
				bundle.RelationKeyRelationKey: domain.String(relationKey),
				bundle.RelationKeyLayout:      domain.Int64(int64(model.ObjectType_relationOption)),
			},
		})

		// when
		groups, err := fx.SubscribeGroups(nil, SubscribeGroupsRequest{
			SpaceId:      spaceID,
			RelationKey:  relationKey,
			Source:       []string{source},
			SubId:        subID,
			CollectionId: collectionID,
		})

		// then
		assert.Nil(t, err)
		assert.NotNil(t, groups)
		assert.Equal(t, subID, groups.SubId)
		assert.Len(t, groups.Groups, 3)

		tagGroup := groups.Groups[0].Value.(*model.BlockContentDataviewGroupValueOfTag)
		assert.Len(t, tagGroup.Tag.Ids, 0)

		tagGroup = groups.Groups[1].Value.(*model.BlockContentDataviewGroupValueOfTag)
		assert.Len(t, tagGroup.Tag.Ids, 1)
		assert.Equal(t, "1", tagGroup.Tag.Ids[0])

		tagGroup = groups.Groups[2].Value.(*model.BlockContentDataviewGroupValueOfTag)
		assert.Len(t, tagGroup.Tag.Ids, 1)
		assert.Equal(t, "2", tagGroup.Tag.Ids[0])
	})
	t.Run("SubscribeGroup: tag group - no tags for relation", func(t *testing.T) {
		// given
		fx := newFixtureWithRealObjectStore(t)

		source := "source"
		spaceID := "spaceId"
		relationKey := "key"
		subID := "subId"
		collectionID := "collectionId"

		fx.collectionService.EXPECT().SubscribeForCollection(collectionID, subID).Return([]string{"1"}, nil, nil).Times(1)
		fx.collectionService.EXPECT().UnsubscribeFromCollection(collectionID, subID).Return().Times(1)

		defer fx.a.Close(context.Background())
		defer fx.ctrl.Finish()
		objectTypeKey, err := domain.NewUniqueKey(smartblock.SmartBlockTypeObjectType, source)
		assert.Nil(t, err)

		relationUniqueKey, err := domain.NewUniqueKey(smartblock.SmartBlockTypeRelation, relationKey)
		assert.Nil(t, err)

		fx.store.AddObjects(t, spaceID, []objectstore.TestObject{
			{
				bundle.RelationKeyId:             domain.String(relationKey),
				bundle.RelationKeyUniqueKey:      domain.String(relationUniqueKey.Marshal()),
				bundle.RelationKeySpaceId:        domain.String(spaceID),
				bundle.RelationKeyRelationFormat: domain.Int64(int64(model.RelationFormat_tag)),
				bundle.RelationKeyLayout:         domain.Int64(int64(model.ObjectType_relation)),
			},
			{
				bundle.RelationKeyId:        domain.String(source),
				bundle.RelationKeyUniqueKey: domain.String(objectTypeKey.Marshal()),
				bundle.RelationKeySpaceId:   domain.String(spaceID),
				bundle.RelationKeyLayout:    domain.Int64(int64(model.ObjectType_objectType)),
			},
		})

		// when
		groups, err := fx.SubscribeGroups(nil, SubscribeGroupsRequest{
			SpaceId:      spaceID,
			RelationKey:  relationKey,
			Source:       []string{source},
			SubId:        subID,
			CollectionId: collectionID,
		})

		// then
		assert.Nil(t, err)
		assert.NotNil(t, groups)
		assert.Equal(t, subID, groups.SubId)
		assert.Len(t, groups.Groups, 1)

		tagGroup := groups.Groups[0].Value.(*model.BlockContentDataviewGroupValueOfTag)
		assert.Len(t, tagGroup.Tag.Ids, 0)
	})
	t.Run("SubscribeGroup: status group", func(t *testing.T) {
		// given
		fx := newFixtureWithRealObjectStore(t)

		source := "source"
		spaceID := "spaceId"
		relationKey := "key"

		defer fx.a.Close(context.Background())
		defer fx.ctrl.Finish()
		objectTypeKey, err := domain.NewUniqueKey(smartblock.SmartBlockTypeObjectType, source)
		assert.Nil(t, err)

		relationUniqueKey, err := domain.NewUniqueKey(smartblock.SmartBlockTypeRelation, relationKey)
		assert.Nil(t, err)

		fx.store.AddObjects(t, spaceID, []objectstore.TestObject{
			{
				bundle.RelationKeyId:             domain.String(relationKey),
				bundle.RelationKeyUniqueKey:      domain.String(relationUniqueKey.Marshal()),
				bundle.RelationKeySpaceId:        domain.String(spaceID),
				bundle.RelationKeyRelationFormat: domain.Int64(int64(model.RelationFormat_status)),
				bundle.RelationKeyLayout:         domain.Int64(int64(model.ObjectType_relation)),
			},
			{
				bundle.RelationKeyId:        domain.String(source),
				bundle.RelationKeyUniqueKey: domain.String(objectTypeKey.Marshal()),
				bundle.RelationKeySpaceId:   domain.String(spaceID),
				bundle.RelationKeyLayout:    domain.Int64(int64(model.ObjectType_objectType)),
			},
			{
				bundle.RelationKeyId:          domain.String("1"),
				bundle.RelationKeySpaceId:     domain.String(spaceID),
				bundle.RelationKeyRelationKey: domain.String(relationKey),
				bundle.RelationKeyLayout:      domain.Int64(int64(model.ObjectType_relationOption)),
				bundle.RelationKeyName:        domain.String("Done"),
			},
			{
				bundle.RelationKeyId:          domain.String("2"),
				bundle.RelationKeySpaceId:     domain.String(spaceID),
				bundle.RelationKeyRelationKey: domain.String(relationKey),
				bundle.RelationKeyLayout:      domain.Int64(int64(model.ObjectType_relationOption)),
				bundle.RelationKeyName:        domain.String("Not started"),
			},
		})

		// when
		groups, err := fx.SubscribeGroups(nil, SubscribeGroupsRequest{
			SpaceId:     spaceID,
			RelationKey: relationKey,
			Source:      []string{source},
		})

		// then
		assert.Nil(t, err)
		assert.NotNil(t, groups)
		assert.Len(t, groups.Groups, 3)

		tagGroup := groups.Groups[0].Value.(*model.BlockContentDataviewGroupValueOfStatus)
		assert.Equal(t, tagGroup.Status.Id, "")

		tagGroup = groups.Groups[1].Value.(*model.BlockContentDataviewGroupValueOfStatus)
		assert.Equal(t, tagGroup.Status.Id, "1")

		tagGroup = groups.Groups[2].Value.(*model.BlockContentDataviewGroupValueOfStatus)
		assert.Equal(t, tagGroup.Status.Id, "2")
	})

	t.Run("SubscribeGroup: status group - no statuses for relation", func(t *testing.T) {
		// given
		fx := newFixtureWithRealObjectStore(t)

		source := "source"
		spaceID := "spaceId"
		relationKey := "key"

		defer fx.a.Close(context.Background())
		defer fx.ctrl.Finish()
		objectTypeKey, err := domain.NewUniqueKey(smartblock.SmartBlockTypeObjectType, source)
		assert.Nil(t, err)

		relationUniqueKey, err := domain.NewUniqueKey(smartblock.SmartBlockTypeRelation, relationKey)
		assert.Nil(t, err)

		fx.store.AddObjects(t, spaceID, []objectstore.TestObject{
			{
				bundle.RelationKeyId:             domain.String(relationKey),
				bundle.RelationKeyUniqueKey:      domain.String(relationUniqueKey.Marshal()),
				bundle.RelationKeySpaceId:        domain.String(spaceID),
				bundle.RelationKeyRelationFormat: domain.Int64(int64(model.RelationFormat_status)),
				bundle.RelationKeyLayout:         domain.Int64(int64(model.ObjectType_relation)),
			},
			{
				bundle.RelationKeyId:        domain.String(source),
				bundle.RelationKeyUniqueKey: domain.String(objectTypeKey.Marshal()),
				bundle.RelationKeySpaceId:   domain.String(spaceID),
				bundle.RelationKeyLayout:    domain.Int64(int64(model.ObjectType_objectType)),
			},
		})

		// when
		groups, err := fx.SubscribeGroups(nil, SubscribeGroupsRequest{
			SpaceId:     spaceID,
			RelationKey: relationKey,
			Source:      []string{source},
		})

		// then
		assert.Nil(t, err)
		assert.NotNil(t, groups)
		assert.Len(t, groups.Groups, 1)

		tagGroup := groups.Groups[0].Value.(*model.BlockContentDataviewGroupValueOfStatus)
		assert.Equal(t, tagGroup.Status.Id, "")
	})

	t.Run("SubscribeGroup: checkbox group", func(t *testing.T) {
		// given
		fx := newFixtureWithRealObjectStore(t)

		source := "source"
		spaceID := "spaceId"
		relationKey := "key"

		defer fx.a.Close(context.Background())
		defer fx.ctrl.Finish()
		objectTypeKey, err := domain.NewUniqueKey(smartblock.SmartBlockTypeObjectType, source)
		assert.Nil(t, err)

		relationUniqueKey, err := domain.NewUniqueKey(smartblock.SmartBlockTypeRelation, relationKey)
		assert.Nil(t, err)

		fx.store.AddObjects(t, spaceID, []objectstore.TestObject{
			{
				bundle.RelationKeyId:             domain.String(relationKey),
				bundle.RelationKeyUniqueKey:      domain.String(relationUniqueKey.Marshal()),
				bundle.RelationKeySpaceId:        domain.String(spaceID),
				bundle.RelationKeyRelationFormat: domain.Int64(int64(model.RelationFormat_checkbox)),
				bundle.RelationKeyLayout:         domain.Int64(int64(model.ObjectType_relation)),
			},
			{
				bundle.RelationKeyId:        domain.String(source),
				bundle.RelationKeyUniqueKey: domain.String(objectTypeKey.Marshal()),
				bundle.RelationKeySpaceId:   domain.String(spaceID),
				bundle.RelationKeyLayout:    domain.Int64(int64(model.ObjectType_objectType)),
			},
		})

		// when
		groups, err := fx.SubscribeGroups(nil, SubscribeGroupsRequest{
			SpaceId:     spaceID,
			RelationKey: relationKey,
			Source:      []string{source},
		})

		// then
		assert.Nil(t, err)
		assert.NotNil(t, groups)
		assert.Len(t, groups.Groups, 2)

		tagGroup := groups.Groups[0].Value.(*model.BlockContentDataviewGroupValueOfCheckbox)
		assert.Equal(t, tagGroup.Checkbox.Checked, true)

		tagGroup = groups.Groups[1].Value.(*model.BlockContentDataviewGroupValueOfCheckbox)
		assert.Equal(t, tagGroup.Checkbox.Checked, false)
	})
	t.Run("SubscribeIdsReq: 1 active records", func(t *testing.T) {
		// given
		fx := newFixtureWithRealObjectStore(t)

		id := "id"
		defer fx.a.Close(context.Background())
		defer fx.ctrl.Finish()
<<<<<<< HEAD
		fx.store.AddObjects(t, []objectstore.TestObject{{bundle.RelationKeyId: domain.String(id), bundle.RelationKeyName: domain.String("name")}})
=======
		fx.store.AddObjects(t, "space1", []objectstore.TestObject{{bundle.RelationKeyId: pbtypes.String(id), bundle.RelationKeyName: pbtypes.String("name")}})
>>>>>>> e6712037

		// when
		sub, err := fx.SubscribeIdsReq(pb.RpcObjectSubscribeIdsRequest{
			SpaceId: "space1",
			Ids:     []string{id},
			SubId:   "subID",
			Keys:    []string{bundle.RelationKeyId.String()},
		})

		// then
		assert.Nil(t, err)
		assert.NotNil(t, sub)
		assert.Equal(t, "subID", sub.SubId)
		assert.Len(t, sub.Dependencies, 0)
		assert.Len(t, sub.Records, 1)
		assert.Equal(t, id, sub.Records[0].GetFields()[bundle.RelationKeyId.String()].GetStringValue())
	})
	t.Run("SubscribeIdsReq: active records with keys from request", func(t *testing.T) {
		// given
		fx := newFixtureWithRealObjectStore(t)

		id := "id"
		relationValue := "value"
		defer fx.a.Close(context.Background())
		defer fx.ctrl.Finish()

		fx.store.AddObjects(t, "space1", []objectstore.TestObject{
			{
				bundle.RelationKeyId:   domain.String(id),
				bundle.RelationKeyName: domain.String(relationValue),
			},
		})

		// when
		sub, err := fx.SubscribeIdsReq(pb.RpcObjectSubscribeIdsRequest{
			SpaceId: "space1",
			Ids:     []string{id},
			Keys:    []string{bundle.RelationKeyName.String()},
		})

		// then
		assert.Nil(t, err)
		assert.NotNil(t, sub)
		assert.Len(t, sub.Dependencies, 0)
		assert.Len(t, sub.Records, 1)
		assert.Len(t, sub.Records[0].GetFields(), 1)
		assert.Equal(t, relationValue, sub.Records[0].GetFields()[bundle.RelationKeyName.String()].GetStringValue())
	})
	t.Run("SubscribeIdsReq: no active records", func(t *testing.T) {
		// given
		fx := newFixtureWithRealObjectStore(t)

		id := "id"
		defer fx.a.Close(context.Background())
		defer fx.ctrl.Finish()

		// when
		sub, err := fx.SubscribeIdsReq(pb.RpcObjectSubscribeIdsRequest{
			SpaceId: "space1",
			Ids:     []string{id},
		})

		// then
		assert.Nil(t, err)
		assert.NotNil(t, sub)
		assert.Len(t, sub.Dependencies, 0)
		assert.Len(t, sub.Records, 0)
	})
}

func addTestObjects(t *testing.T, source string, relationKey domain.RelationKey, option1, option2, spaceID string, fx *fixtureRealStore) error {
	objectTypeKey, err := domain.NewUniqueKey(smartblock.SmartBlockTypeObjectType, source)
	assert.Nil(t, err)
	fx.store.AddObjects(t, spaceID, []objectstore.TestObject{
		{
			bundle.RelationKeyId:      domain.String("1"),
			bundle.RelationKeySpaceId: domain.String(spaceID),
			relationKey:               domain.String(option1),
			bundle.RelationKeyLayout:  domain.Int64(int64(model.ObjectType_basic)),
			bundle.RelationKeyName:    domain.String("Object 1"),
			bundle.RelationKeyType:    domain.String(objectTypeKey.Marshal()),
		},
		{
			bundle.RelationKeyId:      domain.String("2"),
			bundle.RelationKeySpaceId: domain.String(spaceID),
			relationKey:               domain.String(option2),
			bundle.RelationKeyLayout:  domain.Int64(int64(model.ObjectType_basic)),
			bundle.RelationKeyName:    domain.String("Object 2"),
			bundle.RelationKeyType:    domain.String(objectTypeKey.Marshal()),
		},
	})
	return err
}

func addTestObjectsForNestedFilters(t *testing.T, fx *fixtureRealStore, spaceID, option1, option2, option3, tag1, tag2 string) {
	fx.store.AddObjects(t, spaceID, []objectstore.TestObject{
		{
			bundle.RelationKeyId:      domain.String("1"),
			bundle.RelationKeySpaceId: domain.String(spaceID),
			bundle.RelationKeyStatus:  domain.String(option1),
			bundle.RelationKeyLayout:  domain.Int64(int64(model.ObjectType_basic)),
			bundle.RelationKeyName:    domain.String("Object 1"),
			bundle.RelationKeyType:    domain.String(bundle.TypeKeyPage.String()),
			bundle.RelationKeyTag:     domain.StringList([]string{tag1}),
			bundle.RelationKeyDueDate: domain.Int64(1704070917),
		},
		{
			bundle.RelationKeyId:      domain.String("2"),
			bundle.RelationKeySpaceId: domain.String(spaceID),
			bundle.RelationKeyStatus:  domain.String(option3),
			bundle.RelationKeyLayout:  domain.Int64(int64(model.ObjectType_basic)),
			bundle.RelationKeyName:    domain.String("Object 2"),
			bundle.RelationKeyType:    domain.String(bundle.TypeKeyPage.String()),
			bundle.RelationKeyTag:     domain.StringList([]string{tag2}),
			bundle.RelationKeyDueDate: domain.Int64(1709254917),
		},
		{
			bundle.RelationKeyId:      domain.String("3"),
			bundle.RelationKeySpaceId: domain.String(spaceID),
			bundle.RelationKeyStatus:  domain.String(option2),
			bundle.RelationKeyLayout:  domain.Int64(int64(model.ObjectType_basic)),
			bundle.RelationKeyName:    domain.String("Object 3"),
			bundle.RelationKeyType:    domain.String(bundle.TypeKeyPage.String()),
			bundle.RelationKeyTag:     domain.StringList([]string{tag1, tag2}),
			bundle.RelationKeyDueDate: domain.Int64(1711933317),
		},
		{
			bundle.RelationKeyId:      domain.String("4"),
			bundle.RelationKeySpaceId: domain.String(spaceID),
			bundle.RelationKeyStatus:  domain.String(option1),
			bundle.RelationKeyLayout:  domain.Int64(int64(model.ObjectType_basic)),
			bundle.RelationKeyName:    domain.String("Object 4"),
			bundle.RelationKeyType:    domain.String(bundle.TypeKeyPage.String()),
			bundle.RelationKeyDueDate: domain.Int64(1714525317),
		},
	})
}

func prepareNestedFiltersWithOperator(operator model.BlockContentDataviewFilterOperator, option1 string, option2 string, tag1 string) []database.FilterRequest {
	return []database.FilterRequest{
		{
			Operator: operator,
			NestedFilters: []database.FilterRequest{
				{
					Operator: model.BlockContentDataviewFilter_Or,
					NestedFilters: []database.FilterRequest{
						{
							Operator:    model.BlockContentDataviewFilter_No,
							RelationKey: bundle.RelationKeyName,
							Condition:   model.BlockContentDataviewFilter_Equal,
							Value:       domain.String("Object 1"),
							Format:      model.RelationFormat_shorttext,
						},
						{
							Operator:    model.BlockContentDataviewFilter_No,
							RelationKey: bundle.RelationKeyName,
							Condition:   model.BlockContentDataviewFilter_Equal,
							Value:       domain.String("Object 2"),
							Format:      model.RelationFormat_shorttext,
						},
						{
							Operator:    model.BlockContentDataviewFilter_No,
							RelationKey: bundle.RelationKeyName,
							Condition:   model.BlockContentDataviewFilter_Equal,
							Value:       domain.String("Object 3"),
							Format:      model.RelationFormat_shorttext,
						},
					},
				},
				{
					Operator: model.BlockContentDataviewFilter_And,
					NestedFilters: []database.FilterRequest{
						{
							Operator:    model.BlockContentDataviewFilter_No,
							RelationKey: bundle.RelationKeyTag,
							Condition:   model.BlockContentDataviewFilter_In,
							Value:       domain.StringList([]string{tag1}),
							Format:      model.RelationFormat_tag,
						},
						{
							Operator: model.BlockContentDataviewFilter_Or,
							NestedFilters: []database.FilterRequest{
								{
									Operator:    model.BlockContentDataviewFilter_No,
									RelationKey: bundle.RelationKeyStatus,
									Condition:   model.BlockContentDataviewFilter_Equal,
									Value:       domain.String(option1),
									Format:      model.RelationFormat_shorttext,
								},
								{
									Operator:    model.BlockContentDataviewFilter_No,
									RelationKey: bundle.RelationKeyName,
									Condition:   model.BlockContentDataviewFilter_Equal,
									Value:       domain.String(option2),
									Format:      model.RelationFormat_shorttext,
								},
							},
						},
					},
				},
				{
					Operator:    model.BlockContentDataviewFilter_No,
					RelationKey: bundle.RelationKeyDueDate,
					Condition:   model.BlockContentDataviewFilter_Less,
					Value:       domain.Int64(1709254917),
					Format:      model.RelationFormat_shorttext,
				},
			},
		},
	}
}

func xTestNestedSubscription(t *testing.T) {
	t.Run("update nested object, so it's not satisfying filter anymore", func(t *testing.T) {
		fx := testCreateSubscriptionWithNestedFilter(t)

<<<<<<< HEAD
		err := fx.store.UpdateObjectDetails(context.Background(), "assignee1", domain.NewDetailsFromMap(map[domain.RelationKey]domain.Value{
			"id":   domain.String("assignee1"),
			"name": domain.String("John Doe"),
		}))
=======
		err := fx.store.SpaceIndex("space1").UpdateObjectDetails(context.Background(), "assignee1", &types.Struct{
			Fields: map[string]*types.Value{
				"id":   pbtypes.String("assignee1"),
				"name": pbtypes.String("John Doe"),
			},
		})
>>>>>>> e6712037
		require.NoError(t, err)

		fx.waitEvents(t,
			&pb.EventMessageValueOfSubscriptionRemove{
				SubscriptionRemove: &pb.EventObjectSubscriptionRemove{
					SubId: "test-nested-1",
					Id:    "assignee1",
				},
			},
			&pb.EventMessageValueOfSubscriptionRemove{
				SubscriptionRemove: &pb.EventObjectSubscriptionRemove{
					SubId: "test",
					Id:    "task1",
				},
			},
			&pb.EventMessageValueOfSubscriptionCounters{
				SubscriptionCounters: &pb.EventObjectSubscriptionCounters{
					SubId: "test-nested-1",
					Total: 0,
				},
			},
			&pb.EventMessageValueOfSubscriptionCounters{
				SubscriptionCounters: &pb.EventObjectSubscriptionCounters{
					SubId: "test",
					Total: 0,
				},
			})
	})

	t.Run("update parent object relation so no nested objects satisfy filter anymore", func(t *testing.T) {
		fx := testCreateSubscriptionWithNestedFilter(t)

<<<<<<< HEAD
		err := fx.store.UpdateObjectDetails(context.Background(), "task1", domain.NewDetailsFromMap(map[domain.RelationKey]domain.Value{
			"id":       domain.String("task1"),
			"assignee": domain.String("assignee2"),
		}))
=======
		err := fx.store.SpaceIndex("space1").UpdateObjectDetails(context.Background(), "task1", &types.Struct{
			Fields: map[string]*types.Value{
				"id":       pbtypes.String("task1"),
				"assignee": pbtypes.String("assignee2"),
			},
		})
>>>>>>> e6712037
		require.NoError(t, err)
	})
}

func testCreateSubscriptionWithNestedFilter(t *testing.T) *fixtureRealStore {
	fx := newFixtureWithRealObjectStore(t)
	// fx.store.EXPECT().GetRelationFormatByKey(mock.Anything).Return(&model.Relation{}, nil)
	resp, err := fx.Search(SubscribeRequest{
<<<<<<< HEAD
		SubId: "test",
		Filters: []database.FilterRequest{
=======
		SpaceId: "space1",
		SubId:   "test",
		Filters: []*model.BlockContentDataviewFilter{
>>>>>>> e6712037
			{
				RelationKey: "assignee.name",
				Condition:   model.BlockContentDataviewFilter_Equal,
				Value:       domain.String("Joe Doe"),
			},
		},
		Keys: []string{"id", "name"},
	})

	require.NoError(t, err)
	require.Empty(t, resp.Records)

	t.Run("add nested object", func(t *testing.T) {
		fx.store.AddObjects(t, "space1", []objectstore.TestObject{
			{
				"id":   domain.String("assignee1"),
				"name": domain.String("Joe Doe"),
			},
		})
		fx.waitEvents(t,
			&pb.EventMessageValueOfObjectDetailsSet{
				ObjectDetailsSet: &pb.EventObjectDetailsSet{
					Id: "assignee1",
					SubIds: []string{
						"test-nested-1",
					},
					Details: &types.Struct{
						Fields: map[string]*types.Value{
							"id": domain.String("assignee1").ToProto(),
						},
					},
				},
			},
			&pb.EventMessageValueOfSubscriptionAdd{
				SubscriptionAdd: &pb.EventObjectSubscriptionAdd{
					SubId: "test-nested-1",
					Id:    "assignee1",
				},
			},
			&pb.EventMessageValueOfSubscriptionCounters{
				SubscriptionCounters: &pb.EventObjectSubscriptionCounters{
					SubId: "test-nested-1",
					Total: 1,
				},
			})
	})

	t.Run("add object satisfying nested filter", func(t *testing.T) {
		fx.store.AddObjects(t, "space1", []objectstore.TestObject{
			{
				"id":       domain.String("task1"),
				"assignee": domain.String("assignee1"),
			},
		})
		fx.waitEvents(t,
			&pb.EventMessageValueOfObjectDetailsSet{
				ObjectDetailsSet: &pb.EventObjectDetailsSet{
					Id: "task1",
					SubIds: []string{
						"test",
					},
					Details: &types.Struct{
						Fields: map[string]*types.Value{
							"id": domain.String("task1").ToProto(),
						},
					},
				},
			},
			&pb.EventMessageValueOfSubscriptionAdd{
				SubscriptionAdd: &pb.EventObjectSubscriptionAdd{
					SubId: "test",
					Id:    "task1",
				},
			},
			&pb.EventMessageValueOfSubscriptionCounters{
				SubscriptionCounters: &pb.EventObjectSubscriptionCounters{
					SubId: "test",
					Total: 1,
				},
			})
	})
	return fx
}<|MERGE_RESOLUTION|>--- conflicted
+++ resolved
@@ -22,27 +22,6 @@
 
 func TestService_Search(t *testing.T) {
 	var newSub = func(fx *fixture, subId string) {
-<<<<<<< HEAD
-		fx.store.EXPECT().QueryRaw(mock.Anything, 0, 0).Return(
-			[]database.Record{
-				{Details: domain.NewDetailsFromMap(map[domain.RelationKey]domain.Value{
-					"id":     domain.String("1"),
-					"name":   domain.String("one"),
-					"author": domain.StringList([]string{"author1"}),
-				})},
-			},
-			nil,
-		)
-		fx.store.EXPECT().GetRelationFormatByKey(bundle.RelationKeyName).Return(model.RelationFormat_shorttext, nil).Maybe()
-		fx.store.EXPECT().GetRelationFormatByKey(bundle.RelationKeyAuthor).Return(model.RelationFormat_object, nil).Maybe()
-
-		fx.store.EXPECT().QueryByID([]string{"author1"}).Return([]database.Record{
-			{Details: domain.NewDetailsFromMap(map[domain.RelationKey]domain.Value{
-				"id":   domain.String("author1"),
-				"name": domain.String("author1"),
-			})},
-		}, nil).Maybe()
-=======
 
 		fx.store.AddObjects(t, "space1", []spaceindex.TestObject{
 			{
@@ -67,7 +46,6 @@
 				bundle.RelationKeyName: pbtypes.String("author1"),
 			},
 		})
->>>>>>> e6712037
 
 		resp, err := fx.Search(SubscribeRequest{
 			SpaceId: "space1",
@@ -87,18 +65,6 @@
 
 		newSub(fx, "test")
 
-<<<<<<< HEAD
-		fx.store.EXPECT().QueryByID([]string{"author2", "author3"}).Return([]database.Record{
-			{Details: domain.NewDetailsFromMap(map[domain.RelationKey]domain.Value{
-				"id":   domain.String("author2"),
-				"name": domain.String("author2"),
-			})},
-			{Details: domain.NewDetailsFromMap(map[domain.RelationKey]domain.Value{
-				"id":   domain.String("author3"),
-				"name": domain.String("author3"),
-			})},
-		}, nil)
-=======
 		fx.store.AddObjects(t, "space1", []spaceindex.TestObject{
 			{
 				bundle.RelationKeyId:   pbtypes.String("author2"),
@@ -109,7 +75,6 @@
 				bundle.RelationKeyName: pbtypes.String("author3"),
 			},
 		})
->>>>>>> e6712037
 
 		fx.Service.(*service).onChange([]*entry{
 			{id: "1", data: domain.NewDetailsFromMap(map[domain.RelationKey]domain.Value{
@@ -149,14 +114,9 @@
 		require.NoError(t, err)
 
 		resp, err := fx.Search(SubscribeRequest{
-<<<<<<< HEAD
-			Keys: []string{bundle.RelationKeyId.String()},
-			Filters: []database.FilterRequest{
-=======
 			SpaceId: spaceID,
 			Keys:    []string{bundle.RelationKeyId.String()},
-			Filters: []*model.BlockContentDataviewFilter{
->>>>>>> e6712037
+			Filters: []database.FilterRequest{
 				{
 					Operator:    model.BlockContentDataviewFilter_No,
 					RelationKey: relationKey,
@@ -186,14 +146,9 @@
 		require.NoError(t, err)
 
 		resp, err := fx.Search(SubscribeRequest{
-<<<<<<< HEAD
-			Keys: []string{bundle.RelationKeyId.String()},
-			Filters: []database.FilterRequest{
-=======
 			SpaceId: "space1",
 			Keys:    []string{bundle.RelationKeyId.String()},
-			Filters: []*model.BlockContentDataviewFilter{
->>>>>>> e6712037
+			Filters: []database.FilterRequest{
 				{
 					Operator:    model.BlockContentDataviewFilter_No,
 					RelationKey: relationKey,
@@ -228,14 +183,9 @@
 		require.NoError(t, err)
 
 		resp, err := fx.Search(SubscribeRequest{
-<<<<<<< HEAD
-			Keys: []string{bundle.RelationKeyId.String()},
-			Filters: []database.FilterRequest{
-=======
 			SpaceId: "space1",
 			Keys:    []string{bundle.RelationKeyId.String()},
-			Filters: []*model.BlockContentDataviewFilter{
->>>>>>> e6712037
+			Filters: []database.FilterRequest{
 				{
 					Operator: model.BlockContentDataviewFilter_And,
 					NestedFilters: []database.FilterRequest{
@@ -275,14 +225,9 @@
 		require.NoError(t, err)
 
 		resp, err := fx.Search(SubscribeRequest{
-<<<<<<< HEAD
-			Keys: []string{bundle.RelationKeyId.String()},
-			Filters: []database.FilterRequest{
-=======
 			SpaceId: spaceID,
 			Keys:    []string{bundle.RelationKeyId.String()},
-			Filters: []*model.BlockContentDataviewFilter{
->>>>>>> e6712037
+			Filters: []database.FilterRequest{
 				{
 					Operator: model.BlockContentDataviewFilter_Or,
 					NestedFilters: []database.FilterRequest{
@@ -385,39 +330,6 @@
 		defer fx.a.Close(context.Background())
 		defer fx.ctrl.Finish()
 
-<<<<<<< HEAD
-		fx.store.EXPECT().QueryRaw(mock.Anything, 0, 0).Return(
-			[]database.Record{
-				{Details: domain.NewDetailsFromMap(map[domain.RelationKey]domain.Value{
-					"id":   domain.String("1"),
-					"name": domain.String("one"),
-				})},
-			},
-			nil,
-		)
-		fx.store.EXPECT().GetRelationFormatByKey(bundle.RelationKeyName).Return(model.RelationFormat_shorttext, nil).Maybe()
-		fx.store.EXPECT().GetRelationFormatByKey(bundle.RelationKeyAuthor).Return(model.RelationFormat_object, nil).Maybe()
-
-		fx.store.EXPECT().QueryByID([]string{"force1", "force2"}).Return([]database.Record{
-			{Details: domain.NewDetailsFromMap(map[domain.RelationKey]domain.Value{
-				"id":   domain.String("force1"),
-				"name": domain.String("force1"),
-			})},
-			{Details: domain.NewDetailsFromMap(map[domain.RelationKey]domain.Value{
-				"id":   domain.String("force2"),
-				"name": domain.String("force2"),
-			})},
-		}, nil)
-
-		var resp, err = fx.Search(SubscribeRequest{
-			SubId: "subId",
-			Keys:  []string{bundle.RelationKeyName.String(), bundle.RelationKeyAuthor.String()},
-			Filters: []database.FilterRequest{
-				{
-					RelationKey: bundle.RelationKeyAuthor,
-					Condition:   model.BlockContentDataviewFilter_Equal,
-					Value:       domain.StringList([]string{"force1", "force2"}),
-=======
 		fx.store.AddObjects(t, "space1", []spaceindex.TestObject{
 			{
 				bundle.RelationKeyId:     pbtypes.String("1"),
@@ -450,12 +362,11 @@
 			SpaceId: "space1",
 			SubId:   "subId",
 			Keys:    []string{bundle.RelationKeyName.String(), bundle.RelationKeyAuthor.String()},
-			Filters: []*model.BlockContentDataviewFilter{
+			Filters: []database.FilterRequest{
 				{
-					RelationKey: bundle.RelationKeyAuthor.String(),
+					RelationKey: bundle.RelationKeyAuthor,
 					Condition:   model.BlockContentDataviewFilter_In,
-					Value:       pbtypes.StringList([]string{"force1", "force2"}),
->>>>>>> e6712037
+					Value:       domain.StringList([]string{"force1", "force2"}),
 				},
 			},
 		})
@@ -470,30 +381,6 @@
 		defer fx.a.Close(context.Background())
 		defer fx.ctrl.Finish()
 
-<<<<<<< HEAD
-		fx.store.EXPECT().QueryRaw(mock.Anything, 0, 0).Return(
-			[]database.Record{
-				{Details: domain.NewDetailsFromMap(map[domain.RelationKey]domain.Value{
-					"id":   domain.String("1"),
-					"name": domain.String("1"),
-				})},
-				{Details: domain.NewDetailsFromMap(map[domain.RelationKey]domain.Value{
-					"id":   domain.String("2"),
-					"name": domain.String("2"),
-				})},
-				{Details: domain.NewDetailsFromMap(map[domain.RelationKey]domain.Value{
-					"id":   domain.String("3"),
-					"name": domain.String("3"),
-				})},
-			},
-			nil,
-		)
-		fx.store.EXPECT().GetRelationFormatByKey(bundle.RelationKeyName).Return(model.RelationFormat_shorttext, nil).Maybe()
-
-		resp, err := fx.Search(SubscribeRequest{
-			SubId: "test",
-			Sorts: []database.SortRequest{
-=======
 		fx.store.AddObjects(t, "space1", []spaceindex.TestObject{
 			{
 				bundle.RelationKeyId:   pbtypes.String("1"),
@@ -517,8 +404,7 @@
 		resp, err := fx.Search(SubscribeRequest{
 			SpaceId: "space1",
 			SubId:   "test",
-			Sorts: []*model.BlockContentDataviewSort{
->>>>>>> e6712037
+			Sorts: []database.SortRequest{
 				{
 					RelationKey: "name",
 					Type:        model.BlockContentDataviewSort_Desc,
@@ -561,30 +447,6 @@
 		defer fx.a.Close(context.Background())
 		defer fx.ctrl.Finish()
 
-<<<<<<< HEAD
-		fx.store.EXPECT().QueryRaw(mock.Anything, 0, 0).Return(
-			[]database.Record{
-				{Details: domain.NewDetailsFromMap(map[domain.RelationKey]domain.Value{
-					"id":   domain.String("1"),
-					"name": domain.String("1"),
-				})},
-				{Details: domain.NewDetailsFromMap(map[domain.RelationKey]domain.Value{
-					"id":   domain.String("2"),
-					"name": domain.String("2"),
-				})},
-				{Details: domain.NewDetailsFromMap(map[domain.RelationKey]domain.Value{
-					"id":   domain.String("3"),
-					"name": domain.String("3"),
-				})},
-			},
-			nil,
-		)
-		fx.store.EXPECT().GetRelationFormatByKey(bundle.RelationKeyName).Return(model.RelationFormat_shorttext, nil).Maybe()
-
-		resp, err := fx.Search(SubscribeRequest{
-			SubId: "test",
-			Sorts: []database.SortRequest{
-=======
 		fx.store.AddObjects(t, "space1", []spaceindex.TestObject{
 			{
 				bundle.RelationKeyId:   pbtypes.String("1"),
@@ -609,8 +471,7 @@
 		resp, err := fx.Search(SubscribeRequest{
 			SpaceId: "space1",
 			SubId:   "test",
-			Sorts: []*model.BlockContentDataviewSort{
->>>>>>> e6712037
+			Sorts: []database.SortRequest{
 				{
 					RelationKey:    "name",
 					Type:           model.BlockContentDataviewSort_Asc,
@@ -692,22 +553,6 @@
 		fx.collectionService.EXPECT().SubscribeForCollection(collectionID, subscriptionID).Return([]string{"1", "2"}, nil, nil)
 		fx.collectionService.EXPECT().UnsubscribeFromCollection(collectionID, subscriptionID).Return()
 
-<<<<<<< HEAD
-		fx.store.EXPECT().QueryByID([]string{"1", "2"}).Return([]database.Record{
-			{Details: domain.NewDetailsFromMap(map[domain.RelationKey]domain.Value{
-				"id":   domain.String("1"),
-				"name": domain.String("1"),
-			})},
-			{Details: domain.NewDetailsFromMap(map[domain.RelationKey]domain.Value{
-				"id":   domain.String("2"),
-				"name": domain.String("2"),
-			})},
-		}, nil)
-
-		fx.store.EXPECT().GetRelationFormatByKey(bundle.RelationKeyName).Return(model.RelationFormat_shorttext, nil).Maybe()
-		fx.store.EXPECT().GetRelationFormatByKey(bundle.RelationKeyId).Return(model.RelationFormat_shorttext, nil).Maybe()
-
-=======
 		fx.store.AddObjects(t, "space1", []spaceindex.TestObject{
 			{
 				bundle.RelationKeyId:   pbtypes.String("1"),
@@ -729,7 +574,6 @@
 				bundle.RelationKeyLayout:      pbtypes.Int64(int64(model.ObjectType_relation)),
 			},
 		})
->>>>>>> e6712037
 		var resp, err = fx.Search(SubscribeRequest{
 			SpaceId:      "space1",
 			SubId:        subscriptionID,
@@ -757,26 +601,6 @@
 		fx.collectionService.EXPECT().SubscribeForCollection(collectionID, subscriptionID).Return([]string{"1", "2", "3"}, nil, nil)
 		fx.collectionService.EXPECT().UnsubscribeFromCollection(collectionID, subscriptionID).Return()
 
-<<<<<<< HEAD
-		fx.store.EXPECT().QueryByID([]string{"1", "2", "3"}).Return([]database.Record{
-			{Details: domain.NewDetailsFromMap(map[domain.RelationKey]domain.Value{
-				"id":   domain.String("1"),
-				"name": domain.String("1"),
-			})},
-			{Details: domain.NewDetailsFromMap(map[domain.RelationKey]domain.Value{
-				"id":   domain.String("2"),
-				"name": domain.String("2"),
-			})},
-			{Details: domain.NewDetailsFromMap(map[domain.RelationKey]domain.Value{
-				"id":   domain.String("3"),
-				"name": domain.String("3"),
-			})},
-		}, nil)
-
-		fx.store.EXPECT().GetRelationFormatByKey(bundle.RelationKeyName).Return(model.RelationFormat_shorttext, nil).Maybe()
-		fx.store.EXPECT().GetRelationFormatByKey(bundle.RelationKeyId).Return(model.RelationFormat_shorttext, nil).Maybe()
-
-=======
 		fx.store.AddObjects(t, "space1", []spaceindex.TestObject{
 			{
 				bundle.RelationKeyId:   pbtypes.String("1"),
@@ -802,7 +626,6 @@
 				bundle.RelationKeyLayout:      pbtypes.Int64(int64(model.ObjectType_relation)),
 			},
 		})
->>>>>>> e6712037
 		var resp, err = fx.Search(SubscribeRequest{
 			SpaceId:      "space1",
 			SubId:        subscriptionID,
@@ -837,25 +660,6 @@
 		fx.collectionService.EXPECT().SubscribeForCollection(collectionID, subscriptionID).Return([]string{"1", "2", "3"}, nil, nil)
 		fx.collectionService.EXPECT().UnsubscribeFromCollection(collectionID, subscriptionID).Return()
 
-<<<<<<< HEAD
-		fx.store.EXPECT().QueryByID([]string{"1", "2", "3"}).Return([]database.Record{
-			{Details: domain.NewDetailsFromMap(map[domain.RelationKey]domain.Value{
-				"id":   domain.String("1"),
-				"name": domain.String("1"),
-			})},
-			{Details: domain.NewDetailsFromMap(map[domain.RelationKey]domain.Value{
-				"id":   domain.String("2"),
-				"name": domain.String("2"),
-			})},
-			{Details: domain.NewDetailsFromMap(map[domain.RelationKey]domain.Value{
-				"id":   domain.String("3"),
-				"name": domain.String("3"),
-			})},
-		}, nil)
-
-		fx.store.EXPECT().GetRelationFormatByKey(bundle.RelationKeyName).Return(model.RelationFormat_shorttext, nil).Maybe()
-		fx.store.EXPECT().GetRelationFormatByKey(bundle.RelationKeyId).Return(model.RelationFormat_shorttext, nil).Maybe()
-=======
 		fx.store.AddObjects(t, "space1", []spaceindex.TestObject{
 			{
 				bundle.RelationKeyId:   pbtypes.String("1"),
@@ -881,7 +685,6 @@
 				bundle.RelationKeyLayout:      pbtypes.Int64(int64(model.ObjectType_relation)),
 			},
 		})
->>>>>>> e6712037
 
 		var resp, err = fx.Search(SubscribeRequest{
 			SpaceId:      "space1",
@@ -909,19 +712,6 @@
 		fx.collectionService.EXPECT().SubscribeForCollection(collectionID, subscriptionID).Return([]string{"1"}, nil, nil)
 		fx.collectionService.EXPECT().UnsubscribeFromCollection(collectionID, subscriptionID).Return()
 
-<<<<<<< HEAD
-		fx.store.EXPECT().QueryByID([]string{"1"}).Return([]database.Record{
-			{Details: domain.NewDetailsFromMap(map[domain.RelationKey]domain.Value{
-				"id":            domain.String("1"),
-				"name":          domain.String("1"),
-				testRelationKey: domain.StringList([]string{"2"}),
-			})},
-		}, nil)
-
-		fx.store.EXPECT().GetRelationFormatByKey(bundle.RelationKeyName).Return(model.RelationFormat_shorttext, nil).Maybe()
-
-		fx.store.EXPECT().GetRelationFormatByKey(testRelationKey).Return(model.RelationFormat_object, nil).Maybe()
-=======
 		fx.store.AddObjects(t, "space1", []spaceindex.TestObject{
 			{
 				bundle.RelationKeyId:                pbtypes.String("1"),
@@ -941,7 +731,6 @@
 				bundle.RelationKeyRelationFormat: pbtypes.Int64(int64(model.RelationFormat_object)),
 			},
 		})
->>>>>>> e6712037
 
 		s := fx.Service.(*service)
 		s.ds = newDependencyService(s)
@@ -973,27 +762,6 @@
 		fx.collectionService.EXPECT().SubscribeForCollection(collectionID, subscriptionID).Return([]string{"1"}, nil, nil)
 		fx.collectionService.EXPECT().UnsubscribeFromCollection(collectionID, subscriptionID).Return()
 
-<<<<<<< HEAD
-		fx.store.EXPECT().QueryByID([]string{"1"}).Return([]database.Record{
-			{Details: domain.NewDetailsFromMap(map[domain.RelationKey]domain.Value{
-				"id":            domain.String("1"),
-				"name":          domain.String("1"),
-				testRelationKey: domain.StringList([]string{"2"}),
-			})},
-		}, nil)
-
-		// dependency
-		fx.store.EXPECT().QueryByID([]string{"2"}).Return([]database.Record{
-			{Details: domain.NewDetailsFromMap(map[domain.RelationKey]domain.Value{
-				"id":   domain.String("2"),
-				"name": domain.String("2"),
-			})},
-		}, nil)
-
-		fx.store.EXPECT().GetRelationFormatByKey(bundle.RelationKeyName).Return(model.RelationFormat_shorttext, nil).Maybe()
-
-		fx.store.EXPECT().GetRelationFormatByKey(testRelationKey).Return(model.RelationFormat_object, nil).Maybe()
-=======
 		fx.store.AddObjects(t, "space1", []spaceindex.TestObject{
 			{
 				bundle.RelationKeyId:                pbtypes.String("1"),
@@ -1018,7 +786,6 @@
 				bundle.RelationKeyName: pbtypes.String("2"),
 			},
 		})
->>>>>>> e6712037
 
 		s := fx.Service.(*service)
 		s.ds = newDependencyService(s)
@@ -1052,25 +819,6 @@
 		fx.collectionService.EXPECT().SubscribeForCollection(collectionID, subscriptionID).Return([]string{"1", "2", "3"}, nil, nil)
 		fx.collectionService.EXPECT().UnsubscribeFromCollection(collectionID, subscriptionID).Return()
 
-<<<<<<< HEAD
-		fx.store.EXPECT().QueryByID([]string{"1", "2", "3"}).Return([]database.Record{
-			{Details: domain.NewDetailsFromMap(map[domain.RelationKey]domain.Value{
-				"id":   domain.String("1"),
-				"name": domain.String("1"),
-			})},
-			{Details: domain.NewDetailsFromMap(map[domain.RelationKey]domain.Value{
-				"id":   domain.String("2"),
-				"name": domain.String("2"),
-			})},
-			{Details: domain.NewDetailsFromMap(map[domain.RelationKey]domain.Value{
-				"id":   domain.String("3"),
-				"name": domain.String("3"),
-			})},
-		}, nil)
-
-		fx.store.EXPECT().GetRelationFormatByKey(bundle.RelationKeyName).Return(model.RelationFormat_shorttext, nil).Maybe()
-		fx.store.EXPECT().GetRelationFormatByKey(bundle.RelationKeyId).Return(model.RelationFormat_shorttext, nil).Maybe()
-=======
 		fx.store.AddObjects(t, "space1", []spaceindex.TestObject{
 			{
 				bundle.RelationKeyId:   pbtypes.String("1"),
@@ -1096,7 +844,6 @@
 				bundle.RelationKeyLayout:      pbtypes.Int64(int64(model.ObjectType_relation)),
 			},
 		})
->>>>>>> e6712037
 
 		var resp, err = fx.Search(SubscribeRequest{
 			SpaceId:      "space1",
@@ -1416,11 +1163,7 @@
 		id := "id"
 		defer fx.a.Close(context.Background())
 		defer fx.ctrl.Finish()
-<<<<<<< HEAD
-		fx.store.AddObjects(t, []objectstore.TestObject{{bundle.RelationKeyId: domain.String(id), bundle.RelationKeyName: domain.String("name")}})
-=======
-		fx.store.AddObjects(t, "space1", []objectstore.TestObject{{bundle.RelationKeyId: pbtypes.String(id), bundle.RelationKeyName: pbtypes.String("name")}})
->>>>>>> e6712037
+		fx.store.AddObjects(t, "space1", []objectstore.TestObject{{bundle.RelationKeyId: domain.String(id), bundle.RelationKeyName: domain.String("name")}})
 
 		// when
 		sub, err := fx.SubscribeIdsReq(pb.RpcObjectSubscribeIdsRequest{
@@ -1637,19 +1380,10 @@
 	t.Run("update nested object, so it's not satisfying filter anymore", func(t *testing.T) {
 		fx := testCreateSubscriptionWithNestedFilter(t)
 
-<<<<<<< HEAD
-		err := fx.store.UpdateObjectDetails(context.Background(), "assignee1", domain.NewDetailsFromMap(map[domain.RelationKey]domain.Value{
+		err := fx.store.SpaceIndex("space1").UpdateObjectDetails(context.Background(), "assignee1", domain.NewDetailsFromMap(map[domain.RelationKey]domain.Value{
 			"id":   domain.String("assignee1"),
 			"name": domain.String("John Doe"),
 		}))
-=======
-		err := fx.store.SpaceIndex("space1").UpdateObjectDetails(context.Background(), "assignee1", &types.Struct{
-			Fields: map[string]*types.Value{
-				"id":   pbtypes.String("assignee1"),
-				"name": pbtypes.String("John Doe"),
-			},
-		})
->>>>>>> e6712037
 		require.NoError(t, err)
 
 		fx.waitEvents(t,
@@ -1682,19 +1416,10 @@
 	t.Run("update parent object relation so no nested objects satisfy filter anymore", func(t *testing.T) {
 		fx := testCreateSubscriptionWithNestedFilter(t)
 
-<<<<<<< HEAD
-		err := fx.store.UpdateObjectDetails(context.Background(), "task1", domain.NewDetailsFromMap(map[domain.RelationKey]domain.Value{
+		err := fx.store.SpaceIndex("space1").UpdateObjectDetails(context.Background(), "task1", domain.NewDetailsFromMap(map[domain.RelationKey]domain.Value{
 			"id":       domain.String("task1"),
 			"assignee": domain.String("assignee2"),
 		}))
-=======
-		err := fx.store.SpaceIndex("space1").UpdateObjectDetails(context.Background(), "task1", &types.Struct{
-			Fields: map[string]*types.Value{
-				"id":       pbtypes.String("task1"),
-				"assignee": pbtypes.String("assignee2"),
-			},
-		})
->>>>>>> e6712037
 		require.NoError(t, err)
 	})
 }
@@ -1703,14 +1428,9 @@
 	fx := newFixtureWithRealObjectStore(t)
 	// fx.store.EXPECT().GetRelationFormatByKey(mock.Anything).Return(&model.Relation{}, nil)
 	resp, err := fx.Search(SubscribeRequest{
-<<<<<<< HEAD
-		SubId: "test",
-		Filters: []database.FilterRequest{
-=======
 		SpaceId: "space1",
 		SubId:   "test",
-		Filters: []*model.BlockContentDataviewFilter{
->>>>>>> e6712037
+		Filters: []database.FilterRequest{
 			{
 				RelationKey: "assignee.name",
 				Condition:   model.BlockContentDataviewFilter_Equal,

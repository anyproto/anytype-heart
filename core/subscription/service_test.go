package subscription

import (
	"context"
	"fmt"
	"testing"
	"time"

	"github.com/gogo/protobuf/types"
	"github.com/stretchr/testify/assert"
	"github.com/stretchr/testify/require"

	"github.com/anyproto/anytype-heart/core/domain"
	"github.com/anyproto/anytype-heart/pb"
	"github.com/anyproto/anytype-heart/pkg/lib/bundle"
	"github.com/anyproto/anytype-heart/pkg/lib/core/smartblock"
	"github.com/anyproto/anytype-heart/pkg/lib/database"
	"github.com/anyproto/anytype-heart/pkg/lib/localstore/objectstore"
	"github.com/anyproto/anytype-heart/pkg/lib/localstore/objectstore/spaceindex"
	"github.com/anyproto/anytype-heart/pkg/lib/pb/model"
	"github.com/anyproto/anytype-heart/util/pbtypes"
)

const testSpaceId = "space1"

func TestService_Search(t *testing.T) {
	var newSub = func(fx *fixture, subId string) {

		fx.store.AddObjects(t, testSpaceId, []spaceindex.TestObject{
			{
				bundle.RelationKeyId:     domain.String("1"),
				bundle.RelationKeyName:   domain.String("one"),
				bundle.RelationKeyAuthor: domain.StringList([]string{"author1"}),
			},
			// relations
			{
				bundle.RelationKeyId:          domain.String("rel1"),
				bundle.RelationKeyRelationKey: domain.String(bundle.RelationKeyName.String()),
				bundle.RelationKeyLayout:      domain.Int64(int64(model.ObjectType_relation)),
			},
			{
				bundle.RelationKeyId:          domain.String("rel2"),
				bundle.RelationKeyRelationKey: domain.String(bundle.RelationKeyAuthor.String()),
				bundle.RelationKeyLayout:      domain.Int64(int64(model.ObjectType_relation)),
			},
			// dep
			{
				bundle.RelationKeyId:   domain.String("author1"),
				bundle.RelationKeyName: domain.String("author1"),
			},
		})

		resp, err := fx.Search(SubscribeRequest{
			SpaceId: testSpaceId,
			SubId:   subId,
			Keys:    []string{bundle.RelationKeyName.String(), bundle.RelationKeyAuthor.String()},
		})
		require.NoError(t, err)

		assert.Len(t, resp.Records, 4)
		assert.Len(t, resp.Dependencies, 1)
	}

	t.Run("dependencies", func(t *testing.T) {
		fx := newFixture(t)
		defer fx.a.Close(context.Background())
		defer fx.ctrl.Finish()

		newSub(fx, "test")

		fx.store.AddObjects(t, testSpaceId, []spaceindex.TestObject{
			{
				bundle.RelationKeyId:   domain.String("author2"),
				bundle.RelationKeyName: domain.String("author2"),
			},
			{
				bundle.RelationKeyId:   domain.String("author3"),
				bundle.RelationKeyName: domain.String("author3"),
			},
		})

<<<<<<< HEAD
		fx.Service.(*service).onChange([]*entry{
			{id: "1", data: domain.NewDetailsFromMap(map[domain.RelationKey]domain.Value{
				"id":     domain.String("1"),
				"name":   domain.String("one"),
				"author": domain.StringList([]string{"author2", "author3", "1"}),
			})},
=======
		spaceSub, err := fx.getSpaceSubscriptions(testSpaceId)
		require.NoError(t, err)

		// Wait enough time to flush pending updates to subscriptions handler
		time.Sleep(batchTime + time.Millisecond)

		spaceSub.onChange([]*entry{
			{id: "1", data: &types.Struct{Fields: map[string]*types.Value{
				"id":     pbtypes.String("1"),
				"name":   pbtypes.String("one"),
				"author": pbtypes.StringList([]string{"author2", "author3", "1"}),
			}}},
>>>>>>> 4848a492
		})

		assert.Equal(t, []string{"test"}, spaceSub.cache.entries["1"].SubIds())
		assert.Equal(t, []string{"test", "test/dep"}, spaceSub.cache.entries["author2"].SubIds())
		assert.Equal(t, []string{"test", "test/dep"}, spaceSub.cache.entries["author3"].SubIds())

		fx.events = fx.events[:0]

<<<<<<< HEAD
		fx.Service.(*service).onChange([]*entry{
			{id: "1", data: domain.NewDetailsFromMap(map[domain.RelationKey]domain.Value{
				"id":   domain.String("1"),
				"name": domain.String("one"),
			})},
=======
		spaceSub.onChange([]*entry{
			{id: "1", data: &types.Struct{Fields: map[string]*types.Value{
				"id":   pbtypes.String("1"),
				"name": pbtypes.String("one"),
			}}},
>>>>>>> 4848a492
		})

		assert.NoError(t, fx.Unsubscribe("test"))
		assert.Len(t, spaceSub.cache.entries, 0)
	})
	t.Run("search with filters: one filter None", func(t *testing.T) {
		fx := newFixtureWithRealObjectStore(t)
		defer fx.a.Close(context.Background())
		defer fx.ctrl.Finish()
		source := "source"
<<<<<<< HEAD
		spaceID := "spaceId"
		relationKey := domain.RelationKey("key")
=======
		relationKey := "key"
>>>>>>> 4848a492
		option1 := "option1"
		option2 := "option2"

		err := addTestObjects(t, source, relationKey, option1, option2, testSpaceId, fx)
		require.NoError(t, err)

		resp, err := fx.Search(SubscribeRequest{
			SpaceId: testSpaceId,
			Keys:    []string{bundle.RelationKeyId.String()},
			Filters: []database.FilterRequest{
				{
					Operator:    model.BlockContentDataviewFilter_No,
					RelationKey: relationKey,
					Condition:   model.BlockContentDataviewFilter_Equal,
					Value:       domain.String(option1),
					Format:      model.RelationFormat_status,
				},
			},
			NoDepSubscription: true,
		})
		require.NoError(t, err)

		assert.Len(t, resp.Records, 1)
		assert.Equal(t, "1", resp.Records[0].GetString(bundle.RelationKeyId))
	})
	t.Run("search with filters: linear structure with none filters", func(t *testing.T) {
		fx := newFixtureWithRealObjectStore(t)
		defer fx.a.Close(context.Background())
		defer fx.ctrl.Finish()
		source := "source"
<<<<<<< HEAD
		spaceID := "spaceId"
		relationKey := domain.RelationKey("key")
=======

		relationKey := "key"
>>>>>>> 4848a492
		option1 := "option1"
		option2 := "option2"

		err := addTestObjects(t, source, relationKey, option1, option2, testSpaceId, fx)
		require.NoError(t, err)

		resp, err := fx.Search(SubscribeRequest{
			SpaceId: testSpaceId,
			Keys:    []string{bundle.RelationKeyId.String()},
			Filters: []database.FilterRequest{
				{
					Operator:    model.BlockContentDataviewFilter_No,
					RelationKey: relationKey,
					Condition:   model.BlockContentDataviewFilter_Equal,
					Value:       domain.String(option1),
					Format:      model.RelationFormat_status,
				},
				{
					Operator:    model.BlockContentDataviewFilter_No,
					RelationKey: relationKey,
					Condition:   model.BlockContentDataviewFilter_Equal,
					Value:       domain.String(option2),
					Format:      model.RelationFormat_status,
				},
			},
			NoDepSubscription: true,
		})
		require.NoError(t, err)
		assert.Len(t, resp.Records, 0)
	})
	t.Run("search with filters: tree structure with And filter in root and None filters in NesterFilters", func(t *testing.T) {
		fx := newFixtureWithRealObjectStore(t)
		defer fx.a.Close(context.Background())
		defer fx.ctrl.Finish()
		source := "source"
<<<<<<< HEAD
		spaceID := "spaceId"
		relationKey := domain.RelationKey("key")
=======

		relationKey := "key"
>>>>>>> 4848a492
		option1 := "option1"
		option2 := "option2"

		err := addTestObjects(t, source, relationKey, option1, option2, testSpaceId, fx)
		require.NoError(t, err)

		resp, err := fx.Search(SubscribeRequest{
			SpaceId: testSpaceId,
			Keys:    []string{bundle.RelationKeyId.String()},
			Filters: []database.FilterRequest{
				{
					Operator: model.BlockContentDataviewFilter_And,
					NestedFilters: []database.FilterRequest{
						{
							Operator:    model.BlockContentDataviewFilter_No,
							RelationKey: relationKey,
							Condition:   model.BlockContentDataviewFilter_Equal,
							Value:       domain.String(option2),
							Format:      model.RelationFormat_status,
						},
						{
							Operator:    model.BlockContentDataviewFilter_No,
							RelationKey: bundle.RelationKeyName,
							Condition:   model.BlockContentDataviewFilter_Equal,
							Value:       domain.String("Object 1"),
							Format:      model.RelationFormat_shorttext,
						},
					},
				},
			},
			NoDepSubscription: true,
		})
		require.NoError(t, err)
		assert.Len(t, resp.Records, 0)
	})
	t.Run("search with filters: tree structure with Or filter in root and None filters in NesterFilters", func(t *testing.T) {
		fx := newFixtureWithRealObjectStore(t)
		defer fx.a.Close(context.Background())
		defer fx.ctrl.Finish()
		source := "source"
<<<<<<< HEAD
		spaceID := "spaceId"
		relationKey := domain.RelationKey("key")
=======

		relationKey := "key"
>>>>>>> 4848a492
		option1 := "option1"
		option2 := "option2"

		err := addTestObjects(t, source, relationKey, option1, option2, testSpaceId, fx)
		require.NoError(t, err)

		resp, err := fx.Search(SubscribeRequest{
			SpaceId: testSpaceId,
			Keys:    []string{bundle.RelationKeyId.String()},
			Filters: []database.FilterRequest{
				{
					Operator: model.BlockContentDataviewFilter_Or,
					NestedFilters: []database.FilterRequest{
						{
							Operator:    model.BlockContentDataviewFilter_No,
							RelationKey: relationKey,
							Condition:   model.BlockContentDataviewFilter_Equal,
							Value:       domain.String(option2),
							Format:      model.RelationFormat_status,
						},
						{
							Operator:    model.BlockContentDataviewFilter_No,
							RelationKey: bundle.RelationKeyName,
							Condition:   model.BlockContentDataviewFilter_Equal,
							Value:       domain.String("Object 1"),
							Format:      model.RelationFormat_shorttext,
						},
					},
				},
			},
			NoDepSubscription: true,
		})
		require.NoError(t, err)
		assert.Len(t, resp.Records, 2)
		assert.Equal(t, "1", resp.Records[0].GetString(bundle.RelationKeyId))
		assert.Equal(t, "2", resp.Records[1].GetString(bundle.RelationKeyId))
	})
	t.Run("search with filters: tree structure with And filter in root and combined filters as NestedFilter", func(t *testing.T) {
		fx := newFixtureWithRealObjectStore(t)
		defer fx.a.Close(context.Background())
		defer fx.ctrl.Finish()

		option1 := "option1"
		option2 := "option2"
		option3 := "option3"

		tag1 := "work"
		tag2 := "university"

		addTestObjectsForNestedFilters(t, fx, testSpaceId, option1, option2, option3, tag1, tag2)

		resp, err := fx.Search(SubscribeRequest{
			SpaceId:           testSpaceId,
			Keys:              []string{bundle.RelationKeyId.String()},
			Filters:           prepareNestedFiltersWithOperator(model.BlockContentDataviewFilter_And, option1, option2, tag1),
			NoDepSubscription: true,
		})
		require.NoError(t, err)
		assert.Len(t, resp.Records, 1)
		assert.Equal(t, "1", resp.Records[0].GetString(bundle.RelationKeyId))
	})
	t.Run("search with filters: tree structure with Or filter in root and combined filters as NestedFilter", func(t *testing.T) {
		fx := newFixtureWithRealObjectStore(t)
		defer fx.a.Close(context.Background())
		defer fx.ctrl.Finish()

		option1 := "option1"
		option2 := "option2"
		option3 := "option3"

		tag1 := "work"
		tag2 := "university"

		addTestObjectsForNestedFilters(t, fx, testSpaceId, option1, option2, option3, tag1, tag2)

		resp, err := fx.Search(SubscribeRequest{
			SpaceId:           testSpaceId,
			Keys:              []string{bundle.RelationKeyId.String()},
			Filters:           prepareNestedFiltersWithOperator(model.BlockContentDataviewFilter_Or, option1, option2, tag1),
			NoDepSubscription: true,
		})
		require.NoError(t, err)
		assert.Len(t, resp.Records, 3)
		assert.Equal(t, "1", resp.Records[0].GetString(bundle.RelationKeyId))
		assert.Equal(t, "2", resp.Records[1].GetString(bundle.RelationKeyId))
		assert.Equal(t, "3", resp.Records[2].GetString(bundle.RelationKeyId))
	})
	t.Run("cache ref counter", func(t *testing.T) {
		fx := newFixture(t)
		defer fx.a.Close(context.Background())
		defer fx.ctrl.Finish()

		newSub(fx, "test")

		spaceSub, err := fx.getSpaceSubscriptions(testSpaceId)
		require.NoError(t, err)

		assert.Equal(t, []string{"test"}, spaceSub.cache.entries["1"].SubIds())
		assert.Equal(t, []string{"test", "test/dep"}, spaceSub.cache.entries["author1"].SubIds())

		newSub(fx, "test1")

		assert.Equal(t, []string{"test", "test1"}, spaceSub.cache.entries["1"].SubIds())
		assert.Equal(t, []string{"test", "test/dep", "test1", "test1/dep"}, spaceSub.cache.entries["author1"].SubIds())
	})

	t.Run("filter deps", func(t *testing.T) {
		fx := newFixture(t)
		defer fx.a.Close(context.Background())
		defer fx.ctrl.Finish()

		fx.store.AddObjects(t, testSpaceId, []spaceindex.TestObject{
			{
				bundle.RelationKeyId:     domain.String("1"),
				bundle.RelationKeyName:   domain.String("one"),
				bundle.RelationKeyAuthor: domain.StringList([]string{"force1"}),
			},
			// relations
			{
				bundle.RelationKeyId:          domain.String("rel1"),
				bundle.RelationKeyRelationKey: domain.String(bundle.RelationKeyName.String()),
				bundle.RelationKeyLayout:      domain.Int64(int64(model.ObjectType_relation)),
			},
			{
				bundle.RelationKeyId:          domain.String("rel2"),
				bundle.RelationKeyRelationKey: domain.String(bundle.RelationKeyAuthor.String()),
				bundle.RelationKeyLayout:      domain.Int64(int64(model.ObjectType_relation)),
			},
			// dep
			{
				bundle.RelationKeyId:   domain.String("force1"),
				bundle.RelationKeyName: domain.String("force1"),
			},
			{
				bundle.RelationKeyId:   domain.String("force2"),
				bundle.RelationKeyName: domain.String("force2"),
			},
		})

		var resp, err = fx.Search(SubscribeRequest{
			SpaceId: testSpaceId,
			SubId:   "subId",
			Keys:    []string{bundle.RelationKeyName.String(), bundle.RelationKeyAuthor.String()},
			Filters: []database.FilterRequest{
				{
					RelationKey: bundle.RelationKeyAuthor,
					Condition:   model.BlockContentDataviewFilter_In,
					Value:       domain.StringList([]string{"force1", "force2"}),
				},
			},
		})
		require.NoError(t, err)

		assert.Len(t, resp.Records, 1)
		assert.Len(t, resp.Dependencies, 2)

	})
	t.Run("add with limit", func(t *testing.T) {
		fx := newFixture(t)
		defer fx.a.Close(context.Background())
		defer fx.ctrl.Finish()

		fx.store.AddObjects(t, testSpaceId, []spaceindex.TestObject{
			{
				bundle.RelationKeyId:   domain.String("1"),
				bundle.RelationKeyName: domain.String("1"),
			},
			{
				bundle.RelationKeyId:   domain.String("2"),
				bundle.RelationKeyName: domain.String("2"),
			},
			{
				bundle.RelationKeyId:   domain.String("3"),
				bundle.RelationKeyName: domain.String("3"),
			},
			// relations
			{
				bundle.RelationKeyId:          domain.String("rel1"),
				bundle.RelationKeyRelationKey: domain.String(bundle.RelationKeyName.String()),
				bundle.RelationKeyLayout:      domain.Int64(int64(model.ObjectType_relation)),
			},
		})
		resp, err := fx.Search(SubscribeRequest{
			SpaceId: testSpaceId,
			SubId:   "test",
			Sorts: []database.SortRequest{
				{
					RelationKey: "name",
					Type:        model.BlockContentDataviewSort_Desc,
				},
			},
			Limit: 2,
			Keys:  []string{"id", "name"},
		})
		require.NoError(t, err)
		// should be 3,2 (1)
		require.Len(t, resp.Records, 2)
		assert.Equal(t, "3", resp.Records[0].GetString("id"))
		assert.Equal(t, "2", resp.Records[1].GetString("id"))

<<<<<<< HEAD
		fx.Service.(*service).onChange([]*entry{
			{id: "1", data: domain.NewDetailsFromMap(map[domain.RelationKey]domain.Value{
				"id":   domain.String("1"),
				"name": domain.String("4"),
			})},
=======
		spaceSub, err := fx.getSpaceSubscriptions(testSpaceId)
		require.NoError(t, err)

		spaceSub.onChange([]*entry{
			{id: "1", data: &types.Struct{Fields: map[string]*types.Value{
				"id":   pbtypes.String("1"),
				"name": pbtypes.String("4"),
			}}},
>>>>>>> 4848a492
		})
		// should be 1,3 (2)
		require.Len(t, fx.events[0].Messages, 3)
		assert.NotEmpty(t, fx.events[0].Messages[0].GetObjectDetailsSet())
		assert.NotEmpty(t, fx.events[0].Messages[1].GetSubscriptionAdd())
		assert.NotEmpty(t, fx.events[0].Messages[2].GetSubscriptionRemove())

<<<<<<< HEAD
		fx.Service.(*service).onChange([]*entry{
			{id: "2", data: domain.NewDetailsFromMap(map[domain.RelationKey]domain.Value{
				"id":   domain.String("2"),
				"name": domain.String("6"),
			})},
=======
		spaceSub.onChange([]*entry{
			{id: "2", data: &types.Struct{Fields: map[string]*types.Value{
				"id":   pbtypes.String("2"),
				"name": pbtypes.String("6"),
			}}},
>>>>>>> 4848a492
		})
		// should be 2,1 (3)
		t.Log(pbtypes.Sprint(fx.events[1]))
	})

	t.Run("delete item from list", func(t *testing.T) {
		fx := newFixture(t)
		defer fx.a.Close(context.Background())
		defer fx.ctrl.Finish()

		fx.store.AddObjects(t, testSpaceId, []spaceindex.TestObject{
			{
				bundle.RelationKeyId:   domain.String("1"),
				bundle.RelationKeyName: domain.String("1"),
			},
			{
				bundle.RelationKeyId:   domain.String("2"),
				bundle.RelationKeyName: domain.String("2"),
			},
			{
				bundle.RelationKeyId:   domain.String("3"),
				bundle.RelationKeyName: domain.String("3"),
			},
			// relations
			{
				bundle.RelationKeyId:          domain.String("rel1"),
				bundle.RelationKeyRelationKey: domain.String(bundle.RelationKeyName.String()),
				bundle.RelationKeyLayout:      domain.Int64(int64(model.ObjectType_relation)),
			},
		})

		resp, err := fx.Search(SubscribeRequest{
			SpaceId: testSpaceId,
			SubId:   "test",
			Sorts: []database.SortRequest{
				{
					RelationKey:    "name",
					Type:           model.BlockContentDataviewSort_Asc,
					EmptyPlacement: model.BlockContentDataviewSort_End,
				},
			},
			Limit: 2,
			Keys:  []string{"id", "name"},
		})
		require.NoError(t, err)
		// should be 1,2 (3)
		require.Len(t, resp.Records, 2)
		assert.Equal(t, "1", resp.Records[0].GetString("id"))
		assert.Equal(t, "2", resp.Records[1].GetString("id"))

		spaceSub, err := fx.getSpaceSubscriptions(testSpaceId)
		require.NoError(t, err)

		spaceSub.onChange([]*entry{
			{
				id: "2",
				data: domain.NewDetailsFromMap(map[domain.RelationKey]domain.Value{
					"id":        domain.String("2"),
					"isDeleted": domain.Bool(true),
				})},
		})
		// should be 1,3 (2)
		require.Len(t, fx.events[0].Messages, 4)
		assert.NotEmpty(t, fx.events[0].Messages[0].GetObjectDetailsSet())
		assert.NotEmpty(t, fx.events[0].Messages[1].GetSubscriptionAdd())
		assert.NotEmpty(t, fx.events[0].Messages[2].GetSubscriptionRemove())
		assert.NotEmpty(t, fx.events[0].Messages[3].GetSubscriptionCounters())
		assert.NotEmpty(t, fx.events[0].Messages[0].GetObjectDetailsSet().Details)
	})

	t.Run("collection: error getting collections entries - no records in response", func(t *testing.T) {
		fx := newFixture(t)
		defer fx.a.Close(context.Background())
		defer fx.ctrl.Finish()

		collectionID := "id"
		subscriptionID := "subId"
		fx.collectionService.EXPECT().SubscribeForCollection(collectionID, subscriptionID).Return(nil, nil, fmt.Errorf("error"))
		var resp, err = fx.Search(SubscribeRequest{
			SpaceId:      testSpaceId,
			SubId:        "subId",
			CollectionId: collectionID,
		})
		require.Error(t, err)
		assert.Nil(t, resp)
	})

	t.Run("collection: collection is empty - no records in response", func(t *testing.T) {
		fx := newFixture(t)
		defer fx.a.Close(context.Background())
		defer fx.ctrl.Finish()

		collectionID := "id"
		subscriptionID := "subId"
		fx.collectionService.EXPECT().SubscribeForCollection(collectionID, subscriptionID).Return(nil, nil, nil)
		fx.collectionService.EXPECT().UnsubscribeFromCollection(collectionID, subscriptionID).Return()
		var resp, err = fx.Search(SubscribeRequest{
			SpaceId:      testSpaceId,
			SubId:        subscriptionID,
			CollectionId: collectionID,
		})

		require.NoError(t, err)
		assert.NotNil(t, resp)
		assert.Len(t, resp.Records, 0)
		assert.Len(t, resp.Dependencies, 0)
	})

	t.Run("collection: collection has 2 objects - return 2 objects in response", func(t *testing.T) {
		fx := newFixture(t)
		defer fx.a.Close(context.Background())
		defer fx.ctrl.Finish()

		collectionID := "id"
		subscriptionID := "subId"

		fx.collectionService.EXPECT().SubscribeForCollection(collectionID, subscriptionID).Return([]string{"1", "2"}, nil, nil)
		fx.collectionService.EXPECT().UnsubscribeFromCollection(collectionID, subscriptionID).Return()

		fx.store.AddObjects(t, testSpaceId, []spaceindex.TestObject{
			{
				bundle.RelationKeyId:   domain.String("1"),
				bundle.RelationKeyName: domain.String("1"),
			},
			{
				bundle.RelationKeyId:   domain.String("2"),
				bundle.RelationKeyName: domain.String("2"),
			},
			// relations
			{
				bundle.RelationKeyId:          domain.String("rel1"),
				bundle.RelationKeyRelationKey: domain.String(bundle.RelationKeyName.String()),
				bundle.RelationKeyLayout:      domain.Int64(int64(model.ObjectType_relation)),
			},
			{
				bundle.RelationKeyId:          domain.String("rel2"),
				bundle.RelationKeyRelationKey: domain.String(bundle.RelationKeyId.String()),
				bundle.RelationKeyLayout:      domain.Int64(int64(model.ObjectType_relation)),
			},
		})
		var resp, err = fx.Search(SubscribeRequest{
			SpaceId:      testSpaceId,
			SubId:        subscriptionID,
			Keys:         []string{bundle.RelationKeyName.String(), bundle.RelationKeyId.String()},
			CollectionId: collectionID,
		})

		require.NoError(t, err)
		assert.NotNil(t, resp)
		assert.Len(t, resp.Records, 2)
		assert.Equal(t, "1", resp.Records[0].GetString(bundle.RelationKeyName))
		assert.Equal(t, "1", resp.Records[0].GetString(bundle.RelationKeyId))
		assert.Equal(t, "2", resp.Records[1].GetString(bundle.RelationKeyName))
		assert.Equal(t, "2", resp.Records[1].GetString(bundle.RelationKeyId))
	})

	t.Run("collection: collection has 3 objects, 1 is filtered - return 2 objects in response", func(t *testing.T) {
		fx := newFixture(t)
		defer fx.a.Close(context.Background())
		defer fx.ctrl.Finish()

		collectionID := "id"
		subscriptionID := "subId"

		fx.collectionService.EXPECT().SubscribeForCollection(collectionID, subscriptionID).Return([]string{"1", "2", "3"}, nil, nil)
		fx.collectionService.EXPECT().UnsubscribeFromCollection(collectionID, subscriptionID).Return()

		fx.store.AddObjects(t, testSpaceId, []spaceindex.TestObject{
			{
				bundle.RelationKeyId:   domain.String("1"),
				bundle.RelationKeyName: domain.String("1"),
			},
			{
				bundle.RelationKeyId:   domain.String("2"),
				bundle.RelationKeyName: domain.String("2"),
			},
			{
				bundle.RelationKeyId:   domain.String("3"),
				bundle.RelationKeyName: domain.String("3"),
			},
			// relations
			{
				bundle.RelationKeyId:          domain.String("rel1"),
				bundle.RelationKeyRelationKey: domain.String(bundle.RelationKeyName.String()),
				bundle.RelationKeyLayout:      domain.Int64(int64(model.ObjectType_relation)),
			},
			{
				bundle.RelationKeyId:          domain.String("rel2"),
				bundle.RelationKeyRelationKey: domain.String(bundle.RelationKeyId.String()),
				bundle.RelationKeyLayout:      domain.Int64(int64(model.ObjectType_relation)),
			},
		})
		var resp, err = fx.Search(SubscribeRequest{
			SpaceId:      testSpaceId,
			SubId:        subscriptionID,
			Keys:         []string{bundle.RelationKeyName.String(), bundle.RelationKeyId.String()},
			CollectionId: collectionID,
			Filters: []database.FilterRequest{
				{
					Id:          "1",
					RelationKey: bundle.RelationKeyName,
					Condition:   model.BlockContentDataviewFilter_NotEqual,
					Value:       domain.String("3"),
				},
			},
		})

		require.NoError(t, err)
		assert.NotNil(t, resp)
		assert.Len(t, resp.Records, 2)
		assert.Equal(t, "1", resp.Records[0].GetString(bundle.RelationKeyName))
		assert.Equal(t, "1", resp.Records[0].GetString(bundle.RelationKeyId))
		assert.Equal(t, "2", resp.Records[1].GetString(bundle.RelationKeyName))
		assert.Equal(t, "2", resp.Records[1].GetString(bundle.RelationKeyId))
	})
	t.Run("collection: collection has 3 objects, offset = 2 - return 1 object after offset", func(t *testing.T) {
		fx := newFixture(t)
		defer fx.a.Close(context.Background())
		defer fx.ctrl.Finish()

		collectionID := "id"
		subscriptionID := "subId"

		fx.collectionService.EXPECT().SubscribeForCollection(collectionID, subscriptionID).Return([]string{"1", "2", "3"}, nil, nil)
		fx.collectionService.EXPECT().UnsubscribeFromCollection(collectionID, subscriptionID).Return()

		fx.store.AddObjects(t, testSpaceId, []spaceindex.TestObject{
			{
				bundle.RelationKeyId:   domain.String("1"),
				bundle.RelationKeyName: domain.String("1"),
			},
			{
				bundle.RelationKeyId:   domain.String("2"),
				bundle.RelationKeyName: domain.String("2"),
			},
			{
				bundle.RelationKeyId:   domain.String("3"),
				bundle.RelationKeyName: domain.String("3"),
			},
			// relations
			{
				bundle.RelationKeyId:          domain.String("rel1"),
				bundle.RelationKeyRelationKey: domain.String(bundle.RelationKeyName.String()),
				bundle.RelationKeyLayout:      domain.Int64(int64(model.ObjectType_relation)),
			},
			{
				bundle.RelationKeyId:          domain.String("rel2"),
				bundle.RelationKeyRelationKey: domain.String(bundle.RelationKeyId.String()),
				bundle.RelationKeyLayout:      domain.Int64(int64(model.ObjectType_relation)),
			},
		})

		var resp, err = fx.Search(SubscribeRequest{
			SpaceId:      testSpaceId,
			SubId:        subscriptionID,
			Keys:         []string{bundle.RelationKeyName.String(), bundle.RelationKeyId.String()},
			CollectionId: collectionID,
			Offset:       2,
		})

		require.NoError(t, err)
		assert.NotNil(t, resp)
		assert.Len(t, resp.Records, 1)
		assert.Equal(t, "3", resp.Records[0].GetString(bundle.RelationKeyName))
		assert.Equal(t, "3", resp.Records[0].GetString(bundle.RelationKeyId))
	})
	t.Run("collection: collection has object with dependency, no dependency flag is set - return objects without dependency", func(t *testing.T) {
		fx := newFixture(t)
		defer fx.a.Close(context.Background())
		defer fx.ctrl.Finish()

		collectionID := "id"
		subscriptionID := "subId"
		testRelationKey := domain.RelationKey("link_to_object")

		fx.collectionService.EXPECT().SubscribeForCollection(collectionID, subscriptionID).Return([]string{"1"}, nil, nil)
		fx.collectionService.EXPECT().UnsubscribeFromCollection(collectionID, subscriptionID).Return()

		fx.store.AddObjects(t, testSpaceId, []spaceindex.TestObject{
			{
				bundle.RelationKeyId:                domain.String("1"),
				bundle.RelationKeyName:              domain.String("1"),
				domain.RelationKey(testRelationKey): domain.String("2"),
			},
			// relations
			{
				bundle.RelationKeyId:          domain.String("rel1"),
				bundle.RelationKeyRelationKey: domain.String(bundle.RelationKeyName.String()),
				bundle.RelationKeyLayout:      domain.Int64(int64(model.ObjectType_relation)),
			},
			{
				bundle.RelationKeyId:             domain.String("rel2"),
				bundle.RelationKeyRelationKey:    domain.String(testRelationKey),
				bundle.RelationKeyLayout:         domain.Int64(int64(model.ObjectType_relation)),
				bundle.RelationKeyRelationFormat: domain.Int64(int64(model.RelationFormat_object)),
			},
		})

		s, err := fx.getSpaceSubscriptions(testSpaceId)
		require.NoError(t, err)

		s.ds = newDependencyService(s)

		resp, err := fx.Search(SubscribeRequest{
			SpaceId:           testSpaceId,
			SubId:             subscriptionID,
			Keys:              []string{bundle.RelationKeyName.String(), bundle.RelationKeyId.String(), testRelationKey.String()},
			CollectionId:      collectionID,
			NoDepSubscription: true,
		})

		require.NoError(t, err)
		assert.NotNil(t, resp)
		assert.Len(t, resp.Records, 1)
		assert.Len(t, resp.Dependencies, 0)
		assert.Equal(t, "1", resp.Records[0].GetString(bundle.RelationKeyName))
		assert.Equal(t, "1", resp.Records[0].GetString(bundle.RelationKeyId))
	})
	t.Run("collection: collection has object with dependency - return objects with dependency", func(t *testing.T) {
		fx := newFixture(t)
		defer fx.a.Close(context.Background())
		defer fx.ctrl.Finish()

		collectionID := "id"
		subscriptionID := "subId"
		testRelationKey := domain.RelationKey("link_to_object")

		fx.collectionService.EXPECT().SubscribeForCollection(collectionID, subscriptionID).Return([]string{"1"}, nil, nil)
		fx.collectionService.EXPECT().UnsubscribeFromCollection(collectionID, subscriptionID).Return()

		fx.store.AddObjects(t, testSpaceId, []spaceindex.TestObject{
			{
				bundle.RelationKeyId:                domain.String("1"),
				bundle.RelationKeyName:              domain.String("1"),
				domain.RelationKey(testRelationKey): domain.StringList([]string{"2"}),
			},
			// relations
			{
				bundle.RelationKeyId:          domain.String("rel1"),
				bundle.RelationKeyRelationKey: domain.String(bundle.RelationKeyName.String()),
				bundle.RelationKeyLayout:      domain.Int64(int64(model.ObjectType_relation)),
			},
			{
				bundle.RelationKeyId:             domain.String("rel2"),
				bundle.RelationKeyRelationKey:    domain.String(testRelationKey),
				bundle.RelationKeyLayout:         domain.Int64(int64(model.ObjectType_relation)),
				bundle.RelationKeyRelationFormat: domain.Int64(int64(model.RelationFormat_object)),
			},
			// deps
			{
				bundle.RelationKeyId:   domain.String("2"),
				bundle.RelationKeyName: domain.String("2"),
			},
		})

		s, err := fx.getSpaceSubscriptions(testSpaceId)
		require.NoError(t, err)
		s.ds = newDependencyService(s)

		resp, err := fx.Search(SubscribeRequest{
			SpaceId:           testSpaceId,
			SubId:             subscriptionID,
			Keys:              []string{bundle.RelationKeyName.String(), bundle.RelationKeyId.String(), testRelationKey.String()},
			CollectionId:      collectionID,
			NoDepSubscription: false,
		})

		require.NoError(t, err)
		assert.NotNil(t, resp)
		assert.Len(t, resp.Records, 1)
		assert.Len(t, resp.Dependencies, 1)
		assert.Equal(t, "1", resp.Records[0].GetString(bundle.RelationKeyName))
		assert.Equal(t, "1", resp.Records[0].GetString(bundle.RelationKeyId))
		assert.Equal(t, "2", resp.Dependencies[0].GetString(bundle.RelationKeyName))
		assert.Equal(t, "2", resp.Dependencies[0].GetString(bundle.RelationKeyId))
	})

	t.Run("collection: collection has 3 objects, but limit = 2 - return 2 objects in response", func(t *testing.T) {
		fx := newFixture(t)
		defer fx.a.Close(context.Background())
		defer fx.ctrl.Finish()

		collectionID := "id"
		subscriptionID := "subId"

		fx.collectionService.EXPECT().SubscribeForCollection(collectionID, subscriptionID).Return([]string{"1", "2", "3"}, nil, nil)
		fx.collectionService.EXPECT().UnsubscribeFromCollection(collectionID, subscriptionID).Return()

		fx.store.AddObjects(t, testSpaceId, []spaceindex.TestObject{
			{
				bundle.RelationKeyId:   domain.String("1"),
				bundle.RelationKeyName: domain.String("1"),
			},
			{
				bundle.RelationKeyId:   domain.String("2"),
				bundle.RelationKeyName: domain.String("2"),
			},
			{
				bundle.RelationKeyId:   domain.String("3"),
				bundle.RelationKeyName: domain.String("3"),
			},
			// relations
			{
				bundle.RelationKeyId:          domain.String("rel1"),
				bundle.RelationKeyRelationKey: domain.String(bundle.RelationKeyName.String()),
				bundle.RelationKeyLayout:      domain.Int64(int64(model.ObjectType_relation)),
			},
			{
				bundle.RelationKeyId:          domain.String("rel2"),
				bundle.RelationKeyRelationKey: domain.String(bundle.RelationKeyId.String()),
				bundle.RelationKeyLayout:      domain.Int64(int64(model.ObjectType_relation)),
			},
		})

		var resp, err = fx.Search(SubscribeRequest{
			SpaceId:      testSpaceId,
			SubId:        subscriptionID,
			Keys:         []string{bundle.RelationKeyName.String(), bundle.RelationKeyId.String()},
			CollectionId: collectionID,
			Limit:        1,
		})

		require.NoError(t, err)
		assert.NotNil(t, resp)
		assert.Len(t, resp.Records, 1)
		assert.Equal(t, "1", resp.Records[0].GetString(bundle.RelationKeyName))
		assert.Equal(t, "1", resp.Records[0].GetString(bundle.RelationKeyId))
	})

	t.Run("SubscribeGroup: tag group", func(t *testing.T) {
		// given
		fx := newFixtureWithRealObjectStore(t)

		source := "source"

		relationKey := "key"
		subID := "subId"
		collectionID := "collectionId"

		fx.collectionService.EXPECT().SubscribeForCollection(collectionID, subID).Return([]string{"1"}, nil, nil).Times(1)
		fx.collectionService.EXPECT().UnsubscribeFromCollection(collectionID, subID).Return().Times(1)

		defer fx.a.Close(context.Background())
		defer fx.ctrl.Finish()
		objectTypeKey, err := domain.NewUniqueKey(smartblock.SmartBlockTypeObjectType, source)
		assert.Nil(t, err)

		relationUniqueKey, err := domain.NewUniqueKey(smartblock.SmartBlockTypeRelation, relationKey)
		assert.Nil(t, err)

		fx.store.AddObjects(t, testSpaceId, []objectstore.TestObject{
			{
<<<<<<< HEAD
				bundle.RelationKeyId:             domain.String(relationKey),
				bundle.RelationKeyUniqueKey:      domain.String(relationUniqueKey.Marshal()),
				bundle.RelationKeySpaceId:        domain.String(spaceID),
				bundle.RelationKeyRelationFormat: domain.Int64(int64(model.RelationFormat_tag)),
				bundle.RelationKeyLayout:         domain.Int64(int64(model.ObjectType_relation)),
			},
			{
				bundle.RelationKeyId:        domain.String(source),
				bundle.RelationKeyUniqueKey: domain.String(objectTypeKey.Marshal()),
				bundle.RelationKeySpaceId:   domain.String(spaceID),
				bundle.RelationKeyLayout:    domain.Int64(int64(model.ObjectType_objectType)),
			},
			{
				bundle.RelationKeyId:          domain.String("1"),
				bundle.RelationKeySpaceId:     domain.String(spaceID),
				bundle.RelationKeyRelationKey: domain.String(relationKey),
				bundle.RelationKeyLayout:      domain.Int64(int64(model.ObjectType_relationOption)),
			},
			{
				bundle.RelationKeyId:          domain.String("2"),
				bundle.RelationKeySpaceId:     domain.String(spaceID),
				bundle.RelationKeyRelationKey: domain.String(relationKey),
				bundle.RelationKeyLayout:      domain.Int64(int64(model.ObjectType_relationOption)),
=======
				bundle.RelationKeyId:             pbtypes.String(relationKey),
				bundle.RelationKeyUniqueKey:      pbtypes.String(relationUniqueKey.Marshal()),
				bundle.RelationKeySpaceId:        pbtypes.String(testSpaceId),
				bundle.RelationKeyRelationFormat: pbtypes.Int64(int64(model.RelationFormat_tag)),
				bundle.RelationKeyLayout:         pbtypes.Int64(int64(model.ObjectType_relation)),
			},
			{
				bundle.RelationKeyId:        pbtypes.String(source),
				bundle.RelationKeyUniqueKey: pbtypes.String(objectTypeKey.Marshal()),
				bundle.RelationKeySpaceId:   pbtypes.String(testSpaceId),
				bundle.RelationKeyLayout:    pbtypes.Int64(int64(model.ObjectType_objectType)),
			},
			{
				bundle.RelationKeyId:          pbtypes.String("1"),
				bundle.RelationKeySpaceId:     pbtypes.String(testSpaceId),
				bundle.RelationKeyRelationKey: pbtypes.String(relationKey),
				bundle.RelationKeyLayout:      pbtypes.Int64(int64(model.ObjectType_relationOption)),
			},
			{
				bundle.RelationKeyId:          pbtypes.String("2"),
				bundle.RelationKeySpaceId:     pbtypes.String(testSpaceId),
				bundle.RelationKeyRelationKey: pbtypes.String(relationKey),
				bundle.RelationKeyLayout:      pbtypes.Int64(int64(model.ObjectType_relationOption)),
>>>>>>> 4848a492
			},
		})

		// when
<<<<<<< HEAD
		groups, err := fx.SubscribeGroups(nil, SubscribeGroupsRequest{
			SpaceId:      spaceID,
=======
		groups, err := fx.SubscribeGroups(pb.RpcObjectGroupsSubscribeRequest{
			SpaceId:      testSpaceId,
>>>>>>> 4848a492
			RelationKey:  relationKey,
			Source:       []string{source},
			SubId:        subID,
			CollectionId: collectionID,
		})

		// then
		assert.Nil(t, err)
		assert.NotNil(t, groups)
		assert.Equal(t, subID, groups.SubId)
		assert.Len(t, groups.Groups, 3)

		tagGroup := groups.Groups[0].Value.(*model.BlockContentDataviewGroupValueOfTag)
		assert.Len(t, tagGroup.Tag.Ids, 0)

		tagGroup = groups.Groups[1].Value.(*model.BlockContentDataviewGroupValueOfTag)
		assert.Len(t, tagGroup.Tag.Ids, 1)
		assert.Equal(t, "1", tagGroup.Tag.Ids[0])

		tagGroup = groups.Groups[2].Value.(*model.BlockContentDataviewGroupValueOfTag)
		assert.Len(t, tagGroup.Tag.Ids, 1)
		assert.Equal(t, "2", tagGroup.Tag.Ids[0])
	})
	t.Run("SubscribeGroup: tag group - no tags for relation", func(t *testing.T) {
		// given
		fx := newFixtureWithRealObjectStore(t)

		source := "source"

		relationKey := "key"
		subID := "subId"
		collectionID := "collectionId"

		fx.collectionService.EXPECT().SubscribeForCollection(collectionID, subID).Return([]string{"1"}, nil, nil).Times(1)
		fx.collectionService.EXPECT().UnsubscribeFromCollection(collectionID, subID).Return().Times(1)

		defer fx.a.Close(context.Background())
		defer fx.ctrl.Finish()
		objectTypeKey, err := domain.NewUniqueKey(smartblock.SmartBlockTypeObjectType, source)
		assert.Nil(t, err)

		relationUniqueKey, err := domain.NewUniqueKey(smartblock.SmartBlockTypeRelation, relationKey)
		assert.Nil(t, err)

		fx.store.AddObjects(t, testSpaceId, []objectstore.TestObject{
			{
<<<<<<< HEAD
				bundle.RelationKeyId:             domain.String(relationKey),
				bundle.RelationKeyUniqueKey:      domain.String(relationUniqueKey.Marshal()),
				bundle.RelationKeySpaceId:        domain.String(spaceID),
				bundle.RelationKeyRelationFormat: domain.Int64(int64(model.RelationFormat_tag)),
				bundle.RelationKeyLayout:         domain.Int64(int64(model.ObjectType_relation)),
			},
			{
				bundle.RelationKeyId:        domain.String(source),
				bundle.RelationKeyUniqueKey: domain.String(objectTypeKey.Marshal()),
				bundle.RelationKeySpaceId:   domain.String(spaceID),
				bundle.RelationKeyLayout:    domain.Int64(int64(model.ObjectType_objectType)),
=======
				bundle.RelationKeyId:             pbtypes.String(relationKey),
				bundle.RelationKeyUniqueKey:      pbtypes.String(relationUniqueKey.Marshal()),
				bundle.RelationKeySpaceId:        pbtypes.String(testSpaceId),
				bundle.RelationKeyRelationFormat: pbtypes.Int64(int64(model.RelationFormat_tag)),
				bundle.RelationKeyLayout:         pbtypes.Int64(int64(model.ObjectType_relation)),
			},
			{
				bundle.RelationKeyId:        pbtypes.String(source),
				bundle.RelationKeyUniqueKey: pbtypes.String(objectTypeKey.Marshal()),
				bundle.RelationKeySpaceId:   pbtypes.String(testSpaceId),
				bundle.RelationKeyLayout:    pbtypes.Int64(int64(model.ObjectType_objectType)),
>>>>>>> 4848a492
			},
		})

		// when
<<<<<<< HEAD
		groups, err := fx.SubscribeGroups(nil, SubscribeGroupsRequest{
			SpaceId:      spaceID,
=======
		groups, err := fx.SubscribeGroups(pb.RpcObjectGroupsSubscribeRequest{
			SpaceId:      testSpaceId,
>>>>>>> 4848a492
			RelationKey:  relationKey,
			Source:       []string{source},
			SubId:        subID,
			CollectionId: collectionID,
		})

		// then
		assert.Nil(t, err)
		assert.NotNil(t, groups)
		assert.Equal(t, subID, groups.SubId)
		assert.Len(t, groups.Groups, 1)

		tagGroup := groups.Groups[0].Value.(*model.BlockContentDataviewGroupValueOfTag)
		assert.Len(t, tagGroup.Tag.Ids, 0)
	})
	t.Run("SubscribeGroup: status group", func(t *testing.T) {
		// given
		fx := newFixtureWithRealObjectStore(t)

		source := "source"

		relationKey := "key"

		defer fx.a.Close(context.Background())
		defer fx.ctrl.Finish()
		objectTypeKey, err := domain.NewUniqueKey(smartblock.SmartBlockTypeObjectType, source)
		assert.Nil(t, err)

		relationUniqueKey, err := domain.NewUniqueKey(smartblock.SmartBlockTypeRelation, relationKey)
		assert.Nil(t, err)

		fx.store.AddObjects(t, testSpaceId, []objectstore.TestObject{
			{
<<<<<<< HEAD
				bundle.RelationKeyId:             domain.String(relationKey),
				bundle.RelationKeyUniqueKey:      domain.String(relationUniqueKey.Marshal()),
				bundle.RelationKeySpaceId:        domain.String(spaceID),
				bundle.RelationKeyRelationFormat: domain.Int64(int64(model.RelationFormat_status)),
				bundle.RelationKeyLayout:         domain.Int64(int64(model.ObjectType_relation)),
			},
			{
				bundle.RelationKeyId:        domain.String(source),
				bundle.RelationKeyUniqueKey: domain.String(objectTypeKey.Marshal()),
				bundle.RelationKeySpaceId:   domain.String(spaceID),
				bundle.RelationKeyLayout:    domain.Int64(int64(model.ObjectType_objectType)),
			},
			{
				bundle.RelationKeyId:          domain.String("1"),
				bundle.RelationKeySpaceId:     domain.String(spaceID),
				bundle.RelationKeyRelationKey: domain.String(relationKey),
				bundle.RelationKeyLayout:      domain.Int64(int64(model.ObjectType_relationOption)),
				bundle.RelationKeyName:        domain.String("Done"),
			},
			{
				bundle.RelationKeyId:          domain.String("2"),
				bundle.RelationKeySpaceId:     domain.String(spaceID),
				bundle.RelationKeyRelationKey: domain.String(relationKey),
				bundle.RelationKeyLayout:      domain.Int64(int64(model.ObjectType_relationOption)),
				bundle.RelationKeyName:        domain.String("Not started"),
=======
				bundle.RelationKeyId:             pbtypes.String(relationKey),
				bundle.RelationKeyUniqueKey:      pbtypes.String(relationUniqueKey.Marshal()),
				bundle.RelationKeySpaceId:        pbtypes.String(testSpaceId),
				bundle.RelationKeyRelationFormat: pbtypes.Int64(int64(model.RelationFormat_status)),
				bundle.RelationKeyLayout:         pbtypes.Int64(int64(model.ObjectType_relation)),
			},
			{
				bundle.RelationKeyId:        pbtypes.String(source),
				bundle.RelationKeyUniqueKey: pbtypes.String(objectTypeKey.Marshal()),
				bundle.RelationKeySpaceId:   pbtypes.String(testSpaceId),
				bundle.RelationKeyLayout:    pbtypes.Int64(int64(model.ObjectType_objectType)),
			},
			{
				bundle.RelationKeyId:          pbtypes.String("1"),
				bundle.RelationKeySpaceId:     pbtypes.String(testSpaceId),
				bundle.RelationKeyRelationKey: pbtypes.String(relationKey),
				bundle.RelationKeyLayout:      pbtypes.Int64(int64(model.ObjectType_relationOption)),
				bundle.RelationKeyName:        pbtypes.String("Done"),
			},
			{
				bundle.RelationKeyId:          pbtypes.String("2"),
				bundle.RelationKeySpaceId:     pbtypes.String(testSpaceId),
				bundle.RelationKeyRelationKey: pbtypes.String(relationKey),
				bundle.RelationKeyLayout:      pbtypes.Int64(int64(model.ObjectType_relationOption)),
				bundle.RelationKeyName:        pbtypes.String("Not started"),
>>>>>>> 4848a492
			},
		})

		// when
<<<<<<< HEAD
		groups, err := fx.SubscribeGroups(nil, SubscribeGroupsRequest{
			SpaceId:     spaceID,
=======
		groups, err := fx.SubscribeGroups(pb.RpcObjectGroupsSubscribeRequest{
			SpaceId:     testSpaceId,
>>>>>>> 4848a492
			RelationKey: relationKey,
			Source:      []string{source},
		})

		// then
		assert.Nil(t, err)
		assert.NotNil(t, groups)
		assert.Len(t, groups.Groups, 3)

		tagGroup := groups.Groups[0].Value.(*model.BlockContentDataviewGroupValueOfStatus)
		assert.Equal(t, tagGroup.Status.Id, "")

		tagGroup = groups.Groups[1].Value.(*model.BlockContentDataviewGroupValueOfStatus)
		assert.Equal(t, tagGroup.Status.Id, "1")

		tagGroup = groups.Groups[2].Value.(*model.BlockContentDataviewGroupValueOfStatus)
		assert.Equal(t, tagGroup.Status.Id, "2")
	})

	t.Run("SubscribeGroup: status group - no statuses for relation", func(t *testing.T) {
		// given
		fx := newFixtureWithRealObjectStore(t)

		source := "source"

		relationKey := "key"

		defer fx.a.Close(context.Background())
		defer fx.ctrl.Finish()
		objectTypeKey, err := domain.NewUniqueKey(smartblock.SmartBlockTypeObjectType, source)
		assert.Nil(t, err)

		relationUniqueKey, err := domain.NewUniqueKey(smartblock.SmartBlockTypeRelation, relationKey)
		assert.Nil(t, err)

		fx.store.AddObjects(t, testSpaceId, []objectstore.TestObject{
			{
<<<<<<< HEAD
				bundle.RelationKeyId:             domain.String(relationKey),
				bundle.RelationKeyUniqueKey:      domain.String(relationUniqueKey.Marshal()),
				bundle.RelationKeySpaceId:        domain.String(spaceID),
				bundle.RelationKeyRelationFormat: domain.Int64(int64(model.RelationFormat_status)),
				bundle.RelationKeyLayout:         domain.Int64(int64(model.ObjectType_relation)),
			},
			{
				bundle.RelationKeyId:        domain.String(source),
				bundle.RelationKeyUniqueKey: domain.String(objectTypeKey.Marshal()),
				bundle.RelationKeySpaceId:   domain.String(spaceID),
				bundle.RelationKeyLayout:    domain.Int64(int64(model.ObjectType_objectType)),
=======
				bundle.RelationKeyId:             pbtypes.String(relationKey),
				bundle.RelationKeyUniqueKey:      pbtypes.String(relationUniqueKey.Marshal()),
				bundle.RelationKeySpaceId:        pbtypes.String(testSpaceId),
				bundle.RelationKeyRelationFormat: pbtypes.Int64(int64(model.RelationFormat_status)),
				bundle.RelationKeyLayout:         pbtypes.Int64(int64(model.ObjectType_relation)),
			},
			{
				bundle.RelationKeyId:        pbtypes.String(source),
				bundle.RelationKeyUniqueKey: pbtypes.String(objectTypeKey.Marshal()),
				bundle.RelationKeySpaceId:   pbtypes.String(testSpaceId),
				bundle.RelationKeyLayout:    pbtypes.Int64(int64(model.ObjectType_objectType)),
>>>>>>> 4848a492
			},
		})

		// when
<<<<<<< HEAD
		groups, err := fx.SubscribeGroups(nil, SubscribeGroupsRequest{
			SpaceId:     spaceID,
=======
		groups, err := fx.SubscribeGroups(pb.RpcObjectGroupsSubscribeRequest{
			SpaceId:     testSpaceId,
>>>>>>> 4848a492
			RelationKey: relationKey,
			Source:      []string{source},
		})

		// then
		assert.Nil(t, err)
		assert.NotNil(t, groups)
		assert.Len(t, groups.Groups, 1)

		tagGroup := groups.Groups[0].Value.(*model.BlockContentDataviewGroupValueOfStatus)
		assert.Equal(t, tagGroup.Status.Id, "")
	})

	t.Run("SubscribeGroup: checkbox group", func(t *testing.T) {
		// given
		fx := newFixtureWithRealObjectStore(t)

		source := "source"

		relationKey := "key"

		defer fx.a.Close(context.Background())
		defer fx.ctrl.Finish()
		objectTypeKey, err := domain.NewUniqueKey(smartblock.SmartBlockTypeObjectType, source)
		assert.Nil(t, err)

		relationUniqueKey, err := domain.NewUniqueKey(smartblock.SmartBlockTypeRelation, relationKey)
		assert.Nil(t, err)

		fx.store.AddObjects(t, testSpaceId, []objectstore.TestObject{
			{
<<<<<<< HEAD
				bundle.RelationKeyId:             domain.String(relationKey),
				bundle.RelationKeyUniqueKey:      domain.String(relationUniqueKey.Marshal()),
				bundle.RelationKeySpaceId:        domain.String(spaceID),
				bundle.RelationKeyRelationFormat: domain.Int64(int64(model.RelationFormat_checkbox)),
				bundle.RelationKeyLayout:         domain.Int64(int64(model.ObjectType_relation)),
			},
			{
				bundle.RelationKeyId:        domain.String(source),
				bundle.RelationKeyUniqueKey: domain.String(objectTypeKey.Marshal()),
				bundle.RelationKeySpaceId:   domain.String(spaceID),
				bundle.RelationKeyLayout:    domain.Int64(int64(model.ObjectType_objectType)),
=======
				bundle.RelationKeyId:             pbtypes.String(relationKey),
				bundle.RelationKeyUniqueKey:      pbtypes.String(relationUniqueKey.Marshal()),
				bundle.RelationKeySpaceId:        pbtypes.String(testSpaceId),
				bundle.RelationKeyRelationFormat: pbtypes.Int64(int64(model.RelationFormat_checkbox)),
				bundle.RelationKeyLayout:         pbtypes.Int64(int64(model.ObjectType_relation)),
			},
			{
				bundle.RelationKeyId:        pbtypes.String(source),
				bundle.RelationKeyUniqueKey: pbtypes.String(objectTypeKey.Marshal()),
				bundle.RelationKeySpaceId:   pbtypes.String(testSpaceId),
				bundle.RelationKeyLayout:    pbtypes.Int64(int64(model.ObjectType_objectType)),
>>>>>>> 4848a492
			},
		})

		// when
<<<<<<< HEAD
		groups, err := fx.SubscribeGroups(nil, SubscribeGroupsRequest{
			SpaceId:     spaceID,
=======
		groups, err := fx.SubscribeGroups(pb.RpcObjectGroupsSubscribeRequest{
			SpaceId:     testSpaceId,
>>>>>>> 4848a492
			RelationKey: relationKey,
			Source:      []string{source},
		})

		// then
		assert.Nil(t, err)
		assert.NotNil(t, groups)
		assert.Len(t, groups.Groups, 2)

		tagGroup := groups.Groups[0].Value.(*model.BlockContentDataviewGroupValueOfCheckbox)
		assert.Equal(t, tagGroup.Checkbox.Checked, true)

		tagGroup = groups.Groups[1].Value.(*model.BlockContentDataviewGroupValueOfCheckbox)
		assert.Equal(t, tagGroup.Checkbox.Checked, false)
	})
	t.Run("SubscribeIdsReq: 1 active records", func(t *testing.T) {
		// given
		fx := newFixtureWithRealObjectStore(t)

		id := "id"
		defer fx.a.Close(context.Background())
		defer fx.ctrl.Finish()
<<<<<<< HEAD
		fx.store.AddObjects(t, "space1", []objectstore.TestObject{{bundle.RelationKeyId: domain.String(id), bundle.RelationKeyName: domain.String("name")}})
=======
		fx.store.AddObjects(t, testSpaceId, []objectstore.TestObject{{bundle.RelationKeyId: pbtypes.String(id), bundle.RelationKeyName: pbtypes.String("name")}})
>>>>>>> 4848a492

		// when
		sub, err := fx.SubscribeIdsReq(pb.RpcObjectSubscribeIdsRequest{
			SpaceId: testSpaceId,
			Ids:     []string{id},
			SubId:   "subID",
			Keys:    []string{bundle.RelationKeyId.String()},
		})

		// then
		assert.Nil(t, err)
		assert.NotNil(t, sub)
		assert.Equal(t, "subID", sub.SubId)
		assert.Len(t, sub.Dependencies, 0)
		assert.Len(t, sub.Records, 1)
		assert.Equal(t, id, sub.Records[0].GetFields()[bundle.RelationKeyId.String()].GetStringValue())
	})
	t.Run("SubscribeIdsReq: active records with keys from request", func(t *testing.T) {
		// given
		fx := newFixtureWithRealObjectStore(t)

		id := "id"
		relationValue := "value"
		defer fx.a.Close(context.Background())
		defer fx.ctrl.Finish()

		fx.store.AddObjects(t, testSpaceId, []objectstore.TestObject{
			{
				bundle.RelationKeyId:   domain.String(id),
				bundle.RelationKeyName: domain.String(relationValue),
			},
		})

		// when
		sub, err := fx.SubscribeIdsReq(pb.RpcObjectSubscribeIdsRequest{
			SpaceId: testSpaceId,
			Ids:     []string{id},
			Keys:    []string{bundle.RelationKeyName.String()},
		})

		// then
		assert.Nil(t, err)
		assert.NotNil(t, sub)
		assert.Len(t, sub.Dependencies, 0)
		assert.Len(t, sub.Records, 1)
		assert.Len(t, sub.Records[0].GetFields(), 1)
		assert.Equal(t, relationValue, sub.Records[0].GetFields()[bundle.RelationKeyName.String()].GetStringValue())
	})
	t.Run("SubscribeIdsReq: no active records", func(t *testing.T) {
		// given
		fx := newFixtureWithRealObjectStore(t)

		id := "id"
		defer fx.a.Close(context.Background())
		defer fx.ctrl.Finish()

		// when
		sub, err := fx.SubscribeIdsReq(pb.RpcObjectSubscribeIdsRequest{
			SpaceId: testSpaceId,
			Ids:     []string{id},
		})

		// then
		assert.Nil(t, err)
		assert.NotNil(t, sub)
		assert.Len(t, sub.Dependencies, 0)
		assert.Len(t, sub.Records, 0)
	})
}

<<<<<<< HEAD
func addTestObjects(t *testing.T, source string, relationKey domain.RelationKey, option1, option2, spaceID string, fx *fixtureRealStore) error {
=======
func addTestObjects(t *testing.T, source, relationKey, option1, option2, testSpaceId string, fx *fixtureRealStore) error {
>>>>>>> 4848a492
	objectTypeKey, err := domain.NewUniqueKey(smartblock.SmartBlockTypeObjectType, source)
	assert.Nil(t, err)
	fx.store.AddObjects(t, testSpaceId, []objectstore.TestObject{
		{
<<<<<<< HEAD
			bundle.RelationKeyId:      domain.String("1"),
			bundle.RelationKeySpaceId: domain.String(spaceID),
			relationKey:               domain.String(option1),
			bundle.RelationKeyLayout:  domain.Int64(int64(model.ObjectType_basic)),
			bundle.RelationKeyName:    domain.String("Object 1"),
			bundle.RelationKeyType:    domain.String(objectTypeKey.Marshal()),
		},
		{
			bundle.RelationKeyId:      domain.String("2"),
			bundle.RelationKeySpaceId: domain.String(spaceID),
			relationKey:               domain.String(option2),
			bundle.RelationKeyLayout:  domain.Int64(int64(model.ObjectType_basic)),
			bundle.RelationKeyName:    domain.String("Object 2"),
			bundle.RelationKeyType:    domain.String(objectTypeKey.Marshal()),
=======
			bundle.RelationKeyId:            pbtypes.String("1"),
			bundle.RelationKeySpaceId:       pbtypes.String(testSpaceId),
			domain.RelationKey(relationKey): pbtypes.String(option1),
			bundle.RelationKeyLayout:        pbtypes.Int64(int64(model.ObjectType_basic)),
			bundle.RelationKeyName:          pbtypes.String("Object 1"),
			bundle.RelationKeyType:          pbtypes.String(objectTypeKey.Marshal()),
		},
		{
			bundle.RelationKeyId:            pbtypes.String("2"),
			bundle.RelationKeySpaceId:       pbtypes.String(testSpaceId),
			domain.RelationKey(relationKey): pbtypes.String(option2),
			bundle.RelationKeyLayout:        pbtypes.Int64(int64(model.ObjectType_basic)),
			bundle.RelationKeyName:          pbtypes.String("Object 2"),
			bundle.RelationKeyType:          pbtypes.String(objectTypeKey.Marshal()),
>>>>>>> 4848a492
		},
	})
	return err
}

func addTestObjectsForNestedFilters(t *testing.T, fx *fixtureRealStore, testSpaceId, option1, option2, option3, tag1, tag2 string) {
	fx.store.AddObjects(t, testSpaceId, []objectstore.TestObject{
		{
<<<<<<< HEAD
			bundle.RelationKeyId:      domain.String("1"),
			bundle.RelationKeySpaceId: domain.String(spaceID),
			bundle.RelationKeyStatus:  domain.String(option1),
			bundle.RelationKeyLayout:  domain.Int64(int64(model.ObjectType_basic)),
			bundle.RelationKeyName:    domain.String("Object 1"),
			bundle.RelationKeyType:    domain.String(bundle.TypeKeyPage.String()),
			bundle.RelationKeyTag:     domain.StringList([]string{tag1}),
			bundle.RelationKeyDueDate: domain.Int64(1704070917),
		},
		{
			bundle.RelationKeyId:      domain.String("2"),
			bundle.RelationKeySpaceId: domain.String(spaceID),
			bundle.RelationKeyStatus:  domain.String(option3),
			bundle.RelationKeyLayout:  domain.Int64(int64(model.ObjectType_basic)),
			bundle.RelationKeyName:    domain.String("Object 2"),
			bundle.RelationKeyType:    domain.String(bundle.TypeKeyPage.String()),
			bundle.RelationKeyTag:     domain.StringList([]string{tag2}),
			bundle.RelationKeyDueDate: domain.Int64(1709254917),
		},
		{
			bundle.RelationKeyId:      domain.String("3"),
			bundle.RelationKeySpaceId: domain.String(spaceID),
			bundle.RelationKeyStatus:  domain.String(option2),
			bundle.RelationKeyLayout:  domain.Int64(int64(model.ObjectType_basic)),
			bundle.RelationKeyName:    domain.String("Object 3"),
			bundle.RelationKeyType:    domain.String(bundle.TypeKeyPage.String()),
			bundle.RelationKeyTag:     domain.StringList([]string{tag1, tag2}),
			bundle.RelationKeyDueDate: domain.Int64(1711933317),
		},
		{
			bundle.RelationKeyId:      domain.String("4"),
			bundle.RelationKeySpaceId: domain.String(spaceID),
			bundle.RelationKeyStatus:  domain.String(option1),
			bundle.RelationKeyLayout:  domain.Int64(int64(model.ObjectType_basic)),
			bundle.RelationKeyName:    domain.String("Object 4"),
			bundle.RelationKeyType:    domain.String(bundle.TypeKeyPage.String()),
			bundle.RelationKeyDueDate: domain.Int64(1714525317),
=======
			bundle.RelationKeyId:      pbtypes.String("1"),
			bundle.RelationKeySpaceId: pbtypes.String(testSpaceId),
			bundle.RelationKeyStatus:  pbtypes.String(option1),
			bundle.RelationKeyLayout:  pbtypes.Int64(int64(model.ObjectType_basic)),
			bundle.RelationKeyName:    pbtypes.String("Object 1"),
			bundle.RelationKeyType:    pbtypes.String(bundle.TypeKeyPage.String()),
			bundle.RelationKeyTag:     pbtypes.StringList([]string{tag1}),
			bundle.RelationKeyDueDate: pbtypes.Int64(1704070917),
		},
		{
			bundle.RelationKeyId:      pbtypes.String("2"),
			bundle.RelationKeySpaceId: pbtypes.String(testSpaceId),
			bundle.RelationKeyStatus:  pbtypes.String(option3),
			bundle.RelationKeyLayout:  pbtypes.Int64(int64(model.ObjectType_basic)),
			bundle.RelationKeyName:    pbtypes.String("Object 2"),
			bundle.RelationKeyType:    pbtypes.String(bundle.TypeKeyPage.String()),
			bundle.RelationKeyTag:     pbtypes.StringList([]string{tag2}),
			bundle.RelationKeyDueDate: pbtypes.Int64(1709254917),
		},
		{
			bundle.RelationKeyId:      pbtypes.String("3"),
			bundle.RelationKeySpaceId: pbtypes.String(testSpaceId),
			bundle.RelationKeyStatus:  pbtypes.String(option2),
			bundle.RelationKeyLayout:  pbtypes.Int64(int64(model.ObjectType_basic)),
			bundle.RelationKeyName:    pbtypes.String("Object 3"),
			bundle.RelationKeyType:    pbtypes.String(bundle.TypeKeyPage.String()),
			bundle.RelationKeyTag:     pbtypes.StringList([]string{tag1, tag2}),
			bundle.RelationKeyDueDate: pbtypes.Int64(1711933317),
		},
		{
			bundle.RelationKeyId:      pbtypes.String("4"),
			bundle.RelationKeySpaceId: pbtypes.String(testSpaceId),
			bundle.RelationKeyStatus:  pbtypes.String(option1),
			bundle.RelationKeyLayout:  pbtypes.Int64(int64(model.ObjectType_basic)),
			bundle.RelationKeyName:    pbtypes.String("Object 4"),
			bundle.RelationKeyType:    pbtypes.String(bundle.TypeKeyPage.String()),
			bundle.RelationKeyDueDate: pbtypes.Int64(1714525317),
>>>>>>> 4848a492
		},
	})
}

func prepareNestedFiltersWithOperator(operator model.BlockContentDataviewFilterOperator, option1 string, option2 string, tag1 string) []database.FilterRequest {
	return []database.FilterRequest{
		{
			Operator: operator,
			NestedFilters: []database.FilterRequest{
				{
					Operator: model.BlockContentDataviewFilter_Or,
					NestedFilters: []database.FilterRequest{
						{
							Operator:    model.BlockContentDataviewFilter_No,
							RelationKey: bundle.RelationKeyName,
							Condition:   model.BlockContentDataviewFilter_Equal,
							Value:       domain.String("Object 1"),
							Format:      model.RelationFormat_shorttext,
						},
						{
							Operator:    model.BlockContentDataviewFilter_No,
							RelationKey: bundle.RelationKeyName,
							Condition:   model.BlockContentDataviewFilter_Equal,
							Value:       domain.String("Object 2"),
							Format:      model.RelationFormat_shorttext,
						},
						{
							Operator:    model.BlockContentDataviewFilter_No,
							RelationKey: bundle.RelationKeyName,
							Condition:   model.BlockContentDataviewFilter_Equal,
							Value:       domain.String("Object 3"),
							Format:      model.RelationFormat_shorttext,
						},
					},
				},
				{
					Operator: model.BlockContentDataviewFilter_And,
					NestedFilters: []database.FilterRequest{
						{
							Operator:    model.BlockContentDataviewFilter_No,
							RelationKey: bundle.RelationKeyTag,
							Condition:   model.BlockContentDataviewFilter_In,
							Value:       domain.StringList([]string{tag1}),
							Format:      model.RelationFormat_tag,
						},
						{
							Operator: model.BlockContentDataviewFilter_Or,
							NestedFilters: []database.FilterRequest{
								{
									Operator:    model.BlockContentDataviewFilter_No,
									RelationKey: bundle.RelationKeyStatus,
									Condition:   model.BlockContentDataviewFilter_Equal,
									Value:       domain.String(option1),
									Format:      model.RelationFormat_shorttext,
								},
								{
									Operator:    model.BlockContentDataviewFilter_No,
									RelationKey: bundle.RelationKeyName,
									Condition:   model.BlockContentDataviewFilter_Equal,
									Value:       domain.String(option2),
									Format:      model.RelationFormat_shorttext,
								},
							},
						},
					},
				},
				{
					Operator:    model.BlockContentDataviewFilter_No,
					RelationKey: bundle.RelationKeyDueDate,
					Condition:   model.BlockContentDataviewFilter_Less,
					Value:       domain.Int64(1709254917),
					Format:      model.RelationFormat_shorttext,
				},
			},
		},
	}
}

func xTestNestedSubscription(t *testing.T) {
	t.Run("update nested object, so it's not satisfying filter anymore", func(t *testing.T) {
		fx := testCreateSubscriptionWithNestedFilter(t)

<<<<<<< HEAD
		err := fx.store.SpaceIndex("space1").UpdateObjectDetails(context.Background(), "assignee1", domain.NewDetailsFromMap(map[domain.RelationKey]domain.Value{
			"id":   domain.String("assignee1"),
			"name": domain.String("John Doe"),
		}))
=======
		err := fx.store.SpaceIndex(testSpaceId).UpdateObjectDetails(context.Background(), "assignee1", &types.Struct{
			Fields: map[string]*types.Value{
				"id":   pbtypes.String("assignee1"),
				"name": pbtypes.String("John Doe"),
			},
		})
>>>>>>> 4848a492
		require.NoError(t, err)

		fx.waitEvents(t,
			&pb.EventMessageValueOfSubscriptionRemove{
				SubscriptionRemove: &pb.EventObjectSubscriptionRemove{
					SubId: "test-nested-1",
					Id:    "assignee1",
				},
			},
			&pb.EventMessageValueOfSubscriptionRemove{
				SubscriptionRemove: &pb.EventObjectSubscriptionRemove{
					SubId: "test",
					Id:    "task1",
				},
			},
			&pb.EventMessageValueOfSubscriptionCounters{
				SubscriptionCounters: &pb.EventObjectSubscriptionCounters{
					SubId: "test-nested-1",
					Total: 0,
				},
			},
			&pb.EventMessageValueOfSubscriptionCounters{
				SubscriptionCounters: &pb.EventObjectSubscriptionCounters{
					SubId: "test",
					Total: 0,
				},
			})
	})

	t.Run("update parent object relation so no nested objects satisfy filter anymore", func(t *testing.T) {
		fx := testCreateSubscriptionWithNestedFilter(t)

<<<<<<< HEAD
		err := fx.store.SpaceIndex("space1").UpdateObjectDetails(context.Background(), "task1", domain.NewDetailsFromMap(map[domain.RelationKey]domain.Value{
			"id":       domain.String("task1"),
			"assignee": domain.String("assignee2"),
		}))
=======
		err := fx.store.SpaceIndex(testSpaceId).UpdateObjectDetails(context.Background(), "task1", &types.Struct{
			Fields: map[string]*types.Value{
				"id":       pbtypes.String("task1"),
				"assignee": pbtypes.String("assignee2"),
			},
		})
>>>>>>> 4848a492
		require.NoError(t, err)
	})
}

func testCreateSubscriptionWithNestedFilter(t *testing.T) *fixtureRealStore {
	fx := newFixtureWithRealObjectStore(t)
	// fx.store.EXPECT().GetRelationFormatByKey(mock.Anything).Return(&model.Relation{}, nil)
	resp, err := fx.Search(SubscribeRequest{
		SpaceId: testSpaceId,
		SubId:   "test",
		Filters: []database.FilterRequest{
			{
				RelationKey: "assignee.name",
				Condition:   model.BlockContentDataviewFilter_Equal,
				Value:       domain.String("Joe Doe"),
			},
		},
		Keys: []string{"id", "name"},
	})

	require.NoError(t, err)
	require.Empty(t, resp.Records)

	t.Run("add nested object", func(t *testing.T) {
		fx.store.AddObjects(t, testSpaceId, []objectstore.TestObject{
			{
				"id":   domain.String("assignee1"),
				"name": domain.String("Joe Doe"),
			},
		})
		fx.waitEvents(t,
			&pb.EventMessageValueOfObjectDetailsSet{
				ObjectDetailsSet: &pb.EventObjectDetailsSet{
					Id: "assignee1",
					SubIds: []string{
						"test-nested-1",
					},
					Details: &types.Struct{
						Fields: map[string]*types.Value{
							"id": domain.String("assignee1").ToProto(),
						},
					},
				},
			},
			&pb.EventMessageValueOfSubscriptionAdd{
				SubscriptionAdd: &pb.EventObjectSubscriptionAdd{
					SubId: "test-nested-1",
					Id:    "assignee1",
				},
			},
			&pb.EventMessageValueOfSubscriptionCounters{
				SubscriptionCounters: &pb.EventObjectSubscriptionCounters{
					SubId: "test-nested-1",
					Total: 1,
				},
			})
	})

	t.Run("add object satisfying nested filter", func(t *testing.T) {
		fx.store.AddObjects(t, testSpaceId, []objectstore.TestObject{
			{
				"id":       domain.String("task1"),
				"assignee": domain.String("assignee1"),
			},
		})
		fx.waitEvents(t,
			&pb.EventMessageValueOfObjectDetailsSet{
				ObjectDetailsSet: &pb.EventObjectDetailsSet{
					Id: "task1",
					SubIds: []string{
						"test",
					},
					Details: &types.Struct{
						Fields: map[string]*types.Value{
							"id": domain.String("task1").ToProto(),
						},
					},
				},
			},
			&pb.EventMessageValueOfSubscriptionAdd{
				SubscriptionAdd: &pb.EventObjectSubscriptionAdd{
					SubId: "test",
					Id:    "task1",
				},
			},
			&pb.EventMessageValueOfSubscriptionCounters{
				SubscriptionCounters: &pb.EventObjectSubscriptionCounters{
					SubId: "test",
					Total: 1,
				},
			})
	})
	return fx
}<|MERGE_RESOLUTION|>--- conflicted
+++ resolved
@@ -79,27 +79,18 @@
 			},
 		})
 
-<<<<<<< HEAD
-		fx.Service.(*service).onChange([]*entry{
+		spaceSub, err := fx.getSpaceSubscriptions(testSpaceId)
+		require.NoError(t, err)
+
+		// Wait enough time to flush pending updates to subscriptions handler
+		time.Sleep(batchTime + time.Millisecond)
+
+		spaceSub.onChange([]*entry{
 			{id: "1", data: domain.NewDetailsFromMap(map[domain.RelationKey]domain.Value{
 				"id":     domain.String("1"),
 				"name":   domain.String("one"),
 				"author": domain.StringList([]string{"author2", "author3", "1"}),
 			})},
-=======
-		spaceSub, err := fx.getSpaceSubscriptions(testSpaceId)
-		require.NoError(t, err)
-
-		// Wait enough time to flush pending updates to subscriptions handler
-		time.Sleep(batchTime + time.Millisecond)
-
-		spaceSub.onChange([]*entry{
-			{id: "1", data: &types.Struct{Fields: map[string]*types.Value{
-				"id":     pbtypes.String("1"),
-				"name":   pbtypes.String("one"),
-				"author": pbtypes.StringList([]string{"author2", "author3", "1"}),
-			}}},
->>>>>>> 4848a492
 		})
 
 		assert.Equal(t, []string{"test"}, spaceSub.cache.entries["1"].SubIds())
@@ -108,19 +99,11 @@
 
 		fx.events = fx.events[:0]
 
-<<<<<<< HEAD
-		fx.Service.(*service).onChange([]*entry{
+		spaceSub.onChange([]*entry{
 			{id: "1", data: domain.NewDetailsFromMap(map[domain.RelationKey]domain.Value{
 				"id":   domain.String("1"),
 				"name": domain.String("one"),
 			})},
-=======
-		spaceSub.onChange([]*entry{
-			{id: "1", data: &types.Struct{Fields: map[string]*types.Value{
-				"id":   pbtypes.String("1"),
-				"name": pbtypes.String("one"),
-			}}},
->>>>>>> 4848a492
 		})
 
 		assert.NoError(t, fx.Unsubscribe("test"))
@@ -131,12 +114,7 @@
 		defer fx.a.Close(context.Background())
 		defer fx.ctrl.Finish()
 		source := "source"
-<<<<<<< HEAD
-		spaceID := "spaceId"
 		relationKey := domain.RelationKey("key")
-=======
-		relationKey := "key"
->>>>>>> 4848a492
 		option1 := "option1"
 		option2 := "option2"
 
@@ -167,13 +145,8 @@
 		defer fx.a.Close(context.Background())
 		defer fx.ctrl.Finish()
 		source := "source"
-<<<<<<< HEAD
-		spaceID := "spaceId"
+
 		relationKey := domain.RelationKey("key")
-=======
-
-		relationKey := "key"
->>>>>>> 4848a492
 		option1 := "option1"
 		option2 := "option2"
 
@@ -209,13 +182,8 @@
 		defer fx.a.Close(context.Background())
 		defer fx.ctrl.Finish()
 		source := "source"
-<<<<<<< HEAD
-		spaceID := "spaceId"
+
 		relationKey := domain.RelationKey("key")
-=======
-
-		relationKey := "key"
->>>>>>> 4848a492
 		option1 := "option1"
 		option2 := "option2"
 
@@ -256,13 +224,8 @@
 		defer fx.a.Close(context.Background())
 		defer fx.ctrl.Finish()
 		source := "source"
-<<<<<<< HEAD
-		spaceID := "spaceId"
+
 		relationKey := domain.RelationKey("key")
-=======
-
-		relationKey := "key"
->>>>>>> 4848a492
 		option1 := "option1"
 		option2 := "option2"
 
@@ -463,22 +426,14 @@
 		assert.Equal(t, "3", resp.Records[0].GetString("id"))
 		assert.Equal(t, "2", resp.Records[1].GetString("id"))
 
-<<<<<<< HEAD
-		fx.Service.(*service).onChange([]*entry{
+		spaceSub, err := fx.getSpaceSubscriptions(testSpaceId)
+		require.NoError(t, err)
+
+		spaceSub.onChange([]*entry{
 			{id: "1", data: domain.NewDetailsFromMap(map[domain.RelationKey]domain.Value{
 				"id":   domain.String("1"),
 				"name": domain.String("4"),
 			})},
-=======
-		spaceSub, err := fx.getSpaceSubscriptions(testSpaceId)
-		require.NoError(t, err)
-
-		spaceSub.onChange([]*entry{
-			{id: "1", data: &types.Struct{Fields: map[string]*types.Value{
-				"id":   pbtypes.String("1"),
-				"name": pbtypes.String("4"),
-			}}},
->>>>>>> 4848a492
 		})
 		// should be 1,3 (2)
 		require.Len(t, fx.events[0].Messages, 3)
@@ -486,19 +441,11 @@
 		assert.NotEmpty(t, fx.events[0].Messages[1].GetSubscriptionAdd())
 		assert.NotEmpty(t, fx.events[0].Messages[2].GetSubscriptionRemove())
 
-<<<<<<< HEAD
-		fx.Service.(*service).onChange([]*entry{
+		spaceSub.onChange([]*entry{
 			{id: "2", data: domain.NewDetailsFromMap(map[domain.RelationKey]domain.Value{
 				"id":   domain.String("2"),
 				"name": domain.String("6"),
 			})},
-=======
-		spaceSub.onChange([]*entry{
-			{id: "2", data: &types.Struct{Fields: map[string]*types.Value{
-				"id":   pbtypes.String("2"),
-				"name": pbtypes.String("6"),
-			}}},
->>>>>>> 4848a492
 		})
 		// should be 2,1 (3)
 		t.Log(pbtypes.Sprint(fx.events[1]))
@@ -951,66 +898,35 @@
 
 		fx.store.AddObjects(t, testSpaceId, []objectstore.TestObject{
 			{
-<<<<<<< HEAD
 				bundle.RelationKeyId:             domain.String(relationKey),
 				bundle.RelationKeyUniqueKey:      domain.String(relationUniqueKey.Marshal()),
-				bundle.RelationKeySpaceId:        domain.String(spaceID),
+				bundle.RelationKeySpaceId:        domain.String(testSpaceId),
 				bundle.RelationKeyRelationFormat: domain.Int64(int64(model.RelationFormat_tag)),
 				bundle.RelationKeyLayout:         domain.Int64(int64(model.ObjectType_relation)),
 			},
 			{
 				bundle.RelationKeyId:        domain.String(source),
 				bundle.RelationKeyUniqueKey: domain.String(objectTypeKey.Marshal()),
-				bundle.RelationKeySpaceId:   domain.String(spaceID),
+				bundle.RelationKeySpaceId:   domain.String(testSpaceId),
 				bundle.RelationKeyLayout:    domain.Int64(int64(model.ObjectType_objectType)),
 			},
 			{
 				bundle.RelationKeyId:          domain.String("1"),
-				bundle.RelationKeySpaceId:     domain.String(spaceID),
+				bundle.RelationKeySpaceId:     domain.String(testSpaceId),
 				bundle.RelationKeyRelationKey: domain.String(relationKey),
 				bundle.RelationKeyLayout:      domain.Int64(int64(model.ObjectType_relationOption)),
 			},
 			{
 				bundle.RelationKeyId:          domain.String("2"),
-				bundle.RelationKeySpaceId:     domain.String(spaceID),
+				bundle.RelationKeySpaceId:     domain.String(testSpaceId),
 				bundle.RelationKeyRelationKey: domain.String(relationKey),
 				bundle.RelationKeyLayout:      domain.Int64(int64(model.ObjectType_relationOption)),
-=======
-				bundle.RelationKeyId:             pbtypes.String(relationKey),
-				bundle.RelationKeyUniqueKey:      pbtypes.String(relationUniqueKey.Marshal()),
-				bundle.RelationKeySpaceId:        pbtypes.String(testSpaceId),
-				bundle.RelationKeyRelationFormat: pbtypes.Int64(int64(model.RelationFormat_tag)),
-				bundle.RelationKeyLayout:         pbtypes.Int64(int64(model.ObjectType_relation)),
-			},
-			{
-				bundle.RelationKeyId:        pbtypes.String(source),
-				bundle.RelationKeyUniqueKey: pbtypes.String(objectTypeKey.Marshal()),
-				bundle.RelationKeySpaceId:   pbtypes.String(testSpaceId),
-				bundle.RelationKeyLayout:    pbtypes.Int64(int64(model.ObjectType_objectType)),
-			},
-			{
-				bundle.RelationKeyId:          pbtypes.String("1"),
-				bundle.RelationKeySpaceId:     pbtypes.String(testSpaceId),
-				bundle.RelationKeyRelationKey: pbtypes.String(relationKey),
-				bundle.RelationKeyLayout:      pbtypes.Int64(int64(model.ObjectType_relationOption)),
-			},
-			{
-				bundle.RelationKeyId:          pbtypes.String("2"),
-				bundle.RelationKeySpaceId:     pbtypes.String(testSpaceId),
-				bundle.RelationKeyRelationKey: pbtypes.String(relationKey),
-				bundle.RelationKeyLayout:      pbtypes.Int64(int64(model.ObjectType_relationOption)),
->>>>>>> 4848a492
 			},
 		})
 
 		// when
-<<<<<<< HEAD
-		groups, err := fx.SubscribeGroups(nil, SubscribeGroupsRequest{
-			SpaceId:      spaceID,
-=======
 		groups, err := fx.SubscribeGroups(pb.RpcObjectGroupsSubscribeRequest{
 			SpaceId:      testSpaceId,
->>>>>>> 4848a492
 			RelationKey:  relationKey,
 			Source:       []string{source},
 			SubId:        subID,
@@ -1057,42 +973,23 @@
 
 		fx.store.AddObjects(t, testSpaceId, []objectstore.TestObject{
 			{
-<<<<<<< HEAD
 				bundle.RelationKeyId:             domain.String(relationKey),
 				bundle.RelationKeyUniqueKey:      domain.String(relationUniqueKey.Marshal()),
-				bundle.RelationKeySpaceId:        domain.String(spaceID),
+				bundle.RelationKeySpaceId:        domain.String(testSpaceId),
 				bundle.RelationKeyRelationFormat: domain.Int64(int64(model.RelationFormat_tag)),
 				bundle.RelationKeyLayout:         domain.Int64(int64(model.ObjectType_relation)),
 			},
 			{
 				bundle.RelationKeyId:        domain.String(source),
 				bundle.RelationKeyUniqueKey: domain.String(objectTypeKey.Marshal()),
-				bundle.RelationKeySpaceId:   domain.String(spaceID),
+				bundle.RelationKeySpaceId:   domain.String(testSpaceId),
 				bundle.RelationKeyLayout:    domain.Int64(int64(model.ObjectType_objectType)),
-=======
-				bundle.RelationKeyId:             pbtypes.String(relationKey),
-				bundle.RelationKeyUniqueKey:      pbtypes.String(relationUniqueKey.Marshal()),
-				bundle.RelationKeySpaceId:        pbtypes.String(testSpaceId),
-				bundle.RelationKeyRelationFormat: pbtypes.Int64(int64(model.RelationFormat_tag)),
-				bundle.RelationKeyLayout:         pbtypes.Int64(int64(model.ObjectType_relation)),
-			},
-			{
-				bundle.RelationKeyId:        pbtypes.String(source),
-				bundle.RelationKeyUniqueKey: pbtypes.String(objectTypeKey.Marshal()),
-				bundle.RelationKeySpaceId:   pbtypes.String(testSpaceId),
-				bundle.RelationKeyLayout:    pbtypes.Int64(int64(model.ObjectType_objectType)),
->>>>>>> 4848a492
 			},
 		})
 
 		// when
-<<<<<<< HEAD
-		groups, err := fx.SubscribeGroups(nil, SubscribeGroupsRequest{
-			SpaceId:      spaceID,
-=======
 		groups, err := fx.SubscribeGroups(pb.RpcObjectGroupsSubscribeRequest{
 			SpaceId:      testSpaceId,
->>>>>>> 4848a492
 			RelationKey:  relationKey,
 			Source:       []string{source},
 			SubId:        subID,
@@ -1126,70 +1023,37 @@
 
 		fx.store.AddObjects(t, testSpaceId, []objectstore.TestObject{
 			{
-<<<<<<< HEAD
 				bundle.RelationKeyId:             domain.String(relationKey),
 				bundle.RelationKeyUniqueKey:      domain.String(relationUniqueKey.Marshal()),
-				bundle.RelationKeySpaceId:        domain.String(spaceID),
+				bundle.RelationKeySpaceId:        domain.String(testSpaceId),
 				bundle.RelationKeyRelationFormat: domain.Int64(int64(model.RelationFormat_status)),
 				bundle.RelationKeyLayout:         domain.Int64(int64(model.ObjectType_relation)),
 			},
 			{
 				bundle.RelationKeyId:        domain.String(source),
 				bundle.RelationKeyUniqueKey: domain.String(objectTypeKey.Marshal()),
-				bundle.RelationKeySpaceId:   domain.String(spaceID),
+				bundle.RelationKeySpaceId:   domain.String(testSpaceId),
 				bundle.RelationKeyLayout:    domain.Int64(int64(model.ObjectType_objectType)),
 			},
 			{
 				bundle.RelationKeyId:          domain.String("1"),
-				bundle.RelationKeySpaceId:     domain.String(spaceID),
+				bundle.RelationKeySpaceId:     domain.String(testSpaceId),
 				bundle.RelationKeyRelationKey: domain.String(relationKey),
 				bundle.RelationKeyLayout:      domain.Int64(int64(model.ObjectType_relationOption)),
 				bundle.RelationKeyName:        domain.String("Done"),
 			},
 			{
 				bundle.RelationKeyId:          domain.String("2"),
-				bundle.RelationKeySpaceId:     domain.String(spaceID),
+				bundle.RelationKeySpaceId:     domain.String(testSpaceId),
 				bundle.RelationKeyRelationKey: domain.String(relationKey),
 				bundle.RelationKeyLayout:      domain.Int64(int64(model.ObjectType_relationOption)),
 				bundle.RelationKeyName:        domain.String("Not started"),
-=======
-				bundle.RelationKeyId:             pbtypes.String(relationKey),
-				bundle.RelationKeyUniqueKey:      pbtypes.String(relationUniqueKey.Marshal()),
-				bundle.RelationKeySpaceId:        pbtypes.String(testSpaceId),
-				bundle.RelationKeyRelationFormat: pbtypes.Int64(int64(model.RelationFormat_status)),
-				bundle.RelationKeyLayout:         pbtypes.Int64(int64(model.ObjectType_relation)),
-			},
-			{
-				bundle.RelationKeyId:        pbtypes.String(source),
-				bundle.RelationKeyUniqueKey: pbtypes.String(objectTypeKey.Marshal()),
-				bundle.RelationKeySpaceId:   pbtypes.String(testSpaceId),
-				bundle.RelationKeyLayout:    pbtypes.Int64(int64(model.ObjectType_objectType)),
-			},
-			{
-				bundle.RelationKeyId:          pbtypes.String("1"),
-				bundle.RelationKeySpaceId:     pbtypes.String(testSpaceId),
-				bundle.RelationKeyRelationKey: pbtypes.String(relationKey),
-				bundle.RelationKeyLayout:      pbtypes.Int64(int64(model.ObjectType_relationOption)),
-				bundle.RelationKeyName:        pbtypes.String("Done"),
-			},
-			{
-				bundle.RelationKeyId:          pbtypes.String("2"),
-				bundle.RelationKeySpaceId:     pbtypes.String(testSpaceId),
-				bundle.RelationKeyRelationKey: pbtypes.String(relationKey),
-				bundle.RelationKeyLayout:      pbtypes.Int64(int64(model.ObjectType_relationOption)),
-				bundle.RelationKeyName:        pbtypes.String("Not started"),
->>>>>>> 4848a492
 			},
 		})
 
 		// when
-<<<<<<< HEAD
-		groups, err := fx.SubscribeGroups(nil, SubscribeGroupsRequest{
-			SpaceId:     spaceID,
-=======
 		groups, err := fx.SubscribeGroups(pb.RpcObjectGroupsSubscribeRequest{
 			SpaceId:     testSpaceId,
->>>>>>> 4848a492
 			RelationKey: relationKey,
 			Source:      []string{source},
 		})
@@ -1227,42 +1091,23 @@
 
 		fx.store.AddObjects(t, testSpaceId, []objectstore.TestObject{
 			{
-<<<<<<< HEAD
 				bundle.RelationKeyId:             domain.String(relationKey),
 				bundle.RelationKeyUniqueKey:      domain.String(relationUniqueKey.Marshal()),
-				bundle.RelationKeySpaceId:        domain.String(spaceID),
+				bundle.RelationKeySpaceId:        domain.String(testSpaceId),
 				bundle.RelationKeyRelationFormat: domain.Int64(int64(model.RelationFormat_status)),
 				bundle.RelationKeyLayout:         domain.Int64(int64(model.ObjectType_relation)),
 			},
 			{
 				bundle.RelationKeyId:        domain.String(source),
 				bundle.RelationKeyUniqueKey: domain.String(objectTypeKey.Marshal()),
-				bundle.RelationKeySpaceId:   domain.String(spaceID),
+				bundle.RelationKeySpaceId:   domain.String(testSpaceId),
 				bundle.RelationKeyLayout:    domain.Int64(int64(model.ObjectType_objectType)),
-=======
-				bundle.RelationKeyId:             pbtypes.String(relationKey),
-				bundle.RelationKeyUniqueKey:      pbtypes.String(relationUniqueKey.Marshal()),
-				bundle.RelationKeySpaceId:        pbtypes.String(testSpaceId),
-				bundle.RelationKeyRelationFormat: pbtypes.Int64(int64(model.RelationFormat_status)),
-				bundle.RelationKeyLayout:         pbtypes.Int64(int64(model.ObjectType_relation)),
-			},
-			{
-				bundle.RelationKeyId:        pbtypes.String(source),
-				bundle.RelationKeyUniqueKey: pbtypes.String(objectTypeKey.Marshal()),
-				bundle.RelationKeySpaceId:   pbtypes.String(testSpaceId),
-				bundle.RelationKeyLayout:    pbtypes.Int64(int64(model.ObjectType_objectType)),
->>>>>>> 4848a492
 			},
 		})
 
 		// when
-<<<<<<< HEAD
-		groups, err := fx.SubscribeGroups(nil, SubscribeGroupsRequest{
-			SpaceId:     spaceID,
-=======
 		groups, err := fx.SubscribeGroups(pb.RpcObjectGroupsSubscribeRequest{
 			SpaceId:     testSpaceId,
->>>>>>> 4848a492
 			RelationKey: relationKey,
 			Source:      []string{source},
 		})
@@ -1294,42 +1139,23 @@
 
 		fx.store.AddObjects(t, testSpaceId, []objectstore.TestObject{
 			{
-<<<<<<< HEAD
 				bundle.RelationKeyId:             domain.String(relationKey),
 				bundle.RelationKeyUniqueKey:      domain.String(relationUniqueKey.Marshal()),
-				bundle.RelationKeySpaceId:        domain.String(spaceID),
+				bundle.RelationKeySpaceId:        domain.String(testSpaceId),
 				bundle.RelationKeyRelationFormat: domain.Int64(int64(model.RelationFormat_checkbox)),
 				bundle.RelationKeyLayout:         domain.Int64(int64(model.ObjectType_relation)),
 			},
 			{
 				bundle.RelationKeyId:        domain.String(source),
 				bundle.RelationKeyUniqueKey: domain.String(objectTypeKey.Marshal()),
-				bundle.RelationKeySpaceId:   domain.String(spaceID),
+				bundle.RelationKeySpaceId:   domain.String(testSpaceId),
 				bundle.RelationKeyLayout:    domain.Int64(int64(model.ObjectType_objectType)),
-=======
-				bundle.RelationKeyId:             pbtypes.String(relationKey),
-				bundle.RelationKeyUniqueKey:      pbtypes.String(relationUniqueKey.Marshal()),
-				bundle.RelationKeySpaceId:        pbtypes.String(testSpaceId),
-				bundle.RelationKeyRelationFormat: pbtypes.Int64(int64(model.RelationFormat_checkbox)),
-				bundle.RelationKeyLayout:         pbtypes.Int64(int64(model.ObjectType_relation)),
-			},
-			{
-				bundle.RelationKeyId:        pbtypes.String(source),
-				bundle.RelationKeyUniqueKey: pbtypes.String(objectTypeKey.Marshal()),
-				bundle.RelationKeySpaceId:   pbtypes.String(testSpaceId),
-				bundle.RelationKeyLayout:    pbtypes.Int64(int64(model.ObjectType_objectType)),
->>>>>>> 4848a492
 			},
 		})
 
 		// when
-<<<<<<< HEAD
-		groups, err := fx.SubscribeGroups(nil, SubscribeGroupsRequest{
-			SpaceId:     spaceID,
-=======
 		groups, err := fx.SubscribeGroups(pb.RpcObjectGroupsSubscribeRequest{
 			SpaceId:     testSpaceId,
->>>>>>> 4848a492
 			RelationKey: relationKey,
 			Source:      []string{source},
 		})
@@ -1352,11 +1178,7 @@
 		id := "id"
 		defer fx.a.Close(context.Background())
 		defer fx.ctrl.Finish()
-<<<<<<< HEAD
-		fx.store.AddObjects(t, "space1", []objectstore.TestObject{{bundle.RelationKeyId: domain.String(id), bundle.RelationKeyName: domain.String("name")}})
-=======
-		fx.store.AddObjects(t, testSpaceId, []objectstore.TestObject{{bundle.RelationKeyId: pbtypes.String(id), bundle.RelationKeyName: pbtypes.String("name")}})
->>>>>>> 4848a492
+		fx.store.AddObjects(t, testSpaceId, []objectstore.TestObject{{bundle.RelationKeyId: domain.String(id), bundle.RelationKeyName: domain.String("name")}})
 
 		// when
 		sub, err := fx.SubscribeIdsReq(pb.RpcObjectSubscribeIdsRequest{
@@ -1427,18 +1249,13 @@
 	})
 }
 
-<<<<<<< HEAD
-func addTestObjects(t *testing.T, source string, relationKey domain.RelationKey, option1, option2, spaceID string, fx *fixtureRealStore) error {
-=======
-func addTestObjects(t *testing.T, source, relationKey, option1, option2, testSpaceId string, fx *fixtureRealStore) error {
->>>>>>> 4848a492
+func addTestObjects(t *testing.T, source string, relationKey domain.RelationKey, option1, option2, testSpaceId string, fx *fixtureRealStore) error {
 	objectTypeKey, err := domain.NewUniqueKey(smartblock.SmartBlockTypeObjectType, source)
 	assert.Nil(t, err)
 	fx.store.AddObjects(t, testSpaceId, []objectstore.TestObject{
 		{
-<<<<<<< HEAD
 			bundle.RelationKeyId:      domain.String("1"),
-			bundle.RelationKeySpaceId: domain.String(spaceID),
+			bundle.RelationKeySpaceId: domain.String(testSpaceId),
 			relationKey:               domain.String(option1),
 			bundle.RelationKeyLayout:  domain.Int64(int64(model.ObjectType_basic)),
 			bundle.RelationKeyName:    domain.String("Object 1"),
@@ -1446,27 +1263,11 @@
 		},
 		{
 			bundle.RelationKeyId:      domain.String("2"),
-			bundle.RelationKeySpaceId: domain.String(spaceID),
+			bundle.RelationKeySpaceId: domain.String(testSpaceId),
 			relationKey:               domain.String(option2),
 			bundle.RelationKeyLayout:  domain.Int64(int64(model.ObjectType_basic)),
 			bundle.RelationKeyName:    domain.String("Object 2"),
 			bundle.RelationKeyType:    domain.String(objectTypeKey.Marshal()),
-=======
-			bundle.RelationKeyId:            pbtypes.String("1"),
-			bundle.RelationKeySpaceId:       pbtypes.String(testSpaceId),
-			domain.RelationKey(relationKey): pbtypes.String(option1),
-			bundle.RelationKeyLayout:        pbtypes.Int64(int64(model.ObjectType_basic)),
-			bundle.RelationKeyName:          pbtypes.String("Object 1"),
-			bundle.RelationKeyType:          pbtypes.String(objectTypeKey.Marshal()),
-		},
-		{
-			bundle.RelationKeyId:            pbtypes.String("2"),
-			bundle.RelationKeySpaceId:       pbtypes.String(testSpaceId),
-			domain.RelationKey(relationKey): pbtypes.String(option2),
-			bundle.RelationKeyLayout:        pbtypes.Int64(int64(model.ObjectType_basic)),
-			bundle.RelationKeyName:          pbtypes.String("Object 2"),
-			bundle.RelationKeyType:          pbtypes.String(objectTypeKey.Marshal()),
->>>>>>> 4848a492
 		},
 	})
 	return err
@@ -1475,9 +1276,8 @@
 func addTestObjectsForNestedFilters(t *testing.T, fx *fixtureRealStore, testSpaceId, option1, option2, option3, tag1, tag2 string) {
 	fx.store.AddObjects(t, testSpaceId, []objectstore.TestObject{
 		{
-<<<<<<< HEAD
 			bundle.RelationKeyId:      domain.String("1"),
-			bundle.RelationKeySpaceId: domain.String(spaceID),
+			bundle.RelationKeySpaceId: domain.String(testSpaceId),
 			bundle.RelationKeyStatus:  domain.String(option1),
 			bundle.RelationKeyLayout:  domain.Int64(int64(model.ObjectType_basic)),
 			bundle.RelationKeyName:    domain.String("Object 1"),
@@ -1487,7 +1287,7 @@
 		},
 		{
 			bundle.RelationKeyId:      domain.String("2"),
-			bundle.RelationKeySpaceId: domain.String(spaceID),
+			bundle.RelationKeySpaceId: domain.String(testSpaceId),
 			bundle.RelationKeyStatus:  domain.String(option3),
 			bundle.RelationKeyLayout:  domain.Int64(int64(model.ObjectType_basic)),
 			bundle.RelationKeyName:    domain.String("Object 2"),
@@ -1497,7 +1297,7 @@
 		},
 		{
 			bundle.RelationKeyId:      domain.String("3"),
-			bundle.RelationKeySpaceId: domain.String(spaceID),
+			bundle.RelationKeySpaceId: domain.String(testSpaceId),
 			bundle.RelationKeyStatus:  domain.String(option2),
 			bundle.RelationKeyLayout:  domain.Int64(int64(model.ObjectType_basic)),
 			bundle.RelationKeyName:    domain.String("Object 3"),
@@ -1507,51 +1307,12 @@
 		},
 		{
 			bundle.RelationKeyId:      domain.String("4"),
-			bundle.RelationKeySpaceId: domain.String(spaceID),
+			bundle.RelationKeySpaceId: domain.String(testSpaceId),
 			bundle.RelationKeyStatus:  domain.String(option1),
 			bundle.RelationKeyLayout:  domain.Int64(int64(model.ObjectType_basic)),
 			bundle.RelationKeyName:    domain.String("Object 4"),
 			bundle.RelationKeyType:    domain.String(bundle.TypeKeyPage.String()),
 			bundle.RelationKeyDueDate: domain.Int64(1714525317),
-=======
-			bundle.RelationKeyId:      pbtypes.String("1"),
-			bundle.RelationKeySpaceId: pbtypes.String(testSpaceId),
-			bundle.RelationKeyStatus:  pbtypes.String(option1),
-			bundle.RelationKeyLayout:  pbtypes.Int64(int64(model.ObjectType_basic)),
-			bundle.RelationKeyName:    pbtypes.String("Object 1"),
-			bundle.RelationKeyType:    pbtypes.String(bundle.TypeKeyPage.String()),
-			bundle.RelationKeyTag:     pbtypes.StringList([]string{tag1}),
-			bundle.RelationKeyDueDate: pbtypes.Int64(1704070917),
-		},
-		{
-			bundle.RelationKeyId:      pbtypes.String("2"),
-			bundle.RelationKeySpaceId: pbtypes.String(testSpaceId),
-			bundle.RelationKeyStatus:  pbtypes.String(option3),
-			bundle.RelationKeyLayout:  pbtypes.Int64(int64(model.ObjectType_basic)),
-			bundle.RelationKeyName:    pbtypes.String("Object 2"),
-			bundle.RelationKeyType:    pbtypes.String(bundle.TypeKeyPage.String()),
-			bundle.RelationKeyTag:     pbtypes.StringList([]string{tag2}),
-			bundle.RelationKeyDueDate: pbtypes.Int64(1709254917),
-		},
-		{
-			bundle.RelationKeyId:      pbtypes.String("3"),
-			bundle.RelationKeySpaceId: pbtypes.String(testSpaceId),
-			bundle.RelationKeyStatus:  pbtypes.String(option2),
-			bundle.RelationKeyLayout:  pbtypes.Int64(int64(model.ObjectType_basic)),
-			bundle.RelationKeyName:    pbtypes.String("Object 3"),
-			bundle.RelationKeyType:    pbtypes.String(bundle.TypeKeyPage.String()),
-			bundle.RelationKeyTag:     pbtypes.StringList([]string{tag1, tag2}),
-			bundle.RelationKeyDueDate: pbtypes.Int64(1711933317),
-		},
-		{
-			bundle.RelationKeyId:      pbtypes.String("4"),
-			bundle.RelationKeySpaceId: pbtypes.String(testSpaceId),
-			bundle.RelationKeyStatus:  pbtypes.String(option1),
-			bundle.RelationKeyLayout:  pbtypes.Int64(int64(model.ObjectType_basic)),
-			bundle.RelationKeyName:    pbtypes.String("Object 4"),
-			bundle.RelationKeyType:    pbtypes.String(bundle.TypeKeyPage.String()),
-			bundle.RelationKeyDueDate: pbtypes.Int64(1714525317),
->>>>>>> 4848a492
 		},
 	})
 }
@@ -1634,19 +1395,10 @@
 	t.Run("update nested object, so it's not satisfying filter anymore", func(t *testing.T) {
 		fx := testCreateSubscriptionWithNestedFilter(t)
 
-<<<<<<< HEAD
-		err := fx.store.SpaceIndex("space1").UpdateObjectDetails(context.Background(), "assignee1", domain.NewDetailsFromMap(map[domain.RelationKey]domain.Value{
+		err := fx.store.SpaceIndex(testSpaceId).UpdateObjectDetails(context.Background(), "assignee1", domain.NewDetailsFromMap(map[domain.RelationKey]domain.Value{
 			"id":   domain.String("assignee1"),
 			"name": domain.String("John Doe"),
 		}))
-=======
-		err := fx.store.SpaceIndex(testSpaceId).UpdateObjectDetails(context.Background(), "assignee1", &types.Struct{
-			Fields: map[string]*types.Value{
-				"id":   pbtypes.String("assignee1"),
-				"name": pbtypes.String("John Doe"),
-			},
-		})
->>>>>>> 4848a492
 		require.NoError(t, err)
 
 		fx.waitEvents(t,
@@ -1679,19 +1431,10 @@
 	t.Run("update parent object relation so no nested objects satisfy filter anymore", func(t *testing.T) {
 		fx := testCreateSubscriptionWithNestedFilter(t)
 
-<<<<<<< HEAD
-		err := fx.store.SpaceIndex("space1").UpdateObjectDetails(context.Background(), "task1", domain.NewDetailsFromMap(map[domain.RelationKey]domain.Value{
+		err := fx.store.SpaceIndex(testSpaceId).UpdateObjectDetails(context.Background(), "task1", domain.NewDetailsFromMap(map[domain.RelationKey]domain.Value{
 			"id":       domain.String("task1"),
 			"assignee": domain.String("assignee2"),
 		}))
-=======
-		err := fx.store.SpaceIndex(testSpaceId).UpdateObjectDetails(context.Background(), "task1", &types.Struct{
-			Fields: map[string]*types.Value{
-				"id":       pbtypes.String("task1"),
-				"assignee": pbtypes.String("assignee2"),
-			},
-		})
->>>>>>> 4848a492
 		require.NoError(t, err)
 	})
 }

package subscription

import (
	"context"
	"fmt"
<<<<<<< HEAD
	"github.com/anytypeio/go-anytype-middleware/pkg/lib/localstore/addr"
	"strings"
=======
	"github.com/anytypeio/go-anytype-middleware/core/kanban"
>>>>>>> a4e07678
	"sync"
	"time"

	"github.com/anytypeio/go-anytype-middleware/app"
	"github.com/anytypeio/go-anytype-middleware/core/event"
	"github.com/anytypeio/go-anytype-middleware/pb"
	"github.com/anytypeio/go-anytype-middleware/pkg/lib/bundle"
	"github.com/anytypeio/go-anytype-middleware/pkg/lib/core/smartblock"
	"github.com/anytypeio/go-anytype-middleware/pkg/lib/database"
	"github.com/anytypeio/go-anytype-middleware/pkg/lib/database/filter"
	"github.com/anytypeio/go-anytype-middleware/pkg/lib/localstore/objectstore"
	"github.com/anytypeio/go-anytype-middleware/pkg/lib/logging"
	"github.com/anytypeio/go-anytype-middleware/pkg/lib/pb/model"
	"github.com/anytypeio/go-anytype-middleware/util/pbtypes"
	"github.com/anytypeio/go-anytype-middleware/util/slice"
	"github.com/cheggaaa/mb"
	"github.com/globalsign/mgo/bson"
	"github.com/gogo/protobuf/types"
	"github.com/ipfs/go-datastore/query"
)

const CName = "subscription"

var log = logging.Logger("anytype-mw-subscription")

var batchTime = 50 * time.Millisecond

func New() Service {
	return new(service)
}

type Service interface {
	Search(req pb.RpcObjectSearchSubscribeRequest) (resp *pb.RpcObjectSearchSubscribeResponse, err error)
	SubscribeIdsReq(req pb.RpcObjectSubscribeIdsRequest) (resp *pb.RpcObjectSubscribeIdsResponse, err error)
	SubscribeIds(subId string, ids []string) (records []*types.Struct, err error)
	SubscribeGroups(req pb.RpcObjectGroupsSubscribeRequest) (*pb.RpcObjectGroupsSubscribeResponse, error)
	Unsubscribe(subIds ...string) (err error)
	UnsubscribeAll() (err error)

	app.ComponentRunnable
}

type subscription interface {
	init(entries []*entry) (err error)
	counters() (prev, next int)
	onChange(ctx *opCtx)
	getActiveRecords() (res []*types.Struct)
	hasDep() bool
	close()
}

type service struct {
	cache         *cache
	ds            *dependencyService
	subscriptions map[string]subscription
	recBatch      *mb.MB

	objectStore objectstore.ObjectStore
	kanban 		kanban.Service
	sendEvent   func(e *pb.Event)

	m      sync.Mutex
	ctxBuf *opCtx
}

func (s *service) Init(a *app.App) (err error) {
	s.cache = newCache()
	s.ds = newDependencyService(s)
	s.subscriptions = make(map[string]subscription)
	s.objectStore = a.MustComponent(objectstore.CName).(objectstore.ObjectStore)
	s.kanban = a.MustComponent(kanban.CName).(kanban.Service)
	s.recBatch = mb.New(0)
	s.sendEvent = a.MustComponent(event.CName).(event.Sender).Send
	s.ctxBuf = &opCtx{c: s.cache}
	return
}

func (s *service) Name() (name string) {
	return CName
}

func (s *service) Run(context.Context) (err error) {
	s.objectStore.SubscribeForAll(func(rec database.Record) {
		s.recBatch.Add(rec)
	})
	go s.recordsHandler()
	return
}

func (s *service) Search(req pb.RpcObjectSearchSubscribeRequest) (resp *pb.RpcObjectSearchSubscribeResponse, err error) {
	if req.SubId == "" {
		req.SubId = bson.NewObjectId().Hex()
	}

	q := database.Query{
		Filters: req.Filters,
		Sorts:   req.Sorts,
		Limit:   int(req.Limit),
	}

	f, err := database.NewFilters(q, nil, time.Now().Location())
	if err != nil {
		return
	}

	if len(req.Source) > 0 {
		sourceFilter, err := s.filtersFromSource(req.Source)
		if err != nil {
			return nil, fmt.Errorf("can't make filter from source: %v", err)
		}
		f.FilterObj = filter.AndFilters{f.FilterObj, sourceFilter}
	}

	records, err := s.objectStore.QueryRaw(query.Query{
		Filters: []query.Filter{f},
	})
	if err != nil {
		return nil, fmt.Errorf("objectStore query error: %v", err)
	}

	s.m.Lock()
	defer s.m.Unlock()

	filterDepIds := s.depIdsFromFilter(req.Filters)
	if exists, ok := s.subscriptions[req.SubId]; ok {
		exists.close()
	}
	if req.Offset < 0 {
		req.Offset = 0
	}
	if req.Limit < 0 {
		req.Limit = 0
	}
	sub := s.newSortedSub(req.SubId, req.Keys, f.FilterObj, f.Order, int(req.Limit), int(req.Offset))
	if req.NoDepSubscription {
		sub.disableDep = true
	} else {
		sub.forceSubIds = filterDepIds
	}
	entries := make([]*entry, 0, len(records))
	for _, r := range records {
		entries = append(entries, &entry{
			id:   pbtypes.GetString(r.Details, "id"),
			data: r.Details,
		})
	}
	if err = sub.init(entries); err != nil {
		return nil, fmt.Errorf("subscription init error: %v", err)
	}
	s.subscriptions[sub.id] = sub
	prev, next := sub.counters()

	var depRecords, subRecords []*types.Struct
	subRecords = sub.getActiveRecords()

	if sub.depSub != nil {
		depRecords = sub.depSub.getActiveRecords()
	}

	resp = &pb.RpcObjectSearchSubscribeResponse{
		Records:      subRecords,
		Dependencies: depRecords,
		SubId:        sub.id,
		Counters: &pb.EventObjectSubscriptionCounters{
			Total:     int64(sub.skl.Len()),
			NextCount: int64(prev),
			PrevCount: int64(next),
		},
	}
	return
}

func (s *service) SubscribeIdsReq(req pb.RpcObjectSubscribeIdsRequest) (resp *pb.RpcObjectSubscribeIdsResponse, err error) {
	records, err := s.objectStore.QueryById(req.Ids)
	if err != nil {
		return
	}

	if req.SubId == "" {
		req.SubId = bson.NewObjectId().Hex()
	}

	s.m.Lock()
	defer s.m.Unlock()

	sub := s.newSimpleSub(req.SubId, req.Keys, false)

	entries := make([]*entry, 0, len(records))
	for _, r := range records {
		entries = append(entries, &entry{
			id:   pbtypes.GetString(r.Details, "id"),
			data: r.Details,
		})
	}
	if err = sub.init(entries); err != nil {
		return
	}
	s.subscriptions[sub.id] = sub

	var depRecords, subRecords []*types.Struct
	subRecords = sub.getActiveRecords()

	if sub.depSub != nil {
		depRecords = sub.depSub.getActiveRecords()
	}

	return &pb.RpcObjectSubscribeIdsResponse{
		Error:        &pb.RpcObjectSubscribeIdsResponseError{},
		Records:      subRecords,
		Dependencies: depRecords,
		SubId:        req.SubId,
	}, nil
}

func (s *service) SubscribeGroups(req pb.RpcObjectGroupsSubscribeRequest) (*pb.RpcObjectGroupsSubscribeResponse, error) {
	subId := ""

	s.m.Lock()
	defer s.m.Unlock()

	q := database.Query{
		Filters: req.Filters,
	}

	f, err := database.NewFilters(q, nil, time.Now().Location())
	if err != nil {
		return nil, err
	}

	if len(req.Source) > 0 {
		sourceFilter, err := s.filtersFromSource(req.Source)
		if err != nil {
			return nil, fmt.Errorf("can't make filter from source: %v", err)
		}
		f.FilterObj = filter.AndFilters{f.FilterObj, sourceFilter}
	}

	grouper, err := s.kanban.Grouper(req.RelationKey)
	if err != nil {
		return nil, err
	}

	if err := grouper.InitGroups(f); err != nil {
		return nil, err
	}

	dataViewGroups, err := grouper.MakeDataViewGroups()
	if err != nil {
		return nil, err
	}

	if tagGrouper, ok := grouper.(*kanban.GroupTag); ok {
		groups, err := tagGrouper.MakeDataViewGroups()
		if err != nil {
			return nil, err
		}

		subId = req.SubId
		if subId == "" {
			subId = bson.NewObjectId().Hex()
		}
		sub := s.newGroupSub(subId, req.RelationKey, groups)

		entries := make([]*entry, 0, len(tagGrouper.Records))
		for _, r := range tagGrouper.Records {
			entries = append(entries, &entry{
				id:   pbtypes.GetString(r.Details, "id"),
				data: r.Details,
			})
		}

		if err := sub.init(entries); err != nil {
			return nil, err
		}
		s.subscriptions[sub.id] = sub
	}

	return &pb.RpcObjectGroupsSubscribeResponse{
		Error: &pb.RpcObjectGroupsSubscribeResponseError{},
		Groups:      dataViewGroups,
		SubId:        subId,
	}, nil
}

func (s *service) SubscribeIds(subId string, ids []string) (records []*types.Struct, err error) {
	return
}

func (s *service) Unsubscribe(subIds ...string) (err error) {
	s.m.Lock()
	defer s.m.Unlock()
	for _, subId := range subIds {
		if sub, ok := s.subscriptions[subId]; ok {
			sub.close()
			delete(s.subscriptions, subId)
		}
	}
	return
}

func (s *service) UnsubscribeAll() (err error) {
	s.m.Lock()
	defer s.m.Unlock()
	for _, sub := range s.subscriptions {
		sub.close()
	}
	s.subscriptions = make(map[string]subscription)
	return
}

func (s *service) recordsHandler() {
	var entries []*entry
	nilIfExists := func(id string) {
		for i, e := range entries {
			if e != nil && e.id == id {
				entries[i] = nil
				return
			}
		}
	}
	for {
		records := s.recBatch.Wait()
		if len(records) == 0 {
			return
		}
		for _, rec := range records {
			id := pbtypes.GetString(rec.(database.Record).Details, "id")
			// nil previous version
			nilIfExists(id)
			entries = append(entries, &entry{
				id:   id,
				data: rec.(database.Record).Details,
			})
		}
		// filter nil entries
		var filtered = entries[:0]
		for _, e := range entries {
			if e != nil {
				filtered = append(filtered, e)
			}
		}
		log.Debugf("batch rewrite: %d->%d", len(entries), len(filtered))
		if s.onChange(filtered) < batchTime {
			time.Sleep(batchTime)
		}
		entries = entries[:0]
	}
}

func (s *service) onChange(entries []*entry) time.Duration {
	s.m.Lock()
	defer s.m.Unlock()
	var subCount, depCount int
	st := time.Now()
	s.ctxBuf.reset()
	s.ctxBuf.entries = entries
	for _, sub := range s.subscriptions {
		sub.onChange(s.ctxBuf)
		subCount++
		if sub.hasDep() {
			depCount++
		}
	}
	handleTime := time.Since(st)
	event := s.ctxBuf.apply()
	dur := time.Since(st)

	log.Debugf("handle %d entries; %v(handle:%v;genEvents:%v); cacheSize: %d; subCount:%d; subDepCount:%d", len(entries), dur, handleTime, dur-handleTime, len(s.cache.entries), subCount, depCount)
	s.sendEvent(event)
	return dur
}

func (s *service) filtersFromSource(sources []string) (filter.Filter, error) {
	var objTypeIds, relTypeKeys []string

	for _, source := range sources {
		sbt, err := smartblock.SmartBlockTypeFromID(source)
		if err != nil {
			return nil, err
		}
		if sbt == smartblock.SmartBlockTypeObjectType || sbt == smartblock.SmartBlockTypeBundledObjectType {
			objTypeIds = append(objTypeIds, source)
		} else {
			if strings.HasPrefix(source, addr.ObjectTypeKeyToIdPrefix) {
				objTypeIds = append(objTypeIds, source)
				continue
			}
			relKey, err := pbtypes.RelationIdToKey(source)
			if err != nil {
				return nil, fmt.Errorf("failed to get relation key from id %s: %s", relKey, err.Error())
			}
			relTypeKeys = append(relTypeKeys, relKey)
		}
	}

	var relTypeFilter filter.OrFilters

	if len(objTypeIds) > 0 {
		relTypeFilter = append(relTypeFilter, filter.In{
			Key:   bundle.RelationKeyType.String(),
			Value: pbtypes.StringList(objTypeIds).GetListValue(),
		})
	}

	for _, key := range relTypeKeys {
		relTypeFilter = append(relTypeFilter, filter.Exists{
			Key: key,
		})
	}
	return relTypeFilter, nil
}

func (s *service) depIdsFromFilter(filters []*model.BlockContentDataviewFilter) (depIds []string) {
	for _, f := range filters {
		if s.ds.isRelationObject(f.RelationKey) {
			for _, id := range pbtypes.GetStringListValue(f.Value) {
				if slice.FindPos(depIds, id) == -1 {
					depIds = append(depIds, id)
				}
			}
		}
	}
	return
}

func (s *service) Close() (err error) {
	s.m.Lock()
	defer s.m.Unlock()
	s.recBatch.Close()
	for _, sub := range s.subscriptions {
		sub.close()
	}
	return
}<|MERGE_RESOLUTION|>--- conflicted
+++ resolved
@@ -3,12 +3,9 @@
 import (
 	"context"
 	"fmt"
-<<<<<<< HEAD
+	"github.com/anytypeio/go-anytype-middleware/core/kanban"
 	"github.com/anytypeio/go-anytype-middleware/pkg/lib/localstore/addr"
 	"strings"
-=======
-	"github.com/anytypeio/go-anytype-middleware/core/kanban"
->>>>>>> a4e07678
 	"sync"
 	"time"
 
@@ -67,7 +64,7 @@
 	recBatch      *mb.MB
 
 	objectStore objectstore.ObjectStore
-	kanban 		kanban.Service
+	kanban      kanban.Service
 	sendEvent   func(e *pb.Event)
 
 	m      sync.Mutex
@@ -287,9 +284,9 @@
 	}
 
 	return &pb.RpcObjectGroupsSubscribeResponse{
-		Error: &pb.RpcObjectGroupsSubscribeResponseError{},
-		Groups:      dataViewGroups,
-		SubId:        subId,
+		Error:  &pb.RpcObjectGroupsSubscribeResponseError{},
+		Groups: dataViewGroups,
+		SubId:  subId,
 	}, nil
 }
 

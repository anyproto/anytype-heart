package subscription

import (
	"context"
	"errors"
	"fmt"
	"sync"
	"time"

	"github.com/anyproto/any-store/anyenc"
	"github.com/anyproto/any-sync/app"
	"github.com/cheggaaa/mb"
	mb2 "github.com/cheggaaa/mb/v3"
	"github.com/globalsign/mgo/bson"
	"github.com/gogo/protobuf/types"
	"golang.org/x/exp/slices"
	"golang.org/x/text/collate"

	"github.com/anyproto/anytype-heart/core/domain"
	"github.com/anyproto/anytype-heart/core/event"
	"github.com/anyproto/anytype-heart/core/kanban"
	"github.com/anyproto/anytype-heart/pb"
	"github.com/anyproto/anytype-heart/pkg/lib/bundle"
	"github.com/anyproto/anytype-heart/pkg/lib/core/smartblock"
	"github.com/anyproto/anytype-heart/pkg/lib/database"
	"github.com/anyproto/anytype-heart/pkg/lib/localstore/objectstore"
	"github.com/anyproto/anytype-heart/pkg/lib/localstore/objectstore/spaceindex"
	"github.com/anyproto/anytype-heart/pkg/lib/logging"
	"github.com/anyproto/anytype-heart/pkg/lib/pb/model"
	"github.com/anyproto/anytype-heart/util/slice"
)

const CName = "subscription"

var log = logging.Logger("anytype-mw-subscription")

var batchTime = 50 * time.Millisecond

func New() Service {
	return &service{}
}

type SubscribeRequest struct {
	SpaceId string
	SubId   string
	Filters []database.FilterRequest
	Sorts   []database.SortRequest
	Limit   int64
	Offset  int64
	// (required)  needed keys in details for return, for object fields mw will return (and subscribe) objects as dependent
	Keys []string
	// (optional) pagination: middleware will return results after given id
	AfterId string
	// (optional) pagination: middleware will return results before given id
	BeforeId string
	Source   []string
	// disable dependent subscription
	NoDepSubscription bool
	CollectionId      string

	// Internal indicates that subscription will send events into message queue instead of global client's event system
	Internal bool
	// InternalQueue is used when Internal flag is set to true. If it's nil, new queue will be created
	InternalQueue *mb2.MB[*pb.EventMessage]
	AsyncInit     bool
}

type SubscribeResponse struct {
	SubId        string
	Records      []*domain.Details
	Dependencies []*domain.Details
	Counters     *pb.EventObjectSubscriptionCounters

	// Used when Internal flag is set to true
	Output *mb2.MB[*pb.EventMessage]
}

type Service interface {
	Search(req SubscribeRequest) (resp *SubscribeResponse, err error)
	SubscribeIdsReq(req pb.RpcObjectSubscribeIdsRequest) (resp *pb.RpcObjectSubscribeIdsResponse, err error)
	SubscribeIds(subId string, ids []string) (records []*domain.Details, err error)
	SubscribeGroups(req SubscribeGroupsRequest) (*pb.RpcObjectGroupsSubscribeResponse, error)
	Unsubscribe(subIds ...string) (err error)
	UnsubscribeAndReturnIds(spaceId string, subId string) ([]string, error)
	UnsubscribeAll() (err error)
	SubscriptionIDs() []string

	app.ComponentRunnable
}

type subscription interface {
	init(entries []*entry) (err error)
	counters() (prev, next int)
	onChange(ctx *opCtx)
	getActiveRecords() (res []*domain.Details)
	hasDep() bool
	getDep() subscription
	close()
}

type CollectionService interface {
	SubscribeForCollection(collectionID string, subscriptionID string) ([]string, <-chan []string, error)
	UnsubscribeFromCollection(collectionID string, subscriptionID string)
}

type service struct {
	lock      sync.Mutex
	spaceSubs map[string]*spaceSubscriptions

	// Deps
	objectStore       objectstore.ObjectStore
	kanban            kanban.Service
	collectionService CollectionService
	eventSender       event.Sender
	arenaPool         *anyenc.ArenaPool
}

type internalSubOutput struct {
	externallyManaged bool
	queue             *mb2.MB[*pb.EventMessage]
}

func newInternalSubOutput(queue *mb2.MB[*pb.EventMessage]) *internalSubOutput {
	if queue == nil {
		return &internalSubOutput{
			queue: mb2.New[*pb.EventMessage](0),
		}
	}
	return &internalSubOutput{
		externallyManaged: true,
		queue:             queue,
	}
}

func (o *internalSubOutput) add(msgs ...*pb.EventMessage) error {
	return o.queue.Add(context.TODO(), msgs...)
}

func (o *internalSubOutput) close() error {
	if !o.externallyManaged {
		return o.queue.Close()
	}
	return nil
}

func (s *service) Name() string {
	return CName
}

func (s *service) Init(a *app.App) (err error) {
	s.objectStore = app.MustComponent[objectstore.ObjectStore](a)
	s.kanban = app.MustComponent[kanban.Service](a)
	s.collectionService = app.MustComponent[CollectionService](a)
	s.eventSender = app.MustComponent[event.Sender](a)

	s.spaceSubs = map[string]*spaceSubscriptions{}
	s.arenaPool = &anyenc.ArenaPool{}
	return
}

func (s *service) Run(ctx context.Context) (err error) {
	return
}

func (s *service) Close(ctx context.Context) error {
	s.lock.Lock()
	defer s.lock.Unlock()
	var err error
	for _, spaceSub := range s.spaceSubs {
		err = errors.Join(err, spaceSub.Close(ctx))
	}
	return err
}

func (s *service) Search(req SubscribeRequest) (resp *SubscribeResponse, err error) {
	// todo: removed temp fix after we will have session-scoped subscriptions
	// this is to prevent multiple subscriptions with the same id in different spaces
	err = s.Unsubscribe(req.SubId)
	if err != nil {
		return nil, err
	}
	spaceSubs, err := s.getSpaceSubscriptions(req.SpaceId)
	if err != nil {
		return nil, err
	}
	return spaceSubs.Search(req)
}

func (s *service) SubscribeIdsReq(req pb.RpcObjectSubscribeIdsRequest) (resp *pb.RpcObjectSubscribeIdsResponse, err error) {
	// todo: removed temp fix after we will have session-scoped subscriptions
	// this is to prevent multiple subscriptions with the same id in different spaces
	err = s.Unsubscribe(req.SubId)
	if err != nil {
		return nil, err
	}
	spaceSubs, err := s.getSpaceSubscriptions(req.SpaceId)
	if err != nil {
		return nil, err
	}
	return spaceSubs.SubscribeIdsReq(req)
}

func (s *service) SubscribeIds(subId string, ids []string) (records []*domain.Details, err error) {
	return
}

<<<<<<< HEAD
func (s *service) SubscribeGroups(req SubscribeGroupsRequest) (*pb.RpcObjectGroupsSubscribeResponse, error) {
=======
func (s *service) SubscribeGroups(req pb.RpcObjectGroupsSubscribeRequest) (*pb.RpcObjectGroupsSubscribeResponse, error) {
	// todo: removed temp fix after we will have session-scoped subscriptions
	// this is to prevent multiple subscriptions with the same id in different spaces
	err := s.Unsubscribe(req.SubId)
	if err != nil {
		return nil, err
	}
>>>>>>> 3e34be54
	spaceSubs, err := s.getSpaceSubscriptions(req.SpaceId)
	if err != nil {
		return nil, err
	}
	return spaceSubs.SubscribeGroups(req)
}

func (s *service) Unsubscribe(subIds ...string) (err error) {
	s.lock.Lock()
	for _, spaceSub := range s.spaceSubs {
		err = errors.Join(spaceSub.Unsubscribe(subIds...))
	}
	s.lock.Unlock()
	return err
}

func (s *service) UnsubscribeAndReturnIds(spaceId string, subId string) ([]string, error) {
	spaceSub, err := s.getSpaceSubscriptions(spaceId)
	if err != nil {
		return nil, fmt.Errorf("get space subs: %w", err)
	}

	return spaceSub.UnsubscribeAndReturnIds(subId)
}

func (s *service) UnsubscribeAll() (err error) {
	s.lock.Lock()
	for _, spaceSub := range s.spaceSubs {
		err = errors.Join(spaceSub.UnsubscribeAll())
	}
	s.lock.Unlock()
	return err
}

func (s *service) SubscriptionIDs() []string {
	var ids []string
	s.lock.Lock()
	for _, spaceSub := range s.spaceSubs {
		ids = append(ids, spaceSub.SubscriptionIDs()...)
	}
	s.lock.Unlock()
	return ids
}

func (s *service) getSpaceSubscriptions(spaceId string) (*spaceSubscriptions, error) {
	if spaceId == "" {
		return nil, fmt.Errorf("spaceId is empty")
	}
	s.lock.Lock()
	defer s.lock.Unlock()

	spaceSubs, ok := s.spaceSubs[spaceId]
	if !ok {
		cache := newCache()
		spaceSubs = &spaceSubscriptions{
			cache:             cache,
			subscriptionKeys:  make([]string, 0, 20),
			subscriptions:     make(map[string]subscription, 20),
			customOutput:      map[string]*internalSubOutput{},
			recBatch:          mb.New(0),
			objectStore:       s.objectStore.SpaceIndex(spaceId),
			kanban:            s.kanban,
			collectionService: s.collectionService,
			eventSender:       s.eventSender,
			ctxBuf:            &opCtx{c: cache},
			arenaPool:         s.arenaPool,
		}
		spaceSubs.ds = newDependencyService(spaceSubs)
		spaceSubs.initDebugger()
		err := spaceSubs.Run(context.Background())
		if err != nil {
			return nil, fmt.Errorf("run space subscriptions: %w", err)
		}
		s.spaceSubs[spaceId] = spaceSubs
	}
	return spaceSubs, nil
}

type spaceSubscriptions struct {
	subscriptionKeys []string
	subscriptions    map[string]subscription

	customOutput map[string]*internalSubOutput
	recBatch     *mb.MB

	// Deps
	objectStore       spaceindex.Store
	kanban            kanban.Service
	collectionService CollectionService
	eventSender       event.Sender

	m      sync.Mutex
	cache  *cache
	ds     *dependencyService
	ctxBuf *opCtx

	subDebugger *subDebugger
	arenaPool   *anyenc.ArenaPool
}

func (s *spaceSubscriptions) Run(context.Context) (err error) {
	s.objectStore.SubscribeForAll(func(rec database.Record) {
		s.recBatch.Add(rec)
	})
	go s.recordsHandler()
	return
}

func (s *spaceSubscriptions) getSubscription(id string) (subscription, bool) {
	sub, ok := s.subscriptions[id]
	return sub, ok
}

func (s *spaceSubscriptions) setSubscription(id string, sub subscription) {
	s.subscriptions[id] = sub
	if !slices.Contains(s.subscriptionKeys, id) {
		s.subscriptionKeys = append(s.subscriptionKeys, id)
	}
}

func (s *spaceSubscriptions) deleteSubscription(id string) {
	delete(s.subscriptions, id)
	s.subscriptionKeys = slice.RemoveMut(s.subscriptionKeys, id)
}

func (s *spaceSubscriptions) iterateSubscriptions(proc func(sub subscription)) {
	for _, subId := range s.subscriptionKeys {
		sub, ok := s.getSubscription(subId)
		if ok && sub != nil {
			proc(sub)
		}
	}
}

func (s *spaceSubscriptions) Search(req SubscribeRequest) (*SubscribeResponse, error) {
	if req.SpaceId == "" {
		return nil, fmt.Errorf("spaceId is required")
	}
	if req.SubId == "" {
		req.SubId = bson.NewObjectId().Hex()
	}

	q := database.Query{
		Filters: req.Filters,
		Sorts:   req.Sorts,
		Limit:   int(req.Limit),
	}

	f, err := database.NewFilters(q, s.objectStore, &anyenc.Arena{}, &collate.Buffer{})
	if err != nil {
		return nil, fmt.Errorf("new database filters: %w", err)
	}

	if len(req.Source) > 0 {
		sourceFilter, err := s.filtersFromSource(req.SpaceId, req.Source)
		if err != nil {
			return nil, fmt.Errorf("can't make filter from source: %w", err)
		}
		f.FilterObj = database.FiltersAnd{f.FilterObj, sourceFilter}
	}

	entries, err := queryEntries(s.objectStore, f)
	if err != nil {
		return nil, err
	}

	s.m.Lock()
	defer s.m.Unlock()

	filterDepIds := s.depIdsFromFilter(req.SpaceId, req.Filters)
	if existing, ok := s.getSubscription(req.SubId); ok {
		s.deleteSubscription(req.SubId)
		existing.close()
	}
	if req.Offset < 0 {
		req.Offset = 0
	}
	if req.Limit < 0 {
		req.Limit = 0
	}

	if req.CollectionId != "" {
		return s.subscribeForCollection(req, f, filterDepIds)
	}
	return s.subscribeForQuery(req, f, entries, filterDepIds)
}

func (s *spaceSubscriptions) subscribeForQuery(req SubscribeRequest, f *database.Filters, entries []*entry, filterDepIds []string) (*SubscribeResponse, error) {
	sub := s.newSortedSub(req.SubId, req.SpaceId, slice.StringsInto[domain.RelationKey](req.Keys), f.FilterObj, f.Order, int(req.Limit), int(req.Offset))
	if req.NoDepSubscription {
		sub.disableDep = true
	} else {
		sub.forceSubIds = filterDepIds
	}

	// FIXME Nested subscriptions disabled now. We should enable them only by client's request
	// Uncomment test xTestNestedSubscription after enabling this
	if withNested, ok := f.FilterObj.(database.WithNestedFilter); ok && false {
		var nestedCount int
		err := withNested.IterateNestedFilters(func(nestedFilter database.Filter) error {
			nestedCount++
			f, ok := nestedFilter.(*database.FilterNestedIn)
			if ok {
				childSub := s.newSortedSub(req.SubId+fmt.Sprintf("-nested-%d", nestedCount), req.SpaceId, []domain.RelationKey{bundle.RelationKeyId}, f.FilterForNestedObjects, nil, 0, 0)
				err := initSubEntries(s.objectStore, &database.Filters{FilterObj: f.FilterForNestedObjects}, childSub)
				if err != nil {
					return fmt.Errorf("init nested sub %s entries: %w", childSub.id, err)
				}
				sub.nested = append(sub.nested, childSub)
				childSub.parent = sub
				childSub.parentFilter = f
				s.setSubscription(childSub.id, childSub)
			}
			return nil
		})
		if err != nil {
			return nil, fmt.Errorf("iterate nested filters: %w", err)
		}
	}

	var outputQueue *mb2.MB[*pb.EventMessage]
	if req.Internal {
		output := newInternalSubOutput(req.InternalQueue)
		outputQueue = output.queue
		s.customOutput[req.SubId] = output
	}

	if req.AsyncInit {
		err := sub.init(nil)
		if err != nil {
			return nil, fmt.Errorf("async: init sub entries: %w", err)
		}
		s.onChangeWithinContext(entries, func(ctxBuf *opCtx) {
			sub.onChange(ctxBuf)
		})

	} else {
		err := sub.init(entries)
		if err != nil {
			return nil, fmt.Errorf("init sub entries: %w", err)
		}
	}

	s.setSubscription(sub.id, sub)
	prev, next := sub.counters()

	var depRecords, subRecords []*domain.Details

	if !req.AsyncInit {
		subRecords = sub.getActiveRecords()

		if sub.depSub != nil {
			depRecords = sub.depSub.getActiveRecords()
		}
	}

	return &SubscribeResponse{
		Records:      subRecords,
		Dependencies: depRecords,
		SubId:        sub.id,
		Counters: &pb.EventObjectSubscriptionCounters{
			Total:     int64(sub.skl.Len()),
			NextCount: int64(prev),
			PrevCount: int64(next),
		},
		Output: outputQueue,
	}, nil
}

func initSubEntries(objectStore spaceindex.Store, f *database.Filters, sub *sortedSub) error {
	entries, err := queryEntries(objectStore, f)
	if err != nil {
		return err
	}
	if err = sub.init(entries); err != nil {
		return fmt.Errorf("subscription init error: %w", err)
	}
	return nil
}

func queryEntries(objectStore spaceindex.Store, f *database.Filters) ([]*entry, error) {
	records, err := objectStore.QueryRaw(f, 0, 0)
	if err != nil {
		return nil, fmt.Errorf("objectStore query error: %w", err)
	}
	entries := make([]*entry, 0, len(records))
	for _, r := range records {
<<<<<<< HEAD
		entries = append(entries, &entry{
			id:   r.Details.GetString(bundle.RelationKeyId),
			data: r.Details,
		})
=======
		entries = append(entries, newEntry(pbtypes.GetString(r.Details, "id"), r.Details))
>>>>>>> 3e34be54
	}
	return entries, nil
}

func (s *spaceSubscriptions) subscribeForCollection(req SubscribeRequest, f *database.Filters, filterDepIds []string) (*SubscribeResponse, error) {
	sub, err := s.newCollectionSub(req.SubId, req.SpaceId, req.CollectionId, slice.StringsInto[domain.RelationKey](req.Keys), filterDepIds, f.FilterObj, f.Order, int(req.Limit), int(req.Offset), req.NoDepSubscription)
	if err != nil {
		return nil, err
	}
	if err := sub.init(nil); err != nil {
		return nil, fmt.Errorf("subscription init error: %w", err)
	}
	s.setSubscription(sub.sortedSub.id, sub)
	prev, next := sub.counters()

	var depRecords, subRecords []*domain.Details
	subRecords = sub.getActiveRecords()

	if sub.sortedSub.depSub != nil && !sub.sortedSub.disableDep {
		depRecords = sub.sortedSub.depSub.getActiveRecords()
	}

	var outputQueue *mb2.MB[*pb.EventMessage]
	if req.Internal {
		output := newInternalSubOutput(req.InternalQueue)
		outputQueue = output.queue
		s.customOutput[req.SubId] = output
	}

	return &SubscribeResponse{
		Records:      subRecords,
		Dependencies: depRecords,
		SubId:        sub.sortedSub.id,
		Counters: &pb.EventObjectSubscriptionCounters{
			Total:     int64(sub.sortedSub.skl.Len()),
			NextCount: int64(prev),
			PrevCount: int64(next),
		},
		Output: outputQueue,
	}, nil
}

func (s *spaceSubscriptions) SubscribeIdsReq(req pb.RpcObjectSubscribeIdsRequest) (resp *pb.RpcObjectSubscribeIdsResponse, err error) {
	if req.SpaceId == "" {
		return nil, fmt.Errorf("spaceId is required")
	}
	records, err := s.objectStore.QueryByIds(req.Ids)
	if err != nil {
		return
	}

	if req.SubId == "" {
		req.SubId = bson.NewObjectId().Hex()
	}

	s.m.Lock()
	defer s.m.Unlock()

	sub := s.newSimpleSub(req.SubId, req.SpaceId, slice.StringsInto[domain.RelationKey](req.Keys), !req.NoDepSubscription)
	entries := make([]*entry, 0, len(records))
	for _, r := range records {
<<<<<<< HEAD
		entries = append(entries, &entry{
			id:   r.Details.GetString(bundle.RelationKeyId),
			data: r.Details,
		})
=======
		entries = append(entries, newEntry(pbtypes.GetString(r.Details, "id"), r.Details))
>>>>>>> 3e34be54
	}
	if err = sub.init(entries); err != nil {
		return
	}
	s.setSubscription(sub.id, sub)

	var depRecords, subRecords []*domain.Details
	subRecords = sub.getActiveRecords()

	if sub.depSub != nil {
		depRecords = sub.depSub.getActiveRecords()
	}

	return &pb.RpcObjectSubscribeIdsResponse{
		Error:        &pb.RpcObjectSubscribeIdsResponseError{},
		Records:      detailsToProtos(subRecords),
		Dependencies: detailsToProtos(depRecords),
		SubId:        req.SubId,
	}, nil
}

func detailsToProtos(detailsList []*domain.Details) []*types.Struct {
	res := make([]*types.Struct, 0, len(detailsList))
	for _, d := range detailsList {
		res = append(res, d.ToProto())
	}
	return res
}

type SubscribeGroupsRequest struct {
	SpaceId      string
	SubId        string
	RelationKey  string
	Filters      []database.FilterRequest
	Source       []string
	CollectionId string
}

func (s *spaceSubscriptions) SubscribeGroups(req SubscribeGroupsRequest) (*pb.RpcObjectGroupsSubscribeResponse, error) {
	subId := ""

	s.m.Lock()
	defer s.m.Unlock()

	q := database.Query{
		Filters: req.Filters,
	}

	arena := s.arenaPool.Get()
	defer s.arenaPool.Put(arena)

	flt, err := database.NewFilters(q, s.objectStore, arena, &collate.Buffer{})
	if err != nil {
		return nil, err
	}

	if len(req.Source) > 0 {
		sourceFilter, err := s.filtersFromSource(req.SpaceId, req.Source)
		if err != nil {
			return nil, fmt.Errorf("can't make filter from source: %w", err)
		}
		flt.FilterObj = database.FiltersAnd{flt.FilterObj, sourceFilter}
	}

	var colObserver *collectionObserver
	if req.CollectionId != "" {
		colObserver, err = s.newCollectionObserver(req.SpaceId, req.CollectionId, req.SubId)
		if err != nil {
			return nil, err
		}
		if flt == nil {
			flt = &database.Filters{}
		}
		if flt.FilterObj == nil {
			flt.FilterObj = colObserver
		} else {
			flt.FilterObj = database.FiltersAnd{colObserver, flt.FilterObj}
		}
	}

	grouper, err := s.kanban.Grouper(req.SpaceId, req.RelationKey)
	if err != nil {
		return nil, err
	}

	if err := grouper.InitGroups(req.SpaceId, flt); err != nil {
		return nil, err
	}

	dataViewGroups, err := grouper.MakeDataViewGroups()
	if err != nil {
		return nil, err
	}

	if tagGrouper, ok := grouper.(*kanban.GroupTag); ok {
		groups, err := tagGrouper.MakeDataViewGroups()
		if err != nil {
			return nil, err
		}

		subId = req.SubId
		if subId == "" {
			subId = bson.NewObjectId().Hex()
		}

		var sub subscription
		if colObserver != nil {
			sub = s.newCollectionGroupSub(subId, domain.RelationKey(req.RelationKey), flt, groups, colObserver)
		} else {
			sub = s.newGroupSub(subId, domain.RelationKey(req.RelationKey), flt, groups)
		}

		entries := make([]*entry, 0, len(tagGrouper.Records))
		for _, r := range tagGrouper.Records {
<<<<<<< HEAD
			entries = append(entries, &entry{
				id:   r.Details.GetString(bundle.RelationKeyId),
				data: r.Details,
			})
=======
			entries = append(entries, newEntry(pbtypes.GetString(r.Details, "id"), r.Details))
>>>>>>> 3e34be54
		}

		if err := sub.init(entries); err != nil {
			return nil, err
		}
		s.setSubscription(subId, sub)
	} else if colObserver != nil {
		colObserver.close()
	}

	return &pb.RpcObjectGroupsSubscribeResponse{
		Error:  &pb.RpcObjectGroupsSubscribeResponseError{},
		Groups: dataViewGroups,
		SubId:  subId,
	}, nil
}

func (s *spaceSubscriptions) SubscribeIds(subId string, ids []string) (records []*domain.Details, err error) {
	return
}

func (s *spaceSubscriptions) Unsubscribe(subIds ...string) error {
	s.m.Lock()
	defer s.m.Unlock()
	for _, subId := range subIds {
		if sub, ok := s.getSubscription(subId); ok {
			err := s.unsubscribe(subId, sub)
			if err != nil {
				return err
			}
		}
	}
	return nil
}

func (s *spaceSubscriptions) unsubscribe(subId string, sub subscription) error {
	out := s.customOutput[subId]
	if out != nil {
		err := out.close()
		if err != nil {
			return fmt.Errorf("close subscription %s: %w", subId, err)
		}
		s.customOutput[subId] = nil
	}
	sub.close()
	s.deleteSubscription(subId)
	return nil
}

func (s *spaceSubscriptions) UnsubscribeAndReturnIds(subId string) ([]string, error) {
	s.m.Lock()
	defer s.m.Unlock()

	if sub, ok := s.getSubscription(subId); ok {
		recs := sub.getActiveRecords()
		ids := make([]string, 0, len(recs))
		for _, rec := range recs {
			ids = append(ids, rec.GetString(bundle.RelationKeyId))
		}
		err := s.unsubscribe(subId, sub)
		if err != nil {
			return nil, err
		}
		return ids, nil
	}
	return nil, fmt.Errorf("subscription not found")
}

func (s *spaceSubscriptions) UnsubscribeAll() (err error) {
	s.m.Lock()
	defer s.m.Unlock()
	for _, sub := range s.subscriptions {
		sub.close()
	}
	s.subscriptions = make(map[string]subscription)
	s.subscriptionKeys = s.subscriptionKeys[:0]
	return
}

func (s *spaceSubscriptions) SubscriptionIDs() []string {
	s.m.Lock()
	defer s.m.Unlock()
	return s.subscriptionKeys
}

func (s *spaceSubscriptions) recordsHandler() {
	var entries []*entry
	nilIfExists := func(id string) {
		for i, e := range entries {
			if e != nil && e.id == id {
				entries[i] = nil
				return
			}
		}
	}
	for {
		records := s.recBatch.Wait()
		if len(records) == 0 {
			return
		}
		for _, rec := range records {
			id := rec.(database.Record).Details.GetString(bundle.RelationKeyId)
			// nil previous version
			nilIfExists(id)
			entries = append(entries, newEntry(id, rec.(database.Record).Details))
		}
		// filter nil entries
		filtered := entries[:0]
		for _, e := range entries {
			if e != nil {
				filtered = append(filtered, e)
			}
		}
		log.Debugf("batch rewrite: %d->%d", len(entries), len(filtered))
		if s.onChange(filtered) < batchTime {
			time.Sleep(batchTime)
		}
		entries = entries[:0]
	}
}

func (s *spaceSubscriptions) onChange(entries []*entry) time.Duration {
	s.m.Lock()
	defer s.m.Unlock()

	return s.onChangeWithinContext(entries, func(ctxBuf *opCtx) {
		s.iterateSubscriptions(func(sub subscription) {
			sub.onChange(s.ctxBuf)
			if sub.hasDep() {
				sub.getDep().onChange(s.ctxBuf)
			}
		})
	})
}

func (s *spaceSubscriptions) onChangeWithinContext(entries []*entry, proc func(ctxBuf *opCtx)) time.Duration {
	st := time.Now()
	s.ctxBuf.reset()
	s.ctxBuf.entries = entries

	proc(s.ctxBuf)

	// Reset output buffer
	for subId := range s.ctxBuf.outputs {
		if subId == defaultOutput {
			s.ctxBuf.outputs[subId] = nil
		} else if _, ok := s.customOutput[subId]; ok {
			s.ctxBuf.outputs[subId] = nil
		} else {
			delete(s.ctxBuf.outputs, subId)
		}
	}
	for subId := range s.customOutput {
		if _, ok := s.ctxBuf.outputs[subId]; !ok {
			s.ctxBuf.outputs[subId] = nil
		}
	}

	s.ctxBuf.apply()

	dur := time.Since(st)

	for id, msgs := range s.ctxBuf.outputs {
		if len(msgs) > 0 {
			s.debugEvents(&pb.Event{Messages: msgs})
			if id == defaultOutput {
				s.eventSender.Broadcast(&pb.Event{Messages: msgs})
			} else {
				err := s.customOutput[id].add(msgs...)
				if err != nil && !errors.Is(err, mb2.ErrClosed) {
					log.With("subId", id, "error", err).Errorf("push to output")
				}
			}
		}
	}

	return dur
}

func (s *spaceSubscriptions) filtersFromSource(spaceId string, sources []string) (database.Filter, error) {
	var relTypeFilter database.FiltersOr
	var (
		relKeys        []string
		typeUniqueKeys []string
	)

	var err error
	for _, source := range sources {
		var uk domain.UniqueKey
		if uk, err = domain.UnmarshalUniqueKey(source); err != nil {
			// todo: gradually escalate to return error
			log.Info("Using object id instead of uniqueKey is deprecated in the Source")
			uk, err = s.objectStore.GetUniqueKeyById(source)
			if err != nil {
				return nil, err
			}
		}
		switch uk.SmartblockType() {
		case smartblock.SmartBlockTypeRelation:
			relKeys = append(relKeys, uk.InternalKey())
		case smartblock.SmartBlockTypeObjectType:
			typeUniqueKeys = append(typeUniqueKeys, uk.Marshal())
		}
	}

	if len(typeUniqueKeys) > 0 {
		nestedFiler, err := database.MakeFilter("", database.FilterRequest{
			RelationKey: database.NestedRelationKey(bundle.RelationKeyType, bundle.RelationKeyUniqueKey),
			Condition:   model.BlockContentDataviewFilter_In,
			Value:       domain.StringList(typeUniqueKeys),
		}, s.objectStore)
		if err != nil {
			return nil, fmt.Errorf("make nested filter: %w", err)
		}
		relTypeFilter = append(relTypeFilter, nestedFiler)
	}

	for _, relKey := range relKeys {
		relTypeFilter = append(relTypeFilter, database.FilterExists{
			Key: domain.RelationKey(relKey),
		})
	}
	return relTypeFilter, nil
}

func (s *spaceSubscriptions) depIdsFromFilter(spaceId string, filters []database.FilterRequest) (depIds []string) {
	for _, f := range filters {
		if s.ds.isRelationObject(spaceId, f.RelationKey) {
			for _, id := range f.Value.StringList() {
				if slice.FindPos(depIds, id) == -1 && id != "" {
					depIds = append(depIds, id)
				}
			}
		}
	}
	return
}

func (s *spaceSubscriptions) Close(ctx context.Context) (err error) {
	s.m.Lock()
	defer s.m.Unlock()
	s.recBatch.Close()
	for subId, sub := range s.subscriptions {
		sub.close()
		delete(s.subscriptions, subId)
	}
	s.subscriptionKeys = s.subscriptionKeys[:0]
	return
}<|MERGE_RESOLUTION|>--- conflicted
+++ resolved
@@ -17,6 +17,8 @@
 	"golang.org/x/text/collate"
 
 	"github.com/anyproto/anytype-heart/core/domain"
+	"github.com/anyproto/anytype-heart/pkg/lib/localstore/objectstore/spaceindex"
+
 	"github.com/anyproto/anytype-heart/core/event"
 	"github.com/anyproto/anytype-heart/core/kanban"
 	"github.com/anyproto/anytype-heart/pb"
@@ -24,9 +26,9 @@
 	"github.com/anyproto/anytype-heart/pkg/lib/core/smartblock"
 	"github.com/anyproto/anytype-heart/pkg/lib/database"
 	"github.com/anyproto/anytype-heart/pkg/lib/localstore/objectstore"
-	"github.com/anyproto/anytype-heart/pkg/lib/localstore/objectstore/spaceindex"
 	"github.com/anyproto/anytype-heart/pkg/lib/logging"
 	"github.com/anyproto/anytype-heart/pkg/lib/pb/model"
+	"github.com/anyproto/anytype-heart/util/pbtypes"
 	"github.com/anyproto/anytype-heart/util/slice"
 )
 
@@ -43,8 +45,8 @@
 type SubscribeRequest struct {
 	SpaceId string
 	SubId   string
-	Filters []database.FilterRequest
-	Sorts   []database.SortRequest
+	Filters []*model.BlockContentDataviewFilter
+	Sorts   []*model.BlockContentDataviewSort
 	Limit   int64
 	Offset  int64
 	// (required)  needed keys in details for return, for object fields mw will return (and subscribe) objects as dependent
@@ -67,8 +69,8 @@
 
 type SubscribeResponse struct {
 	SubId        string
-	Records      []*domain.Details
-	Dependencies []*domain.Details
+	Records      []*types.Struct
+	Dependencies []*types.Struct
 	Counters     *pb.EventObjectSubscriptionCounters
 
 	// Used when Internal flag is set to true
@@ -78,8 +80,8 @@
 type Service interface {
 	Search(req SubscribeRequest) (resp *SubscribeResponse, err error)
 	SubscribeIdsReq(req pb.RpcObjectSubscribeIdsRequest) (resp *pb.RpcObjectSubscribeIdsResponse, err error)
-	SubscribeIds(subId string, ids []string) (records []*domain.Details, err error)
-	SubscribeGroups(req SubscribeGroupsRequest) (*pb.RpcObjectGroupsSubscribeResponse, error)
+	SubscribeIds(subId string, ids []string) (records []*types.Struct, err error)
+	SubscribeGroups(req pb.RpcObjectGroupsSubscribeRequest) (*pb.RpcObjectGroupsSubscribeResponse, error)
 	Unsubscribe(subIds ...string) (err error)
 	UnsubscribeAndReturnIds(spaceId string, subId string) ([]string, error)
 	UnsubscribeAll() (err error)
@@ -92,7 +94,7 @@
 	init(entries []*entry) (err error)
 	counters() (prev, next int)
 	onChange(ctx *opCtx)
-	getActiveRecords() (res []*domain.Details)
+	getActiveRecords() (res []*types.Struct)
 	hasDep() bool
 	getDep() subscription
 	close()
@@ -200,13 +202,10 @@
 	return spaceSubs.SubscribeIdsReq(req)
 }
 
-func (s *service) SubscribeIds(subId string, ids []string) (records []*domain.Details, err error) {
+func (s *service) SubscribeIds(subId string, ids []string) (records []*types.Struct, err error) {
 	return
 }
 
-<<<<<<< HEAD
-func (s *service) SubscribeGroups(req SubscribeGroupsRequest) (*pb.RpcObjectGroupsSubscribeResponse, error) {
-=======
 func (s *service) SubscribeGroups(req pb.RpcObjectGroupsSubscribeRequest) (*pb.RpcObjectGroupsSubscribeResponse, error) {
 	// todo: removed temp fix after we will have session-scoped subscriptions
 	// this is to prevent multiple subscriptions with the same id in different spaces
@@ -214,7 +213,6 @@
 	if err != nil {
 		return nil, err
 	}
->>>>>>> 3e34be54
 	spaceSubs, err := s.getSpaceSubscriptions(req.SpaceId)
 	if err != nil {
 		return nil, err
@@ -403,7 +401,7 @@
 }
 
 func (s *spaceSubscriptions) subscribeForQuery(req SubscribeRequest, f *database.Filters, entries []*entry, filterDepIds []string) (*SubscribeResponse, error) {
-	sub := s.newSortedSub(req.SubId, req.SpaceId, slice.StringsInto[domain.RelationKey](req.Keys), f.FilterObj, f.Order, int(req.Limit), int(req.Offset))
+	sub := s.newSortedSub(req.SubId, req.SpaceId, req.Keys, f.FilterObj, f.Order, int(req.Limit), int(req.Offset))
 	if req.NoDepSubscription {
 		sub.disableDep = true
 	} else {
@@ -418,7 +416,7 @@
 			nestedCount++
 			f, ok := nestedFilter.(*database.FilterNestedIn)
 			if ok {
-				childSub := s.newSortedSub(req.SubId+fmt.Sprintf("-nested-%d", nestedCount), req.SpaceId, []domain.RelationKey{bundle.RelationKeyId}, f.FilterForNestedObjects, nil, 0, 0)
+				childSub := s.newSortedSub(req.SubId+fmt.Sprintf("-nested-%d", nestedCount), req.SpaceId, []string{"id"}, f.FilterForNestedObjects, nil, 0, 0)
 				err := initSubEntries(s.objectStore, &database.Filters{FilterObj: f.FilterForNestedObjects}, childSub)
 				if err != nil {
 					return fmt.Errorf("init nested sub %s entries: %w", childSub.id, err)
@@ -461,7 +459,7 @@
 	s.setSubscription(sub.id, sub)
 	prev, next := sub.counters()
 
-	var depRecords, subRecords []*domain.Details
+	var depRecords, subRecords []*types.Struct
 
 	if !req.AsyncInit {
 		subRecords = sub.getActiveRecords()
@@ -502,20 +500,13 @@
 	}
 	entries := make([]*entry, 0, len(records))
 	for _, r := range records {
-<<<<<<< HEAD
-		entries = append(entries, &entry{
-			id:   r.Details.GetString(bundle.RelationKeyId),
-			data: r.Details,
-		})
-=======
 		entries = append(entries, newEntry(pbtypes.GetString(r.Details, "id"), r.Details))
->>>>>>> 3e34be54
 	}
 	return entries, nil
 }
 
 func (s *spaceSubscriptions) subscribeForCollection(req SubscribeRequest, f *database.Filters, filterDepIds []string) (*SubscribeResponse, error) {
-	sub, err := s.newCollectionSub(req.SubId, req.SpaceId, req.CollectionId, slice.StringsInto[domain.RelationKey](req.Keys), filterDepIds, f.FilterObj, f.Order, int(req.Limit), int(req.Offset), req.NoDepSubscription)
+	sub, err := s.newCollectionSub(req.SubId, req.SpaceId, req.CollectionId, req.Keys, filterDepIds, f.FilterObj, f.Order, int(req.Limit), int(req.Offset), req.NoDepSubscription)
 	if err != nil {
 		return nil, err
 	}
@@ -525,7 +516,7 @@
 	s.setSubscription(sub.sortedSub.id, sub)
 	prev, next := sub.counters()
 
-	var depRecords, subRecords []*domain.Details
+	var depRecords, subRecords []*types.Struct
 	subRecords = sub.getActiveRecords()
 
 	if sub.sortedSub.depSub != nil && !sub.sortedSub.disableDep {
@@ -568,24 +559,17 @@
 	s.m.Lock()
 	defer s.m.Unlock()
 
-	sub := s.newSimpleSub(req.SubId, req.SpaceId, slice.StringsInto[domain.RelationKey](req.Keys), !req.NoDepSubscription)
+	sub := s.newSimpleSub(req.SubId, req.SpaceId, req.Keys, !req.NoDepSubscription)
 	entries := make([]*entry, 0, len(records))
 	for _, r := range records {
-<<<<<<< HEAD
-		entries = append(entries, &entry{
-			id:   r.Details.GetString(bundle.RelationKeyId),
-			data: r.Details,
-		})
-=======
 		entries = append(entries, newEntry(pbtypes.GetString(r.Details, "id"), r.Details))
->>>>>>> 3e34be54
 	}
 	if err = sub.init(entries); err != nil {
 		return
 	}
 	s.setSubscription(sub.id, sub)
 
-	var depRecords, subRecords []*domain.Details
+	var depRecords, subRecords []*types.Struct
 	subRecords = sub.getActiveRecords()
 
 	if sub.depSub != nil {
@@ -594,30 +578,13 @@
 
 	return &pb.RpcObjectSubscribeIdsResponse{
 		Error:        &pb.RpcObjectSubscribeIdsResponseError{},
-		Records:      detailsToProtos(subRecords),
-		Dependencies: detailsToProtos(depRecords),
+		Records:      subRecords,
+		Dependencies: depRecords,
 		SubId:        req.SubId,
 	}, nil
 }
 
-func detailsToProtos(detailsList []*domain.Details) []*types.Struct {
-	res := make([]*types.Struct, 0, len(detailsList))
-	for _, d := range detailsList {
-		res = append(res, d.ToProto())
-	}
-	return res
-}
-
-type SubscribeGroupsRequest struct {
-	SpaceId      string
-	SubId        string
-	RelationKey  string
-	Filters      []database.FilterRequest
-	Source       []string
-	CollectionId string
-}
-
-func (s *spaceSubscriptions) SubscribeGroups(req SubscribeGroupsRequest) (*pb.RpcObjectGroupsSubscribeResponse, error) {
+func (s *spaceSubscriptions) SubscribeGroups(req pb.RpcObjectGroupsSubscribeRequest) (*pb.RpcObjectGroupsSubscribeResponse, error) {
 	subId := ""
 
 	s.m.Lock()
@@ -686,21 +653,14 @@
 
 		var sub subscription
 		if colObserver != nil {
-			sub = s.newCollectionGroupSub(subId, domain.RelationKey(req.RelationKey), flt, groups, colObserver)
+			sub = s.newCollectionGroupSub(subId, req.RelationKey, flt, groups, colObserver)
 		} else {
-			sub = s.newGroupSub(subId, domain.RelationKey(req.RelationKey), flt, groups)
+			sub = s.newGroupSub(subId, req.RelationKey, flt, groups)
 		}
 
 		entries := make([]*entry, 0, len(tagGrouper.Records))
 		for _, r := range tagGrouper.Records {
-<<<<<<< HEAD
-			entries = append(entries, &entry{
-				id:   r.Details.GetString(bundle.RelationKeyId),
-				data: r.Details,
-			})
-=======
 			entries = append(entries, newEntry(pbtypes.GetString(r.Details, "id"), r.Details))
->>>>>>> 3e34be54
 		}
 
 		if err := sub.init(entries); err != nil {
@@ -718,7 +678,7 @@
 	}, nil
 }
 
-func (s *spaceSubscriptions) SubscribeIds(subId string, ids []string) (records []*domain.Details, err error) {
+func (s *spaceSubscriptions) SubscribeIds(subId string, ids []string) (records []*types.Struct, err error) {
 	return
 }
 
@@ -758,7 +718,7 @@
 		recs := sub.getActiveRecords()
 		ids := make([]string, 0, len(recs))
 		for _, rec := range recs {
-			ids = append(ids, rec.GetString(bundle.RelationKeyId))
+			ids = append(ids, pbtypes.GetString(rec, bundle.RelationKeyId.String()))
 		}
 		err := s.unsubscribe(subId, sub)
 		if err != nil {
@@ -802,7 +762,7 @@
 			return
 		}
 		for _, rec := range records {
-			id := rec.(database.Record).Details.GetString(bundle.RelationKeyId)
+			id := pbtypes.GetString(rec.(database.Record).Details, "id")
 			// nil previous version
 			nilIfExists(id)
 			entries = append(entries, newEntry(id, rec.(database.Record).Details))
@@ -907,10 +867,10 @@
 	}
 
 	if len(typeUniqueKeys) > 0 {
-		nestedFiler, err := database.MakeFilter("", database.FilterRequest{
+		nestedFiler, err := database.MakeFilter("", &model.BlockContentDataviewFilter{
 			RelationKey: database.NestedRelationKey(bundle.RelationKeyType, bundle.RelationKeyUniqueKey),
 			Condition:   model.BlockContentDataviewFilter_In,
-			Value:       domain.StringList(typeUniqueKeys),
+			Value:       pbtypes.StringList(typeUniqueKeys),
 		}, s.objectStore)
 		if err != nil {
 			return nil, fmt.Errorf("make nested filter: %w", err)
@@ -920,16 +880,16 @@
 
 	for _, relKey := range relKeys {
 		relTypeFilter = append(relTypeFilter, database.FilterExists{
-			Key: domain.RelationKey(relKey),
+			Key: relKey,
 		})
 	}
 	return relTypeFilter, nil
 }
 
-func (s *spaceSubscriptions) depIdsFromFilter(spaceId string, filters []database.FilterRequest) (depIds []string) {
+func (s *spaceSubscriptions) depIdsFromFilter(spaceId string, filters []*model.BlockContentDataviewFilter) (depIds []string) {
 	for _, f := range filters {
 		if s.ds.isRelationObject(spaceId, f.RelationKey) {
-			for _, id := range f.Value.StringList() {
+			for _, id := range pbtypes.GetStringListValue(f.Value) {
 				if slice.FindPos(depIds, id) == -1 && id != "" {
 					depIds = append(depIds, id)
 				}

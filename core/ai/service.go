--- conflicted
+++ resolved
@@ -16,17 +16,22 @@
 	"github.com/pemistahl/lingua-go"
 
 	"github.com/anyproto/anytype-heart/core/ai/parsing"
+	"github.com/anyproto/anytype-heart/core/block"
 	"github.com/anyproto/anytype-heart/core/block/editor/state"
 	"github.com/anyproto/anytype-heart/core/block/export"
 	"github.com/anyproto/anytype-heart/core/block/import/common"
 	"github.com/anyproto/anytype-heart/core/block/import/markdown/anymark"
+	"github.com/anyproto/anytype-heart/core/block/object/objectcreator"
 	"github.com/anyproto/anytype-heart/core/block/source"
 	"github.com/anyproto/anytype-heart/core/domain"
+	"github.com/anyproto/anytype-heart/core/session"
 	"github.com/anyproto/anytype-heart/pb"
 	"github.com/anyproto/anytype-heart/pkg/lib/bundle"
 	"github.com/anyproto/anytype-heart/pkg/lib/core/smartblock"
 	"github.com/anyproto/anytype-heart/pkg/lib/logging"
 	"github.com/anyproto/anytype-heart/pkg/lib/pb/model"
+	"github.com/anyproto/anytype-heart/space"
+	"github.com/anyproto/anytype-heart/util/linkpreview"
 )
 
 const (
@@ -50,7 +55,7 @@
 	Autofill(ctx context.Context, params *pb.RpcAIAutofillRequest) (AutofillResult, error)
 	ListSummary(ctx context.Context, params *pb.RpcAIListSummaryRequest) (string, error)
 
-	// internal
+	CreateObjectFromUrl(ctx context.Context, provider *pb.RpcAIProviderConfig, spaceId string, url string) (id string, details *domain.Details, err error)
 	WebsiteProcess(ctx context.Context, provider *pb.RpcAIProviderConfig, websiteData []byte) (*WebsiteProcessResult, error)
 	ClassifyWebsiteContent(ctx context.Context, content string) (string, error)
 
@@ -58,10 +63,14 @@
 }
 
 type AIService struct {
-	mu       sync.Mutex
-	exporter export.Export
-	source   source.Service
-
+	mu           sync.Mutex
+	exporter     export.Export
+	source       source.Service
+	linkPreview  linkpreview.LinkPreview
+	spaceService space.Service
+	blockService *block.Service
+
+	objectCreator  objectcreator.Service
 	apiConfig      *APIConfig
 	httpClient     HttpClient
 	responseParser parsing.ResponseParser
@@ -109,7 +118,10 @@
 func (ai *AIService) Init(a *app.App) (err error) {
 	ai.exporter = app.MustComponent[export.Export](a)
 	ai.source = app.MustComponent[source.Service](a)
-
+	ai.linkPreview = a.MustComponent(linkpreview.CName).(linkpreview.LinkPreview)
+	ai.objectCreator = app.MustComponent[objectcreator.Service](a)
+	ai.spaceService = app.MustComponent[space.Service](a)
+	ai.blockService = a.MustComponent(block.CName).(*block.Service)
 	return nil
 }
 
@@ -217,6 +229,78 @@
 	return AutofillResult{Choices: []string{strResult}}, nil
 }
 
+func (ai *AIService) fallbackToBookmark(ctx context.Context, spaceId string, url string, details *domain.Details) (id string, resDetails *domain.Details, err error) {
+	createReq := objectcreator.CreateObjectRequest{
+		ObjectTypeKey: bundle.TypeKeyBookmark,
+		Details:       details,
+	}
+	return ai.objectCreator.CreateObject(ctx, spaceId, createReq)
+}
+
+func (ai *AIService) CreateObjectFromUrl(ctx context.Context, provider *pb.RpcAIProviderConfig, spaceId string, url string) (id string, details *domain.Details, err error) {
+	_, body, isFile, err := ai.linkPreview.Fetch(ctx, url)
+	if err != nil {
+		return "", nil, fmt.Errorf("could not fetch website: %w", err)
+	}
+	if isFile {
+		return ai.fallbackToBookmark(ctx, url, spaceId, domain.NewDetails())
+	}
+	result, err := ai.WebsiteProcess(ctx, provider, body)
+	if err != nil {
+		return ai.fallbackToBookmark(ctx, url, spaceId, domain.NewDetails())
+	}
+
+	if !bundle.HasObjectTypeByKey(domain.TypeKey(result.Type)) {
+		return ai.fallbackToBookmark(ctx, url, spaceId, domain.NewDetails())
+	}
+
+	var idsToInstallIfMissing []string
+
+	idsToInstallIfMissing = append(idsToInstallIfMissing, domain.TypeKey(result.Type).BundledURL())
+	createReq := objectcreator.CreateObjectRequest{
+		ObjectTypeKey: domain.TypeKey(result.Type),
+		Details:       domain.NewDetails(),
+	}
+	for k, v := range result.Relations {
+		if !bundle.HasRelation(domain.RelationKey(k)) {
+			continue
+		}
+		idsToInstallIfMissing = append(idsToInstallIfMissing, domain.RelationKey(k).BundledURL())
+
+		createReq.Details.SetString(domain.RelationKey(k), v)
+	}
+
+	space, err := ai.spaceService.Get(ctx, spaceId)
+	if err != nil {
+		return "", nil, fmt.Errorf("get space: %w", err)
+	}
+	_, _, err = ai.objectCreator.InstallBundledObjects(ctx, space, idsToInstallIfMissing, false)
+	if err != nil {
+		return "", nil, fmt.Errorf("install bundled objects: %w", err)
+	}
+	id, details, err = ai.objectCreator.CreateObject(ctx, spaceId, createReq)
+	if err != nil {
+		return "", nil, fmt.Errorf("create object: %w", err)
+	}
+
+	cctx := session.NewContext()
+	_, _, _, _, err = ai.blockService.Paste(cctx, pb.RpcBlockPasteRequest{
+		ContextId: id,
+		Url:       url,
+		TextSlot:  result.MarkdownSummary,
+	}, "")
+	if err != nil {
+		return "", nil, fmt.Errorf("paste block: %w", err)
+	}
+	err = ai.blockService.CreateTypeWidgetIfMissing(ctx, spaceId, domain.TypeKey(result.Type))
+	if err != nil {
+		log.Errorf("create type widget: %v", err)
+	}
+
+	return id, details, nil
+
+}
+
 // WebsiteProcess fetches a URL, classifies it, and extracts relations and a summary. Should be called internally only.
 func (ai *AIService) WebsiteProcess(ctx context.Context, provider *pb.RpcAIProviderConfig, websiteData []byte) (*WebsiteProcessResult, error) {
 	article, err := readability.FromReader(bytes.NewReader(websiteData), nil)
@@ -349,13 +433,8 @@
 		return "", err
 	}
 
-	strAnswer, err := rawAnswer.String()
-	if err != nil {
-		return "", err
-	}
-
-<<<<<<< HEAD
-	blocks, rootBlockIds, err := anymark.MarkdownToBlocks([]byte(extractedAnswer), "", nil)
+	rawAnswerStr, err := rawAnswer.String()
+	blocks, rootBlockIds, err := anymark.MarkdownToBlocks([]byte(rawAnswerStr), "", nil)
 	resultId := uuid.New().String()
 	if len(rootBlockIds) == 0 {
 		return "", fmt.Errorf("no root block ids found")
@@ -394,9 +473,6 @@
 	}
 
 	return resultId, nil
-=======
-	return strAnswer, nil
->>>>>>> d623a9cb
 }
 
 // ClassifyWebsiteContent classifies content into a single category.

package config

/*
 Config component provides a way to configure the application both in-memory and on-disk(see PersistedConfig).
 It also provides a way to set up the application with default values and to read configuration from environment variables.
 If you access this config from other components, you should never modify the struct directly. Use method specified in the ConfigModifiable interface
 Fields in the root of Config struct are thread-safe for reading and should not be modified directly.
*/
import (
	"errors"
	"fmt"
	"os"
	"path/filepath"
	"runtime"
	"strings"
	"sync"

	anystore "github.com/anyproto/any-store"
	"github.com/anyproto/any-sync/app"
	"github.com/anyproto/any-sync/net/streampool"
	"github.com/anyproto/anytype-publish-server/publishclient"

	//nolint:misspell
	"github.com/anyproto/any-sync/commonspace/config"
	"github.com/anyproto/any-sync/metric"
	"github.com/anyproto/any-sync/net/rpc"
	"github.com/anyproto/any-sync/net/rpc/debugserver"
	"github.com/anyproto/any-sync/net/transport/quic"
	"github.com/anyproto/any-sync/net/transport/yamux"
	"github.com/anyproto/any-sync/nodeconf"
	"github.com/kelseyhightower/envconfig"
	"gopkg.in/yaml.v3"

	"github.com/anyproto/anytype-heart/core/anytype/config/loadenv"
	"github.com/anyproto/anytype-heart/core/wallet"
	"github.com/anyproto/anytype-heart/metrics"
	"github.com/anyproto/anytype-heart/pb"
	"github.com/anyproto/anytype-heart/pkg/lib/datastore/clientds"
	"github.com/anyproto/anytype-heart/pkg/lib/logging"
	"github.com/anyproto/anytype-heart/space/spacecore/storage"
)

var log = logging.Logger("anytype-config")

const (
	CName          = "config"
	ConfigFileName = "config.json"
)

const (
	SpaceStoreBadgerPath     = "spacestore"
	SpaceStoreSqlitePath     = "spaceStore.db"
	SpaceStoreNewPath        = "spaceStoreNew"
	GatewayDefaultListenAddr = "127.0.0.1:47800"
)

var (
	ErrNetworkIdMismatch       = fmt.Errorf("network id mismatch")
	ErrNetworkFileNotFound     = fmt.Errorf("network configuration file not found")
	ErrNetworkFileFailedToRead = fmt.Errorf("failed to read network configuration")
)

type Service interface {
	app.ComponentRunnable
	// UpdatePersistentConfig updates the persistent config and writes it to the file after
	UpdatePersistentConfig(f func(cfg *ConfigPersistent) (updated bool)) error
	GetPersistentConfig() ConfigPersistent
}

type ConfigPersistent struct {
	GatewayAddr         string `json:",omitempty"` // http file gateway listen addr
	CustomFileStorePath string `json:",omitempty"` // custom file store path
	LegacyFileStorePath string `json:",omitempty"` // deprecated, used to access legacy app file store
	NetworkId           string `json:""`           // in case this account was at least once connected to the network on this device, this field will be set to the network id
}

type Config struct {
	ConfigPersistent `json:",inline"`
	NewAccount       bool   `ignored:"true"` // set to true if a new account is creating. This option controls whether mw should wait for the existing data to arrive before creating the new log
	AutoJoinStream   string `ignored:"true"` // contains the invite of the stream space to automatically join. Set by client during Account start

	DontStartLocalNetworkSyncAutomatically bool
	PeferYamuxTransport                    bool // set by client during Account start
	DisableNetworkIdCheck                  bool
	SpaceStorageMode                       storage.SpaceStorageMode
	NetworkMode                            pb.RpcAccountNetworkMode
	NetworkCustomConfigFilePath            string           `json:",omitempty"` // not saved to config
	SqliteTempPath                         string           `json:",omitempty"` // not saved to config
	AnyStoreConfig                         *anystore.Config `json:",omitempty"` // not saved to config
	JsonApiListenAddr                      string           `json:",omitempty"` // empty means disabled; set by client during Account start

	RepoPath    string
	AnalyticsId string

	DebugAddr string

	DS                clientds.Config
	DisableFileConfig bool `ignored:"true"` // set in order to skip reading/writing config from/to file

	nodeConf nodeconf.Configuration
	lock     sync.RWMutex
}

type DebugAPIConfig struct {
	debugserver.Config
	IsEnabled bool
}

<<<<<<< HEAD
=======
type PushConfig struct {
	PeerId string
	Addr   []string
}

const (
	ConfigFileName = "config.json"
)

>>>>>>> 88a84d04
var DefaultConfig = Config{
	DS: clientds.DefaultConfig,
	ConfigPersistent: ConfigPersistent{
		GatewayAddr: GatewayDefaultListenAddr,
	},
}

// Read provides get specific keys values under the lock
// do not use this method to modify the config
func (c *Config) GetPersistentConfig() ConfigPersistent {
	c.lock.RLock()
	defer c.lock.RUnlock()
	return c.ConfigPersistent
}

// UpdatePersistentConfig updates the persistent config and writes it to the file after
// The function f should return true if the config was changed.
// config changes are saved in-memory even if file write fails
func (c *Config) UpdatePersistentConfig(f func(cfg *ConfigPersistent) (updated bool)) error {
	c.lock.Lock()
	defer c.lock.Unlock()
	updated := f(&c.ConfigPersistent)
	if !updated {
		return nil
	}

	return writeJsonConfig(c.GetConfigPath(), &c.ConfigPersistent)
}

func (c *Config) IsLocalOnlyMode() bool {
	return c.NetworkMode == pb.RpcAccount_LocalOnly
}

func WithNewAccount(isNewAccount bool) func(*Config) {
	return func(c *Config) {
		c.NewAccount = isNewAccount
		if isNewAccount {
			c.AnalyticsId = metrics.GenerateAnalyticsId()
		}
	}
}

func WithAutoJoinStream(inviteUrl string) func(*Config) {
	return func(c *Config) {
		c.AutoJoinStream = inviteUrl
	}
}

func WithDebugAddr(addr string) func(*Config) {
	return func(c *Config) {
		c.DebugAddr = addr
	}
}

func WithDisabledLocalNetworkSync() func(*Config) {
	return func(c *Config) {
		c.DontStartLocalNetworkSyncAutomatically = true
	}
}

func DisableFileConfig(disable bool) func(*Config) {
	return func(c *Config) {
		c.DisableFileConfig = disable
	}
}

type quicPreferenceSetter interface {
	PreferQuic(bool)
}

func New(options ...func(*Config)) *Config {
	cfg := DefaultConfig
	for _, opt := range options {
		opt(&cfg)
	}
	return &cfg
}

func (c *Config) Init(a *app.App) (err error) {
	repoPath := app.MustComponent[wallet.Wallet](a).RepoPath()
	if err = c.initFromFileAndEnv(repoPath); err != nil {
		return
	}
	if !c.PeferYamuxTransport {
		// PeferYamuxTransport is false by default and used only in case client has some problems with QUIC
		app.MustComponent[quicPreferenceSetter](a).PreferQuic(true)
	}
	// check if sqlite db exists
	if _, err2 := os.Stat(filepath.Join(repoPath, SpaceStoreSqlitePath)); err2 == nil {
		// already have sqlite db
		c.SpaceStorageMode = storage.SpaceStorageModeSqlite
	} else if _, err2 = os.Stat(filepath.Join(repoPath, SpaceStoreBadgerPath)); err2 == nil {
		// old account repos
		c.SpaceStorageMode = storage.SpaceStorageModeBadger
	} else {
		// new account repos
		// todo: remove temporary log
		log.Warn("using sqlite storage")
		c.SpaceStorageMode = storage.SpaceStorageModeSqlite
	}
	return
}

func (c *Config) initFromFileAndEnv(repoPath string) error {
	if repoPath == "" {
		return fmt.Errorf("repo is missing")
	}
	c.RepoPath = repoPath
	c.AnyStoreConfig = &anystore.Config{}
	if runtime.GOOS == "android" {
		split := strings.Split(repoPath, "/files/")
		if len(split) == 1 {
			return fmt.Errorf("failed to split repo path: %s", repoPath)
		}
		c.SqliteTempPath = filepath.Join(split[0], "files")
		c.AnyStoreConfig.SQLiteConnectionOptions = make(map[string]string)
		c.AnyStoreConfig.SQLiteConnectionOptions["temp_store_directory"] = "'" + c.SqliteTempPath + "'"
	}

	if !c.DisableFileConfig {
		err := ModifyJsonFileConfig(c.GetConfigPath(), func(cfg *ConfigPersistent) (isModified bool) {
			// Do not overwrite the legacy file store path from file if it's already set in memory
			if cfg.LegacyFileStorePath == "" && c.LegacyFileStorePath != "" {
				cfg.LegacyFileStorePath = c.LegacyFileStorePath
				isModified = true
			}
			c.ConfigPersistent = *cfg
			return
		})
		if err != nil {
			return fmt.Errorf("failed to read and modify config from file: %w", err)
		}
	}

	err := envconfig.Process("ANYTYPE", c)
	if err != nil {
		log.Errorf("failed to read config from env: %v", err)
	}

	c.nodeConf, err = c.GetNodeConfWithError()
	if err != nil {
		return err
	}
	return nil
}

func (c *Config) Name() (name string) {
	return CName
}

func (c *Config) DSConfig() clientds.Config {
	return c.DS
}

func (c *Config) GetRepoPath() string {
	return c.RepoPath
}

func (c *Config) GetConfigPath() string {
	return filepath.Join(c.RepoPath, ConfigFileName)
}

func (c *Config) GetSqliteStorePath() string {
	return filepath.Join(c.RepoPath, SpaceStoreSqlitePath)
}

func (c *Config) GetOldSpaceStorePath() string {
	if c.GetSpaceStorageMode() == storage.SpaceStorageModeBadger {
		return filepath.Join(c.RepoPath, SpaceStoreBadgerPath)
	}
	return c.GetSqliteStorePath()
}

func (c *Config) GetNewSpaceStorePath() string {
	return filepath.Join(c.RepoPath, SpaceStoreNewPath)
}

func (c *Config) GetTempDirPath() string {
	return c.SqliteTempPath
}

func (c *Config) GetAnyStoreConfig() *anystore.Config {
	return c.AnyStoreConfig
}

func (c *Config) IsNewAccount() bool {
	return c.NewAccount
}

func (c *Config) GetSpace() config.Config {
	return config.Config{
		GCTTL:                60,
		SyncPeriod:           20,
		KeepTreeDataInMemory: true,
	}
}

func (c *Config) GetMetric() metric.Config {
	return metric.Config{}
}

func (c *Config) GetDrpc() rpc.Config {
	return rpc.Config{
		Stream: rpc.StreamConfig{
			MaxMsgSizeMb: 256,
		},
	}
}

func (c *Config) GetDebugAPIConfig() DebugAPIConfig {
	return DebugAPIConfig{
		IsEnabled: len(c.DebugAddr) != 0,
	}
}

func (c *Config) GetDebugServer() debugserver.Config {
	return debugserver.Config{ListenAddr: c.DebugAddr}
}

func (c *Config) GetNodeConfWithError() (conf nodeconf.Configuration, err error) {
	// todo: remvoe set via os env
	networkConfigPath := loadenv.Get("ANY_SYNC_NETWORK")
	confBytes := nodesConfYmlBytes

	if networkConfigPath != "" {
		if c.NetworkMode != pb.RpcAccount_CustomConfig && c.NetworkCustomConfigFilePath != "" {
			return nodeconf.Configuration{}, fmt.Errorf("network config path is set in both env ANY_SYNC_NETWORK(%s) and in RPC request(%s)", networkConfigPath, c.NetworkCustomConfigFilePath)
		}
		log.Warnf("Network config set via os env ANY_SYNC_NETWORK is deprecated")
	} else if c.NetworkMode == pb.RpcAccount_CustomConfig {
		if c.NetworkCustomConfigFilePath == "" {
			return nodeconf.Configuration{}, errors.Join(ErrNetworkFileFailedToRead, fmt.Errorf("CustomConfig network mode is set but NetworkCustomConfigFilePath is empty"))
		}
		networkConfigPath = c.NetworkCustomConfigFilePath
	}

	// save the reference to no override the original pointer to the slice
	if networkConfigPath != "" {
		var err error
		if confBytes, err = os.ReadFile(networkConfigPath); err != nil {
			if os.IsNotExist(err) {
				return nodeconf.Configuration{}, errors.Join(ErrNetworkFileNotFound, err)
			}
			return nodeconf.Configuration{}, errors.Join(ErrNetworkFileFailedToRead, err)
		}
	}

	switch c.NetworkMode {
	case pb.RpcAccount_CustomConfig, pb.RpcAccount_DefaultConfig:
		if err := yaml.Unmarshal(confBytes, &conf); err != nil {
			return nodeconf.Configuration{}, errors.Join(ErrNetworkFileFailedToRead, err)
		}
		if !c.DisableNetworkIdCheck && c.NetworkId != "" && c.NetworkId != conf.NetworkId {
			log.Warnf("Network id mismatch: %s != %s", c.NetworkId, conf.NetworkId)
			return nodeconf.Configuration{}, errors.Join(ErrNetworkIdMismatch, fmt.Errorf("network id mismatch: %s != %s", c.NetworkId, conf.NetworkId))
		}
	case pb.RpcAccount_LocalOnly:
		confBytes = []byte{}
	}

	if conf.NetworkId != "" && c.NetworkId == "" {
		log.Infof("Network id is not set in config; set to %s", conf.NetworkId)
		c.NetworkId = conf.NetworkId
	}
	return
}

func (c *Config) GetNodeConf() (conf nodeconf.Configuration) {
	return c.nodeConf
}

func (c *Config) GetNodeConfStorePath() string {
	return filepath.Join(c.RepoPath, "nodeconf")
}

func (c *Config) GetStreamConfig() streampool.StreamConfig {
	return streampool.StreamConfig{
		SendQueueSize:    300,
		DialQueueWorkers: 4,
		DialQueueSize:    300,
	}
}

func (c *Config) GetYamux() yamux.Config {
	return yamux.Config{
		ListenAddrs:     []string{},
		WriteTimeoutSec: 10,
		DialTimeoutSec:  10,
	}
}

func (c *Config) GetQuic() quic.Config {
	return quic.Config{
		ListenAddrs:     []string{},
		WriteTimeoutSec: 10,
		DialTimeoutSec:  10,
	}
}

func (c *Config) ResetStoredNetworkId() error {
	if c.NetworkId == "" {
		return nil
	}
	c.ConfigPersistent.NetworkId = ""
	return writeJsonConfig(c.GetConfigPath(), &c.ConfigPersistent)
}

func (c *Config) PersistAccountNetworkId() error {
	configCopy := c.ConfigPersistent
	configCopy.NetworkId = c.NetworkId
	return writeJsonConfig(c.GetConfigPath(), &configCopy)
}

func (c *Config) GetSpaceStorageMode() storage.SpaceStorageMode {
	return c.SpaceStorageMode
}

func (c *Config) GetNetworkMode() pb.RpcAccountNetworkMode {
	return c.NetworkMode
}

func (c *Config) GetPublishServer() publishclient.Config {
	publishPeerId := "12D3KooWEQPgbxGPvkny8kikS3zqfziM7JsQBnJHXHL9ByCcATs7"
	publishAddr := "anytype-publish-server.anytype.io:4940"

	if peerId := os.Getenv("ANYTYPE_PUBLISH_PEERID"); peerId != "" {
		if addr := os.Getenv("ANYTYPE_PUBLISH_ADDRESS"); addr != "" {
			publishPeerId = peerId
			publishAddr = addr
		}
	}

	return publishclient.Config{
		Addrs: []publishclient.PublishServerAddr{
			{
				PeerId: publishPeerId,
				Addrs:  []string{"yamux://" + publishAddr},
			},
		},
	}
}

func (c *Config) GetPushConfig() PushConfig {
	pushPeerId := "12D3KooWMATrdteJNq2YvYhtq3RDeWxq6RVXDAr36MsGd5RJzXDn"
	pushAddr := "anytype-push-server.anytype.io:4941"

	if peerId := os.Getenv("ANYTYPE_PUSH_PEERID"); peerId != "" {
		if addr := os.Getenv("ANYTYPE_PUSH_ADDRESS"); addr != "" {
			pushPeerId = peerId
			pushAddr = addr
		}
	}

	return PushConfig{
		PeerId: pushPeerId,
		Addr:   []string{"yamux://" + pushAddr},
	}
}<|MERGE_RESOLUTION|>--- conflicted
+++ resolved
@@ -106,18 +106,11 @@
 	IsEnabled bool
 }
 
-<<<<<<< HEAD
-=======
 type PushConfig struct {
 	PeerId string
 	Addr   []string
 }
 
-const (
-	ConfigFileName = "config.json"
-)
-
->>>>>>> 88a84d04
 var DefaultConfig = Config{
 	DS: clientds.DefaultConfig,
 	ConfigPersistent: ConfigPersistent{

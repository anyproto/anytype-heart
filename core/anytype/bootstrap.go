package anytype

import (
	"context"
	"os"
	"regexp"
	"time"

	"github.com/anyproto/any-sync/app"
	"github.com/anyproto/any-sync/app/debugstat"
	"github.com/anyproto/any-sync/commonfile/fileservice"
	"github.com/anyproto/any-sync/commonspace"
	"github.com/anyproto/any-sync/commonspace/acl/aclclient"
	"github.com/anyproto/any-sync/coordinator/nodeconfsource"
	"github.com/anyproto/any-sync/metric"
	"github.com/anyproto/any-sync/net/peerservice"
	"github.com/anyproto/any-sync/net/pool"
	"github.com/anyproto/any-sync/net/rpc/debugserver"
	"github.com/anyproto/any-sync/net/rpc/server"
	"github.com/anyproto/any-sync/net/secureservice"
	"github.com/anyproto/any-sync/net/streampool"
	"github.com/anyproto/any-sync/net/transport/quic"
	"github.com/anyproto/any-sync/net/transport/yamux"
	"github.com/anyproto/any-sync/node/nodeclient"
	"github.com/anyproto/any-sync/nodeconf"
	"github.com/anyproto/any-sync/nodeconf/nodeconfstore"
	"github.com/anyproto/any-sync/util/crypto"
	"github.com/anyproto/any-sync/util/syncqueues"
	"github.com/anyproto/anytype-publish-server/publishclient"
	"go.uber.org/zap"

	"github.com/anyproto/any-sync/nameservice/nameserviceclient"
	"github.com/anyproto/any-sync/paymentservice/paymentserviceclient"

	"github.com/anyproto/anytype-heart/core/acl"
	"github.com/anyproto/anytype-heart/core/ai"
	"github.com/anyproto/anytype-heart/core/anytype/account"
	"github.com/anyproto/anytype-heart/core/anytype/config"
	"github.com/anyproto/anytype-heart/core/api"
	"github.com/anyproto/anytype-heart/core/block"
	"github.com/anyproto/anytype-heart/core/block/backlinks"
	"github.com/anyproto/anytype-heart/core/block/bookmark"
	decorator "github.com/anyproto/anytype-heart/core/block/bookmark/bookmarkimporter"
	"github.com/anyproto/anytype-heart/core/block/chats"
	"github.com/anyproto/anytype-heart/core/block/collection"
	"github.com/anyproto/anytype-heart/core/block/dataviewservice"
	"github.com/anyproto/anytype-heart/core/block/detailservice"
	"github.com/anyproto/anytype-heart/core/block/editor"
	"github.com/anyproto/anytype-heart/core/block/editor/converter"
	"github.com/anyproto/anytype-heart/core/block/editor/lastused"
	"github.com/anyproto/anytype-heart/core/block/export"
	importer "github.com/anyproto/anytype-heart/core/block/import"
	"github.com/anyproto/anytype-heart/core/block/object/idderiver/idderiverimpl"
	"github.com/anyproto/anytype-heart/core/block/object/idresolver"
	"github.com/anyproto/anytype-heart/core/block/object/objectcreator"
	"github.com/anyproto/anytype-heart/core/block/object/objectgraph"
	"github.com/anyproto/anytype-heart/core/block/object/treemanager"
	"github.com/anyproto/anytype-heart/core/block/process"
	"github.com/anyproto/anytype-heart/core/block/restriction"
	"github.com/anyproto/anytype-heart/core/block/source"
	templateservice "github.com/anyproto/anytype-heart/core/block/template"
	"github.com/anyproto/anytype-heart/core/configfetcher"
	"github.com/anyproto/anytype-heart/core/debug"
	"github.com/anyproto/anytype-heart/core/debug/profiler"
	"github.com/anyproto/anytype-heart/core/device"
	"github.com/anyproto/anytype-heart/core/files"
	"github.com/anyproto/anytype-heart/core/files/fileacl"
	"github.com/anyproto/anytype-heart/core/files/fileobject"
	"github.com/anyproto/anytype-heart/core/files/fileoffloader"
	"github.com/anyproto/anytype-heart/core/files/fileuploader"
	"github.com/anyproto/anytype-heart/core/files/reconciler"
	"github.com/anyproto/anytype-heart/core/filestorage"
	"github.com/anyproto/anytype-heart/core/filestorage/filesync"
	"github.com/anyproto/anytype-heart/core/filestorage/rpcstore"
	"github.com/anyproto/anytype-heart/core/history"
	"github.com/anyproto/anytype-heart/core/identity"
	"github.com/anyproto/anytype-heart/core/indexer"
	"github.com/anyproto/anytype-heart/core/inviteservice"
	"github.com/anyproto/anytype-heart/core/invitestore"
	"github.com/anyproto/anytype-heart/core/kanban"
	"github.com/anyproto/anytype-heart/core/nameservice"
	"github.com/anyproto/anytype-heart/core/notifications"
	"github.com/anyproto/anytype-heart/core/payments"
	paymentscache "github.com/anyproto/anytype-heart/core/payments/cache"
	"github.com/anyproto/anytype-heart/core/peerstatus"
	"github.com/anyproto/anytype-heart/core/publish"
	"github.com/anyproto/anytype-heart/core/recordsbatcher"
	"github.com/anyproto/anytype-heart/core/session"
	"github.com/anyproto/anytype-heart/core/spaceview"
	"github.com/anyproto/anytype-heart/core/subscription"
	"github.com/anyproto/anytype-heart/core/subscription/crossspacesub"
	"github.com/anyproto/anytype-heart/core/syncstatus"
	"github.com/anyproto/anytype-heart/core/syncstatus/detailsupdater"
	"github.com/anyproto/anytype-heart/core/syncstatus/nodestatus"
	"github.com/anyproto/anytype-heart/core/syncstatus/spacesyncstatus"
	"github.com/anyproto/anytype-heart/core/syncstatus/syncsubscriptions"
	"github.com/anyproto/anytype-heart/core/wallet"
	"github.com/anyproto/anytype-heart/metrics"
	"github.com/anyproto/anytype-heart/pkg/lib/core"
	"github.com/anyproto/anytype-heart/pkg/lib/datastore/clientds"
	"github.com/anyproto/anytype-heart/pkg/lib/gateway"
	"github.com/anyproto/anytype-heart/pkg/lib/localstore/filestore"
	"github.com/anyproto/anytype-heart/pkg/lib/localstore/ftsearch"
	"github.com/anyproto/anytype-heart/pkg/lib/localstore/objectstore"
	"github.com/anyproto/anytype-heart/pkg/lib/localstore/objectstore/oldstore"
	"github.com/anyproto/anytype-heart/pkg/lib/logging"
	"github.com/anyproto/anytype-heart/space"
	"github.com/anyproto/anytype-heart/space/coordinatorclient"
	"github.com/anyproto/anytype-heart/space/deletioncontroller"
	"github.com/anyproto/anytype-heart/space/spacecore"
	"github.com/anyproto/anytype-heart/space/spacecore/clientserver"
	"github.com/anyproto/anytype-heart/space/spacecore/credentialprovider"
	"github.com/anyproto/anytype-heart/space/spacecore/localdiscovery"
	"github.com/anyproto/anytype-heart/space/spacecore/peermanager"
	"github.com/anyproto/anytype-heart/space/spacecore/peerstore"
	"github.com/anyproto/anytype-heart/space/spacecore/storage"
	"github.com/anyproto/anytype-heart/space/spacecore/typeprovider"
	"github.com/anyproto/anytype-heart/space/spacefactory"
	"github.com/anyproto/anytype-heart/space/virtualspaceservice"
	"github.com/anyproto/anytype-heart/util/builtinobjects"
	"github.com/anyproto/anytype-heart/util/builtintemplate"
	"github.com/anyproto/anytype-heart/util/linkpreview"
	"github.com/anyproto/anytype-heart/util/unsplash"
	"github.com/anyproto/anytype-heart/util/vcs"
)

var (
	log          = logging.LoggerNotSugared("anytype-app")
	WarningAfter = time.Second * 1
)

func BootstrapConfig(newAccount bool, isStaging bool) *config.Config {
	return config.New(
		config.WithDebugAddr(os.Getenv("ANYTYPE_DEBUG_ADDR")),
		config.WithNewAccount(newAccount),
	)
}

func BootstrapWallet(rootPath string, derivationResult crypto.DerivationResult) wallet.Wallet {
	return wallet.NewWithAccountRepo(rootPath, derivationResult)
}

func StartNewApp(ctx context.Context, clientWithVersion string, components ...app.Component) (a *app.App, err error) {
	a = new(app.App)
	complexAppVersion := appVersion(a, clientWithVersion)
	a.SetVersionName(complexAppVersion)
	logging.SetVersion(complexAppVersion)
	Bootstrap(a, components...)
	metrics.Service.SetAppVersion(a.VersionName())
	metrics.Service.Run()
	startTime := time.Now()
	if err = a.Start(ctx); err != nil {
		metrics.Service.Close()
		a = nil
		return
	}
	totalSpent := time.Since(startTime)
	l := log.With(zap.Int64("total", totalSpent.Milliseconds()))
	stat := a.StartStat()
	event := &metrics.AppStart{
		TotalMs:   stat.SpentMsTotal,
		PerCompMs: stat.SpentMsPerComp,
		Extra:     map[string]interface{}{},
	}

	if v, ok := ctx.Value(metrics.CtxKeyRPC).(string); ok {
		event.Request = v
		l = l.With(zap.String("rpc", v))
	}

	for comp, spent := range stat.SpentMsPerComp {
		if spent == 0 {
			continue
		}
		l = l.With(zap.Int64(comp, spent))
	}

	l.With(zap.Int64("totalRun", stat.SpentMsTotal))
	a.IterateComponents(func(comp app.Component) {
		if c, ok := comp.(ComponentLogFieldsGetter); ok {
			for _, field := range c.GetLogFields() {
				field.Key = comp.Name() + "_" + field.Key
				l = l.With(field)
				if field.String != "" {
					event.Extra[field.Key] = field.String
				} else {
					event.Extra[field.Key] = field.Integer
				}

			}
		}
	})

	if metrics.Enabled {
		metrics.Service.Send(event)
	}
	if totalSpent > WarningAfter {
		l.Warn("app started")
	} else {
		l.Debug("app started")
	}
	return
}

func appVersion(a *app.App, clientWithVersion string) string {
	clientWithVersion = regexp.MustCompile(`(@|\/)+`).ReplaceAllString(clientWithVersion, "_")
	middleVersion := MiddlewareVersion()
	anySyncVersion := a.AnySyncVersion()
	return clientWithVersion + "/middle:" + middleVersion + "/any-sync:" + anySyncVersion
}

func Bootstrap(a *app.App, components ...app.Component) {
	for _, c := range components {
		a.Register(c)
	}

	a.
		// Data storages
		Register(clientds.New()).
		Register(debugstat.New()).
		// Register(ftsearch.BleveNew()).
		Register(ftsearch.TantivyNew()).
		Register(oldstore.New()).
		Register(objectstore.New()).
		Register(backlinks.New()).
		Register(filestore.New()).
		// Services
		Register(nodeconfsource.New()).
		Register(nodeconfstore.New()).
		Register(nodeconf.New()).
		Register(syncqueues.New()).
		Register(peerstore.New()).
		Register(storage.New()).
		Register(secureservice.New()).
		Register(metric.New()).
		Register(server.New()).
		Register(debugserver.New()).
		Register(pool.New()).
		Register(peerservice.New()).
		Register(yamux.New()).
		Register(quic.New()).
		Register(clientserver.New()).
		Register(coordinatorclient.New()).
		Register(nodeclient.New()).
		Register(credentialprovider.New()).
		Register(spacecore.NewStreamOpener()).
		Register(streampool.New()).
		Register(commonspace.New()).
		Register(aclclient.NewAclJoiningClient()).
		Register(virtualspaceservice.New()).
		Register(spacecore.New()).
		Register(idresolver.New()).
		Register(device.New()).
		Register(localdiscovery.New()).
		Register(peermanager.New()).
		Register(typeprovider.New()).
		Register(fileuploader.New()).
		Register(rpcstore.New()).
		Register(fileservice.New()).
		Register(filestorage.New()).
		Register(files.New()).
		Register(fileoffloader.New()).
		Register(fileacl.New()).
		Register(chats.New()).
		Register(source.New()).
		Register(spacefactory.New()).
		Register(space.New()).
		Register(idderiverimpl.New()).
		Register(deletioncontroller.New()).
		Register(invitestore.New()).
		Register(filesync.New()).
		Register(reconciler.New()).
		Register(fileobject.New(200*time.Millisecond, 2*time.Second)).
		Register(inviteservice.New()).
		Register(publish.New()).
		Register(publishclient.New()).
		Register(acl.New()).
		Register(builtintemplate.New()).
		Register(converter.NewLayoutConverter()).
		Register(recordsbatcher.New()).
		Register(configfetcher.New()).
		Register(process.New()).
		Register(core.NewTempDirService()).
		Register(treemanager.New()).
		Register(block.New()).
		Register(detailservice.New()).
		Register(dataviewservice.New()).
		Register(indexer.New()).
		Register(detailsupdater.New()).
		Register(session.NewHookRunner()).
		Register(spacesyncstatus.NewSpaceSyncStatus()).
		Register(nodestatus.NewNodeStatus()).
		Register(syncstatus.New()).
		Register(history.New()).
		Register(gateway.New()).
		Register(export.New()).
		Register(linkpreview.New()).
		Register(unsplash.New()).
		Register(restriction.New()).
		Register(debug.New()).
		Register(collection.New()).
		Register(subscription.New()).
		Register(crossspacesub.New()).
		Register(syncsubscriptions.New()).
		Register(builtinobjects.New()).
		Register(bookmark.New()).
		Register(importer.New()).
		Register(decorator.New()).
		Register(objectcreator.NewCreator()).
		Register(kanban.New()).
		Register(device.NewDevices()).
		Register(editor.NewObjectFactory()).
		Register(objectgraph.NewBuilder()).
		Register(account.New()).
		Register(profiler.New()).
		Register(identity.New(30*time.Second, 10*time.Second)).
		Register(templateservice.New()).
		Register(notifications.New(time.Second * 10)).
		Register(paymentserviceclient.New()).
		Register(nameservice.New()).
		Register(nameserviceclient.New()).
		Register(payments.New()).
		Register(paymentscache.New()).
		Register(peerstatus.New()).
		Register(lastused.New()).
		Register(spaceview.New()).
<<<<<<< HEAD
		Register(ai.New())
=======
		Register(api.New())
>>>>>>> 637d9003
}

func MiddlewareVersion() string {
	return vcs.GetVCSInfo().Version()
}

type ComponentLogFieldsGetter interface {
	// GetLogFields returns additional useful fields for logs to debug long app start/stop duration or something else in the future
	// You don't need to provide the component name in the field's Key, because it will be added automatically
	GetLogFields() []zap.Field
}<|MERGE_RESOLUTION|>--- conflicted
+++ resolved
@@ -324,11 +324,8 @@
 		Register(peerstatus.New()).
 		Register(lastused.New()).
 		Register(spaceview.New()).
-<<<<<<< HEAD
+		Register(api.New()).
 		Register(ai.New())
-=======
-		Register(api.New())
->>>>>>> 637d9003
 }
 
 func MiddlewareVersion() string {

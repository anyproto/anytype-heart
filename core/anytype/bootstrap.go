package anytype

import (
	"context"
	"os"
	"regexp"
	"time"

	"github.com/anyproto/any-sync/app"
	"github.com/anyproto/any-sync/app/debugstat"
	"github.com/anyproto/any-sync/commonfile/fileservice"
	"github.com/anyproto/any-sync/commonspace"
	"github.com/anyproto/any-sync/commonspace/acl/aclclient"
	"github.com/anyproto/any-sync/coordinator/nodeconfsource"
	"github.com/anyproto/any-sync/metric"
	"github.com/anyproto/any-sync/net/peerservice"
	"github.com/anyproto/any-sync/net/pool"
	"github.com/anyproto/any-sync/net/rpc/debugserver"
	"github.com/anyproto/any-sync/net/rpc/server"
	"github.com/anyproto/any-sync/net/secureservice"
	"github.com/anyproto/any-sync/net/streampool"
	"github.com/anyproto/any-sync/net/transport/quic"
	"github.com/anyproto/any-sync/net/transport/yamux"
	"github.com/anyproto/any-sync/node/nodeclient"
	"github.com/anyproto/any-sync/nodeconf"
	"github.com/anyproto/any-sync/nodeconf/nodeconfstore"
	"github.com/anyproto/any-sync/util/crypto"
	"github.com/anyproto/any-sync/util/syncqueues"
	"go.uber.org/zap"

	"github.com/anyproto/any-sync/nameservice/nameserviceclient"
	"github.com/anyproto/any-sync/paymentservice/paymentserviceclient"

	"github.com/anyproto/anytype-heart/core/acl"
	"github.com/anyproto/anytype-heart/core/anytype/account"
	"github.com/anyproto/anytype-heart/core/anytype/config"
	"github.com/anyproto/anytype-heart/core/block"
	"github.com/anyproto/anytype-heart/core/block/backlinks"
	"github.com/anyproto/anytype-heart/core/block/bookmark"
	decorator "github.com/anyproto/anytype-heart/core/block/bookmark/bookmarkimporter"
	"github.com/anyproto/anytype-heart/core/block/chats"
	"github.com/anyproto/anytype-heart/core/block/collection"
	"github.com/anyproto/anytype-heart/core/block/dataviewservice"
	"github.com/anyproto/anytype-heart/core/block/detailservice"
	"github.com/anyproto/anytype-heart/core/block/editor"
	"github.com/anyproto/anytype-heart/core/block/editor/converter"
	"github.com/anyproto/anytype-heart/core/block/editor/lastused"
	"github.com/anyproto/anytype-heart/core/block/export"
	importer "github.com/anyproto/anytype-heart/core/block/import"
	"github.com/anyproto/anytype-heart/core/block/object/idderiver/idderiverimpl"
	"github.com/anyproto/anytype-heart/core/block/object/idresolver"
	"github.com/anyproto/anytype-heart/core/block/object/objectcreator"
	"github.com/anyproto/anytype-heart/core/block/object/objectgraph"
	"github.com/anyproto/anytype-heart/core/block/object/treemanager"
	"github.com/anyproto/anytype-heart/core/block/process"
	"github.com/anyproto/anytype-heart/core/block/restriction"
	"github.com/anyproto/anytype-heart/core/block/source"
	templateservice "github.com/anyproto/anytype-heart/core/block/template"
	"github.com/anyproto/anytype-heart/core/configfetcher"
	"github.com/anyproto/anytype-heart/core/debug"
	"github.com/anyproto/anytype-heart/core/debug/profiler"
	"github.com/anyproto/anytype-heart/core/device"
	"github.com/anyproto/anytype-heart/core/files"
	"github.com/anyproto/anytype-heart/core/files/fileacl"
	"github.com/anyproto/anytype-heart/core/files/fileobject"
	"github.com/anyproto/anytype-heart/core/files/fileoffloader"
	"github.com/anyproto/anytype-heart/core/files/fileuploader"
	"github.com/anyproto/anytype-heart/core/files/reconciler"
	"github.com/anyproto/anytype-heart/core/filestorage"
	"github.com/anyproto/anytype-heart/core/filestorage/filesync"
	"github.com/anyproto/anytype-heart/core/filestorage/rpcstore"
	"github.com/anyproto/anytype-heart/core/history"
	"github.com/anyproto/anytype-heart/core/identity"
	"github.com/anyproto/anytype-heart/core/indexer"
	"github.com/anyproto/anytype-heart/core/inviteservice"
	"github.com/anyproto/anytype-heart/core/invitestore"
	"github.com/anyproto/anytype-heart/core/kanban"
	"github.com/anyproto/anytype-heart/core/nameservice"
	"github.com/anyproto/anytype-heart/core/notifications"
	"github.com/anyproto/anytype-heart/core/payments"
	paymentscache "github.com/anyproto/anytype-heart/core/payments/cache"
	"github.com/anyproto/anytype-heart/core/peerstatus"
	"github.com/anyproto/anytype-heart/core/recordsbatcher"
	"github.com/anyproto/anytype-heart/core/session"
	"github.com/anyproto/anytype-heart/core/spaceview"
	"github.com/anyproto/anytype-heart/core/subscription"
	"github.com/anyproto/anytype-heart/core/subscription/crossspacesub"
	"github.com/anyproto/anytype-heart/core/syncstatus"
	"github.com/anyproto/anytype-heart/core/syncstatus/detailsupdater"
	"github.com/anyproto/anytype-heart/core/syncstatus/nodestatus"
	"github.com/anyproto/anytype-heart/core/syncstatus/spacesyncstatus"
	"github.com/anyproto/anytype-heart/core/syncstatus/syncsubscriptions"
	"github.com/anyproto/anytype-heart/core/wallet"
	"github.com/anyproto/anytype-heart/metrics"
	"github.com/anyproto/anytype-heart/pkg/lib/core"
	"github.com/anyproto/anytype-heart/pkg/lib/datastore/clientds"
	"github.com/anyproto/anytype-heart/pkg/lib/gateway"
	"github.com/anyproto/anytype-heart/pkg/lib/localstore/filestore"
	"github.com/anyproto/anytype-heart/pkg/lib/localstore/ftsearch"
	"github.com/anyproto/anytype-heart/pkg/lib/localstore/objectstore"
	"github.com/anyproto/anytype-heart/pkg/lib/localstore/objectstore/oldstore"
	"github.com/anyproto/anytype-heart/pkg/lib/logging"
	"github.com/anyproto/anytype-heart/space"
	"github.com/anyproto/anytype-heart/space/coordinatorclient"
	"github.com/anyproto/anytype-heart/space/deletioncontroller"
	"github.com/anyproto/anytype-heart/space/spacecore"
	"github.com/anyproto/anytype-heart/space/spacecore/clientserver"
	"github.com/anyproto/anytype-heart/space/spacecore/credentialprovider"
	"github.com/anyproto/anytype-heart/space/spacecore/localdiscovery"
	"github.com/anyproto/anytype-heart/space/spacecore/peermanager"
	"github.com/anyproto/anytype-heart/space/spacecore/peerstore"
	"github.com/anyproto/anytype-heart/space/spacecore/storage"
	"github.com/anyproto/anytype-heart/space/spacecore/typeprovider"
	"github.com/anyproto/anytype-heart/space/spacefactory"
	"github.com/anyproto/anytype-heart/space/virtualspaceservice"
	"github.com/anyproto/anytype-heart/util/ai"
	"github.com/anyproto/anytype-heart/util/builtinobjects"
	"github.com/anyproto/anytype-heart/util/builtintemplate"
	"github.com/anyproto/anytype-heart/util/linkpreview"
	"github.com/anyproto/anytype-heart/util/unsplash"
	"github.com/anyproto/anytype-heart/util/vcs"
)

var (
	log          = logging.LoggerNotSugared("anytype-app")
	WarningAfter = time.Second * 1
)

func BootstrapConfig(newAccount bool, isStaging bool) *config.Config {
	return config.New(
		config.WithDebugAddr(os.Getenv("ANYTYPE_DEBUG_ADDR")),
		config.WithNewAccount(newAccount),
	)
}

func BootstrapWallet(rootPath string, derivationResult crypto.DerivationResult) wallet.Wallet {
	return wallet.NewWithAccountRepo(rootPath, derivationResult)
}

func StartNewApp(ctx context.Context, clientWithVersion string, components ...app.Component) (a *app.App, err error) {
	a = new(app.App)
	complexAppVersion := appVersion(a, clientWithVersion)
	a.SetVersionName(complexAppVersion)
	logging.SetVersion(complexAppVersion)
	Bootstrap(a, components...)
	metrics.Service.SetAppVersion(a.VersionName())
	metrics.Service.Run()
	startTime := time.Now()
	if err = a.Start(ctx); err != nil {
		metrics.Service.Close()
		a = nil
		return
	}
	totalSpent := time.Since(startTime)
	l := log.With(zap.Int64("total", totalSpent.Milliseconds()))
	stat := a.StartStat()
	event := &metrics.AppStart{
		TotalMs:   stat.SpentMsTotal,
		PerCompMs: stat.SpentMsPerComp,
		Extra:     map[string]interface{}{},
	}

	if v, ok := ctx.Value(metrics.CtxKeyRPC).(string); ok {
		event.Request = v
		l = l.With(zap.String("rpc", v))
	}

	for comp, spent := range stat.SpentMsPerComp {
		if spent == 0 {
			continue
		}
		l = l.With(zap.Int64(comp, spent))
	}

	l.With(zap.Int64("totalRun", stat.SpentMsTotal))
	a.IterateComponents(func(comp app.Component) {
		if c, ok := comp.(ComponentLogFieldsGetter); ok {
			for _, field := range c.GetLogFields() {
				field.Key = comp.Name() + "_" + field.Key
				l = l.With(field)
				if field.String != "" {
					event.Extra[field.Key] = field.String
				} else {
					event.Extra[field.Key] = field.Integer
				}

			}
		}
	})

	if metrics.Enabled {
		metrics.Service.Send(event)
	}
	if totalSpent > WarningAfter {
		l.Warn("app started")
	} else {
		l.Debug("app started")
	}
	return
}

func appVersion(a *app.App, clientWithVersion string) string {
	clientWithVersion = regexp.MustCompile(`(@|\/)+`).ReplaceAllString(clientWithVersion, "_")
	middleVersion := MiddlewareVersion()
	anySyncVersion := a.AnySyncVersion()
	return clientWithVersion + "/middle:" + middleVersion + "/any-sync:" + anySyncVersion
}

func Bootstrap(a *app.App, components ...app.Component) {
	for _, c := range components {
		a.Register(c)
	}

	a.
		// Data storages
		Register(clientds.New()).
		Register(debugstat.New()).
		// Register(ftsearch.BleveNew()).
		Register(ftsearch.TantivyNew()).
		Register(oldstore.New()).
		Register(objectstore.New()).
		Register(backlinks.New()).
		Register(filestore.New()).
		// Services
		Register(nodeconfsource.New()).
		Register(nodeconfstore.New()).
		Register(nodeconf.New()).
		Register(syncqueues.New()).
		Register(peerstore.New()).
		Register(storage.New()).
		Register(secureservice.New()).
		Register(metric.New()).
		Register(server.New()).
		Register(debugserver.New()).
		Register(pool.New()).
		Register(peerservice.New()).
		Register(yamux.New()).
		Register(quic.New()).
		Register(clientserver.New()).
		Register(coordinatorclient.New()).
		Register(nodeclient.New()).
		Register(credentialprovider.New()).
		Register(spacecore.NewStreamOpener()).
		Register(streampool.New()).
		Register(commonspace.New()).
		Register(aclclient.NewAclJoiningClient()).
		Register(virtualspaceservice.New()).
		Register(spacecore.New()).
		Register(idresolver.New()).
		Register(device.New()).
		Register(localdiscovery.New()).
		Register(peermanager.New()).
		Register(typeprovider.New()).
		Register(fileuploader.New()).
		Register(rpcstore.New()).
		Register(fileservice.New()).
		Register(filestorage.New()).
		Register(files.New()).
		Register(fileoffloader.New()).
		Register(fileacl.New()).
		Register(chats.New()).
		Register(source.New()).
		Register(spacefactory.New()).
		Register(space.New()).
		Register(idderiverimpl.New()).
		Register(deletioncontroller.New()).
		Register(invitestore.New()).
		Register(filesync.New()).
		Register(reconciler.New()).
		Register(fileobject.New(200*time.Millisecond, 2*time.Second)).
		Register(inviteservice.New()).
		Register(acl.New()).
		Register(builtintemplate.New()).
		Register(converter.NewLayoutConverter()).
		Register(recordsbatcher.New()).
		Register(configfetcher.New()).
		Register(process.New()).
		Register(core.New()).
		Register(core.NewTempDirService()).
		Register(treemanager.New()).
		Register(block.New()).
		Register(detailservice.New()).
		Register(dataviewservice.New()).
		Register(indexer.New()).
		Register(detailsupdater.New()).
		Register(session.NewHookRunner()).
		Register(spacesyncstatus.NewSpaceSyncStatus()).
		Register(nodestatus.NewNodeStatus()).
		Register(syncstatus.New()).
		Register(history.New()).
		Register(gateway.New()).
		Register(export.New()).
		Register(linkpreview.New()).
		Register(unsplash.New()).
		Register(restriction.New()).
		Register(debug.New()).
		Register(collection.New()).
		Register(subscription.New()).
		Register(crossspacesub.New()).
		Register(syncsubscriptions.New()).
		Register(builtinobjects.New()).
		Register(bookmark.New()).
		Register(importer.New()).
		Register(decorator.New()).
		Register(objectcreator.NewCreator()).
		Register(kanban.New()).
		Register(device.NewDevices()).
		Register(editor.NewObjectFactory()).
		Register(objectgraph.NewBuilder()).
		Register(account.New()).
		Register(profiler.New()).
		Register(identity.New(30*time.Second, 10*time.Second)).
		Register(templateservice.New()).
		Register(notifications.New(time.Second * 10)).
		Register(paymentserviceclient.New()).
		Register(nameservice.New()).
		Register(nameserviceclient.New()).
		Register(payments.New()).
		Register(paymentscache.New()).
		Register(peerstatus.New()).
		Register(lastused.New()).
<<<<<<< HEAD
		Register(ai.New())
=======
		Register(spaceview.New())
>>>>>>> ddade179
}

func MiddlewareVersion() string {
	return vcs.GetVCSInfo().Version()
}

type ComponentLogFieldsGetter interface {
	// GetLogFields returns additional useful fields for logs to debug long app start/stop duration or something else in the future
	// You don't need to provide the component name in the field's Key, because it will be added automatically
	GetLogFields() []zap.Field
}<|MERGE_RESOLUTION|>--- conflicted
+++ resolved
@@ -319,11 +319,8 @@
 		Register(paymentscache.New()).
 		Register(peerstatus.New()).
 		Register(lastused.New()).
-<<<<<<< HEAD
+		Register(spaceview.New()).
 		Register(ai.New())
-=======
-		Register(spaceview.New())
->>>>>>> ddade179
 }
 
 func MiddlewareVersion() string {

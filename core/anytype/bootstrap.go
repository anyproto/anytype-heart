--- conflicted
+++ resolved
@@ -320,14 +320,9 @@
 		Register(payments.New()).
 		Register(paymentscache.New()).
 		Register(peerstatus.New()).
-<<<<<<< HEAD
-		Register(lastused.New()).
 		Register(spaceview.New()).
+		Register(api.New()).
 		Register(contact.New())
-=======
-		Register(spaceview.New()).
-		Register(api.New())
->>>>>>> f61f37b8
 }
 
 func MiddlewareVersion() string {

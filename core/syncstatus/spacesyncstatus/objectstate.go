--- conflicted
+++ resolved
@@ -14,11 +14,7 @@
 type ObjectState struct {
 	objectSyncStatusBySpace map[string]domain.SpaceSyncStatus
 	objectSyncCountBySpace  map[string]int
-<<<<<<< HEAD
-=======
-	objectSyncErrBySpace    map[string]domain.SyncError
 	sync.Mutex
->>>>>>> ad05c0dc
 
 	store objectstore.ObjectStore
 }
@@ -74,22 +70,8 @@
 	return records
 }
 
-<<<<<<< HEAD
 func (o *ObjectState) SetSyncStatus(status domain.SpaceSyncStatus, spaceId string) {
 	o.objectSyncStatusBySpace[spaceId] = status
-=======
-func (o *ObjectState) SetSyncStatusAndErr(status *domain.SpaceSync) {
-	o.Lock()
-	defer o.Unlock()
-
-	if objectNumber, ok := o.objectSyncCountBySpace[status.SpaceId]; ok && objectNumber > 0 {
-		o.objectSyncStatusBySpace[status.SpaceId] = domain.Syncing
-		o.objectSyncErrBySpace[status.SpaceId] = domain.Null
-		return
-	}
-	o.objectSyncStatusBySpace[status.SpaceId] = status.Status
-	o.objectSyncErrBySpace[status.SpaceId] = status.SyncError
->>>>>>> ad05c0dc
 }
 
 func (o *ObjectState) GetSyncStatus(spaceId string) domain.SpaceSyncStatus {
@@ -104,12 +86,4 @@
 	return o.objectSyncCountBySpace[spaceId]
 }
 
-<<<<<<< HEAD
-func (o *ObjectState) ResetSpaceErrorStatus(string, domain.SyncError) {}
-=======
-func (o *ObjectState) GetSyncErr(spaceId string) domain.SyncError {
-	o.Lock()
-	defer o.Unlock()
-	return o.objectSyncErrBySpace[spaceId]
-}
->>>>>>> ad05c0dc
+func (o *ObjectState) ResetSpaceErrorStatus(string, domain.SyncError) {}
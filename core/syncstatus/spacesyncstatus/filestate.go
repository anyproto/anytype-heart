package spacesyncstatus

import (
	"github.com/anyproto/anytype-heart/core/domain"
	"github.com/anyproto/anytype-heart/core/syncstatus/filesyncstatus"
	"github.com/anyproto/anytype-heart/pkg/lib/bundle"
	"github.com/anyproto/anytype-heart/pkg/lib/database"
	"github.com/anyproto/anytype-heart/pkg/lib/localstore/objectstore"
	"github.com/anyproto/anytype-heart/pkg/lib/pb/model"
	"github.com/anyproto/anytype-heart/util/pbtypes"
)

type FileState struct {
	fileSyncCountBySpace  map[string]int
<<<<<<< HEAD
	fileSyncStatusBySpace map[string]domain.SyncStatus
=======
	fileSyncStatusBySpace map[string]domain.SpaceSyncStatus
	filesErrorBySpace     map[string]domain.SpaceSyncError
>>>>>>> 6efa7c48

	store objectstore.ObjectStore
}

func NewFileState(store objectstore.ObjectStore) *FileState {
	return &FileState{
		fileSyncCountBySpace:  make(map[string]int, 0),
<<<<<<< HEAD
		fileSyncStatusBySpace: make(map[string]domain.SyncStatus, 0),
=======
		fileSyncStatusBySpace: make(map[string]domain.SpaceSyncStatus, 0),
		filesErrorBySpace:     make(map[string]domain.SpaceSyncError, 0),
>>>>>>> 6efa7c48

		store: store,
	}
}

func (f *FileState) SetObjectsNumber(status *domain.SpaceSync) {
	records, err := f.store.Query(database.Query{
		Filters: []*model.BlockContentDataviewFilter{
			{
				RelationKey: bundle.RelationKeyFileBackupStatus.String(),
				Condition:   model.BlockContentDataviewFilter_Equal,
				Value:       pbtypes.Int64(int64(filesyncstatus.Syncing)),
			},
			{
				RelationKey: bundle.RelationKeySpaceId.String(),
				Condition:   model.BlockContentDataviewFilter_Equal,
				Value:       pbtypes.String(status.SpaceId),
			},
		},
	})
	if err != nil {
		log.Errorf("failed to query file status: %s", err)
	}
	f.fileSyncCountBySpace[status.SpaceId] = len(records)
}

func (f *FileState) SetSyncStatusAndErr(status *domain.SpaceSync) {
	switch status.Status {
	case domain.Synced:
		f.fileSyncStatusBySpace[status.SpaceId] = domain.Synced
		if number := f.fileSyncCountBySpace[status.SpaceId]; number > 0 {
			f.fileSyncStatusBySpace[status.SpaceId] = domain.Syncing
			f.setError(status.SpaceId, status.SyncError)
			return
		}
		if fileLimitedCount := f.getFileLimitedCount(status.SpaceId); fileLimitedCount > 0 {
			f.fileSyncStatusBySpace[status.SpaceId] = domain.Error
			f.setError(status.SpaceId, domain.StorageLimitExceed)
		}
	case domain.Error, domain.Syncing, domain.Offline:
		f.fileSyncStatusBySpace[status.SpaceId] = status.Status
		f.setError(status.SpaceId, status.SyncError)
	}
}

<<<<<<< HEAD
func (f *FileState) GetSyncStatus(spaceId string) domain.SyncStatus {
=======
func (f *FileState) setError(spaceId string, syncErr domain.SpaceSyncError) {
	f.filesErrorBySpace[spaceId] = syncErr
}

func (f *FileState) GetSyncStatus(spaceId string) domain.SpaceSyncStatus {
>>>>>>> 6efa7c48
	return f.fileSyncStatusBySpace[spaceId]
}

func (f *FileState) GetSyncObjectCount(spaceId string) int {
	return f.fileSyncCountBySpace[spaceId]
}

func (f *FileState) GetSyncErr(spaceId string) domain.SpaceSyncError {
	return f.filesErrorBySpace[spaceId]
}

func (f *FileState) getFileLimitedCount(spaceId string) int {
	records, err := f.store.Query(database.Query{
		Filters: []*model.BlockContentDataviewFilter{
			{
				RelationKey: bundle.RelationKeyFileBackupStatus.String(),
				Condition:   model.BlockContentDataviewFilter_Equal,
				Value:       pbtypes.Int64(int64(filesyncstatus.Limited)),
			},
			{
				RelationKey: bundle.RelationKeySpaceId.String(),
				Condition:   model.BlockContentDataviewFilter_Equal,
				Value:       pbtypes.String(spaceId),
			},
		},
	})
	if err != nil {
		log.Errorf("failed to query file status: %s", err)
	}
	return len(records)
}<|MERGE_RESOLUTION|>--- conflicted
+++ resolved
@@ -12,12 +12,8 @@
 
 type FileState struct {
 	fileSyncCountBySpace  map[string]int
-<<<<<<< HEAD
 	fileSyncStatusBySpace map[string]domain.SyncStatus
-=======
-	fileSyncStatusBySpace map[string]domain.SpaceSyncStatus
-	filesErrorBySpace     map[string]domain.SpaceSyncError
->>>>>>> 6efa7c48
+	filesErrorBySpace     map[string]domain.SyncError
 
 	store objectstore.ObjectStore
 }
@@ -25,12 +21,8 @@
 func NewFileState(store objectstore.ObjectStore) *FileState {
 	return &FileState{
 		fileSyncCountBySpace:  make(map[string]int, 0),
-<<<<<<< HEAD
 		fileSyncStatusBySpace: make(map[string]domain.SyncStatus, 0),
-=======
-		fileSyncStatusBySpace: make(map[string]domain.SpaceSyncStatus, 0),
-		filesErrorBySpace:     make(map[string]domain.SpaceSyncError, 0),
->>>>>>> 6efa7c48
+		filesErrorBySpace:     make(map[string]domain.SyncError, 0),
 
 		store: store,
 	}
@@ -76,15 +68,11 @@
 	}
 }
 
-<<<<<<< HEAD
-func (f *FileState) GetSyncStatus(spaceId string) domain.SyncStatus {
-=======
-func (f *FileState) setError(spaceId string, syncErr domain.SpaceSyncError) {
+func (f *FileState) setError(spaceId string, syncErr domain.SyncError) {
 	f.filesErrorBySpace[spaceId] = syncErr
 }
 
-func (f *FileState) GetSyncStatus(spaceId string) domain.SpaceSyncStatus {
->>>>>>> 6efa7c48
+func (f *FileState) GetSyncStatus(spaceId string) domain.SyncStatus {
 	return f.fileSyncStatusBySpace[spaceId]
 }
 
@@ -92,7 +80,7 @@
 	return f.fileSyncCountBySpace[spaceId]
 }
 
-func (f *FileState) GetSyncErr(spaceId string) domain.SpaceSyncError {
+func (f *FileState) GetSyncErr(spaceId string) domain.SyncError {
 	return f.filesErrorBySpace[spaceId]
 }
 

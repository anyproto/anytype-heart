--- conflicted
+++ resolved
@@ -89,13 +89,8 @@
 
 	var pinStatus pb.EventStatusThreadCafePinStatus
 	for _, fileID := range fileIDs {
-<<<<<<< HEAD
 		status, err := w.fileStatusRegistry.GetFileStatus(context.Background(), spaceID, fileID)
-		if err == errFileNotFound {
-=======
-		status, err := w.fileStatusRegistry.GetFileStatus(context.Background(), w.spaceService.AccountId(), fileID)
 		if errors.Is(err, domain.ErrFileNotFound) {
->>>>>>> 419daabf
 			continue
 		}
 		if err != nil {

package objectsyncstatus

import (
	"context"
	"sync"
	"time"

	"github.com/anyproto/any-sync/app"
	"github.com/anyproto/any-sync/app/logger"
	"github.com/anyproto/any-sync/commonspace/object/tree/treestorage"
	"github.com/anyproto/any-sync/commonspace/spacestate"
	"github.com/anyproto/any-sync/commonspace/syncstatus"

	"github.com/anyproto/any-sync/commonspace/spacestorage"
	"github.com/anyproto/any-sync/nodeconf"
	"github.com/anyproto/any-sync/util/periodicsync"
	"golang.org/x/exp/slices"

	"github.com/anyproto/anytype-heart/core/anytype/config"
	"github.com/anyproto/anytype-heart/core/domain"
	"github.com/anyproto/anytype-heart/core/syncstatus/nodestatus"
	"github.com/anyproto/anytype-heart/util/slice"
)

const (
	syncUpdateInterval = 3
	syncTimeout        = time.Second
)

var log = logger.NewNamed(syncstatus.CName)

type UpdateReceiver interface {
	UpdateTree(ctx context.Context, treeId string, status SyncStatus) (err error)
	UpdateNodeStatus()
}

type SyncStatus int

const (
	StatusUnknown SyncStatus = iota
	StatusSynced
	StatusNotSynced
)

type treeHeadsEntry struct {
	heads      []string
	syncStatus SyncStatus
}

type StatusUpdater interface {
	HeadsChange(treeId string, heads []string)
	HeadsReceive(senderId, treeId string, heads []string)
	HeadsApply(senderId, treeId string, heads []string, allAdded bool)
	ObjectReceive(senderId, treeId string, heads []string)
	RemoveAllExcept(senderId string, differentRemoteIds []string)
}

type StatusWatcher interface {
	Watch(treeId string) (err error)
	Unwatch(treeId string)
	SetUpdateReceiver(updater UpdateReceiver)
}

type StatusService interface {
	app.ComponentRunnable
	StatusUpdater
	StatusWatcher
}

type treeStatus struct {
	treeId string
	status SyncStatus
}

type Updater interface {
	app.Component
	UpdateDetails(objectId string, status domain.ObjectSyncStatus, spaceId string)
}

type syncStatusService struct {
	sync.Mutex
	periodicSync   periodicsync.PeriodicSync
	updateReceiver UpdateReceiver
	storage        spacestorage.SpaceStorage

	spaceId    string
	synced     []string
	tempSynced map[string]struct{}
	treeHeads  map[string]treeHeadsEntry
	watchers   map[string]struct{}

	updateIntervalSecs int
	updateTimeout      time.Duration

	syncDetailsUpdater Updater
	nodeStatus         nodestatus.NodeStatus
	config             *config.Config
	nodeConfService    nodeconf.Service
}

func NewSyncStatusService() StatusService {
	return &syncStatusService{
		tempSynced: map[string]struct{}{},
		treeHeads:  map[string]treeHeadsEntry{},
		watchers:   map[string]struct{}{},
	}
}

func (s *syncStatusService) Init(a *app.App) (err error) {
	sharedState := a.MustComponent(spacestate.CName).(*spacestate.SpaceState)
	s.updateIntervalSecs = syncUpdateInterval
	s.updateTimeout = syncTimeout
	s.spaceId = sharedState.SpaceId
	s.storage = app.MustComponent[spacestorage.SpaceStorage](a)
	s.periodicSync = periodicsync.NewPeriodicSync(
		s.updateIntervalSecs,
		s.updateTimeout,
		s.update,
		log)
	s.syncDetailsUpdater = app.MustComponent[Updater](a)
	s.config = app.MustComponent[*config.Config](a)
	s.nodeConfService = app.MustComponent[nodeconf.Service](a)
	s.nodeStatus = app.MustComponent[nodestatus.NodeStatus](a)
	return
}

func (s *syncStatusService) Name() (name string) {
	return syncstatus.CName
}

func (s *syncStatusService) SetUpdateReceiver(updater UpdateReceiver) {
	s.Lock()
	defer s.Unlock()

	s.updateReceiver = updater
}

func (s *syncStatusService) Run(ctx context.Context) error {
	s.periodicSync.Run()
	return nil
}

func (s *syncStatusService) HeadsChange(treeId string, heads []string) {
	s.Lock()
<<<<<<< HEAD
	s.treeHeads[treeId] = treeHeadsEntry{heads: heads, syncStatus: StatusNotSynced}
=======
	s.addTreeHead(treeId, heads, StatusNotSynced)
>>>>>>> 683923f3
	s.Unlock()
	s.updateDetails(treeId, domain.ObjectSyncStatusSyncing)
}

func (s *syncStatusService) ObjectReceive(senderId, treeId string, heads []string) {
	s.Lock()
	defer s.Unlock()
	if len(heads) == 0 || !s.isSenderResponsible(senderId) {
		s.tempSynced[treeId] = struct{}{}
		return
	}
	s.synced = append(s.synced, treeId)
}

func (s *syncStatusService) HeadsApply(senderId, treeId string, heads []string, allAdded bool) {
	s.Lock()
	defer s.Unlock()
	if len(heads) == 0 || !s.isSenderResponsible(senderId) {
		if allAdded {
			s.tempSynced[treeId] = struct{}{}
		}
		return
	}
	if !allAdded {
		return
	}
	s.synced = append(s.synced, treeId)
	if curTreeHeads, ok := s.treeHeads[treeId]; ok {
		// checking if we received the head that we are interested in
		for _, head := range heads {
			if idx, found := slices.BinarySearch(curTreeHeads.heads, head); found {
				curTreeHeads.heads = slice.RemoveIndex(curTreeHeads.heads, idx)
			}
		}
		if len(curTreeHeads.heads) == 0 {
			curTreeHeads.syncStatus = StatusSynced
		}
		s.treeHeads[treeId] = curTreeHeads
	}
}

func (s *syncStatusService) update(ctx context.Context) (err error) {
	s.Lock()
	var (
		updateDetailsStatuses = make([]treeStatus, 0, len(s.synced))
		updateThreadStatuses  = make([]treeStatus, 0, len(s.watchers))
	)
	if s.updateReceiver == nil {
		s.Unlock()
		return
	}
	for _, treeId := range s.synced {
		updateDetailsStatuses = append(updateDetailsStatuses, treeStatus{treeId, StatusSynced})
	}
	for treeId := range s.watchers {
		treeHeads, exists := s.treeHeads[treeId]
		if !exists {
			continue
		}
		updateThreadStatuses = append(updateThreadStatuses, treeStatus{treeId, treeHeads.syncStatus})
	}
	s.synced = s.synced[:0]
	s.Unlock()
	s.updateReceiver.UpdateNodeStatus()
	for _, entry := range updateDetailsStatuses {
		s.updateDetails(entry.treeId, mapStatus(entry.status))
	}
	for _, entry := range updateThreadStatuses {
		err = s.updateReceiver.UpdateTree(ctx, entry.treeId, entry.status)
		if err != nil {
			return
		}
	}
	return
}

func mapStatus(status SyncStatus) domain.ObjectSyncStatus {
	if status == StatusSynced {
		return domain.ObjectSyncStatusSynced
	}
	return domain.ObjectSyncStatusSyncing
}

func (s *syncStatusService) HeadsReceive(senderId, treeId string, heads []string) {
<<<<<<< HEAD
=======
}

func (s *syncStatusService) addTreeHead(treeId string, heads []string, status SyncStatus) {
	headsCopy := slice.Copy(heads)
	slices.Sort(headsCopy)
	s.treeHeads[treeId] = treeHeadsEntry{
		heads:      headsCopy,
		syncStatus: status,
	}
>>>>>>> 683923f3
}

func (s *syncStatusService) Watch(treeId string) (err error) {
	s.Lock()
	defer s.Unlock()
	_, ok := s.treeHeads[treeId]
	if !ok {
		var (
			st    treestorage.TreeStorage
			heads []string
		)
		st, err = s.storage.TreeStorage(treeId)
		if err != nil {
			return
		}
		heads, err = st.Heads()
		if err != nil {
			return
		}
<<<<<<< HEAD
		headsCopy := slice.Copy(heads)
		slices.Sort(headsCopy)
		s.treeHeads[treeId] = treeHeadsEntry{
			heads:      headsCopy,
			syncStatus: StatusUnknown,
		}
=======
		s.addTreeHead(treeId, heads, StatusUnknown)
>>>>>>> 683923f3
	}

	s.watchers[treeId] = struct{}{}
	return
}

func (s *syncStatusService) Unwatch(treeId string) {
	s.Lock()
	defer s.Unlock()
	delete(s.watchers, treeId)
}

func (s *syncStatusService) RemoveAllExcept(senderId string, differentRemoteIds []string) {
	// if sender is not a responsible node, then this should have no effect
	if !s.isSenderResponsible(senderId) {
		return
	}

	s.Lock()
	defer s.Unlock()

	slices.Sort(differentRemoteIds)
	for treeId, entry := range s.treeHeads {
		if _, found := slices.BinarySearch(differentRemoteIds, treeId); !found {
			if entry.syncStatus != StatusSynced {
				entry.syncStatus = StatusSynced
				s.treeHeads[treeId] = entry
			}
		}
	}
	for treeId := range s.tempSynced {
		delete(s.tempSynced, treeId)
		if _, found := slices.BinarySearch(differentRemoteIds, treeId); !found {
			s.synced = append(s.synced, treeId)
		}
	}
}

func (s *syncStatusService) Close(ctx context.Context) error {
	s.periodicSync.Close()
	return nil
}

func (s *syncStatusService) isSenderResponsible(senderId string) bool {
	return slices.Contains(s.nodeConfService.NodeIds(s.spaceId), senderId)
}

func (s *syncStatusService) updateDetails(treeId string, status domain.ObjectSyncStatus) {
	s.syncDetailsUpdater.UpdateDetails(treeId, status, s.spaceId)
}<|MERGE_RESOLUTION|>--- conflicted
+++ resolved
@@ -142,11 +142,7 @@
 
 func (s *syncStatusService) HeadsChange(treeId string, heads []string) {
 	s.Lock()
-<<<<<<< HEAD
-	s.treeHeads[treeId] = treeHeadsEntry{heads: heads, syncStatus: StatusNotSynced}
-=======
 	s.addTreeHead(treeId, heads, StatusNotSynced)
->>>>>>> 683923f3
 	s.Unlock()
 	s.updateDetails(treeId, domain.ObjectSyncStatusSyncing)
 }
@@ -231,8 +227,6 @@
 }
 
 func (s *syncStatusService) HeadsReceive(senderId, treeId string, heads []string) {
-<<<<<<< HEAD
-=======
 }
 
 func (s *syncStatusService) addTreeHead(treeId string, heads []string, status SyncStatus) {
@@ -242,7 +236,6 @@
 		heads:      headsCopy,
 		syncStatus: status,
 	}
->>>>>>> 683923f3
 }
 
 func (s *syncStatusService) Watch(treeId string) (err error) {
@@ -262,16 +255,7 @@
 		if err != nil {
 			return
 		}
-<<<<<<< HEAD
-		headsCopy := slice.Copy(heads)
-		slices.Sort(headsCopy)
-		s.treeHeads[treeId] = treeHeadsEntry{
-			heads:      headsCopy,
-			syncStatus: StatusUnknown,
-		}
-=======
 		s.addTreeHead(treeId, heads, StatusUnknown)
->>>>>>> 683923f3
 	}
 
 	s.watchers[treeId] = struct{}{}

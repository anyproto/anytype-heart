package detailsupdater

import (
	"context"
	"errors"
	"slices"
	"sync"
	"time"

	"github.com/anyproto/any-sync/app"
	"github.com/anyproto/any-sync/app/ocache"
	"github.com/cheggaaa/mb/v3"
	"github.com/gogo/protobuf/types"

	"github.com/anyproto/anytype-heart/core/block/editor/smartblock"
	"github.com/anyproto/anytype-heart/core/domain"
	"github.com/anyproto/anytype-heart/core/syncstatus/detailsupdater/helper"
	"github.com/anyproto/anytype-heart/core/syncstatus/filesyncstatus"
	"github.com/anyproto/anytype-heart/core/syncstatus/syncsubscriptions"
	"github.com/anyproto/anytype-heart/pkg/lib/bundle"
	"github.com/anyproto/anytype-heart/pkg/lib/localstore/objectstore"
	"github.com/anyproto/anytype-heart/pkg/lib/logging"
	"github.com/anyproto/anytype-heart/pkg/lib/pb/model"
	"github.com/anyproto/anytype-heart/space"
	"github.com/anyproto/anytype-heart/util/pbtypes"
	"github.com/anyproto/anytype-heart/util/slice"
)

var log = logging.Logger(CName)

const CName = "core.syncstatus.objectsyncstatus.updater"

type syncStatusDetails struct {
	objectId string
	status   domain.ObjectSyncStatus
	spaceId  string
}

type Updater interface {
	app.ComponentRunnable
	UpdateSpaceDetails(existing, missing []string, spaceId string)
	UpdateDetails(objectId string, status domain.ObjectSyncStatus, spaceId string)
}

type SpaceStatusUpdater interface {
	app.Component
	Refresh(spaceId string)
	UpdateMissingIds(spaceId string, ids []string)
}

type syncStatusUpdater struct {
	objectStore       objectstore.ObjectStore
	ctx               context.Context
	ctxCancel         context.CancelFunc
	batcher           *mb.MB[string]
	spaceService      space.Service
	spaceSyncStatus   SpaceStatusUpdater
	syncSubscriptions syncsubscriptions.SyncSubscriptions

	entries map[string]*syncStatusDetails
	mx      sync.Mutex

	finish chan struct{}
}

func New() Updater {
	return &syncStatusUpdater{
		batcher: mb.New[string](0),
		finish:  make(chan struct{}),
		entries: make(map[string]*syncStatusDetails, 0),
	}
}

func (u *syncStatusUpdater) Run(ctx context.Context) (err error) {
	u.ctx, u.ctxCancel = context.WithCancel(context.Background())
	go u.processEvents()
	return nil
}

func (u *syncStatusUpdater) Close(ctx context.Context) (err error) {
	if u.ctxCancel != nil {
		u.ctxCancel()
	}
	<-u.finish
	return u.batcher.Close()
}

func (u *syncStatusUpdater) Init(a *app.App) (err error) {
	u.objectStore = app.MustComponent[objectstore.ObjectStore](a)
	u.spaceService = app.MustComponent[space.Service](a)
	u.spaceSyncStatus = app.MustComponent[SpaceStatusUpdater](a)
	u.syncSubscriptions = app.MustComponent[syncsubscriptions.SyncSubscriptions](a)
	return nil
}

func (u *syncStatusUpdater) Name() (name string) {
	return CName
}

func (u *syncStatusUpdater) UpdateDetails(objectId string, status domain.ObjectSyncStatus, spaceId string) {
	if spaceId == u.spaceService.TechSpaceId() {
		return
	}
	err := u.addToQueue(&syncStatusDetails{
		objectId: objectId,
		status:   status,
		spaceId:  spaceId,
	})
	if err != nil {
		log.Errorf("failed to add sync details update to queue: %s", err)
	}
}

func (u *syncStatusUpdater) addToQueue(details *syncStatusDetails) error {
	u.mx.Lock()
	u.entries[details.objectId] = details
	u.mx.Unlock()
	return u.batcher.TryAdd(details.objectId)
}

func (u *syncStatusUpdater) processEvents() {
	defer close(u.finish)

	for {
		objectId, err := u.batcher.WaitOne(u.ctx)
		if err != nil {
			return
		}
		u.updateSpecificObject(objectId)
	}
}

func (u *syncStatusUpdater) updateSpecificObject(objectId string) {
	u.mx.Lock()
	objectStatus := u.entries[objectId]
	delete(u.entries, objectId)
	u.mx.Unlock()

	if objectStatus != nil {
		err := u.updateObjectDetails(objectStatus, objectId)
		if err != nil {
			log.Errorf("failed to update details %s", err)
		}
	}
}

func (u *syncStatusUpdater) UpdateSpaceDetails(existing, missing []string, spaceId string) {
	if spaceId == u.spaceService.TechSpaceId() {
		return
	}
	u.spaceSyncStatus.UpdateMissingIds(spaceId, missing)
	ids := u.getSyncingObjects(spaceId)

	// removed contains ids that are not yet marked as syncing
	// added contains ids that were syncing, but appeared as synced, because they are not in existing list
	removed, added := slice.DifferenceRemovedAdded(existing, ids)
	if len(removed)+len(added) == 0 {
		u.spaceSyncStatus.Refresh(spaceId)
		return
	}
	for _, id := range added {
		err := u.addToQueue(&syncStatusDetails{
			objectId: id,
			status:   domain.ObjectSyncStatusSynced,
			spaceId:  spaceId,
		})
		if err != nil {
			log.Errorf("failed to add sync details update to queue: %s", err)
		}
	}
	for _, id := range removed {
		err := u.addToQueue(&syncStatusDetails{
			objectId: id,
			status:   domain.ObjectSyncStatusSyncing,
			spaceId:  spaceId,
		})
		if err != nil {
			log.Errorf("failed to add sync details update to queue: %s", err)
		}
	}
}

func (u *syncStatusUpdater) getSyncingObjects(spaceId string) []string {
	sub, err := u.syncSubscriptions.GetSubscription(spaceId)
	if err != nil {
		return nil
	}
	ids := make([]string, 0, sub.GetObjectSubscription().Len())
	sub.GetObjectSubscription().Iterate(func(id string, _ struct{}) bool {
		ids = append(ids, id)
		return true
	})
	return ids
}

func (u *syncStatusUpdater) updateObjectDetails(syncStatusDetails *syncStatusDetails, objectId string) error {
	status := syncStatusDetails.status
	syncError := domain.SyncErrorNull
	spc, err := u.spaceService.Get(u.ctx, syncStatusDetails.spaceId)
	if err != nil {
		return err
	}
	defer u.spaceSyncStatus.Refresh(syncStatusDetails.spaceId)
	err = spc.DoLockedIfNotExists(objectId, func() error {
		return u.objectStore.SpaceIndex(syncStatusDetails.spaceId).ModifyObjectDetails(objectId, func(details *types.Struct) (*types.Struct, bool, error) {
			if details == nil || details.Fields == nil {
				details = &types.Struct{Fields: map[string]*types.Value{}}
			}
			if !u.isLayoutSuitableForSyncRelations(details) {
				delete(details.Fields, bundle.RelationKeySyncStatus.String())
				delete(details.Fields, bundle.RelationKeySyncError.String())
				delete(details.Fields, bundle.RelationKeySyncDate.String())
				return details, false, nil
			}
			if fileStatus, ok := details.GetFields()[bundle.RelationKeyFileBackupStatus.String()]; ok {
				status, syncError = getSyncStatusForFile(status, syncError, filesyncstatus.Status(int(fileStatus.GetNumberValue())))
			}
			details.Fields[bundle.RelationKeySyncStatus.String()] = pbtypes.Int64(int64(status))
			details.Fields[bundle.RelationKeySyncError.String()] = pbtypes.Int64(int64(syncError))
			details.Fields[bundle.RelationKeySyncDate.String()] = pbtypes.Int64(time.Now().Unix())
			return details, true, nil
		})
	})
	if err == nil {
		return nil
	}
	if !errors.Is(err, ocache.ErrExists) {
		return err
	}
	return spc.DoCtx(u.ctx, objectId, func(sb smartblock.SmartBlock) error {
		return u.setSyncDetails(sb, status, syncError)
	})
}

func (u *syncStatusUpdater) setSyncDetails(sb smartblock.SmartBlock, status domain.ObjectSyncStatus, syncError domain.SyncError) error {
	if !slices.Contains(helper.SyncRelationsSmartblockTypes(), sb.Type()) {
		return nil
	}
	st := sb.NewState()
	if !u.isLayoutSuitableForSyncRelations(sb.Details()) {
		var syncRelations = []string{
			bundle.RelationKeySyncStatus.String(),
			bundle.RelationKeySyncError.String(),
			bundle.RelationKeySyncDate.String(),
		}
		removedOnce := false
		for _, relation := range syncRelations {
			if st.HasRelation(relation) {
				removedOnce = true
				st.RemoveRelation(relation)
			}
		}
		if removedOnce {
			return sb.Apply(st, smartblock.KeepInternalFlags /* do not erase flags */)
		}
		return nil
	}
	if fileStatus, ok := st.Details().GetFields()[bundle.RelationKeyFileBackupStatus.String()]; ok {
		status, syncError = getSyncStatusForFile(status, syncError, filesyncstatus.Status(int(fileStatus.GetNumberValue())))
	}
	st.SetDetailAndBundledRelation(bundle.RelationKeySyncStatus, pbtypes.Int64(int64(status)))
	st.SetDetailAndBundledRelation(bundle.RelationKeySyncError, pbtypes.Int64(int64(syncError)))
	st.SetDetailAndBundledRelation(bundle.RelationKeySyncDate, pbtypes.Int64(time.Now().Unix()))

	return sb.Apply(st, smartblock.KeepInternalFlags /* do not erase flags */)
}

var suitableLayouts = map[model.ObjectTypeLayout]struct{}{
	model.ObjectType_basic:          {},
	model.ObjectType_profile:        {},
	model.ObjectType_todo:           {},
	model.ObjectType_set:            {},
	model.ObjectType_objectType:     {},
	model.ObjectType_relation:       {},
	model.ObjectType_file:           {},
	model.ObjectType_image:          {},
	model.ObjectType_note:           {},
	model.ObjectType_bookmark:       {},
	model.ObjectType_relationOption: {},
	model.ObjectType_collection:     {},
	model.ObjectType_audio:          {},
	model.ObjectType_video:          {},
	model.ObjectType_pdf:            {},
<<<<<<< HEAD
	model.ObjectType_tag:            {},
=======
	model.ObjectType_chat:           {},
>>>>>>> cbe38a49
}

func (u *syncStatusUpdater) isLayoutSuitableForSyncRelations(details *types.Struct) bool {
	layout := model.ObjectTypeLayout(pbtypes.GetInt64(details, bundle.RelationKeyLayout.String()))
	_, ok := suitableLayouts[layout]
	return ok
}

func getSyncStatusForFile(objectStatus domain.ObjectSyncStatus, objectSyncError domain.SyncError, fileStatus filesyncstatus.Status) (domain.ObjectSyncStatus, domain.SyncError) {
	statusFromFile, errFromFile := mapFileStatus(fileStatus)
	// If file status is synced, then prioritize object's status, otherwise pick file status
	if statusFromFile != domain.ObjectSyncStatusSynced {
		objectStatus = statusFromFile
	}
	if errFromFile != domain.SyncErrorNull {
		objectSyncError = errFromFile
	}
	return objectStatus, objectSyncError
}

func mapFileStatus(status filesyncstatus.Status) (domain.ObjectSyncStatus, domain.SyncError) {
	switch status {
	case filesyncstatus.Syncing:
		return domain.ObjectSyncStatusSyncing, domain.SyncErrorNull
	case filesyncstatus.Queued:
		return domain.ObjectSyncStatusQueued, domain.SyncErrorNull
	case filesyncstatus.Limited:
		return domain.ObjectSyncStatusError, domain.SyncErrorOversized
	case filesyncstatus.Unknown:
		return domain.ObjectSyncStatusError, domain.SyncErrorNetworkError
	default:
		return domain.ObjectSyncStatusSynced, domain.SyncErrorNull
	}
}<|MERGE_RESOLUTION|>--- conflicted
+++ resolved
@@ -281,11 +281,8 @@
 	model.ObjectType_audio:          {},
 	model.ObjectType_video:          {},
 	model.ObjectType_pdf:            {},
-<<<<<<< HEAD
+	model.ObjectType_chat:           {},
 	model.ObjectType_tag:            {},
-=======
-	model.ObjectType_chat:           {},
->>>>>>> cbe38a49
 }
 
 func (u *syncStatusUpdater) isLayoutSuitableForSyncRelations(details *types.Struct) bool {

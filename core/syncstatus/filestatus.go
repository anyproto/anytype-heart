--- conflicted
+++ resolved
@@ -61,11 +61,7 @@
 }
 
 func provideFileStatusDetails(status filesyncstatus.Status, newStatus int64) []*model.Detail {
-<<<<<<< HEAD
-	syncStatus, syncError := getSyncStatus(status)
-=======
 	syncStatus, syncError := getFileObjectStatus(status)
->>>>>>> 18a22c60
 	details := make([]*model.Detail, 0, 4)
 	details = append(details, &model.Detail{
 		Key:   bundle.RelationKeySyncStatus.String(),
@@ -92,23 +88,13 @@
 	s.spaceSyncStatus.SendUpdate(syncStatus)
 }
 
-<<<<<<< HEAD
-func getSyncStatus(status filesyncstatus.Status) (domain.SyncStatus, domain.SyncError) {
-	var (
-		spaceStatus domain.SyncStatus
-=======
 func getFileObjectStatus(status filesyncstatus.Status) (domain.ObjectSyncStatus, domain.SyncError) {
 	var (
 		spaceStatus domain.ObjectSyncStatus
->>>>>>> 18a22c60
 		spaceError  domain.SyncError
 	)
 	switch status {
 	case filesyncstatus.Synced:
-<<<<<<< HEAD
-		spaceStatus = domain.Synced
-	case filesyncstatus.Syncing:
-=======
 		spaceStatus = domain.ObjectSynced
 	case filesyncstatus.Syncing:
 		spaceStatus = domain.ObjectSyncing
@@ -133,7 +119,6 @@
 	case filesyncstatus.Synced:
 		spaceStatus = domain.Synced
 	case filesyncstatus.Syncing, filesyncstatus.Queued:
->>>>>>> 18a22c60
 		spaceStatus = domain.Syncing
 	case filesyncstatus.Limited:
 		spaceStatus = domain.Error

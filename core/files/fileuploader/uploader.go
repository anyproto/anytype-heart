--- conflicted
+++ resolved
@@ -165,12 +165,8 @@
 	tempDirProvider      core.TempDirProvider
 	fileService          files.Service
 	origin               objectorigin.ObjectOrigin
-<<<<<<< HEAD
+	imageKind            model.ImageKind
 	additionalDetails    *domain.Details
-=======
-	imageKind            model.ImageKind
-	additionalDetails    *types.Struct
->>>>>>> 119568e7
 	customEncryptionKeys map[string]string
 }
 

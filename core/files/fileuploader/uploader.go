--- conflicted
+++ resolved
@@ -29,12 +29,9 @@
 	"github.com/anyproto/anytype-heart/core/domain/objectorigin"
 	"github.com/anyproto/anytype-heart/core/files"
 	"github.com/anyproto/anytype-heart/core/files/fileobject/filemodels"
-<<<<<<< HEAD
-	"github.com/anyproto/anytype-heart/pkg/lib/bundle"
-=======
 	"github.com/anyproto/anytype-heart/core/files/filestorage"
 	"github.com/anyproto/anytype-heart/pb"
->>>>>>> d21302b9
+	"github.com/anyproto/anytype-heart/pkg/lib/bundle"
 	"github.com/anyproto/anytype-heart/pkg/lib/core"
 	"github.com/anyproto/anytype-heart/pkg/lib/logging"
 	"github.com/anyproto/anytype-heart/pkg/lib/mill"
@@ -227,13 +224,10 @@
 	SetGroupId(groupId string) Uploader
 	SetCustomEncryptionKeys(keys map[string]string) Uploader
 	SetImageKind(imageKind model.ImageKind) Uploader
-<<<<<<< HEAD
+	SetPreloadId(preloadId string) Uploader
+
 	SetCreatedInContext(contextId string) Uploader
 	SetCreatedInBlockId(blockId string) Uploader
-=======
-	SetPreloadId(preloadId string) Uploader
-
->>>>>>> d21302b9
 	AddOptions(options ...files.AddOption) Uploader
 	AsyncUpdates(smartBlockId string) Uploader
 
@@ -305,14 +299,11 @@
 	imageKind            model.ImageKind
 	additionalDetails    *domain.Details
 	customEncryptionKeys map[string]string
-<<<<<<< HEAD
+	preloadId            string
+
+	serviceCtx context.Context // used to cancel async operations
 	createdInContext     string
 	createdInBlockId     string
-=======
-	preloadId            string
-
-	serviceCtx context.Context // used to cancel async operations
->>>>>>> d21302b9
 }
 
 type bufioSeekClose struct {

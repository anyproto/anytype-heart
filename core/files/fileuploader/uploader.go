--- conflicted
+++ resolved
@@ -427,7 +427,7 @@
 	}
 
 	var addResult *files.AddResult
-	if u.fileType == model.BlockContentFile_Image {
+	if u.fileType == model.BlockContentFile_Image && !(filepath.Ext(u.name) == constant.SvgExt) {
 		addResult, err = u.fileService.ImageAdd(ctx, u.spaceId, opts...)
 		if errors.Is(err, image.ErrFormat) || errors.Is(err, mill.ErrFormatSupportNotEnabled) {
 			return u.SetType(model.BlockContentFile_File).Upload(ctx)
@@ -441,27 +441,10 @@
 			return UploadResult{Err: fmt.Errorf("add file to storage: %w", err)}
 		}
 	}
-<<<<<<< HEAD
-
-	if u.fileType == model.BlockContentFile_Image && !(filepath.Ext(u.name) == constant.SvgExt) {
-		err = u.addImage(ctx, opts, &result)
-		if err != nil {
-			return
-		}
-	} else {
-		err = u.addFile(ctx, opts, &result)
-		if err != nil {
-			return
-		}
-	}
-	result.MIME = addResult.mime
-	result.Size = addResult.size
-=======
 	defer addResult.Commit()
 
 	result.MIME = addResult.MIME
 	result.Size = addResult.Size
->>>>>>> ad227be3
 
 	fileObjectId, fileObjectDetails, err := u.getOrCreateFileObject(ctx, addResult)
 	if err != nil {
@@ -485,89 +468,8 @@
 	return
 }
 
-<<<<<<< HEAD
-func (u *uploader) addFile(ctx context.Context, opts []files.AddOption, result *UploadResult) error {
-	fl, err := u.fileService.FileAdd(ctx, u.spaceID, opts...)
-	if err != nil {
-		return err
-	}
-	result.Hash = fl.Hash()
-	if meta := fl.Meta(); meta != nil {
-		result.MIME = meta.Media
-		result.Size = meta.Size
-	}
-	return nil
-}
-
-func (u *uploader) addImage(ctx context.Context, opts []files.AddOption, result *UploadResult) error {
-	im, err := u.fileService.ImageAdd(ctx, u.spaceID, opts...)
-	if errors.Is(err, image.ErrFormat) || errors.Is(err, mill.ErrFormatSupportNotEnabled) {
-		return nil
-	}
-	if err != nil {
-		return err
-	}
-	result.Hash = im.Hash()
-	orig, err := im.GetOriginalFile(ctx)
-	if err != nil {
-		log.Errorf("failed to get original image: %v", err)
-	}
-	if orig != nil {
-		result.MIME = orig.Meta().Media
-		result.Size = orig.Meta().Size
-	}
-	return nil
-}
-
-type addToStorageResult struct {
-	fileId     domain.FileId
-	fileKeys   *domain.FileEncryptionKeys
-	fileExists bool
-	mime       string
-	size       int64
-}
-
-func (u *uploader) addImageToStorage(ctx context.Context, addOptions []files.AddOption) (*addToStorageResult, error) {
-	addResult, err := u.fileService.ImageAdd(ctx, u.spaceId, addOptions...)
-	if err != nil {
-		return nil, err
-	}
-	res := &addToStorageResult{
-		fileId:     addResult.FileId,
-		fileKeys:   addResult.EncryptionKeys,
-		fileExists: addResult.IsExisting,
-	}
-	orig, _ := addResult.Image.GetOriginalFile(ctx)
-	if orig != nil {
-		res.mime = orig.Meta().Media
-		res.size = orig.Meta().Size
-	}
-	return res, nil
-}
-
-func (u *uploader) addFileToStorage(ctx context.Context, addOptions []files.AddOption) (*addToStorageResult, error) {
-	addResult, err := u.fileService.FileAdd(ctx, u.spaceId, addOptions...)
-	if err != nil {
-		return nil, err
-	}
-	res := &addToStorageResult{
-		fileId:     addResult.FileId,
-		fileKeys:   addResult.EncryptionKeys,
-		fileExists: addResult.IsExisting,
-	}
-	if meta := addResult.File.Meta(); meta != nil {
-		res.mime = meta.Media
-		res.size = meta.Size
-	}
-	return res, nil
-}
-
-func (u *uploader) getOrCreateFileObject(ctx context.Context, addResult *addToStorageResult) (string, *types.Struct, error) {
-	if addResult.fileExists {
-=======
 func (u *uploader) getOrCreateFileObject(ctx context.Context, addResult *files.AddResult) (string, *types.Struct, error) {
 	if addResult.IsExisting {
->>>>>>> ad227be3
 		id, details, err := u.fileObjectService.GetObjectDetailsByFileId(domain.FullFileId{
 			SpaceId: u.spaceId,
 			FileId:  addResult.FileId,

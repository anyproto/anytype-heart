package fileoffloader

import (
	"context"
	"fmt"
	"time"

	"github.com/anyproto/any-sync/app"
	"github.com/anyproto/any-sync/commonfile/fileblockstore"
	"github.com/anyproto/any-sync/commonfile/fileservice"
	"github.com/ipfs/go-cid"
	ipld "github.com/ipfs/go-ipld-format"
	"go.uber.org/zap"

	"github.com/anyproto/anytype-heart/core/block/object/idresolver"
	"github.com/anyproto/anytype-heart/core/domain"
	"github.com/anyproto/anytype-heart/core/files/filehelper"
	"github.com/anyproto/anytype-heart/core/filestorage"
	"github.com/anyproto/anytype-heart/core/syncstatus/filesyncstatus"
	"github.com/anyproto/anytype-heart/pkg/lib/bundle"
	"github.com/anyproto/anytype-heart/pkg/lib/database"
	"github.com/anyproto/anytype-heart/pkg/lib/localstore/filestore"
	"github.com/anyproto/anytype-heart/pkg/lib/localstore/objectstore"
	"github.com/anyproto/anytype-heart/pkg/lib/logging"
	"github.com/anyproto/anytype-heart/pkg/lib/pb/model"
)

const CName = "core.files.fileoffloader"

var log = logging.Logger(CName).Desugar()

type Service interface {
	app.Component

	FileOffload(ctx context.Context, objectId string, includeNotPinned bool) (totalSize uint64, err error)
	FileOffloadFullId(ctx context.Context, id domain.FullID, includeNotPinned bool) (totalSize uint64, err error)
	FilesOffload(ctx context.Context, objectIds []string, includeNotPinned bool) (err error)
	FileSpaceOffload(ctx context.Context, spaceId string, includeNotPinned bool) (filesOffloaded int, totalSize uint64, err error)
	FileOffloadRaw(ctx context.Context, id domain.FullFileId) (totalSize uint64, err error)
}

type service struct {
	objectStore     objectstore.ObjectStore
	fileStore       filestore.FileStore
	dagService      ipld.DAGService
	commonFile      fileservice.FileService
	fileStorage     filestorage.FileStorage
	spaceIdResolver idresolver.Resolver
}

func New() Service {
	return &service{}
}

func (s *service) Init(a *app.App) error {
	s.objectStore = app.MustComponent[objectstore.ObjectStore](a)
	s.fileStore = app.MustComponent[filestore.FileStore](a)
	s.commonFile = app.MustComponent[fileservice.FileService](a)
	s.dagService = s.commonFile.DAGService()
	s.fileStorage = app.MustComponent[filestorage.FileStorage](a)
	s.spaceIdResolver = app.MustComponent[idresolver.Resolver](a)
	return nil
}

func (s *service) Name() string {
	return CName
}

func (s *service) FileOffload(ctx context.Context, objectId string, includeNotPinned bool) (totalSize uint64, err error) {
	spaceId, err := s.spaceIdResolver.ResolveSpaceID(objectId)
	if err != nil {
		return 0, fmt.Errorf("resolve space id: %w", err)
	}
	return s.FileOffloadFullId(ctx, domain.FullID{SpaceID: spaceId, ObjectID: objectId}, includeNotPinned)
}

func (s *service) FileOffloadFullId(ctx context.Context, id domain.FullID, includeNotPinned bool) (totalSize uint64, err error) {
	details, err := s.objectStore.SpaceIndex(id.SpaceID).GetDetails(id.ObjectID)
	if err != nil {
		return 0, fmt.Errorf("get object details: %w", err)
	}
	return s.fileOffload(ctx, details, includeNotPinned)
}

func (s *service) fileOffload(ctx context.Context, fileDetails *domain.Details, includeNotPinned bool) (uint64, error) {
	fileId := fileDetails.GetString(bundle.RelationKeyFileId)
	if fileId == "" {
		return 0, fmt.Errorf("empty file id")
	}
	backupStatus := filesyncstatus.Status(fileDetails.GetInt64(bundle.RelationKeyFileBackupStatus))
	id := domain.FullFileId{
		SpaceId: fileDetails.GetString(bundle.RelationKeySpaceId),
		FileId:  domain.FileId(fileId),
	}

	if !includeNotPinned && backupStatus != filesyncstatus.Synced {
		return 0, nil
	}

	return s.FileOffloadRaw(ctx, id)
}

func (s *service) FilesOffload(ctx context.Context, objectIds []string, includeNotPinned bool) (err error) {
	if len(objectIds) == 0 {
		return s.offloadAllFiles(ctx, includeNotPinned)
	}

	for _, objectId := range objectIds {
		_, err := s.FileOffload(ctx, objectId, includeNotPinned)
		if err != nil {
			log.Error("failed to offload file", zap.String("objectId", objectId), zap.Error(err))
			continue
		}
	}
	return nil
}

func (s *service) offloadAllFiles(ctx context.Context, includeNotPinned bool) (err error) {
	gc := s.fileStorage.NewLocalStoreGarbageCollector()

	if !includeNotPinned {
<<<<<<< HEAD
		records, err := s.objectStore.Query(database.Query{
			Filters: []database.FilterRequest{
=======
		records, err := s.objectStore.QueryCrossSpace(database.Query{
			Filters: []*model.BlockContentDataviewFilter{
>>>>>>> e6712037
				{
					RelationKey: bundle.RelationKeyFileId,
					Condition:   model.BlockContentDataviewFilter_NotEmpty,
				},
				{
					RelationKey: bundle.RelationKeyFileBackupStatus,
					Condition:   model.BlockContentDataviewFilter_NotEqual,
					Value:       domain.Int64(filesyncstatus.Synced),
				},
			},
		})
		if err != nil {
			return fmt.Errorf("query not pinned files: %w", err)
		}

		for _, record := range records {
			fileId := domain.FullFileId{
				SpaceId: record.Details.GetString(bundle.RelationKeySpaceId),
				FileId:  domain.FileId(record.Details.GetString(bundle.RelationKeyFileId)),
			}
			_, cids, err := s.getAllExistingFileBlocksCids(ctx, fileId)
			if err != nil {
				return fmt.Errorf("not pinned file: collect cids: %w", err)
			}
			gc.MarkAsUsing(cids)
		}
	}

	err = gc.CollectGarbage(ctx)
	return err
}

func (s *service) FileSpaceOffload(ctx context.Context, spaceId string, includeNotPinned bool) (filesOffloaded int, totalSize uint64, err error) {
<<<<<<< HEAD
	records, err := s.objectStore.Query(database.Query{
		Filters: []database.FilterRequest{
			{
				RelationKey: bundle.RelationKeySpaceId,
				Condition:   model.BlockContentDataviewFilter_Equal,
				Value:       domain.String(spaceId),
			},
			{
				RelationKey: bundle.RelationKeyFileId,
=======
	records, err := s.objectStore.SpaceIndex(spaceId).Query(database.Query{
		Filters: []*model.BlockContentDataviewFilter{
			{
				RelationKey: bundle.RelationKeyFileId.String(),
>>>>>>> e6712037
				Condition:   model.BlockContentDataviewFilter_NotEmpty,
			},
		},
	})
	if err != nil {
		return 0, 0, fmt.Errorf("query file objects by spaceId: %w", err)
	}
	for _, record := range records {
		fileId := record.Details.GetString(bundle.RelationKeyFileId)
		size, err := s.offloadFileSafe(ctx, spaceId, fileId, record, includeNotPinned)
		if err != nil {
			log.Error("FileSpaceOffload: failed to offload file", zap.String("fileId", fileId), zap.Error(err))
			return 0, 0, err
		}
		if size > 0 {
			filesOffloaded++
			err = s.fileStore.DeleteFile(domain.FileId(fileId))
			if err != nil {
				return 0, 0, fmt.Errorf("failed to delete file from store: %w", err)
			}
		}
		totalSize += size
	}
	return filesOffloaded, totalSize, nil
}

func (s *service) offloadFileSafe(ctx context.Context,
	spaceId string,
	fileId string,
	record database.Record,
	includeNotPinned bool,
) (uint64, error) {
<<<<<<< HEAD
	existingObjects, err := s.objectStore.Query(database.Query{
		Filters: []database.FilterRequest{
=======
	existingObjects, err := s.objectStore.SpaceIndex(spaceId).Query(database.Query{
		Filters: []*model.BlockContentDataviewFilter{
>>>>>>> e6712037
			{
				RelationKey: bundle.RelationKeyFileId,
				Condition:   model.BlockContentDataviewFilter_Equal,
				Value:       domain.String(fileId),
			},
<<<<<<< HEAD
			{
				RelationKey: bundle.RelationKeySpaceId,
				Condition:   model.BlockContentDataviewFilter_NotEqual,
				Value:       domain.String(spaceId),
			},
=======
>>>>>>> e6712037
		},
	})
	if err != nil {
		return 0, err
	}
	if len(existingObjects) > 0 {
		return s.fileOffload(ctx, record.Details, false)
	}
	return s.fileOffload(ctx, record.Details, includeNotPinned)
}

func (s *service) dagServiceForSpace(spaceID string) ipld.DAGService {
	return filehelper.NewDAGServiceWithSpaceID(spaceID, s.dagService)
}

func (s *service) FileOffloadRaw(ctx context.Context, id domain.FullFileId) (totalSize uint64, err error) {
	totalSize, cids, err := s.getAllExistingFileBlocksCids(ctx, id)
	if err != nil {
		return 0, err
	}

	dagService := s.dagServiceForSpace(id.SpaceId)
	for _, c := range cids {
		err = dagService.Remove(context.Background(), c)
		if err != nil {
			// no need to check for cid not exists
			return 0, err
		}
	}

	return totalSize, nil
}

func (s *service) getAllExistingFileBlocksCids(ctx context.Context, id domain.FullFileId) (totalSize uint64, cids []cid.Cid, err error) {
	var getCidsLinksRecursively func(c cid.Cid) (err error)
	dagService := s.dagServiceForSpace(id.SpaceId)

	var visitedMap = make(map[string]struct{})
	getCidsLinksRecursively = func(c cid.Cid) (err error) {
		if exists, err := s.hasCid(ctx, id.SpaceId, c); err != nil {
			return err
		} else if !exists {
			// double-check the blockstore, if we don't have the block - we have not yet downloaded it
			// otherwise format.GetLinks will do bitswap
			return nil
		}
		cids = append(cids, c)

		// here we can be sure that the block is loaded to the blockstore, so 1s should be more than enough
		ctx, cancel := context.WithTimeout(context.Background(), time.Second)
		ctx = context.WithValue(ctx, filestorage.CtxKeyRemoteLoadDisabled, true)
		n, err := dagService.Get(ctx, c)
		if err != nil {
			log.Error("GetAllExistingFileBlocksCids: failed to get links", zap.Error(err))
		}
		cancel()
		if n != nil {
			// use rawData because Size() includes size of inner links which may be not loaded
			totalSize += uint64(len(n.RawData()))
		}
		if n == nil || len(n.Links()) == 0 {
			return nil
		}
		for _, link := range n.Links() {
			if _, visited := visitedMap[link.Cid.String()]; visited {
				continue
			}
			visitedMap[link.Cid.String()] = struct{}{}
			err := getCidsLinksRecursively(link.Cid)
			if err != nil {
				return err
			}
		}

		return
	}

	c, err := cid.Parse(id.FileId.String())
	if err != nil {
		return 0, nil, err
	}

	err = getCidsLinksRecursively(c)

	return
}

func (s *service) hasCid(ctx context.Context, spaceID string, c cid.Cid) (bool, error) {
	cctx := fileblockstore.CtxWithSpaceId(ctx, spaceID)
	return s.commonFile.HasCid(cctx, c)
}<|MERGE_RESOLUTION|>--- conflicted
+++ resolved
@@ -119,13 +119,8 @@
 	gc := s.fileStorage.NewLocalStoreGarbageCollector()
 
 	if !includeNotPinned {
-<<<<<<< HEAD
-		records, err := s.objectStore.Query(database.Query{
+		records, err := s.objectStore.QueryCrossSpace(database.Query{
 			Filters: []database.FilterRequest{
-=======
-		records, err := s.objectStore.QueryCrossSpace(database.Query{
-			Filters: []*model.BlockContentDataviewFilter{
->>>>>>> e6712037
 				{
 					RelationKey: bundle.RelationKeyFileId,
 					Condition:   model.BlockContentDataviewFilter_NotEmpty,
@@ -159,22 +154,10 @@
 }
 
 func (s *service) FileSpaceOffload(ctx context.Context, spaceId string, includeNotPinned bool) (filesOffloaded int, totalSize uint64, err error) {
-<<<<<<< HEAD
-	records, err := s.objectStore.Query(database.Query{
+	records, err := s.objectStore.SpaceIndex(spaceId).Query(database.Query{
 		Filters: []database.FilterRequest{
 			{
-				RelationKey: bundle.RelationKeySpaceId,
-				Condition:   model.BlockContentDataviewFilter_Equal,
-				Value:       domain.String(spaceId),
-			},
-			{
 				RelationKey: bundle.RelationKeyFileId,
-=======
-	records, err := s.objectStore.SpaceIndex(spaceId).Query(database.Query{
-		Filters: []*model.BlockContentDataviewFilter{
-			{
-				RelationKey: bundle.RelationKeyFileId.String(),
->>>>>>> e6712037
 				Condition:   model.BlockContentDataviewFilter_NotEmpty,
 			},
 		},
@@ -207,26 +190,13 @@
 	record database.Record,
 	includeNotPinned bool,
 ) (uint64, error) {
-<<<<<<< HEAD
-	existingObjects, err := s.objectStore.Query(database.Query{
+	existingObjects, err := s.objectStore.SpaceIndex(spaceId).Query(database.Query{
 		Filters: []database.FilterRequest{
-=======
-	existingObjects, err := s.objectStore.SpaceIndex(spaceId).Query(database.Query{
-		Filters: []*model.BlockContentDataviewFilter{
->>>>>>> e6712037
 			{
 				RelationKey: bundle.RelationKeyFileId,
 				Condition:   model.BlockContentDataviewFilter_Equal,
 				Value:       domain.String(fileId),
 			},
-<<<<<<< HEAD
-			{
-				RelationKey: bundle.RelationKeySpaceId,
-				Condition:   model.BlockContentDataviewFilter_NotEqual,
-				Value:       domain.String(spaceId),
-			},
-=======
->>>>>>> e6712037
 		},
 	})
 	if err != nil {

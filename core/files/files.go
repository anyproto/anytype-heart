--- conflicted
+++ resolved
@@ -862,15 +862,8 @@
 	return s.fileStore.AddFileKeys(fks...)
 }
 
-<<<<<<< HEAD
-var ErrFileNotFound = fmt.Errorf("file not found")
-
 func (s *service) FileByHash(ctx context.Context, id domain.FullID) (File, error) {
 	ok, err := s.isDeleted(id.ObjectID)
-=======
-func (s *service) FileByHash(ctx context.Context, hash string) (File, error) {
-	ok, err := s.isDeleted(hash)
->>>>>>> 419daabf
 	if err != nil {
 		return nil, fmt.Errorf("check if file is deleted: %w", err)
 	}
@@ -887,13 +880,8 @@
 		// info from ipfs
 		fileList, err = s.fileIndexInfo(ctx, id, false)
 		if err != nil {
-<<<<<<< HEAD
 			log.With("cid", id.ObjectID).Errorf("FileByHash: failed to retrieve from IPFS: %s", err.Error())
-			return nil, ErrFileNotFound
-=======
-			log.With("cid", hash).Errorf("FileByHash: failed to retrieve from IPFS: %s", err.Error())
 			return nil, domain.ErrFileNotFound
->>>>>>> 419daabf
 		}
 		ok, err := s.fileStore.IsFileImported(id.ObjectID)
 		if err != nil {

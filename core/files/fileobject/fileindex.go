--- conflicted
+++ resolved
@@ -265,17 +265,6 @@
 	}
 
 	st.SetObjectTypeKey(typeKey)
-<<<<<<< HEAD
-	prevDetails := st.CombinedDetails()
-=======
-
-	keys := make([]domain.RelationKey, 0, details.Len())
-	for k, _ := range details.Iterate() {
-		keys = append(keys, k)
-	}
-	st.AddBundledRelationLinks(keys...)
-
->>>>>>> d5b686a7
 	details = prevDetails.Merge(details)
 	st.SetDetails(details)
 

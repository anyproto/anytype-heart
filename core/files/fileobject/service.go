package fileobject

import (
	"context"
	"errors"
	"fmt"

	"github.com/anyproto/any-sync/app"
	"github.com/anyproto/any-sync/commonspace/object/tree/treestorage"
	"github.com/anyproto/any-sync/commonspace/syncstatus"
	"github.com/gogo/protobuf/types"

	"github.com/anyproto/anytype-heart/core/block/editor/smartblock"
	"github.com/anyproto/anytype-heart/core/block/editor/state"
	"github.com/anyproto/anytype-heart/core/block/object/idresolver"
	"github.com/anyproto/anytype-heart/core/block/simple"
	"github.com/anyproto/anytype-heart/core/block/source"
	"github.com/anyproto/anytype-heart/core/domain"
	"github.com/anyproto/anytype-heart/core/domain/objectorigin"
	"github.com/anyproto/anytype-heart/core/files"
	"github.com/anyproto/anytype-heart/core/filestorage/filesync"
	"github.com/anyproto/anytype-heart/pb"
	"github.com/anyproto/anytype-heart/pkg/lib/bundle"
	coresb "github.com/anyproto/anytype-heart/pkg/lib/core/smartblock"
	"github.com/anyproto/anytype-heart/pkg/lib/database"
	"github.com/anyproto/anytype-heart/pkg/lib/localstore/filestore"
	"github.com/anyproto/anytype-heart/pkg/lib/localstore/objectstore"
	"github.com/anyproto/anytype-heart/pkg/lib/logging"
	"github.com/anyproto/anytype-heart/pkg/lib/mill"
	"github.com/anyproto/anytype-heart/pkg/lib/pb/model"
	"github.com/anyproto/anytype-heart/space"
	"github.com/anyproto/anytype-heart/space/clientspace"
	"github.com/anyproto/anytype-heart/util/pbtypes"
)

// TODO UNsugar
var log = logging.Logger("fileobject")

var ErrObjectNotFound = fmt.Errorf("file object not found")

const CName = "fileobject"

type Service interface {
	app.Component

	DeleteFileData(ctx context.Context, space clientspace.Space, objectId string) error
	Create(ctx context.Context, spaceId string, req CreateRequest) (id string, object *types.Struct, err error)
	CreateFromImport(fileId domain.FullFileId, origin objectorigin.ObjectOrigin) (string, error)
	GetFileIdFromObject(ctx context.Context, objectId string) (domain.FullFileId, error)
	GetObjectDetailsByFileId(fileId domain.FullFileId) (string, *types.Struct, error)
	MigrateDetails(st *state.State, spc source.Space, keys []*pb.ChangeFileKeys)
	MigrateBlocks(st *state.State, spc source.Space, keys []*pb.ChangeFileKeys)

	FileOffload(ctx context.Context, objectId string, includeNotPinned bool) (totalSize uint64, err error)
	FilesOffload(ctx context.Context, objectIds []string, includeNotPinned bool) (filesOffloaded int, totalSize uint64, err error)
	FileSpaceOffload(ctx context.Context, spaceId string, includeNotPinned bool) (filesOffloaded int, totalSize uint64, err error)
}

type objectCreatorService interface {
	CreateSmartBlockFromStateInSpace(ctx context.Context, space clientspace.Space, objectTypeKeys []domain.TypeKey, createState *state.State) (id string, newDetails *types.Struct, err error)
}

type service struct {
	spaceService  space.Service
	resolver      idresolver.Resolver
	objectCreator objectCreatorService
	fileService   files.Service
	fileSync      filesync.FileSync
	fileStore     filestore.FileStore
	objectStore   objectstore.ObjectStore
}

func New() Service {
	return &service{}
}

func (s *service) Name() string {
	return CName
}

func (s *service) Init(a *app.App) error {
	s.spaceService = app.MustComponent[space.Service](a)
	s.resolver = app.MustComponent[idresolver.Resolver](a)
	s.objectCreator = app.MustComponent[objectCreatorService](a)
	s.fileService = app.MustComponent[files.Service](a)
	s.fileSync = app.MustComponent[filesync.FileSync](a)
	s.objectStore = app.MustComponent[objectstore.ObjectStore](a)
	s.fileStore = app.MustComponent[filestore.FileStore](a)
	return nil
}

type CreateRequest struct {
	FileId            domain.FileId
	EncryptionKeys    map[string]string
	ObjectOrigin      objectorigin.ObjectOrigin
	AdditionalDetails *types.Struct
}

func (s *service) Create(ctx context.Context, spaceId string, req CreateRequest) (id string, object *types.Struct, err error) {
	space, err := s.spaceService.Get(ctx, spaceId)
	if err != nil {
		return "", nil, fmt.Errorf("get space: %w", err)
	}

	id, object, err = s.createInSpace(ctx, space, req)
	if err != nil {
		return "", nil, fmt.Errorf("create in space: %w", err)
	}
	err = s.addToSyncQueue(domain.FullFileId{SpaceId: space.Id(), FileId: req.FileId}, true, req.ObjectOrigin.IsImported())
	if err != nil {
		return "", nil, fmt.Errorf("add to sync queue: %w", err)
	}

	return id, object, nil
}

func (s *service) createInSpace(ctx context.Context, space clientspace.Space, req CreateRequest) (id string, object *types.Struct, err error) {
	if req.FileId == "" {
		return "", nil, fmt.Errorf("file hash is empty")
	}
	details, typeKey, err := s.getDetailsForFileOrImage(ctx, domain.FullFileId{
		SpaceId: space.Id(),
		FileId:  req.FileId,
	}, req.ObjectOrigin)
	if err != nil {
		return "", nil, fmt.Errorf("get details for file or image: %w", err)
	}
	details.Fields[bundle.RelationKeyFileId.String()] = pbtypes.String(req.FileId.String())

	if req.AdditionalDetails != nil {
		for k, v := range req.AdditionalDetails.GetFields() {
			if _, ok := details.Fields[k]; !ok {
				details.Fields[k] = pbtypes.CopyVal(v)
			}
		}
	}

	createState := state.NewDoc("", nil).(*state.State)
	createState.SetDetails(details)
	createState.SetFileInfo(state.FileInfo{
		FileId:         req.FileId,
		EncryptionKeys: req.EncryptionKeys,
	})

	id, object, err = s.objectCreator.CreateSmartBlockFromStateInSpace(ctx, space, []domain.TypeKey{typeKey}, createState)
	if err != nil {
		return "", nil, fmt.Errorf("create object: %w", err)
	}
	return id, object, nil
}

// CreateFromImport creates file object from imported raw IPFS file. Encryption keys for this file should exist in file store.
func (s *service) CreateFromImport(fileId domain.FullFileId, origin objectorigin.ObjectOrigin) (string, error) {
	// Check that fileId is not a file object id
	recs, _, err := s.objectStore.QueryObjectIDs(database.Query{
		Filters: []*model.BlockContentDataviewFilter{
			{
				RelationKey: bundle.RelationKeyId.String(),
				Condition:   model.BlockContentDataviewFilter_Equal,
				Value:       pbtypes.String(fileId.FileId.String()),
			},
			{
				RelationKey: bundle.RelationKeySpaceId.String(),
				Condition:   model.BlockContentDataviewFilter_Equal,
				Value:       pbtypes.String(fileId.SpaceId),
			},
		},
	})
	if err == nil && len(recs) > 0 {
		return recs[0], nil
	}

	fileObjectId, _, err := s.GetObjectDetailsByFileId(fileId)
	if err == nil {
		return fileObjectId, nil
	}
	keys, err := s.fileStore.GetFileKeys(fileId.FileId)
	if err != nil {
		return "", fmt.Errorf("get file keys: %w", err)
	}
	fileObjectId, _, err = s.Create(context.Background(), fileId.SpaceId, CreateRequest{
		FileId:         fileId.FileId,
		EncryptionKeys: keys,
		ObjectOrigin:   origin,
	})
	if err != nil {
		return "", fmt.Errorf("create object: %w", err)
	}
	return fileObjectId, nil
}

func (s *service) migrateDeriveObject(ctx context.Context, space clientspace.Space, req CreateRequest, uniqueKey domain.UniqueKey) (err error) {
	if req.FileId == "" {
		return fmt.Errorf("file hash is empty")
	}
	details, typeKey, err := s.getDetailsForFileOrImage(ctx, domain.FullFileId{
		SpaceId: space.Id(),
		FileId:  req.FileId,
	}, req.ObjectOrigin)
	if err != nil {
		return fmt.Errorf("get details for file or image: %w", err)
	}
	details.Fields[bundle.RelationKeyFileId.String()] = pbtypes.String(req.FileId.String())
	details.Fields[bundle.RelationKeyFileBackupStatus.String()] = pbtypes.Int64(int64(syncstatus.StatusSynced))

	createState := state.NewDocWithUniqueKey("", nil, uniqueKey).(*state.State)
	createState.SetDetails(details)
	createState.SetFileInfo(state.FileInfo{
		FileId:         req.FileId,
		EncryptionKeys: req.EncryptionKeys,
	})

	_, _, err = s.objectCreator.CreateSmartBlockFromStateInSpace(ctx, space, []domain.TypeKey{typeKey}, createState)
	if errors.Is(err, treestorage.ErrTreeExists) {
		return nil
	}
	return err
}

func (s *service) getDetailsForFileOrImage(ctx context.Context, id domain.FullFileId, origin objectorigin.ObjectOrigin) (details *types.Struct, typeKey domain.TypeKey, err error) {
	file, err := s.fileService.FileByHash(ctx, id)
	if err != nil {
		return nil, "", err
	}
	if mill.IsImage(file.Info().Media) {
		image, err := s.fileService.ImageByHash(ctx, id)
		if err != nil {
			return nil, "", err
		}
		details, err = image.Details(ctx)
		if err != nil {
			return nil, "", err
		}
		typeKey = bundle.TypeKeyImage
	} else {
		details, typeKey, err = file.Details(ctx)
		if err != nil {
			return nil, "", err
		}
	}

	origin.AddToDetails(details)

	return details, typeKey, nil
}

func (s *service) addToSyncQueue(id domain.FullFileId, uploadedByUser bool, imported bool) error {
	if err := s.fileSync.AddFile(id.SpaceId, id.FileId, uploadedByUser, imported); err != nil {
		return fmt.Errorf("add file to sync queue: %w", err)
	}
	// TODO Maybe we need a watcher here?
	return nil
}

func (s *service) GetObjectIdByFileId(fileId domain.FullFileId) (string, error) {
	records, _, err := s.objectStore.Query(database.Query{
		Filters: []*model.BlockContentDataviewFilter{
			{
				RelationKey: bundle.RelationKeyFileId.String(),
				Condition:   model.BlockContentDataviewFilter_Equal,
				Value:       pbtypes.String(fileId.FileId.String()),
			},
			{
				RelationKey: bundle.RelationKeySpaceId.String(),
				Condition:   model.BlockContentDataviewFilter_Equal,
				Value:       pbtypes.String(fileId.SpaceId),
			},
		},
	})
	if err != nil {
		return "", fmt.Errorf("query objects by file hash: %w", err)
	}
	if len(records) == 0 {
		return "", ErrObjectNotFound
	}
	return pbtypes.GetString(records[0].Details, bundle.RelationKeyId.String()), nil
}

func (s *service) GetObjectDetailsByFileId(fileId domain.FullFileId) (string, *types.Struct, error) {
	records, _, err := s.objectStore.Query(database.Query{
		Filters: []*model.BlockContentDataviewFilter{
			{
				RelationKey: bundle.RelationKeyFileId.String(),
				Condition:   model.BlockContentDataviewFilter_Equal,
				Value:       pbtypes.String(fileId.FileId.String()),
			},
			{
				RelationKey: bundle.RelationKeySpaceId.String(),
				Condition:   model.BlockContentDataviewFilter_Equal,
				Value:       pbtypes.String(fileId.SpaceId),
			},
		},
	})
	if err != nil {
		return "", nil, fmt.Errorf("query objects by file hash: %w", err)
	}
	if len(records) == 0 {
		return "", nil, ErrObjectNotFound
	}
	details := records[0].Details
	return pbtypes.GetString(details, bundle.RelationKeyId.String()), details, nil
}

func (s *service) GetFileIdFromObject(ctx context.Context, objectId string) (domain.FullFileId, error) {
	spaceId, err := s.resolver.ResolveSpaceID(objectId)
	if err != nil {
		return domain.FullFileId{}, fmt.Errorf("resolve spaceId: %w", err)
	}

	space, err := s.spaceService.Get(ctx, spaceId)
	if err != nil {
		return domain.FullFileId{}, fmt.Errorf("get space: %w", err)
	}

	return s.getFileIdFromObjectInSpace(space, objectId)
}

func (s *service) getFileIdFromObjectInSpace(space smartblock.Space, objectId string) (domain.FullFileId, error) {
	var fileId string
	err := space.Do(objectId, func(sb smartblock.SmartBlock) error {
		fileId = pbtypes.GetString(sb.Details(), bundle.RelationKeyFileId.String())
		if fileId == "" {
			return fmt.Errorf("empty file hash")
		}
		return nil
	})
	if err != nil {
		return domain.FullFileId{}, fmt.Errorf("get file object: %w", err)
	}

	return domain.FullFileId{
		SpaceId: space.Id(),
		FileId:  domain.FileId(fileId),
	}, nil
}

func (s *service) migrate(space clientspace.Space, objectId string, keys []*pb.ChangeFileKeys, fileId string) string {
<<<<<<< HEAD
=======
	// Don't migrate empty or its own id
>>>>>>> 558f810b
	if fileId == "" || objectId == fileId {
		return fileId
	}
	var fileKeys map[string]string
	for _, k := range keys {
		if k.Hash == fileId {
			fileKeys = k.Keys
		}
	}
	err := space.Do(fileId, func(sb smartblock.SmartBlock) error {
		return nil
	})
	// Already migrated
	if err == nil {
		return fileId
	}

	fileObjectId, err := s.GetObjectIdByFileId(domain.FullFileId{
		SpaceId: space.Id(),
		FileId:  domain.FileId(fileId),
	})
	if err == nil {
		return fileObjectId
	}

	if len(fileKeys) == 0 {
		log.Warnf("no encryption keys for fileId %s", fileId)
	}
	// Add fileId as uniqueKey to avoid migration of the same file
	uniqueKey, err := domain.NewUniqueKey(coresb.SmartBlockTypeFileObject, fileId)
	if err != nil {
		return fileId
	}
	fileObjectId, err = space.DeriveObjectIdWithAccountSignature(context.Background(), uniqueKey)
	if err != nil {
		log.Errorf("can't derive object id for fileId %s: %v", fileId, err)
		return fileId
	}
	err = s.migrateDeriveObject(context.Background(), space, CreateRequest{
		FileId:         domain.FileId(fileId),
		EncryptionKeys: fileKeys,
		ObjectOrigin:   objectorigin.ObjectOriginNone(), // TODO what to do? Probably need to copy origin detail
	}, uniqueKey)
	if err != nil {
		log.Errorf("create file object for fileId %s: %v", fileId, err)
	}
	return fileObjectId
}

func (s *service) MigrateBlocks(st *state.State, spc source.Space, keys []*pb.ChangeFileKeys) {
	st.Iterate(func(b simple.Block) (isContinue bool) {
		if fh, ok := b.(simple.FileHashes); ok {
			fh.MigrateFile(func(oldHash string) (newHash string) {
				return s.migrate(spc.(clientspace.Space), st.RootId(), keys, oldHash)
			})
		}
		return true
	})
}

func (s *service) MigrateDetails(st *state.State, spc source.Space, keys []*pb.ChangeFileKeys) {
	st.ModifyLinkedFilesInDetails(func(id string) string {
		return s.migrate(spc.(clientspace.Space), st.RootId(), keys, id)
	})
}

func (s *service) FileOffload(ctx context.Context, objectId string, includeNotPinned bool) (totalSize uint64, err error) {
	details, err := s.objectStore.GetDetails(objectId)
	if err != nil {
		return 0, fmt.Errorf("get object details: %w", err)
	}
	return s.fileOffload(ctx, details.GetDetails(), includeNotPinned)
}

func (s *service) fileOffload(ctx context.Context, fileDetails *types.Struct, includeNotPinned bool) (uint64, error) {
	fileId := pbtypes.GetString(fileDetails, bundle.RelationKeyFileId.String())
	if fileId == "" {
		return 0, fmt.Errorf("empty file hash")
	}
	backupStatus := syncstatus.SyncStatus(pbtypes.GetInt64(fileDetails, bundle.RelationKeyFileBackupStatus.String()))
	id := domain.FullFileId{
		SpaceId: pbtypes.GetString(fileDetails, bundle.RelationKeySpaceId.String()),
		FileId:  domain.FileId(fileId),
	}

	if !includeNotPinned && backupStatus != syncstatus.StatusSynced {
		return 0, nil
	}

	return s.fileService.FileOffload(ctx, id)
}

func (s *service) FilesOffload(ctx context.Context, objectIds []string, includeNotPinned bool) (filesOffloaded int, totalSize uint64, err error) {
	if len(objectIds) == 0 {
		return s.offloadAllFiles(ctx, includeNotPinned)
	}

	for _, objectId := range objectIds {
		size, err := s.FileOffload(ctx, objectId, includeNotPinned)
		if err != nil {
			log.Errorf("failed to offload file %s: %v", objectId, err)
			continue
		}
		totalSize += size
		if size > 0 {
			filesOffloaded++
		}
	}
	return filesOffloaded, totalSize, nil
}

func (s *service) offloadAllFiles(ctx context.Context, includeNotPinned bool) (filesOffloaded int, totalSize uint64, err error) {
	records, _, err := s.objectStore.Query(database.Query{
		Filters: []*model.BlockContentDataviewFilter{
			{
				RelationKey: bundle.RelationKeyFileId.String(),
				Condition:   model.BlockContentDataviewFilter_NotEmpty,
			},
		},
	})
	if err != nil {
		return 0, 0, fmt.Errorf("query file objects by spaceId: %w", err)
	}
	for _, record := range records {
		size, err := s.fileOffload(ctx, record.Details, includeNotPinned)
		if err != nil {
			objectId := pbtypes.GetString(record.Details, bundle.RelationKeyId.String())
			log.Errorf("failed to offload file %s: %v", objectId, err)
			continue
		}
		totalSize += size
		if size > 0 {
			filesOffloaded++
		}
	}
	return filesOffloaded, totalSize, nil
}

func (s *service) FileSpaceOffload(ctx context.Context, spaceId string, includeNotPinned bool) (filesOffloaded int, totalSize uint64, err error) {
	records, _, err := s.objectStore.Query(database.Query{
		Filters: []*model.BlockContentDataviewFilter{
			{
				RelationKey: bundle.RelationKeySpaceId.String(),
				Condition:   model.BlockContentDataviewFilter_Equal,
				Value:       pbtypes.String(spaceId),
			},
			{
				RelationKey: bundle.RelationKeyFileId.String(),
				Condition:   model.BlockContentDataviewFilter_NotEmpty,
			},
		},
	})
	if err != nil {
		return 0, 0, fmt.Errorf("query file objects by spaceId: %w", err)
	}
	for _, record := range records {
		size, err := s.fileOffload(ctx, record.Details, includeNotPinned)
		if err != nil {
			objectId := pbtypes.GetString(record.Details, bundle.RelationKeyId.String())
			log.Errorf("failed to offload file %s: %v", objectId, err)
			continue
		}
		if size > 0 {
			filesOffloaded++
		}
		totalSize += size
	}
	return filesOffloaded, totalSize, nil
}

func (s *service) DeleteFileData(ctx context.Context, space clientspace.Space, objectId string) error {
	fullId, err := s.getFileIdFromObjectInSpace(space, objectId)
	if err != nil {
		return fmt.Errorf("get file id from object: %w", err)
	}

	records, _, err := s.objectStore.Query(database.Query{
		Filters: []*model.BlockContentDataviewFilter{
			{
				RelationKey: bundle.RelationKeyId.String(),
				Condition:   model.BlockContentDataviewFilter_NotEqual,
				Value:       pbtypes.String(objectId),
			},
			{
				RelationKey: bundle.RelationKeyFileId.String(),
				Condition:   model.BlockContentDataviewFilter_NotEmpty,
			},
		},
	})
	if err != nil {
		return fmt.Errorf("list objects that use file id: %w", err)
	}
	if len(records) == 0 {
		if err := s.fileStore.DeleteFile(fullId.FileId); err != nil {
			return err
		}
		if err := s.fileSync.RemoveFile(fullId.SpaceId, fullId.FileId); err != nil {
			return fmt.Errorf("failed to remove file from sync: %w", err)
		}
		_, err = s.FileOffload(context.Background(), objectId, true)
		if err != nil {
			return err
		}
		return nil
	}
	return nil
}<|MERGE_RESOLUTION|>--- conflicted
+++ resolved
@@ -335,10 +335,7 @@
 }
 
 func (s *service) migrate(space clientspace.Space, objectId string, keys []*pb.ChangeFileKeys, fileId string) string {
-<<<<<<< HEAD
-=======
 	// Don't migrate empty or its own id
->>>>>>> 558f810b
 	if fileId == "" || objectId == fileId {
 		return fileId
 	}

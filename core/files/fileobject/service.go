package fileobject

import (
	"context"
	"fmt"
	"sync"
	"time"

	"github.com/anyproto/any-sync/app"
	"github.com/avast/retry-go/v4"
	"github.com/gogo/protobuf/types"
	"github.com/ipfs/go-cid"

	"github.com/anyproto/anytype-heart/core/anytype/config"
	"github.com/anyproto/anytype-heart/core/block/editor/smartblock"
	"github.com/anyproto/anytype-heart/core/block/editor/state"
	"github.com/anyproto/anytype-heart/core/block/editor/template"
	"github.com/anyproto/anytype-heart/core/block/object/idresolver"
	"github.com/anyproto/anytype-heart/core/block/object/objectcreator"
	"github.com/anyproto/anytype-heart/core/block/object/payloadcreator"
	"github.com/anyproto/anytype-heart/core/block/source"
	"github.com/anyproto/anytype-heart/core/domain"
	"github.com/anyproto/anytype-heart/core/domain/objectorigin"
	"github.com/anyproto/anytype-heart/core/files"
	"github.com/anyproto/anytype-heart/core/files/fileoffloader"
	"github.com/anyproto/anytype-heart/core/filestorage/filesync"
	"github.com/anyproto/anytype-heart/core/session"
	"github.com/anyproto/anytype-heart/core/syncstatus/filesyncstatus"
	"github.com/anyproto/anytype-heart/pb"
	"github.com/anyproto/anytype-heart/pkg/lib/bundle"
	coresb "github.com/anyproto/anytype-heart/pkg/lib/core/smartblock"
	"github.com/anyproto/anytype-heart/pkg/lib/database"
	"github.com/anyproto/anytype-heart/pkg/lib/datastore"
	"github.com/anyproto/anytype-heart/pkg/lib/localstore/filestore"
	"github.com/anyproto/anytype-heart/pkg/lib/localstore/objectstore"
	"github.com/anyproto/anytype-heart/pkg/lib/logging"
	"github.com/anyproto/anytype-heart/pkg/lib/pb/model"
	"github.com/anyproto/anytype-heart/space"
	"github.com/anyproto/anytype-heart/space/clientspace"
	"github.com/anyproto/anytype-heart/space/spacecore/peermanager"
	"github.com/anyproto/anytype-heart/util/pbtypes"
	"github.com/anyproto/anytype-heart/util/persistentqueue"
)

// TODO UNsugar
var log = logging.Logger("fileobject")

var (
	ErrObjectNotFound = fmt.Errorf("file object not found")
	ErrEmptyFileId    = fmt.Errorf("empty file id")
)

const CName = "fileobject"

type Service interface {
	app.ComponentRunnable

	InitEmptyFileState(st *state.State)
	DeleteFileData(objectId string) error
	Create(ctx context.Context, spaceId string, req CreateRequest) (id string, object *types.Struct, err error)
	CreateFromImport(fileId domain.FullFileId, origin objectorigin.ObjectOrigin) (string, error)
	GetFileIdFromObject(objectId string) (domain.FullFileId, error)
	GetFileIdFromObjectWaitLoad(ctx context.Context, objectId string) (domain.FullFileId, error)
	GetObjectDetailsByFileId(fileId domain.FullFileId) (string, *types.Struct, error)
	MigrateFileIdsInDetails(st *state.State, spc source.Space)
	MigrateFileIdsInBlocks(st *state.State, spc source.Space)
	MigrateFiles(st *state.State, spc source.Space, keysChanges []*pb.ChangeFileKeys)
	EnsureFileAddedToSyncQueue(id domain.FullID, details *types.Struct) error
}

type objectCreatorService interface {
	CreateSmartBlockFromStateInSpaceWithOptions(ctx context.Context, space clientspace.Space, objectTypeKeys []domain.TypeKey, createState *state.State, opts ...objectcreator.CreateOption) (id string, newDetails *types.Struct, err error)
}

type service struct {
	spaceService    space.Service
	objectCreator   objectCreatorService
	fileService     files.Service
	fileSync        filesync.FileSync
	fileStore       filestore.FileStore
	fileOffloader   fileoffloader.Service
	objectStore     objectstore.ObjectStore
	spaceIdResolver idresolver.Resolver
	migrationQueue  *persistentqueue.Queue[*migrationItem]
	objectArchiver  objectArchiver

	indexer *indexer

	resolverRetryStartDelay time.Duration
	resolverRetryMaxDelay   time.Duration

	closeWg *sync.WaitGroup
}

func New(
	resolverRetryStartDelay time.Duration,
	resolverRetryMaxDelay time.Duration,
) Service {
	return &service{
		resolverRetryStartDelay: resolverRetryStartDelay,
		resolverRetryMaxDelay:   resolverRetryMaxDelay,
		closeWg:                 &sync.WaitGroup{},
	}
}

func (s *service) Name() string {
	return CName
}

type configProvider interface {
	IsLocalOnlyMode() bool
}

var _ configProvider = (*config.Config)(nil)

func (s *service) Init(a *app.App) error {
	s.spaceService = app.MustComponent[space.Service](a)
	s.objectCreator = app.MustComponent[objectCreatorService](a)
	s.fileService = app.MustComponent[files.Service](a)
	s.fileSync = app.MustComponent[filesync.FileSync](a)
	s.objectStore = app.MustComponent[objectstore.ObjectStore](a)
	s.fileStore = app.MustComponent[filestore.FileStore](a)
	s.spaceIdResolver = app.MustComponent[idresolver.Resolver](a)
	s.fileOffloader = app.MustComponent[fileoffloader.Service](a)
	s.objectArchiver = app.MustComponent[objectArchiver](a)
	cfg := app.MustComponent[configProvider](a)

	s.indexer = s.newIndexer()

	dbProvider := app.MustComponent[datastore.Datastore](a)
	db, err := dbProvider.LocalStorage()
	if err != nil {
		return fmt.Errorf("get badger: %w", err)
	}

	migrationQueueCtx := context.Background()
	if cfg.IsLocalOnlyMode() {
		migrationQueueCtx = context.WithValue(migrationQueueCtx, peermanager.ContextPeerFindDeadlineKey, time.Now().Add(1*time.Minute))
	}
	s.migrationQueue = persistentqueue.New(
		persistentqueue.NewBadgerStorage(db, []byte("queue/file_migration/"), makeMigrationItem),
		log.Desugar(),
		s.migrationQueueHandler,
		persistentqueue.WithContext(migrationQueueCtx),
	)
	return nil
}

func (s *service) Run(_ context.Context) error {
	s.closeWg.Add(1)
	go func() {
<<<<<<< HEAD
		err := s.deleteMigratedFilesInNonPersonalSpaces(context.Background())
		if err != nil {
			log.Errorf("delete migrated files in non personal spaces: %v", err)
		}
		err = s.ensureNotSyncedFilesAddedToQueue()
=======
		defer s.closeWg.Done()

		err := s.ensureNotSyncedFilesAddedToQueue()
>>>>>>> 94e80760
		if err != nil {
			log.Errorf("ensure not synced files added to queue: %v", err)
		}
	}()
	s.indexer.run()
	s.migrationQueue.Run()
	return nil
}

type objectArchiver interface {
	SetPagesIsArchived(ctx session.Context, req pb.RpcObjectListSetIsArchivedRequest) error
}

func (s *service) deleteMigratedFilesInNonPersonalSpaces(ctx context.Context) error {
	personalSpace, err := s.spaceService.GetPersonalSpace(ctx)
	if err != nil {
		return err
	}

	objectIds, _, err := s.objectStore.QueryObjectIDs(database.Query{
		Filters: []*model.BlockContentDataviewFilter{
			{
				RelationKey: bundle.RelationKeyFileId.String(),
				Condition:   model.BlockContentDataviewFilter_NotEmpty,
			},
			{
				RelationKey: bundle.RelationKeyUniqueKey.String(),
				Condition:   model.BlockContentDataviewFilter_NotEmpty,
			},
			{
				RelationKey: bundle.RelationKeySpaceId.String(),
				Condition:   model.BlockContentDataviewFilter_NotEqual,
				Value:       pbtypes.String(personalSpace.Id()),
			},
		},
	})
	if len(objectIds) > 0 {
		err = s.objectArchiver.SetPagesIsArchived(nil, pb.RpcObjectListSetIsArchivedRequest{
			ObjectIds:  objectIds,
			IsArchived: true,
		})
		if err != nil {
			return err
		}
	}

	return nil
}

// After migrating to new sync queue we need to ensure that all not synced files are added to the queue
func (s *service) ensureNotSyncedFilesAddedToQueue() error {
	records, err := s.objectStore.Query(database.Query{
		Filters: []*model.BlockContentDataviewFilter{
			{
				RelationKey: bundle.RelationKeyFileId.String(),
				Condition:   model.BlockContentDataviewFilter_NotEmpty,
			},
			{
				RelationKey: bundle.RelationKeyFileBackupStatus.String(),
				Condition:   model.BlockContentDataviewFilter_NotEqual,
				Value:       pbtypes.Int64(int64(filesyncstatus.Synced)),
			},
		},
	})
	if err != nil {
		return fmt.Errorf("query file objects: %w", err)
	}

	for _, record := range records {
		fullId := extractFullFileIdFromDetails(record.Details)
		id := pbtypes.GetString(record.Details, bundle.RelationKeyId.String())
		err := s.addToSyncQueue(id, fullId, false, false)
		if err != nil {
			log.Errorf("add to sync queue: %v", err)
		}
	}

	return nil
}

func extractFullFileIdFromDetails(details *types.Struct) domain.FullFileId {
	return domain.FullFileId{
		SpaceId: pbtypes.GetString(details, bundle.RelationKeySpaceId.String()),
		FileId:  domain.FileId(pbtypes.GetString(details, bundle.RelationKeyFileId.String())),
	}
}

// EnsureFileAddedToSyncQueue adds file to sync queue if it is not synced yet, we need to do this
// after migrating to new sync queue
func (s *service) EnsureFileAddedToSyncQueue(id domain.FullID, details *types.Struct) error {
	if pbtypes.GetInt64(details, bundle.RelationKeyFileBackupStatus.String()) == int64(filesyncstatus.Synced) {
		return nil
	}
	fullId := domain.FullFileId{
		SpaceId: id.SpaceID,
		FileId:  domain.FileId(pbtypes.GetString(details, bundle.RelationKeyFileId.String())),
	}
	err := s.addToSyncQueue(id.ObjectID, fullId, false, false)
	return err
}

func (s *service) Close(ctx context.Context) error {
	s.closeWg.Wait()
	return s.indexer.close()
}

type CreateRequest struct {
	FileId                domain.FileId
	EncryptionKeys        map[string]string
	ObjectOrigin          objectorigin.ObjectOrigin
	AdditionalDetails     *types.Struct
	AsyncMetadataIndexing bool
}

func (s *service) InitEmptyFileState(st *state.State) {
	template.InitTemplate(st,
		template.WithEmpty,
		template.WithTitle,
		template.WithDefaultFeaturedRelations,
		template.WithFeaturedRelations,
		template.WithAllBlocksEditsRestricted,
	)
}

func (s *service) Create(ctx context.Context, spaceId string, req CreateRequest) (id string, object *types.Struct, err error) {
	space, err := s.spaceService.Get(ctx, spaceId)
	if err != nil {
		return "", nil, fmt.Errorf("get space: %w", err)
	}

	id, object, err = s.createInSpace(ctx, space, req)
	if err != nil {
		return "", nil, fmt.Errorf("create in space: %w", err)
	}
	err = s.addToSyncQueue(id, domain.FullFileId{SpaceId: space.Id(), FileId: req.FileId}, true, req.ObjectOrigin.IsImported())
	if err != nil {
		return "", nil, fmt.Errorf("add to sync queue: %w", err)
	}

	return id, object, nil
}

func (s *service) createInSpace(ctx context.Context, space clientspace.Space, req CreateRequest) (id string, object *types.Struct, err error) {
	if req.FileId == "" {
		return "", nil, fmt.Errorf("file hash is empty")
	}

	details := s.makeInitialDetails(req.FileId, req.ObjectOrigin)

	payload, err := space.CreateTreePayload(ctx, payloadcreator.PayloadCreationParams{
		Time:           time.Now(),
		SmartblockType: coresb.SmartBlockTypeFileObject,
	})
	if err != nil {
		return "", nil, fmt.Errorf("create tree payload: %w", err)
	}

	createState := state.NewDoc(payload.RootRawChange.Id, nil).(*state.State)
	createState.SetDetails(details)
	createState.SetFileInfo(state.FileInfo{
		FileId:         req.FileId,
		EncryptionKeys: req.EncryptionKeys,
	})
	if !req.AsyncMetadataIndexing {
		s.InitEmptyFileState(createState)
		fullFileId := domain.FullFileId{SpaceId: space.Id(), FileId: req.FileId}
		fullObjectId := domain.FullID{SpaceID: space.Id(), ObjectID: payload.RootRawChange.Id}
		err := s.indexer.injectMetadataToState(ctx, createState, fullFileId, fullObjectId)
		if err != nil {
			return "", nil, fmt.Errorf("inject metadata to state: %w", err)
		}
	}

	if req.AdditionalDetails != nil {
		for k, v := range req.AdditionalDetails.GetFields() {
			createState.SetDetailAndBundledRelation(domain.RelationKey(k), v)
		}
	}

	// Type will be changed after indexing, just use general type File for now
	id, object, err = s.objectCreator.CreateSmartBlockFromStateInSpaceWithOptions(ctx, space, []domain.TypeKey{bundle.TypeKeyFile}, createState, objectcreator.WithPayload(&payload))
	if err != nil {
		return "", nil, fmt.Errorf("create object: %w", err)
	}

	if req.AsyncMetadataIndexing {
		err = s.indexer.addToQueue(ctx, domain.FullID{SpaceID: space.Id(), ObjectID: id}, domain.FullFileId{SpaceId: space.Id(), FileId: req.FileId})
		if err != nil {
			// Will be retried in background, so don't return error
			log.Errorf("add to index queue: %v", err)
		}
	}

	return id, object, nil
}

func (s *service) makeInitialDetails(fileId domain.FileId, origin objectorigin.ObjectOrigin) *types.Struct {
	details := &types.Struct{
		Fields: map[string]*types.Value{
			bundle.RelationKeyFileId.String(): pbtypes.String(fileId.String()),
			// Use general file layout. It will be changed for proper layout after indexing
			bundle.RelationKeyLayout.String():             pbtypes.Int64(int64(model.ObjectType_file)),
			bundle.RelationKeyFileIndexingStatus.String(): pbtypes.Int64(int64(model.FileIndexingStatus_NotIndexed)),
			bundle.RelationKeySyncStatus.String():         pbtypes.Int64(int64(domain.ObjectSyncStatusQueued)),
			bundle.RelationKeySyncError.String():          pbtypes.Int64(int64(domain.SyncErrorNull)),
			bundle.RelationKeyFileBackupStatus.String():   pbtypes.Int64(int64(filesyncstatus.Queued)),
		},
	}
	origin.AddToDetails(details)
	return details
}

// CreateFromImport creates file object from imported raw IPFS file. Encryption keys for this file should exist in file store.
func (s *service) CreateFromImport(fileId domain.FullFileId, origin objectorigin.ObjectOrigin) (string, error) {
	// Check that fileId is not a file object id
	recs, _, err := s.objectStore.QueryObjectIDs(database.Query{
		Filters: []*model.BlockContentDataviewFilter{
			{
				RelationKey: bundle.RelationKeyId.String(),
				Condition:   model.BlockContentDataviewFilter_Equal,
				Value:       pbtypes.String(fileId.FileId.String()),
			},
			{
				RelationKey: bundle.RelationKeySpaceId.String(),
				Condition:   model.BlockContentDataviewFilter_Equal,
				Value:       pbtypes.String(fileId.SpaceId),
			},
		},
	})
	if err == nil && len(recs) > 0 {
		return recs[0], nil
	}

	fileObjectId, _, err := s.GetObjectDetailsByFileId(fileId)
	if err == nil {
		return fileObjectId, nil
	}
	keys, err := s.fileStore.GetFileKeys(fileId.FileId)
	if err != nil {
		return "", fmt.Errorf("get file keys: %w", err)
	}
	fileObjectId, _, err = s.Create(context.Background(), fileId.SpaceId, CreateRequest{
		FileId:                fileId.FileId,
		EncryptionKeys:        keys,
		ObjectOrigin:          origin,
		AsyncMetadataIndexing: true,
	})
	if err != nil {
		return "", fmt.Errorf("create object: %w", err)
	}
	return fileObjectId, nil
}

func (s *service) addToSyncQueue(objectId string, fileId domain.FullFileId, uploadedByUser bool, imported bool) error {
	if err := s.fileSync.AddFile(objectId, fileId, uploadedByUser, imported); err != nil {
		return fmt.Errorf("add file to sync queue: %w", err)
	}
	return nil
}

func (s *service) GetObjectIdByFileId(fileId domain.FullFileId) (string, error) {
	records, err := s.objectStore.Query(database.Query{
		Filters: []*model.BlockContentDataviewFilter{
			{
				RelationKey: bundle.RelationKeyFileId.String(),
				Condition:   model.BlockContentDataviewFilter_Equal,
				Value:       pbtypes.String(fileId.FileId.String()),
			},
			{
				RelationKey: bundle.RelationKeySpaceId.String(),
				Condition:   model.BlockContentDataviewFilter_Equal,
				Value:       pbtypes.String(fileId.SpaceId),
			},
		},
	})
	if err != nil {
		return "", fmt.Errorf("query objects by file hash: %w", err)
	}
	if len(records) == 0 {
		return "", ErrObjectNotFound
	}
	return pbtypes.GetString(records[0].Details, bundle.RelationKeyId.String()), nil
}

func (s *service) GetObjectDetailsByFileId(fileId domain.FullFileId) (string, *types.Struct, error) {
	records, err := s.objectStore.Query(database.Query{
		Filters: []*model.BlockContentDataviewFilter{
			{
				RelationKey: bundle.RelationKeyFileId.String(),
				Condition:   model.BlockContentDataviewFilter_Equal,
				Value:       pbtypes.String(fileId.FileId.String()),
			},
			{
				RelationKey: bundle.RelationKeySpaceId.String(),
				Condition:   model.BlockContentDataviewFilter_Equal,
				Value:       pbtypes.String(fileId.SpaceId),
			},
		},
	})
	if err != nil {
		return "", nil, fmt.Errorf("query objects by file hash: %w", err)
	}
	if len(records) == 0 {
		return "", nil, ErrObjectNotFound
	}
	details := records[0].Details
	return pbtypes.GetString(details, bundle.RelationKeyId.String()), details, nil
}

func (s *service) GetFileIdFromObject(objectId string) (domain.FullFileId, error) {
	details, err := s.objectStore.GetDetails(objectId)
	if err != nil {
		return domain.FullFileId{}, fmt.Errorf("get object details: %w", err)
	}
	spaceId := pbtypes.GetString(details.Details, bundle.RelationKeySpaceId.String())
	fileId := pbtypes.GetString(details.Details, bundle.RelationKeyFileId.String())
	if fileId == "" {
		return domain.FullFileId{}, ErrEmptyFileId
	}
	return domain.FullFileId{
		SpaceId: spaceId,
		FileId:  domain.FileId(fileId),
	}, nil
}

func (s *service) GetFileIdFromObjectWaitLoad(ctx context.Context, objectId string) (domain.FullFileId, error) {
	spaceId, err := s.resolveSpaceIdWithRetry(ctx, objectId)
	if err != nil {
		return domain.FullFileId{}, fmt.Errorf("resolve space id: %w", err)
	}
	spc, err := s.spaceService.Get(ctx, spaceId)
	if err != nil {
		return domain.FullFileId{}, fmt.Errorf("get space: %w", err)
	}
	id := domain.FullFileId{
		SpaceId: spaceId,
	}
	err = spc.Do(objectId, func(sb smartblock.SmartBlock) error {
		details := sb.Details()
		id.FileId = domain.FileId(pbtypes.GetString(details, bundle.RelationKeyFileId.String()))
		if id.FileId == "" {
			return ErrEmptyFileId
		}
		return nil
	})
	if err != nil {
		return domain.FullFileId{}, fmt.Errorf("get object details: %w", err)
	}
	return id, nil
}

func (s *service) resolveSpaceIdWithRetry(ctx context.Context, objectId string) (string, error) {
	_, err := cid.Decode(objectId)
	if err != nil {
		return "", fmt.Errorf("decode object id: %w", err)
	}
	if domain.IsFileId(objectId) {
		return "", fmt.Errorf("object id is file cid")
	}

	spaceId, err := retry.DoWithData(func() (string, error) {
		return s.spaceIdResolver.ResolveSpaceID(objectId)
	},
		retry.Context(ctx),
		retry.Attempts(0),
		retry.Delay(s.resolverRetryStartDelay),
		retry.MaxDelay(s.resolverRetryMaxDelay),
		retry.DelayType(retry.BackOffDelay),
		retry.LastErrorOnly(true),
	)
	return spaceId, err
}

func (s *service) DeleteFileData(objectId string) error {
	fullId, err := s.GetFileIdFromObject(objectId)
	if err != nil {
		return fmt.Errorf("get file id from object: %w", err)
	}
	records, err := s.objectStore.Query(database.Query{
		Filters: []*model.BlockContentDataviewFilter{
			{
				RelationKey: bundle.RelationKeyId.String(),
				Condition:   model.BlockContentDataviewFilter_NotEqual,
				Value:       pbtypes.String(objectId),
			},
			{
				RelationKey: bundle.RelationKeyFileId.String(),
				Condition:   model.BlockContentDataviewFilter_Equal,
				Value:       pbtypes.String(fullId.FileId.String()),
			},
		},
	})
	if err != nil {
		return fmt.Errorf("list objects that use file id: %w", err)
	}
	if len(records) == 0 {
		if err := s.fileStore.DeleteFile(fullId.FileId); err != nil {
			return err
		}
		if err := s.fileSync.DeleteFile(objectId, fullId); err != nil {
			return fmt.Errorf("failed to remove file from sync: %w", err)
		}
		_, err = s.fileOffloader.FileOffload(context.Background(), objectId, true)
		if err != nil {
			return err
		}
		return nil
	}
	return nil
}<|MERGE_RESOLUTION|>--- conflicted
+++ resolved
@@ -149,17 +149,13 @@
 func (s *service) Run(_ context.Context) error {
 	s.closeWg.Add(1)
 	go func() {
-<<<<<<< HEAD
+		defer s.closeWg.Done()
+
 		err := s.deleteMigratedFilesInNonPersonalSpaces(context.Background())
 		if err != nil {
 			log.Errorf("delete migrated files in non personal spaces: %v", err)
 		}
 		err = s.ensureNotSyncedFilesAddedToQueue()
-=======
-		defer s.closeWg.Done()
-
-		err := s.ensureNotSyncedFilesAddedToQueue()
->>>>>>> 94e80760
 		if err != nil {
 			log.Errorf("ensure not synced files added to queue: %v", err)
 		}

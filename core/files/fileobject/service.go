--- conflicted
+++ resolved
@@ -54,13 +54,8 @@
 	Create(ctx context.Context, spaceId string, req filemodels.CreateRequest) (id string, object *domain.Details, err error)
 	CreateFromImport(fileId domain.FullFileId, origin objectorigin.ObjectOrigin) (string, error)
 	GetFileIdFromObject(objectId string) (domain.FullFileId, error)
-<<<<<<< HEAD
 	DoFileWaitLoad(ctx context.Context, objectId string, proc func(object fileobject.FileObject) error) error
-	GetObjectDetailsByFileId(fileId domain.FullFileId) (string, *types.Struct, error)
-=======
-	GetFileIdFromObjectWaitLoad(ctx context.Context, objectId string) (domain.FullFileId, error)
 	GetObjectDetailsByFileId(fileId domain.FullFileId) (string, *domain.Details, error)
->>>>>>> 63509716
 	MigrateFileIdsInDetails(st *state.State, spc source.Space)
 	MigrateFileIdsInBlocks(st *state.State, spc source.Space)
 	MigrateFiles(st *state.State, spc source.Space, keysChanges []*pb.ChangeFileKeys)
@@ -182,11 +177,7 @@
 			{
 				RelationKey: bundle.RelationKeySpaceId,
 				Condition:   model.BlockContentDataviewFilter_NotEqual,
-<<<<<<< HEAD
-				Value:       pbtypes.String(personalSpaceId),
-=======
-				Value:       domain.String(personalSpace.Id()),
->>>>>>> 63509716
+				Value:       domain.String(personalSpaceId),
 			},
 		},
 	})
@@ -476,18 +467,10 @@
 	if err != nil {
 		return fmt.Errorf("get space: %w", err)
 	}
-<<<<<<< HEAD
 	return spc.Do(objectId, func(sb smartblock.SmartBlock) error {
 		fileObj, ok := sb.(fileobject.FileObject)
 		if !ok {
 			return fmt.Errorf("object is not a fileobject")
-=======
-	err = spc.Do(objectId, func(sb smartblock.SmartBlock) error {
-		details := sb.Details()
-		id.FileId = domain.FileId(details.GetString(bundle.RelationKeyFileId))
-		if id.FileId == "" {
-			return filemodels.ErrEmptyFileId
->>>>>>> 63509716
 		}
 		return proc(fileObj)
 	})

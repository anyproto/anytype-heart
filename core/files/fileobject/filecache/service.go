--- conflicted
+++ resolved
@@ -19,11 +19,7 @@
 var log = logging.Logger(CName).Desugar()
 
 type Service interface {
-<<<<<<< HEAD
-	CacheFile(ctx context.Context, spaceId string, fileId domain.FileId)
-=======
-	CacheFile(ctx context.Context, spaceId string, fileId domain.FileId, blocksLimit int) error
->>>>>>> 430ad4a7
+	CacheFile(ctx context.Context, spaceId string, fileId domain.FileId, blocksLimit int)
 
 	app.ComponentRunnable
 }
@@ -38,13 +34,7 @@
 	timeout           time.Duration
 	workersCount      int
 
-<<<<<<< HEAD
-	queue *lruQueue[warmupTask]
-=======
-	dagService ipld.DAGService
-
 	queue *queue[warmupTask]
->>>>>>> 430ad4a7
 }
 
 func New() Service {
@@ -97,83 +87,33 @@
 			return
 		}
 
-<<<<<<< HEAD
 		err := s.fileDownloaderService.DownloadToLocalStore(task.ctx, task.spaceId, task.cid)
-=======
-		err := s.cacheFile(task.ctx, task)
->>>>>>> 430ad4a7
 		if err != nil {
 			log.Error("cache file", zap.Error(err))
 		}
 	}
 }
 
-<<<<<<< HEAD
 func (s *service) CacheFile(ctx context.Context, spaceId string, fileId domain.FileId) {
 	// Task will be canceled along with service context
 	// nolint: lostcancel
 	taskCtx, _ := context.WithTimeout(s.ctx, s.timeout)
 
 	s.queue.push(warmupTask{
-		spaceId: spaceId,
-		cid:     fileId,
-		ctx:     taskCtx,
-=======
-func (s *service) cacheFile(ctx context.Context, task *warmupTask) error {
-	dagService := s.dagServiceForSpace(task.spaceId)
-	rootNode, err := dagService.Get(ctx, task.cid)
-	if err != nil {
-		return fmt.Errorf("get root node: %w", err)
-	}
-
-	visited := map[cid.Cid]struct{}{}
-	walker := ipld.NewWalker(ctx, ipld.NewNavigableIPLDNode(rootNode, dagService))
-	err = walker.Iterate(func(navNode ipld.NavigableNode) error {
-		node := navNode.GetIPLDNode()
-		if _, ok := visited[node.Cid()]; !ok {
-			visited[node.Cid()] = struct{}{}
-		}
-		if task.blocksLimit > 0 && len(visited) >= task.blocksLimit {
-			return ipld.EndOfDag
-		}
-		return nil
-	})
-	if errors.Is(err, ipld.EndOfDag) {
-		return nil
-	}
-	return nil
-}
-
-func (s *service) CacheFile(ctx context.Context, spaceId string, fileId domain.FileId, blocksLimit int) error {
-	rootCid, err := fileId.Cid()
-	if err != nil {
-		return fmt.Errorf("parse cid: %w", err)
-	}
-
-	taskCtx, taskCtxCancel := context.WithTimeout(s.ctx, s.timeout)
-
-	s.queue.push(warmupTask{
 		spaceId:     spaceId,
-		cid:         rootCid,
+		cid:         fileId,
 		ctx:         taskCtx,
 		ctxCancel:   taskCtxCancel,
 		blocksLimit: blocksLimit,
->>>>>>> 430ad4a7
 	})
 }
 
 type warmupTask struct {
-<<<<<<< HEAD
-	spaceId string
-	cid     domain.FileId
-	ctx     context.Context
-=======
 	spaceId     string
-	cid         cid.Cid
+	cid         domain.FileId
 	ctx         context.Context
 	ctxCancel   context.CancelFunc
 	blocksLimit int
->>>>>>> 430ad4a7
 }
 
 type queue[T any] struct {

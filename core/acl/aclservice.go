package acl

import (
	"context"
	"errors"
	"fmt"
	"strings"
	"time"

	"github.com/anyproto/any-sync/app"
	"github.com/anyproto/any-sync/commonspace/acl/aclclient"
	"github.com/anyproto/any-sync/commonspace/object/acl/list"
	"github.com/anyproto/any-sync/coordinator/coordinatorclient"
	"github.com/anyproto/any-sync/coordinator/coordinatorproto"
	"github.com/anyproto/any-sync/identityrepo/identityrepoproto"
	"github.com/anyproto/any-sync/nodeconf"
	"github.com/anyproto/any-sync/util/crypto"
	"github.com/ipfs/go-cid"

	"github.com/anyproto/anytype-heart/core/anytype/account"
	"github.com/anyproto/anytype-heart/core/domain"
	"github.com/anyproto/anytype-heart/core/inviteservice"
	"github.com/anyproto/anytype-heart/pkg/lib/bundle"
	"github.com/anyproto/anytype-heart/pkg/lib/logging"
	"github.com/anyproto/anytype-heart/pkg/lib/pb/model"
	"github.com/anyproto/anytype-heart/space"
	"github.com/anyproto/anytype-heart/space/spaceinfo"
	"github.com/anyproto/anytype-heart/space/techspace"
)

const CName = "common.acl.aclservice"

var log = logging.Logger(CName).Desugar()

var sleepTime = time.Millisecond * 500

type NodeConfGetter interface {
	GetNodeConf() (conf nodeconf.Configuration)
}

type AccountPermissions struct {
	Account     crypto.PubKey
	Permissions model.ParticipantPermissions
}

type AclService interface {
	app.Component
	GenerateInvite(ctx context.Context, spaceId string) (domain.InviteInfo, error)
	RevokeInvite(ctx context.Context, spaceId string) error
	GetCurrentInvite(ctx context.Context, spaceId string) (domain.InviteInfo, error)
	GetGuestUserInvite(ctx context.Context, spaceId string) (domain.InviteInfo, error)
	ViewInvite(ctx context.Context, inviteCid cid.Cid, inviteFileKey crypto.SymKey) (domain.InviteView, error)
	Join(ctx context.Context, spaceId, networkId string, inviteCid cid.Cid, inviteFileKey crypto.SymKey) error
	ApproveLeave(ctx context.Context, spaceId string, identities []crypto.PubKey) error
	MakeShareable(ctx context.Context, spaceId string) error
	StopSharing(ctx context.Context, spaceId string) error
	CancelJoin(ctx context.Context, spaceId string) (err error)
	Accept(ctx context.Context, spaceId string, identity crypto.PubKey, permissions model.ParticipantPermissions) error
	Decline(ctx context.Context, spaceId string, identity crypto.PubKey) (err error)
	Leave(ctx context.Context, spaceId string) (err error)
	Remove(ctx context.Context, spaceId string, identities []crypto.PubKey) (err error)
	ChangePermissions(ctx context.Context, spaceId string, perms []AccountPermissions) (err error)
<<<<<<< HEAD
	AddAccount(ctx context.Context, spaceId string, pubKey crypto.PubKey, metadata []byte) error
=======
	AddAccount(ctx context.Context, spaceId string, pubKey crypto.PubKey, metadata []byte, permissions list.AclPermissions) error
>>>>>>> 5dc7ae65
	AddGuestAccount(ctx context.Context, spaceId string) (privKey crypto.PrivKey, err error)
}

func New() AclService {
	return &aclService{}
}

type identityRepoClient interface {
	app.Component
	IdentityRepoPut(ctx context.Context, identity string, data []*identityrepoproto.Data) (err error)
	IdentityRepoGet(ctx context.Context, identities []string, kinds []string) (res []*identityrepoproto.DataWithIdentity, err error)
}

type aclService struct {
	nodeConfigGetter NodeConfGetter
	joiningClient    aclclient.AclJoiningClient
	spaceService     space.Service
	inviteService    inviteservice.InviteService
	accountService   account.Service
	coordClient      coordinatorclient.CoordinatorClient
	identityRepo     identityRepoClient
}

func (a *aclService) Init(ap *app.App) (err error) {
	a.nodeConfigGetter = app.MustComponent[NodeConfGetter](ap)
	a.joiningClient = app.MustComponent[aclclient.AclJoiningClient](ap)
	a.spaceService = app.MustComponent[space.Service](ap)
	a.accountService = app.MustComponent[account.Service](ap)
	a.inviteService = app.MustComponent[inviteservice.InviteService](ap)
	a.coordClient = app.MustComponent[coordinatorclient.CoordinatorClient](ap)
	a.identityRepo = app.MustComponent[identityRepoClient](ap)
	return nil
}

func (a *aclService) Name() (name string) {
	return CName
}

func (a *aclService) MakeShareable(ctx context.Context, spaceId string) error {
	err := a.coordClient.SpaceMakeShareable(ctx, spaceId)
	if err != nil {
		return convertedOrInternalError("make shareable", err)
	}
	info := spaceinfo.NewSpaceLocalInfo(spaceId)
	info.SetShareableStatus(spaceinfo.ShareableStatusShareable)
	err = a.spaceService.TechSpace().SetLocalInfo(ctx, info)
	if err != nil {
		return convertedOrInternalError("set local info", err)
	}
	return nil
}

func (a *aclService) pushGuest(ctx context.Context, privKey crypto.PrivKey) (metadata []byte, err error) {
	metadataModel, _, err := space.DeriveAccountMetadata(privKey)
	if err != nil {
		return nil, fmt.Errorf("derive account metadata: %w", err)
	}
	metadata, err = metadataModel.Marshal()
	if err != nil {
		return nil, fmt.Errorf("marshal metadata: %w", err)
	}
	return
}

func (a *aclService) AddGuestAccount(ctx context.Context, spaceId string) (privKey crypto.PrivKey, err error) {
	pk, pubKey, err := crypto.GenerateRandomEd25519KeyPair()
	if err != nil {
		return nil, err
	}
	metadata, err := a.pushGuest(ctx, pk)
	if err != nil {
		return nil, err
	}
<<<<<<< HEAD
	return pk, a.AddAccount(ctx, spaceId, pubKey, metadata)
}

func (a *aclService) AddAccount(ctx context.Context, spaceId string, pubKey crypto.PubKey, metadata []byte) error {
=======
	return pk, a.AddAccount(ctx, spaceId, pubKey, metadata, list.AclPermissionsGuest)
}

func (a *aclService) AddAccount(ctx context.Context, spaceId string, pubKey crypto.PubKey, metadata []byte, permission list.AclPermissions) error {
>>>>>>> 5dc7ae65
	sp, err := a.spaceService.Get(ctx, spaceId)
	if err != nil {
		return convertedOrSpaceErr(err)
	}
	err = sp.CommonSpace().AclClient().AddAccounts(ctx, list.AccountsAddPayload{Additions: []list.AccountAdd{
		{
			Identity:    pubKey,
			Metadata:    metadata,
<<<<<<< HEAD
			Permissions: list.AclPermissionsReader,
=======
			Permissions: permission,
>>>>>>> 5dc7ae65
		},
	}})
	if err != nil {
		return convertedOrAclRequestError(err)
	}
	return nil
}

func (a *aclService) Remove(ctx context.Context, spaceId string, identities []crypto.PubKey) error {
	removeSpace, err := a.spaceService.Get(ctx, spaceId)
	if err != nil {
		return convertedOrSpaceErr(err)
	}
	newPrivKey, _, err := crypto.GenerateRandomEd25519KeyPair()
	if err != nil {
		return convertedOrInternalError("generate random key pair", err)
	}
	cl := removeSpace.CommonSpace().AclClient()
	err = cl.RemoveAccounts(ctx, list.AccountRemovePayload{
		Identities: identities,
		Change: list.ReadKeyChangePayload{
			MetadataKey: newPrivKey,
			ReadKey:     crypto.NewAES(),
		},
	})
	if err != nil {
		return convertedOrAclRequestError(err)
	}
	return nil
}

func (a *aclService) CancelJoin(ctx context.Context, spaceId string) (err error) {
	err = a.joiningClient.CancelJoin(ctx, spaceId)
	if err != nil {
		return convertedOrAclRequestError(err)
	}
	err = a.spaceService.Delete(ctx, spaceId)
	if err != nil {
		return convertedOrInternalError("delete space", err)
	}
	return nil
}

func (a *aclService) Decline(ctx context.Context, spaceId string, identity crypto.PubKey) (err error) {
	sp, err := a.spaceService.Get(ctx, spaceId)
	if err != nil {
		return convertedOrSpaceErr(err)
	}
	cl := sp.CommonSpace().AclClient()
	err = cl.DeclineRequest(ctx, identity)
	if err != nil {
		return convertedOrAclRequestError(err)
	}
	return nil
}

func (a *aclService) RevokeInvite(ctx context.Context, spaceId string) error {
	sp, err := a.spaceService.Get(ctx, spaceId)
	if err != nil {
		return convertedOrSpaceErr(err)
	}
	cl := sp.CommonSpace().AclClient()
	err = cl.RevokeAllInvites(ctx)
	if err != nil {
		return convertedOrAclRequestError(err)
	}
	err = a.inviteService.RemoveExisting(ctx, spaceId)
	if err != nil {
		return convertedOrInternalError("remove existing invite", err)
	}
	return nil
}

func (a *aclService) ChangePermissions(ctx context.Context, spaceId string, perms []AccountPermissions) error {
	sp, err := a.spaceService.Get(ctx, spaceId)
	if err != nil {
		return convertedOrSpaceErr(err)
	}
	var listPerms []list.PermissionChangePayload
	acl := sp.CommonSpace().Acl()
	acl.RLock()
	for _, perm := range perms {
		var aclPerms list.AclPermissions
		switch perm.Permissions {
		case model.ParticipantPermissions_Reader:
			aclPerms = list.AclPermissionsReader
		case model.ParticipantPermissions_Writer:
			aclPerms = list.AclPermissionsWriter
		default:
			acl.RUnlock()
			return ErrIncorrectPermissions
		}
		curPerms := acl.AclState().Permissions(perm.Account)
		if curPerms.NoPermissions() {
			acl.RUnlock()
			return ErrNoSuchAccount
		}
		if curPerms == aclPerms {
			continue
		}
		listPerms = append(listPerms, list.PermissionChangePayload{
			Identity:    perm.Account,
			Permissions: aclPerms,
		})
	}
	acl.RUnlock()
	cl := sp.CommonSpace().AclClient()
	err = cl.ChangePermissions(ctx, list.PermissionChangesPayload{
		Changes: listPerms,
	})
	if err != nil {
		return convertedOrAclRequestError(err)
	}
	return nil
}

func (a *aclService) ApproveLeave(ctx context.Context, spaceId string, identities []crypto.PubKey) error {
	sp, err := a.spaceService.Get(ctx, spaceId)
	if err != nil {
		return convertedOrSpaceErr(err)
	}
	acl := sp.CommonSpace().Acl()
	acl.RLock()
	st := acl.AclState()
	identitiesMap := map[string]struct{}{}
	for _, identity := range identities {
		identitiesMap[identity.Account()] = struct{}{}
	}
	for _, rec := range st.RemoveRecords() {
		for _, identity := range identities {
			if rec.RequestIdentity.Equals(identity) {
				delete(identitiesMap, identity.Account())
			}
		}
	}
	if len(identitiesMap) != 0 {
		acl.RUnlock()
		identities := make([]string, 0, len(identitiesMap))
		for identity := range identitiesMap {
			identities = append(identities, identity)
		}
		return fmt.Errorf("%w with identities: %s", ErrRequestNotExists, strings.Join(identities, ", "))
	}
	acl.RUnlock()
	return a.Remove(ctx, spaceId, identities)
}

func (a *aclService) Leave(ctx context.Context, spaceId string) error {
	removeSpace, err := a.spaceService.Get(ctx, spaceId)
	if err != nil {
		// space storage missing can occur only in case of missing space
		if errors.Is(err, space.ErrSpaceStorageMissig) || errors.Is(err, space.ErrSpaceDeleted) {
			return nil
		}
		return convertedOrSpaceErr(err)
	}
	identity := a.accountService.Keys().SignKey.GetPublic()
	if !removeSpace.GetAclIdentity().Equals(identity) {
		// this is a streamable space
		// we exist there under ephemeral guest identity and should not remove it
		return nil
	}

	cl := removeSpace.CommonSpace().AclClient()
	err = cl.RequestSelfRemove(ctx)
	if err != nil {
		errs := []error{
			list.ErrPendingRequest,
			list.ErrIsOwner,
			list.ErrNoSuchAccount,
			coordinatorproto.ErrSpaceIsDeleted,
			coordinatorproto.ErrSpaceNotExists,
		}
		for _, e := range errs {
			if errors.Is(err, e) {
				return nil
			}
		}
		return convertedOrAclRequestError(err)
	}
	return nil
}

func (a *aclService) StopSharing(ctx context.Context, spaceId string) error {
	removeSpace, err := a.spaceService.Get(ctx, spaceId)
	if err != nil {
		return convertedOrSpaceErr(err)
	}
	var (
		commonSpace = removeSpace.CommonSpace()
		acl         = commonSpace.Acl()
		techSpace   = a.spaceService.TechSpace()
		localInfo   spaceinfo.SpaceLocalInfo
	)
	err = techSpace.DoSpaceView(ctx, spaceId, func(spaceView techspace.SpaceView) error {
		localInfo = spaceView.GetLocalInfo()
		return nil
	})
	if err != nil {
		return convertedOrInternalError("get local info", err)
	}
	newPrivKey, _, err := crypto.GenerateRandomEd25519KeyPair()
	if err != nil {
		return convertedOrInternalError("generate random key pair", err)
	}
	cl := commonSpace.AclClient()
	err = cl.StopSharing(ctx, list.ReadKeyChangePayload{
		MetadataKey: newPrivKey,
		ReadKey:     crypto.NewAES(),
	})
	if err != nil {
		return convertedOrAclRequestError(err)
	}
	acl.RLock()
	head := acl.Head().Id
	acl.RUnlock()
	err = a.inviteService.RemoveExisting(ctx, spaceId)
	if err != nil {
		return convertedOrInternalError("remove existing invite", err)
	}
	if localInfo.GetShareableStatus() != spaceinfo.ShareableStatusShareable {
		return nil
	}
	for {
		err = a.coordClient.SpaceMakeUnshareable(ctx, spaceId, head)
		if errors.Is(err, coordinatorproto.ErrAclHeadIsMissing) {
			time.Sleep(sleepTime)
			continue
		}
		break
	}
	if err != nil {
		return convertedOrAclRequestError(err)
	}
	info := spaceinfo.NewSpaceLocalInfo(spaceId)
	info.SetShareableStatus(spaceinfo.ShareableStatusNotShareable)
	err = techSpace.SetLocalInfo(ctx, info)
	if err != nil {
		return convertedOrInternalError("set local info", err)
	}
	return nil
}

func (a *aclService) Join(ctx context.Context, spaceId, networkId string, inviteCid cid.Cid, inviteFileKey crypto.SymKey) error {
	if a.nodeConfigGetter.GetNodeConf().NetworkId != networkId {
		return fmt.Errorf("%w. Local network: '%s', network of space to join: '%s'", ErrDifferentNetwork, a.nodeConfigGetter.GetNodeConf().NetworkId, networkId)
	}
	invitePayload, err := a.inviteService.GetPayload(ctx, inviteCid, inviteFileKey)
	if err != nil {
		return convertedOrInternalError("get invite payload", err)
	}
	if invitePayload.InviteType == model.InvitePayload_JoinAsGuest {
		guestKey, err := crypto.UnmarshalEd25519PrivateKeyProto(invitePayload.GuestKey)
		if err != nil {
			return convertedOrInternalError("unmarshal invite key", err)
		}
		return a.joinAsGuest(ctx, invitePayload.SpaceId, guestKey)
	}
	inviteKey, err := crypto.UnmarshalEd25519PrivateKeyProto(invitePayload.AclKey)
	if err != nil {
		return convertedOrInternalError("unmarshal invite key", err)
	}
	aclHeadId, err := a.joiningClient.RequestJoin(ctx, spaceId, list.RequestJoinPayload{
		InviteKey: inviteKey,
		Metadata:  a.spaceService.AccountMetadataPayload(),
	})
	if err != nil {
		if errors.Is(err, coordinatorproto.ErrSpaceIsDeleted) {
			return space.ErrSpaceDeleted
		}
		if errors.Is(err, list.ErrInsufficientPermissions) {
			err = a.joiningClient.CancelRemoveSelf(ctx, spaceId)
			if err != nil {
				return convertedOrAclRequestError(err)
			}
			err = a.spaceService.CancelLeave(ctx, spaceId)
			if err != nil {
				return convertedOrInternalError("cancel leave", err)
			}
		}
		return convertedOrAclRequestError(err)
	}
	err = a.spaceService.Join(ctx, spaceId, aclHeadId)
	if err != nil {
		return convertedOrInternalError("join space", err)
	}
	err = a.spaceService.TechSpace().SpaceViewSetData(ctx, spaceId,
		domain.NewDetails().
			SetString(bundle.RelationKeyName, invitePayload.SpaceName).
			SetString(bundle.RelationKeyIconImage, invitePayload.SpaceIconCid))
	if err != nil {
		return convertedOrInternalError("set space data", err)
	}
	return nil
}

func (a *aclService) ViewInvite(ctx context.Context, inviteCid cid.Cid, inviteFileKey crypto.SymKey) (view domain.InviteView, err error) {
	res, err := a.inviteService.View(ctx, inviteCid, inviteFileKey)
	if err != nil {
		return domain.InviteView{}, convertedOrInternalError("view invite", err)
	}
	if res.IsGuestUserInvite() {
		return domain.InviteView{
			SpaceId:      res.SpaceId,
			GuestKey:     res.GuestKey,
			SpaceName:    res.SpaceName,
			SpaceIconCid: res.SpaceIconCid,
			CreatorName:  res.CreatorName,
		}, nil
	}
	inviteKey, err := crypto.UnmarshalEd25519PrivateKeyProto(res.AclKey)
	if err != nil {
		return domain.InviteView{}, convertedOrInternalError("unmarshal invite key", err)
	}
	recs, err := a.joiningClient.AclGetRecords(ctx, res.SpaceId, "")
	if err != nil {
		return domain.InviteView{}, convertedOrAclRequestError(err)
	}
	if len(recs) == 0 {
		return domain.InviteView{}, fmt.Errorf("no acl records found for space: %s, %w", res.SpaceId, ErrAclRequestFailed)
	}
	store, err := list.NewInMemoryStorage(recs[0].Id, recs)
	if err != nil {
		return domain.InviteView{}, convertedOrAclRequestError(err)
	}
	lst, err := list.BuildAclListWithIdentity(a.accountService.Keys(), store, list.NoOpAcceptorVerifier{})
	if err != nil {
		return domain.InviteView{}, convertedOrAclRequestError(err)
	}
	for _, inv := range lst.AclState().Invites() {
		if inviteKey.GetPublic().Equals(inv) {
			return res, nil
		}
	}
	return domain.InviteView{}, inviteservice.ErrInviteNotExists
}

func (a *aclService) Accept(ctx context.Context, spaceId string, identity crypto.PubKey, permissions model.ParticipantPermissions) error {
	validPerms := permissions == model.ParticipantPermissions_Reader || permissions == model.ParticipantPermissions_Writer
	if !validPerms {
		return ErrIncorrectPermissions
	}
	acceptSpace, err := a.spaceService.Get(ctx, spaceId)
	if err != nil {
		return convertedOrSpaceErr(err)
	}
	acl := acceptSpace.CommonSpace().Acl()
	acl.RLock()
	recs, err := acl.AclState().JoinRecords(false)
	if err != nil {
		acl.RUnlock()
		return convertedOrInternalError("join records get error", err)
	}
	var recId string
	for _, rec := range recs {
		if rec.RequestIdentity.Equals(identity) {
			recId = rec.RecordId
			break
		}
	}
	acl.RUnlock()
	if recId == "" {
		return fmt.Errorf("%w with identity: %s", ErrRequestNotExists, identity.Account())
	}
	cl := acceptSpace.CommonSpace().AclClient()
	var aclPerms list.AclPermissions
	switch permissions {
	case model.ParticipantPermissions_Reader:
		aclPerms = list.AclPermissionsReader
	case model.ParticipantPermissions_Writer:
		aclPerms = list.AclPermissionsWriter
	}
	err = cl.AcceptRequest(ctx, list.RequestAcceptPayload{
		RequestRecordId: recId,
		Permissions:     aclPerms,
	})
	if err != nil {
		return convertedOrAclRequestError(err)
	}
	return nil
}

func (a *aclService) GetCurrentInvite(ctx context.Context, spaceId string) (domain.InviteInfo, error) {
	return a.inviteService.GetCurrent(ctx, spaceId)
}

func (a *aclService) GenerateInvite(ctx context.Context, spaceId string) (result domain.InviteInfo, err error) {
	if spaceId == a.accountService.PersonalSpaceID() {
		err = ErrPersonalSpace
		return
	}
	current, err := a.inviteService.GetCurrent(ctx, spaceId)
	if err == nil {
		return current, nil
	}
	acceptSpace, err := a.spaceService.Get(ctx, spaceId)
	if err != nil {
		return
	}

	aclClient := acceptSpace.CommonSpace().AclClient()
	res, err := aclClient.GenerateInvite()
	if err != nil {
		err = convertedOrInternalError("couldn't generate acl invite", err)
		return
	}
	return a.inviteService.Generate(ctx, spaceId, res.InviteKey, func() error {
		err := aclClient.AddRecord(ctx, res.InviteRec)
		if err != nil {
			return convertedOrAclRequestError(err)
		}
		return nil
	})
}

func (a *aclService) GetGuestUserInvite(ctx context.Context, spaceId string) (info domain.InviteInfo, err error) {
	if spaceId == a.accountService.PersonalSpaceID() {
		err = ErrPersonalSpace
		return
	}
	current, err := a.inviteService.GetExistingGuestUserInvite(ctx, spaceId)
	if err == nil {
		return current, nil
	}
	var shareableStatus spaceinfo.ShareableStatus
	err = a.spaceService.TechSpace().DoSpaceView(ctx, spaceId, func(spaceView techspace.SpaceView) error {
		localInfo := spaceView.GetLocalInfo()
		shareableStatus = localInfo.GetShareableStatus()
		return nil
	})
	if err != nil {
		return
	}

	if shareableStatus != spaceinfo.ShareableStatusShareable {
		err = a.MakeShareable(ctx, spaceId)
		if err != nil {
			return
		}
	}
	// todo: race conds in case guest user already created?
	// we can iterate users to find the guest key
	guestKey, err := a.AddGuestAccount(ctx, spaceId)
	if err != nil {
		return domain.InviteInfo{}, convertedOrInternalError("add guest account", err)
	}
	info, err = a.inviteService.GenerateGuestUserInvite(ctx, spaceId, guestKey)
	if err != nil {
		return domain.InviteInfo{}, convertedOrInternalError("generate guest user invite", err)
	}
	return
}

func (a *aclService) joinAsGuest(ctx context.Context, spaceId string, guestUserKey crypto.PrivKey) (err error) {
	return a.spaceService.AddStreamable(ctx, spaceId, guestUserKey)
}<|MERGE_RESOLUTION|>--- conflicted
+++ resolved
@@ -60,11 +60,7 @@
 	Leave(ctx context.Context, spaceId string) (err error)
 	Remove(ctx context.Context, spaceId string, identities []crypto.PubKey) (err error)
 	ChangePermissions(ctx context.Context, spaceId string, perms []AccountPermissions) (err error)
-<<<<<<< HEAD
-	AddAccount(ctx context.Context, spaceId string, pubKey crypto.PubKey, metadata []byte) error
-=======
 	AddAccount(ctx context.Context, spaceId string, pubKey crypto.PubKey, metadata []byte, permissions list.AclPermissions) error
->>>>>>> 5dc7ae65
 	AddGuestAccount(ctx context.Context, spaceId string) (privKey crypto.PrivKey, err error)
 }
 
@@ -138,17 +134,10 @@
 	if err != nil {
 		return nil, err
 	}
-<<<<<<< HEAD
-	return pk, a.AddAccount(ctx, spaceId, pubKey, metadata)
-}
-
-func (a *aclService) AddAccount(ctx context.Context, spaceId string, pubKey crypto.PubKey, metadata []byte) error {
-=======
 	return pk, a.AddAccount(ctx, spaceId, pubKey, metadata, list.AclPermissionsGuest)
 }
 
 func (a *aclService) AddAccount(ctx context.Context, spaceId string, pubKey crypto.PubKey, metadata []byte, permission list.AclPermissions) error {
->>>>>>> 5dc7ae65
 	sp, err := a.spaceService.Get(ctx, spaceId)
 	if err != nil {
 		return convertedOrSpaceErr(err)
@@ -157,11 +146,7 @@
 		{
 			Identity:    pubKey,
 			Metadata:    metadata,
-<<<<<<< HEAD
-			Permissions: list.AclPermissionsReader,
-=======
 			Permissions: permission,
->>>>>>> 5dc7ae65
 		},
 	}})
 	if err != nil {

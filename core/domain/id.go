--- conflicted
+++ resolved
@@ -10,18 +10,14 @@
 	SpaceID  string
 }
 
-<<<<<<< HEAD
+func (i FullID) IsEmpty() bool {
+	return i.ObjectID == ""
+}
+
 const (
 	ParticipantPrefix = "_participant_"
 	ContactPrefix     = "_contact_"
 )
-=======
-func (i FullID) IsEmpty() bool {
-	return i.ObjectID == ""
-}
-
-const ParticipantPrefix = "_participant_"
->>>>>>> f61f37b8
 
 func NewParticipantId(spaceId, identity string) string {
 	// Replace dots with underscores to avoid issues on Desktop client
@@ -29,10 +25,6 @@
 	return fmt.Sprintf("%s%s_%s", ParticipantPrefix, spaceId, identity)
 }
 
-<<<<<<< HEAD
-func NewContactId(identity string) string {
-	return fmt.Sprintf("%s%s", ContactPrefix, identity)
-=======
 func ParseParticipantId(participantId string) (spaceId string, identity string, err error) {
 	if !strings.HasPrefix(participantId, ParticipantPrefix) {
 		return "", "", fmt.Errorf("participant id must start with _participant_")
@@ -43,5 +35,8 @@
 	}
 
 	return fmt.Sprintf("%s.%s", parts[2], parts[3]), parts[4], nil
->>>>>>> f61f37b8
+}
+
+func NewContactId(identity string) string {
+	return fmt.Sprintf("%s%s", ContactPrefix, identity)
 }
package history

import (
	"context"
	"encoding/hex"
	"errors"
	"fmt"
	"slices"
	"strings"
	"sync"
	"time"

	"github.com/anyproto/any-sync/app"
	"github.com/anyproto/any-sync/commonspace/object/tree/objecttree"
	"github.com/anyproto/any-sync/commonspace/objecttreebuilder"
	"github.com/gogo/protobuf/proto"
	"github.com/samber/lo"
	"github.com/zeebo/blake3"

	"github.com/anyproto/anytype-heart/core/block/cache"
	smartblock2 "github.com/anyproto/anytype-heart/core/block/editor/smartblock"
	"github.com/anyproto/anytype-heart/core/block/editor/state"
	history2 "github.com/anyproto/anytype-heart/core/block/history"
	"github.com/anyproto/anytype-heart/core/block/object/idresolver"
	"github.com/anyproto/anytype-heart/core/block/object/objectlink"
	"github.com/anyproto/anytype-heart/core/block/simple"
	"github.com/anyproto/anytype-heart/core/block/source"
	"github.com/anyproto/anytype-heart/core/domain"
	"github.com/anyproto/anytype-heart/pb"
	"github.com/anyproto/anytype-heart/pkg/lib/bundle"
	"github.com/anyproto/anytype-heart/pkg/lib/core/smartblock"
	"github.com/anyproto/anytype-heart/pkg/lib/localstore/objectstore"
	"github.com/anyproto/anytype-heart/pkg/lib/logging"
	"github.com/anyproto/anytype-heart/pkg/lib/pb/model"
	"github.com/anyproto/anytype-heart/space"
	"github.com/anyproto/anytype-heart/space/clientspace"
	"github.com/anyproto/anytype-heart/util/pbtypes"
)

const CName = "history"

const versionGroupInterval = time.Minute * 5

var log = logging.Logger("anytype-mw-history")

var hashersPool = &sync.Pool{
	New: func() any {
		return blake3.New()
	},
}

func New() History {
	return &history{heads: make(map[string]string, 0)}
}

type History interface {
	Show(id domain.FullID, versionId string) (bs *model.ObjectView, ver *pb.RpcHistoryVersion, err error)
	Versions(id domain.FullID, lastVersionId string, limit int, notIncludeVersion bool) (resp []*pb.RpcHistoryVersion, err error)
	SetVersion(id domain.FullID, versionId string) (err error)
	DiffVersions(req *pb.RpcHistoryDiffVersionsRequest) ([]*pb.EventMessage, *model.ObjectView, error)
	GetBlocksParticipants(id domain.FullID, versionId string, blocks []*model.Block) ([]*model.ObjectViewBlockParticipant, error)
	app.Component
}

type history struct {
	picker       cache.ObjectGetter
	objectStore  objectstore.ObjectStore
	spaceService space.Service
	resolver     idresolver.Resolver
	heads        map[string]string
}

func (h *history) Init(a *app.App) (err error) {
	h.picker = app.MustComponent[cache.ObjectGetter](a)
	h.objectStore = a.MustComponent(objectstore.CName).(objectstore.ObjectStore)
	h.spaceService = app.MustComponent[space.Service](a)
	h.resolver = app.MustComponent[idresolver.Resolver](a)
	return
}

func (h *history) Name() (name string) {
	return CName
}

func (h *history) Show(id domain.FullID, versionID string) (bs *model.ObjectView, ver *pb.RpcHistoryVersion, err error) {
	space, err := h.spaceService.Get(context.Background(), id.SpaceID)
	if err != nil {
		return nil, nil, fmt.Errorf("get space: %w", err)
	}
	s, sbType, ver, err := h.buildState(id, versionID)
	if err != nil {
		return
	}
<<<<<<< HEAD
	s.SetDetailAndBundledRelation(bundle.RelationKeyId, domain.String(id.ObjectID))
	s.SetDetailAndBundledRelation(bundle.RelationKeySpaceId, domain.String(id.SpaceID))
=======

	s.SetDetailAndBundledRelation(bundle.RelationKeyId, pbtypes.String(id.ObjectID))
	s.SetDetailAndBundledRelation(bundle.RelationKeySpaceId, pbtypes.String(id.SpaceID))
>>>>>>> 3e34be54
	typeId, err := space.GetTypeIdByKey(context.Background(), s.ObjectTypeKey())
	if err != nil {
		return nil, nil, fmt.Errorf("get type id by key: %w", err)
	}
	s.SetDetailAndBundledRelation(bundle.RelationKeyType, domain.String(typeId))

<<<<<<< HEAD
	dependentObjectIDs := objectlink.DependentObjectIDs(s, space, objectlink.Flags{
		Blocks:    true,
		Details:   true,
		Relations: false,
		Types:     true,
	})
	// nolint:errcheck
	meta, _ := h.objectStore.QueryByIdCrossSpace(dependentObjectIDs)

	meta = append(meta, database.Record{Details: s.CombinedDetails()})
	details := make([]*model.ObjectViewDetailsSet, 0, len(meta))
	for _, m := range meta {
		details = append(details, &model.ObjectViewDetailsSet{
			Id:      m.Details.GetString(bundle.RelationKeyId),
			Details: m.Details.ToProto(),
		})
=======
	details, err := h.buildDetails(s, space)
	if err != nil {
		log.With("error", err).Errorf("failed to collect details of dependent objects")
>>>>>>> 3e34be54
	}

	relations, err := h.objectStore.SpaceIndex(id.SpaceID).FetchRelationByLinks(s.PickRelationLinks())
	if err != nil {
		return nil, nil, fmt.Errorf("fetch relations by links: %w", err)
	}

	blocksParticipants, err := h.GetBlocksParticipants(id, versionID, s.Blocks())
	if err != nil {
		return nil, nil, fmt.Errorf("get blocks modifiers: %w", err)
	}

	return &model.ObjectView{
		RootId:            id.ObjectID,
		Type:              model.SmartBlockType(sbType),
		Blocks:            s.Blocks(),
		Details:           details,
		RelationLinks:     relations.RelationLinks(),
		BlockParticipants: blocksParticipants,
	}, ver, nil
}

func (h *history) Versions(id domain.FullID, lastVersionId string, limit int, notIncludeVersion bool) (resp []*pb.RpcHistoryVersion, err error) {
	hasher := hashersPool.Get().(*blake3.Hasher)
	defer hashersPool.Put(hasher)
	if limit <= 0 {
		limit = 100
	}
	var includeLastId = !notIncludeVersion

	reverse := func(vers []*pb.RpcHistoryVersion) []*pb.RpcHistoryVersion {
		for i, j := 0, len(vers)-1; i < j; i, j = i+1, j-1 {
			vers[i], vers[j] = vers[j], vers[i]
		}
		return vers
	}

	for len(resp) < limit {
		curHeads := make(map[string]struct{})
		tree, _, e := h.treeWithId(id, lastVersionId, includeLastId)
		if e != nil {
			return nil, e
		}
		var data []*pb.RpcHistoryVersion

		e = tree.IterateFrom(tree.Root().Id, source.UnmarshalChange, func(c *objecttree.Change) (isContinue bool) {
			participantId := domain.NewParticipantId(id.SpaceID, c.Identity.Account())
			data = h.fillVersionData(c, curHeads, participantId, data, hasher)
			return true
		})
		if e != nil {
			return nil, e
		}
		if len(data) == 0 {
			break
		}
		if len(data[0].PreviousIds) == 0 {
			if data[0].Id == tree.Id() {
				data = data[1:]
			}
			resp = append(data, resp...)
			break
		} else {
			resp = append(data, resp...)
			lastVersionId = tree.Root().Id
			includeLastId = false
		}
	}

	resp = reverse(resp)

	var groupId int64
	var nextVersionTimestamp int64

	for i := 0; i < len(resp); i++ {
		if nextVersionTimestamp-resp[i].Time > int64(versionGroupInterval.Seconds()) {
			groupId++
		}
		nextVersionTimestamp = resp[i].Time
		resp[i].GroupId = groupId
	}

	if len(resp) > limit {
		resp = resp[:limit]
	}
	return
}

func (h *history) retrieveHeads(versionId string) []string {
	if heads, ok := h.heads[versionId]; ok {
		return strings.Split(heads, " ")
	}
	return []string{versionId}
}

func (h *history) fillVersionData(change *objecttree.Change, curHeads map[string]struct{}, participantId string, data []*pb.RpcHistoryVersion, hasher *blake3.Hasher) []*pb.RpcHistoryVersion {
	curHeads[change.Id] = struct{}{}
	for _, previousId := range change.PreviousIds {
		delete(curHeads, previousId)
	}
	version := &pb.RpcHistoryVersion{
		Id:          change.Id,
		PreviousIds: change.PreviousIds,
		AuthorId:    participantId,
		Time:        change.Timestamp,
	}
	if len(curHeads) > 1 {
		var combinedHeads string
		for head := range curHeads {
			combinedHeads += head + " "
		}
		combinedHeads = strings.TrimSpace(combinedHeads)
		hasher.Reset()
		// nolint: errcheck
		hasher.Write([]byte(combinedHeads)) // it never returns an error
		hashSum := hex.EncodeToString(hasher.Sum(nil))
		h.heads[hashSum] = combinedHeads
		version.Id = hashSum
	}
	return append(data, version)
}

func (h *history) DiffVersions(req *pb.RpcHistoryDiffVersionsRequest) ([]*pb.EventMessage, *model.ObjectView, error) {
	id := domain.FullID{
		ObjectID: req.ObjectId,
		SpaceID:  req.SpaceId,
	}
	previousState, _, _, err := h.buildState(id, req.PreviousVersion)
	if err != nil {
		return nil, nil, fmt.Errorf("failed to get state of versions %s: %w", req.PreviousVersion, err)
	}

	currState, sbType, _, err := h.buildState(id, req.CurrentVersion)
	if err != nil {
		return nil, nil, fmt.Errorf("failed to get state of versions %s: %w", req.CurrentVersion, err)
	}

	currState.SetParent(previousState)
	msg, _, err := state.ApplyState(currState, false)
	if err != nil {
		return nil, nil, fmt.Errorf("failed to get history events for versions %s, %s: %w", req.CurrentVersion, req.PreviousVersion, err)
	}

	historyEvents := filterHistoryEvents(msg)
	spc, err := h.spaceService.Get(context.Background(), id.SpaceID)
	if err != nil {
		return nil, nil, fmt.Errorf("get space: %w", err)
	}

	details, err := h.buildDetails(currState, spc)
	if err != nil {
		return nil, nil, fmt.Errorf("get details: %w", err)
	}

<<<<<<< HEAD
	meta = append(meta, database.Record{Details: currState.CombinedDetails()})
	details := make([]*model.ObjectViewDetailsSet, 0, len(meta))
	for _, m := range meta {
		details = append(details, &model.ObjectViewDetailsSet{
			Id:      m.Details.GetString(bundle.RelationKeyId),
			Details: m.Details.ToProto(),
		})
	}
=======
>>>>>>> 3e34be54
	objectView := &model.ObjectView{
		RootId:        id.ObjectID,
		Type:          model.SmartBlockType(sbType),
		Blocks:        currState.Blocks(),
		Details:       details,
		RelationLinks: currState.GetRelationLinks(),
	}
	return historyEvents, objectView, nil
}

func (h *history) buildDetails(s *state.State, spc clientspace.Space) (details []*model.ObjectViewDetailsSet, resultErr error) {
	rootDetails := s.CombinedDetails()
	details = []*model.ObjectViewDetailsSet{{
		Id:      pbtypes.GetString(rootDetails, bundle.RelationKeyId.String()),
		Details: rootDetails,
	}}

	dependentObjectIds := objectlink.DependentObjectIDsPerSpace(spc.Id(), s, spc, h.resolver, objectlink.Flags{
		Blocks:    true,
		Details:   true,
		Relations: false,
		Types:     true,
	})

	for spaceId, perSpaceDepIds := range dependentObjectIds {
		spaceIndex := h.objectStore.SpaceIndex(spaceId)

		records, err := spaceIndex.QueryByIds(perSpaceDepIds)
		if err != nil {
			resultErr = errors.Join(resultErr, fmt.Errorf("failed to query dependencies for space %s: %w", spaceId, err))
			continue
		}

		for _, record := range records {
			details = append(details, &model.ObjectViewDetailsSet{
				Id:      pbtypes.GetString(record.Details, bundle.RelationKeyId.String()),
				Details: record.Details,
			})
		}
	}

	return details, resultErr
}

func filterHistoryEvents(msg []simple.EventMessage) []*pb.EventMessage {
	var response []*pb.EventMessage
	for _, message := range msg {
		if message.Virtual {
			continue
		}
		if isSuitableChange(message) {
			response = append(response, message.Msg)
		}
	}
	return response
}

func isSuitableChange(message simple.EventMessage) bool {
	return isDataviewChange(message) ||
		isDetailsChange(message) ||
		isRelationsChange(message) ||
		isBlockPropertiesChange(message) ||
		isSimpleBlockChange(message) ||
		isBasicBlockChange(message)
}

func isDataviewChange(message simple.EventMessage) bool {
	return message.Msg.GetBlockDataviewRelationDelete() != nil ||
		message.Msg.GetBlockDataviewSourceSet() != nil ||
		message.Msg.GetBlockDataviewRelationSet() != nil ||
		message.Msg.GetBlockDataviewViewSet() != nil ||
		message.Msg.GetBlockDataviewViewOrder() != nil ||
		message.Msg.GetBlockDataviewViewDelete() != nil ||
		message.Msg.GetBlockDataViewObjectOrderUpdate() != nil ||
		message.Msg.GetBlockDataViewGroupOrderUpdate() != nil ||
		message.Msg.GetBlockDataviewViewUpdate() != nil ||
		message.Msg.GetBlockDataviewTargetObjectIdSet() != nil
}

func isRelationsChange(message simple.EventMessage) bool {
	filterLocalAndDerivedRelations(message.Msg.GetObjectRelationsAmend())
	filterLocalAndDerivedRelationsByKey(message.Msg.GetObjectRelationsRemove())
	return (message.Msg.GetObjectRelationsAmend() != nil && len(message.Msg.GetObjectRelationsAmend().RelationLinks) > 0) ||
		(message.Msg.GetObjectRelationsRemove() != nil && len(message.Msg.GetObjectRelationsRemove().RelationKeys) > 0)
}

func filterLocalAndDerivedRelationsByKey(removedRelations *pb.EventObjectRelationsRemove) {
	if removedRelations == nil {
		return
	}
	var relKeysWithoutLocal []string
	for _, key := range removedRelations.RelationKeys {
		if !slices.Contains(bundle.LocalAndDerivedRelationKeys, domain.RelationKey(key)) {
			relKeysWithoutLocal = append(relKeysWithoutLocal, key)
		}
	}
	removedRelations.RelationKeys = relKeysWithoutLocal
}

func filterLocalAndDerivedRelations(addedRelations *pb.EventObjectRelationsAmend) {
	if addedRelations == nil {
		return
	}
	var relLinksWithoutLocal pbtypes.RelationLinks
	for _, link := range addedRelations.RelationLinks {
		if !slices.Contains(bundle.LocalAndDerivedRelationKeys, domain.RelationKey(link.Key)) {
			relLinksWithoutLocal = relLinksWithoutLocal.Append(link)
		}
	}
	addedRelations.RelationLinks = relLinksWithoutLocal
}

func isDetailsChange(message simple.EventMessage) bool {
	return message.Msg.GetObjectDetailsAmend() != nil ||
		message.Msg.GetObjectDetailsUnset() != nil
}

func isBlockPropertiesChange(message simple.EventMessage) bool {
	return message.Msg.GetBlockSetAlign() != nil ||
		message.Msg.GetBlockSetChildrenIds() != nil ||
		message.Msg.GetBlockSetBackgroundColor() != nil ||
		message.Msg.GetBlockSetFields() != nil ||
		message.Msg.GetBlockSetVerticalAlign() != nil
}

func isSimpleBlockChange(message simple.EventMessage) bool {
	return message.Msg.GetBlockSetTableRow() != nil ||
		message.Msg.GetBlockSetRelation() != nil ||
		message.Msg.GetBlockSetText() != nil ||
		message.Msg.GetBlockSetLink() != nil ||
		message.Msg.GetBlockSetLatex() != nil ||
		message.Msg.GetBlockSetFile() != nil ||
		message.Msg.GetBlockSetDiv() != nil ||
		message.Msg.GetBlockSetBookmark() != nil
}

func isBasicBlockChange(message simple.EventMessage) bool {
	return message.Msg.GetBlockAdd() != nil ||
		message.Msg.GetBlockDelete() != nil
}

func (h *history) GetBlocksParticipants(id domain.FullID, versionId string, blocks []*model.Block) ([]*model.ObjectViewBlockParticipant, error) {
	if len(blocks) == 0 {
		return nil, nil
	}
	existingBlocks := lo.SliceToMap(blocks, func(item *model.Block) (string, struct{}) { return item.GetId(), struct{}{} })
	tree, _, err := h.treeWithId(id, versionId, true)
	if err != nil {
		return nil, err
	}

	blocksParticipantsMap := make(map[string]string, 0)
	err = tree.IterateFrom(tree.Root().Id, source.UnmarshalChange, func(c *objecttree.Change) (isContinue bool) {
		h.fillBlockParticipantMap(c, id, blocksParticipantsMap, existingBlocks)
		return true
	})
	if err != nil {
		return nil, err
	}

	blocksParticipants := make([]*model.ObjectViewBlockParticipant, 0)
	for blockId, participantId := range blocksParticipantsMap {
		blocksParticipants = append(blocksParticipants, &model.ObjectViewBlockParticipant{
			BlockId:       blockId,
			ParticipantId: participantId,
		})
	}
	return blocksParticipants, nil
}

func (h *history) fillBlockParticipantMap(c *objecttree.Change,
	id domain.FullID,
	blocksToParticipant map[string]string,
	existingBlocks map[string]struct{},
) {
	participantId := domain.NewParticipantId(id.SpaceID, c.Identity.Account())
	if changeContent, ok := c.Model.(*pb.Change); ok {
		blockChanges := h.getChangedBlockIds(changeContent.Content)
		for _, block := range blockChanges {
			if _, ok := existingBlocks[block]; !ok {
				continue
			}
			blocksToParticipant[block] = participantId
		}
	}
}

func (h *history) getChangedBlockIds(changeList []*pb.ChangeContent) []string {
	var blocksIds []string
	for _, content := range changeList {
		if c := content.GetBlockCreate(); c != nil {
			for _, bl := range c.Blocks {
				blocksIds = append(blocksIds, bl.Id)
			}
		}
		if c := content.GetBlockUpdate(); c != nil {
			for _, event := range c.Events {
				blocksIds = h.handleAddEvent(event, blocksIds)
				blocksIds = h.handleBlockSettingsEvents(event, blocksIds)
				blocksIds = h.handleSimpleBlockEvents(event, blocksIds)
			}
		}
	}
	return blocksIds
}

func (h *history) handleAddEvent(event *pb.EventMessage, blockId []string) []string {
	if blockAdd := event.GetBlockAdd(); blockAdd != nil {
		for _, bl := range event.GetBlockAdd().Blocks {
			blockId = append(blockId, bl.Id)
		}
	}
	return blockId
}

func (h *history) handleBlockSettingsEvents(event *pb.EventMessage, blockId []string) []string {
	if setVerticalAlign := event.GetBlockSetVerticalAlign(); setVerticalAlign != nil {
		blockId = append(blockId, setVerticalAlign.Id)
	}
	if setAlign := event.GetBlockSetAlign(); setAlign != nil {
		blockId = append(blockId, setAlign.Id)
	}
	if setBackgroundColor := event.GetBlockSetBackgroundColor(); setBackgroundColor != nil {
		blockId = append(blockId, setBackgroundColor.Id)
	}
	if setFields := event.GetBlockSetFields(); setFields != nil {
		blockId = append(blockId, setFields.Id)
	}
	return blockId
}

func (h *history) handleSimpleBlockEvents(event *pb.EventMessage, blockId []string) []string {
	if setTableRow := event.GetBlockSetTableRow(); setTableRow != nil {
		blockId = append(blockId, setTableRow.Id)
	}
	if setRelation := event.GetBlockSetRelation(); setRelation != nil {
		blockId = append(blockId, setRelation.Id)
	}
	if setText := event.GetBlockSetText(); setText != nil {
		blockId = append(blockId, setText.Id)
	}
	if setLink := event.GetBlockSetLink(); setLink != nil {
		blockId = append(blockId, setLink.Id)
	}
	if setLatex := event.GetBlockSetLatex(); setLatex != nil {
		blockId = append(blockId, setLatex.Id)
	}
	if setFile := event.GetBlockSetFile(); setFile != nil {
		blockId = append(blockId, setFile.Id)
	}
	if setDiv := event.GetBlockSetDiv(); setDiv != nil {
		blockId = append(blockId, setDiv.Id)
	}
	if setBookmark := event.GetBlockSetBookmark(); setBookmark != nil {
		blockId = append(blockId, setBookmark.Id)
	}
	return blockId
}

func (h *history) SetVersion(id domain.FullID, versionId string) (err error) {
	s, _, _, err := h.buildState(id, versionId)
	if err != nil {
		return
	}
	return cache.Do(h.picker, id.ObjectID, func(sb smartblock2.SmartBlock) error {
		return history2.ResetToVersion(sb, s)
	})
}

func (h *history) treeWithId(id domain.FullID, versionId string, includeBeforeId bool) (ht objecttree.HistoryTree, sbt smartblock.SmartBlockType, err error) {
	heads := h.retrieveHeads(versionId)
	spc, err := h.spaceService.Get(context.Background(), id.SpaceID)
	if err != nil {
		return
	}
	ht, err = spc.TreeBuilder().BuildHistoryTree(context.Background(), id.ObjectID, objecttreebuilder.HistoryTreeOpts{
		Heads:   heads,
		Include: includeBeforeId,
	})
	if err != nil {
		return
	}

	payload := &model.ObjectChangePayload{}
	err = proto.Unmarshal(ht.ChangeInfo().ChangePayload, payload)
	if err != nil {
		return
	}

	sbt = smartblock.SmartBlockType(payload.SmartBlockType)
	return
}

func (h *history) buildState(id domain.FullID, versionId string) (st *state.State, sbType smartblock.SmartBlockType, ver *pb.RpcHistoryVersion, err error) {
	tree, sbType, err := h.treeWithId(id, versionId, true)
	if err != nil {
		return
	}

	st, _, _, err = source.BuildState(id.SpaceID, nil, tree, true)
	if err != nil {
		return
	}
	if _, _, err = state.ApplyStateFast(st); err != nil {
		return
	}

	st.BlocksInit(st)
	if ch, e := tree.GetChange(versionId); e == nil {
		participantId := domain.NewParticipantId(id.SpaceID, ch.Identity.Account())
		ver = &pb.RpcHistoryVersion{
			Id:          ch.Id,
			PreviousIds: ch.PreviousIds,
			AuthorId:    participantId,
			Time:        ch.Timestamp,
		}
	}
	return
}<|MERGE_RESOLUTION|>--- conflicted
+++ resolved
@@ -91,42 +91,18 @@
 	if err != nil {
 		return
 	}
-<<<<<<< HEAD
-	s.SetDetailAndBundledRelation(bundle.RelationKeyId, domain.String(id.ObjectID))
-	s.SetDetailAndBundledRelation(bundle.RelationKeySpaceId, domain.String(id.SpaceID))
-=======
 
 	s.SetDetailAndBundledRelation(bundle.RelationKeyId, pbtypes.String(id.ObjectID))
 	s.SetDetailAndBundledRelation(bundle.RelationKeySpaceId, pbtypes.String(id.SpaceID))
->>>>>>> 3e34be54
 	typeId, err := space.GetTypeIdByKey(context.Background(), s.ObjectTypeKey())
 	if err != nil {
 		return nil, nil, fmt.Errorf("get type id by key: %w", err)
 	}
-	s.SetDetailAndBundledRelation(bundle.RelationKeyType, domain.String(typeId))
-
-<<<<<<< HEAD
-	dependentObjectIDs := objectlink.DependentObjectIDs(s, space, objectlink.Flags{
-		Blocks:    true,
-		Details:   true,
-		Relations: false,
-		Types:     true,
-	})
-	// nolint:errcheck
-	meta, _ := h.objectStore.QueryByIdCrossSpace(dependentObjectIDs)
-
-	meta = append(meta, database.Record{Details: s.CombinedDetails()})
-	details := make([]*model.ObjectViewDetailsSet, 0, len(meta))
-	for _, m := range meta {
-		details = append(details, &model.ObjectViewDetailsSet{
-			Id:      m.Details.GetString(bundle.RelationKeyId),
-			Details: m.Details.ToProto(),
-		})
-=======
+	s.SetDetailAndBundledRelation(bundle.RelationKeyType, pbtypes.String(typeId))
+
 	details, err := h.buildDetails(s, space)
 	if err != nil {
 		log.With("error", err).Errorf("failed to collect details of dependent objects")
->>>>>>> 3e34be54
 	}
 
 	relations, err := h.objectStore.SpaceIndex(id.SpaceID).FetchRelationByLinks(s.PickRelationLinks())
@@ -281,17 +257,6 @@
 		return nil, nil, fmt.Errorf("get details: %w", err)
 	}
 
-<<<<<<< HEAD
-	meta = append(meta, database.Record{Details: currState.CombinedDetails()})
-	details := make([]*model.ObjectViewDetailsSet, 0, len(meta))
-	for _, m := range meta {
-		details = append(details, &model.ObjectViewDetailsSet{
-			Id:      m.Details.GetString(bundle.RelationKeyId),
-			Details: m.Details.ToProto(),
-		})
-	}
-=======
->>>>>>> 3e34be54
 	objectView := &model.ObjectView{
 		RootId:        id.ObjectID,
 		Type:          model.SmartBlockType(sbType),
@@ -384,7 +349,7 @@
 	}
 	var relKeysWithoutLocal []string
 	for _, key := range removedRelations.RelationKeys {
-		if !slices.Contains(bundle.LocalAndDerivedRelationKeys, domain.RelationKey(key)) {
+		if !slices.Contains(bundle.LocalAndDerivedRelationKeys, key) {
 			relKeysWithoutLocal = append(relKeysWithoutLocal, key)
 		}
 	}
@@ -397,7 +362,7 @@
 	}
 	var relLinksWithoutLocal pbtypes.RelationLinks
 	for _, link := range addedRelations.RelationLinks {
-		if !slices.Contains(bundle.LocalAndDerivedRelationKeys, domain.RelationKey(link.Key)) {
+		if !slices.Contains(bundle.LocalAndDerivedRelationKeys, link.Key) {
 			relLinksWithoutLocal = relLinksWithoutLocal.Append(link)
 		}
 	}

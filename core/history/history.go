--- conflicted
+++ resolved
@@ -92,12 +92,8 @@
 	}
 
 	objectTypes, _ := objectstore.GetObjectTypes(h.objectStore, uniqueObjTypes)
-<<<<<<< HEAD
 	rels, _ := h.relationService.FetchLinks(s.PickRelationLinks())
-	return &pb.EventObjectShow{
-=======
 	return &model.ObjectView{
->>>>>>> 2e3853b5
 		RootId:      pageId,
 		Type:        model.SmartBlockType(sbType),
 		Blocks:      s.Blocks(),

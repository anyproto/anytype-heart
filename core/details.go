package core

import (
	"context"
	"fmt"

	"github.com/anyproto/anytype-heart/core/block/detailservice"
	"github.com/anyproto/anytype-heart/core/domain"
	"github.com/anyproto/anytype-heart/pb"
	"github.com/anyproto/anytype-heart/pkg/lib/bundle"
	"github.com/anyproto/anytype-heart/pkg/lib/localstore/objectstore"
	"github.com/anyproto/anytype-heart/pkg/lib/pb/model"
	"github.com/anyproto/anytype-heart/util/internalflag"
)

func (mw *Middleware) ObjectSetDetails(cctx context.Context, req *pb.RpcObjectSetDetailsRequest) *pb.RpcObjectSetDetailsResponse {
	ctx := mw.newContext(cctx)
	response := func(code pb.RpcObjectSetDetailsResponseErrorCode, err error) *pb.RpcObjectSetDetailsResponse {
		m := &pb.RpcObjectSetDetailsResponse{Error: &pb.RpcObjectSetDetailsResponseError{Code: code}}
		if err != nil {
			m.Error.Description = getErrorDescription(err)
		} else {
			m.Event = mw.getResponseEvent(ctx)
		}
		return m
	}

	err := mustService[detailservice.Service](mw).SetDetailsAndUpdateLastUsed(ctx, req.ContextId, requestDetailsListToDomain(req.GetDetails()))
	if err != nil {
		return response(pb.RpcObjectSetDetailsResponseError_UNKNOWN_ERROR, err)
	}
	return response(pb.RpcObjectSetDetailsResponseError_NULL, nil)
}

func (mw *Middleware) ObjectListSetDetails(cctx context.Context, req *pb.RpcObjectListSetDetailsRequest) *pb.RpcObjectListSetDetailsResponse {
	ctx := mw.newContext(cctx)
	response := func(code pb.RpcObjectListSetDetailsResponseErrorCode, err error) *pb.RpcObjectListSetDetailsResponse {
		m := &pb.RpcObjectListSetDetailsResponse{Error: &pb.RpcObjectListSetDetailsResponseError{Code: code}}
		if err != nil {
			m.Error.Description = getErrorDescription(err)
		} else {
			m.Event = mw.getResponseEvent(ctx)
		}
		return m
	}

	err := mustService[detailservice.Service](mw).SetDetailsList(ctx, req.ObjectIds, requestDetailsListToDomain(req.Details))
	if err != nil {
		return response(pb.RpcObjectListSetDetailsResponseError_UNKNOWN_ERROR, err)
	}

	return response(pb.RpcObjectListSetDetailsResponseError_NULL, nil)
}

func (mw *Middleware) ObjectSetInternalFlags(cctx context.Context, req *pb.RpcObjectSetInternalFlagsRequest) *pb.RpcObjectSetInternalFlagsResponse {
	ctx := mw.newContext(cctx)
	response := func(code pb.RpcObjectSetInternalFlagsResponseErrorCode, err error) *pb.RpcObjectSetInternalFlagsResponse {
		m := &pb.RpcObjectSetInternalFlagsResponse{Error: &pb.RpcObjectSetInternalFlagsResponseError{Code: code}}
		if err != nil {
			m.Error.Description = getErrorDescription(err)
		} else {
			m.Event = mw.getResponseEvent(ctx)
		}
		return m
	}
	ds := mustService[detailservice.Service](mw)
	err := ds.ModifyDetails(ctx, req.ContextId, func(current *domain.Details) (*domain.Details, error) {
		d := current.Copy()
		return internalflag.PutToDetails(d, req.InternalFlags), nil
	})
	if err != nil {
		return response(pb.RpcObjectSetInternalFlagsResponseError_UNKNOWN_ERROR, err)
	}
	return response(pb.RpcObjectSetInternalFlagsResponseError_NULL, nil)
}

func (mw *Middleware) ObjectListModifyDetailValues(_ context.Context, req *pb.RpcObjectListModifyDetailValuesRequest) *pb.RpcObjectListModifyDetailValuesResponse {
	response := func(code pb.RpcObjectListModifyDetailValuesResponseErrorCode, err error) *pb.RpcObjectListModifyDetailValuesResponse {
		m := &pb.RpcObjectListModifyDetailValuesResponse{Error: &pb.RpcObjectListModifyDetailValuesResponseError{Code: code}}
		if err != nil {
			m.Error.Description = getErrorDescription(err)
		}
		return m
	}
	err := mustService[detailservice.Service](mw).ModifyDetailsList(req)
	if err != nil {
		return response(pb.RpcObjectListModifyDetailValuesResponseError_UNKNOWN_ERROR, err)
	}
	return response(pb.RpcObjectListModifyDetailValuesResponseError_NULL, nil)
}

func (mw *Middleware) ObjectWorkspaceSetDashboard(cctx context.Context, req *pb.RpcObjectWorkspaceSetDashboardRequest) *pb.RpcObjectWorkspaceSetDashboardResponse {
	ctx := mw.newContext(cctx)
	response := func(setId string, err error) *pb.RpcObjectWorkspaceSetDashboardResponse {
		resp := &pb.RpcObjectWorkspaceSetDashboardResponse{
			ObjectId: setId,
			Error: &pb.RpcObjectWorkspaceSetDashboardResponseError{
				Code: pb.RpcObjectWorkspaceSetDashboardResponseError_NULL,
			},
		}
		if err != nil {
			resp.Error.Code = pb.RpcObjectWorkspaceSetDashboardResponseError_UNKNOWN_ERROR
			resp.Error.Description = getErrorDescription(err)
		} else {
			resp.Event = mw.getResponseEvent(ctx)
		}
		return resp
	}
	setId, err := mustService[detailservice.Service](mw).SetWorkspaceDashboardId(ctx, req.ContextId, req.ObjectId)
	return response(setId, err)
}

func (mw *Middleware) ObjectSetIsFavorite(_ context.Context, req *pb.RpcObjectSetIsFavoriteRequest) *pb.RpcObjectSetIsFavoriteResponse {
	response := func(code pb.RpcObjectSetIsFavoriteResponseErrorCode, err error) *pb.RpcObjectSetIsFavoriteResponse {
		m := &pb.RpcObjectSetIsFavoriteResponse{Error: &pb.RpcObjectSetIsFavoriteResponseError{Code: code}}
		if err != nil {
			m.Error.Description = getErrorDescription(err)
		}
		return m
	}
	err := mustService[detailservice.Service](mw).SetIsFavorite(req.ContextId, req.IsFavorite, true)
	if err != nil {
		return response(pb.RpcObjectSetIsFavoriteResponseError_UNKNOWN_ERROR, err)
	}
	return response(pb.RpcObjectSetIsFavoriteResponseError_NULL, nil)
}

func (mw *Middleware) ObjectSetIsArchived(_ context.Context, req *pb.RpcObjectSetIsArchivedRequest) *pb.RpcObjectSetIsArchivedResponse {
	response := func(code pb.RpcObjectSetIsArchivedResponseErrorCode, err error) *pb.RpcObjectSetIsArchivedResponse {
		m := &pb.RpcObjectSetIsArchivedResponse{Error: &pb.RpcObjectSetIsArchivedResponseError{Code: code}}
		if err != nil {
			m.Error.Description = getErrorDescription(err)
		}
		return m
	}
	err := mustService[detailservice.Service](mw).SetIsArchived(req.ContextId, req.IsArchived)
	if err != nil {
		return response(pb.RpcObjectSetIsArchivedResponseError_UNKNOWN_ERROR, err)
	}
	return response(pb.RpcObjectSetIsArchivedResponseError_NULL, nil)
}

func (mw *Middleware) ObjectListSetIsArchived(_ context.Context, req *pb.RpcObjectListSetIsArchivedRequest) *pb.RpcObjectListSetIsArchivedResponse {
	response := func(code pb.RpcObjectListSetIsArchivedResponseErrorCode, err error) *pb.RpcObjectListSetIsArchivedResponse {
		m := &pb.RpcObjectListSetIsArchivedResponse{Error: &pb.RpcObjectListSetIsArchivedResponseError{Code: code}}
		if err != nil {
			m.Error.Description = getErrorDescription(err)
		}
		return m
	}
	err := mustService[detailservice.Service](mw).SetListIsArchived(req.ObjectIds, req.IsArchived)
	if err != nil {
		return response(pb.RpcObjectListSetIsArchivedResponseError_UNKNOWN_ERROR, err)
	}
	return response(pb.RpcObjectListSetIsArchivedResponseError_NULL, nil)
}

func (mw *Middleware) ObjectListSetIsFavorite(_ context.Context, req *pb.RpcObjectListSetIsFavoriteRequest) *pb.RpcObjectListSetIsFavoriteResponse {
	response := func(code pb.RpcObjectListSetIsFavoriteResponseErrorCode, err error) *pb.RpcObjectListSetIsFavoriteResponse {
		m := &pb.RpcObjectListSetIsFavoriteResponse{Error: &pb.RpcObjectListSetIsFavoriteResponseError{Code: code}}
		if err != nil {
			m.Error.Description = getErrorDescription(err)
		}
		return m
	}
	err := mustService[detailservice.Service](mw).SetListIsFavorite(req.ObjectIds, req.IsFavorite)
	if err != nil {
		return response(pb.RpcObjectListSetIsFavoriteResponseError_UNKNOWN_ERROR, err)
	}
	return response(pb.RpcObjectListSetIsFavoriteResponseError_NULL, nil)
}

func (mw *Middleware) ObjectRelationAdd(cctx context.Context, req *pb.RpcObjectRelationAddRequest) *pb.RpcObjectRelationAddResponse {
	ctx := mw.newContext(cctx)
	if len(req.RelationKeys) == 0 {
		return &pb.RpcObjectRelationAddResponse{Error: &pb.RpcObjectRelationAddResponseError{
			Code:        pb.RpcObjectRelationAddResponseError_BAD_INPUT,
			Description: fmt.Errorf("relation keys list is empty").Error(),
		}}
	}

	detailsService := mustService[detailservice.Service](mw)
<<<<<<< HEAD
=======
	objectStore := mustService[objectstore.ObjectStore](mw)
>>>>>>> 637d9003
	err := detailsService.ModifyDetails(ctx, req.ContextId, func(current *domain.Details) (*domain.Details, error) {
		for _, key := range req.RelationKeys {
			if current.Has(domain.RelationKey(key)) {
				continue
			}
<<<<<<< HEAD
			current.Set(domain.RelationKey(key), domain.Null())
=======
			format, err := mw.extractRelationFormat(current, objectStore, key)
			if err != nil {
				log.Errorf("failed to fetch relation from store to get format %s, falling back to basic", err)
			}
			switch format {
			case model.RelationFormat_checkbox:
				current.Set(domain.RelationKey(key), domain.Bool(false))
			default:
				current.Set(domain.RelationKey(key), domain.Null())
			}
>>>>>>> 637d9003
		}
		return current, nil
	})
	if err != nil {
		return &pb.RpcObjectRelationAddResponse{Error: &pb.RpcObjectRelationAddResponseError{
			Code:        pb.RpcObjectRelationAddResponseError_BAD_INPUT,
			Description: getErrorDescription(err),
		}}
	}

	return &pb.RpcObjectRelationAddResponse{
		Error: &pb.RpcObjectRelationAddResponseError{},
		Event: mw.getResponseEvent(ctx),
	}
<<<<<<< HEAD
=======
}

func (mw *Middleware) extractRelationFormat(current *domain.Details, objectStore objectstore.ObjectStore, key string) (model.RelationFormat, error) {
	spaceId := current.GetString(bundle.RelationKeySpaceId)
	relation, err := objectStore.SpaceIndex(spaceId).FetchRelationByKeys(domain.RelationKey(key))
	if err != nil {
		return model.RelationFormat_longtext, err
	}
	var format model.RelationFormat
	if len(relation) != 0 {
		format = relation[0].Format
	}
	return format, nil
>>>>>>> 637d9003
}<|MERGE_RESOLUTION|>--- conflicted
+++ resolved
@@ -180,18 +180,12 @@
 	}
 
 	detailsService := mustService[detailservice.Service](mw)
-<<<<<<< HEAD
-=======
 	objectStore := mustService[objectstore.ObjectStore](mw)
->>>>>>> 637d9003
 	err := detailsService.ModifyDetails(ctx, req.ContextId, func(current *domain.Details) (*domain.Details, error) {
 		for _, key := range req.RelationKeys {
 			if current.Has(domain.RelationKey(key)) {
 				continue
 			}
-<<<<<<< HEAD
-			current.Set(domain.RelationKey(key), domain.Null())
-=======
 			format, err := mw.extractRelationFormat(current, objectStore, key)
 			if err != nil {
 				log.Errorf("failed to fetch relation from store to get format %s, falling back to basic", err)
@@ -202,7 +196,6 @@
 			default:
 				current.Set(domain.RelationKey(key), domain.Null())
 			}
->>>>>>> 637d9003
 		}
 		return current, nil
 	})
@@ -217,8 +210,6 @@
 		Error: &pb.RpcObjectRelationAddResponseError{},
 		Event: mw.getResponseEvent(ctx),
 	}
-<<<<<<< HEAD
-=======
 }
 
 func (mw *Middleware) extractRelationFormat(current *domain.Details, objectStore objectstore.ObjectStore, key string) (model.RelationFormat, error) {
@@ -232,5 +223,4 @@
 		format = relation[0].Format
 	}
 	return format, nil
->>>>>>> 637d9003
 }
package core

import (
	"github.com/anytypeio/go-anytype-library/pb/model"
	"github.com/anytypeio/go-anytype-middleware/core/block"
	"github.com/anytypeio/go-anytype-middleware/core/block/editor/state"
	"github.com/anytypeio/go-anytype-middleware/pb"
)

func (mw *Middleware) BlockCreate(req *pb.RpcBlockCreateRequest) *pb.RpcBlockCreateResponse {
	ctx := state.NewContext(nil)
	response := func(code pb.RpcBlockCreateResponseErrorCode, id string, err error) *pb.RpcBlockCreateResponse {
		m := &pb.RpcBlockCreateResponse{Error: &pb.RpcBlockCreateResponseError{Code: code}, BlockId: id}
		if err != nil {
			m.Error.Description = err.Error()
		} else {
			m.Event = ctx.GetResponseEvent()
		}
		return m
	}
	var id string
	err := mw.doBlockService(func(bs block.Service) (err error) {
		id, err = bs.CreateBlock(ctx, *req)
		return
	})
	if err != nil {
		return response(pb.RpcBlockCreateResponseError_UNKNOWN_ERROR, "", err)
	}
	return response(pb.RpcBlockCreateResponseError_NULL, id, nil)
}

func (mw *Middleware) BlockCreatePage(req *pb.RpcBlockCreatePageRequest) *pb.RpcBlockCreatePageResponse {
	ctx := state.NewContext(nil)
	response := func(code pb.RpcBlockCreatePageResponseErrorCode, id, targetId string, err error) *pb.RpcBlockCreatePageResponse {
		m := &pb.RpcBlockCreatePageResponse{Error: &pb.RpcBlockCreatePageResponseError{Code: code}, BlockId: id, TargetId: targetId}
		if err != nil {
			m.Error.Description = err.Error()
		} else {
			m.Event = ctx.GetResponseEvent()
		}
		return m
	}
	var id, targetId string
	err := mw.doBlockService(func(bs block.Service) (err error) {
		id, targetId, err = bs.CreatePage(ctx, *req)
		return
	})
	if err != nil {
		return response(pb.RpcBlockCreatePageResponseError_UNKNOWN_ERROR, "", "", err)
	}
	return response(pb.RpcBlockCreatePageResponseError_NULL, id, targetId, nil)
}

func (mw *Middleware) BlockOpen(req *pb.RpcBlockOpenRequest) *pb.RpcBlockOpenResponse {
	ctx := state.NewContext(nil)
	response := func(code pb.RpcBlockOpenResponseErrorCode, err error) *pb.RpcBlockOpenResponse {
		m := &pb.RpcBlockOpenResponse{Error: &pb.RpcBlockOpenResponseError{Code: code}}
		if err != nil {
			m.Error.Description = err.Error()
		} else {
			m.Event = ctx.GetResponseEvent()
		}
		return m
	}

	err := mw.doBlockService(func(bs block.Service) (err error) {
<<<<<<< HEAD
		return bs.OpenBlock(req.BlockId)
=======
		return bs.OpenBlock(ctx, req.BlockId, req.BreadcrumbsIds...)
>>>>>>> 85d63860
	})
	if err != nil {
		return response(pb.RpcBlockOpenResponseError_UNKNOWN_ERROR, err)
	}

	return response(pb.RpcBlockOpenResponseError_NULL, nil)
}

func (mw *Middleware) BlockOpenBreadcrumbs(req *pb.RpcBlockOpenBreadcrumbsRequest) *pb.RpcBlockOpenBreadcrumbsResponse {
	ctx := state.NewContext(nil)
	response := func(code pb.RpcBlockOpenBreadcrumbsResponseErrorCode, id string, err error) *pb.RpcBlockOpenBreadcrumbsResponse {
		m := &pb.RpcBlockOpenBreadcrumbsResponse{Error: &pb.RpcBlockOpenBreadcrumbsResponseError{Code: code}, BlockId: id}
		if err != nil {
			m.Error.Description = err.Error()
		} else {
			m.Event = ctx.GetResponseEvent()
		}
		return m
	}
	var id string
	err := mw.doBlockService(func(bs block.Service) (err error) {
		id, err = bs.OpenBreadcrumbsBlock(ctx)
		return
	})
	if err != nil {
		return response(pb.RpcBlockOpenBreadcrumbsResponseError_UNKNOWN_ERROR, "", err)
	}

	return response(pb.RpcBlockOpenBreadcrumbsResponseError_NULL, id, nil)
}

<<<<<<< HEAD
func (mw *Middleware) BlockSetBreadcrumbs(req *pb.RpcBlockSetBreadcrumbsRequest) *pb.RpcBlockSetBreadcrumbsResponse {
	response := func(code pb.RpcBlockSetBreadcrumbsResponseErrorCode, err error) *pb.RpcBlockSetBreadcrumbsResponse {
		m := &pb.RpcBlockSetBreadcrumbsResponse{Error: &pb.RpcBlockSetBreadcrumbsResponseError{Code: code}}
=======
func (mw *Middleware) BlockCutBreadcrumbs(req *pb.RpcBlockCutBreadcrumbsRequest) *pb.RpcBlockCutBreadcrumbsResponse {
	ctx := state.NewContext(nil)
	response := func(code pb.RpcBlockCutBreadcrumbsResponseErrorCode, err error) *pb.RpcBlockCutBreadcrumbsResponse {
		m := &pb.RpcBlockCutBreadcrumbsResponse{Error: &pb.RpcBlockCutBreadcrumbsResponseError{Code: code}}
>>>>>>> 85d63860
		if err != nil {
			m.Error.Description = err.Error()
		} else {
			m.Event = ctx.GetResponseEvent()
		}
		return m
	}
	err := mw.doBlockService(func(bs block.Service) (err error) {
<<<<<<< HEAD
		return bs.SetBreadcrumbs(*req)
=======
		return bs.CutBreadcrumbs(ctx, *req)
>>>>>>> 85d63860
	})
	if err != nil {
		return response(pb.RpcBlockSetBreadcrumbsResponseError_UNKNOWN_ERROR, err)
	}

	return response(pb.RpcBlockSetBreadcrumbsResponseError_NULL, nil)
}

func (mw *Middleware) BlockClose(req *pb.RpcBlockCloseRequest) *pb.RpcBlockCloseResponse {
	response := func(code pb.RpcBlockCloseResponseErrorCode, err error) *pb.RpcBlockCloseResponse {
		m := &pb.RpcBlockCloseResponse{Error: &pb.RpcBlockCloseResponseError{Code: code}}
		if err != nil {
			m.Error.Description = err.Error()
		}
		return m
	}
	err := mw.doBlockService(func(bs block.Service) (err error) {
		return bs.CloseBlock(req.BlockId)
	})
	if err != nil {
		return response(pb.RpcBlockCloseResponseError_UNKNOWN_ERROR, err)
	}
	return response(pb.RpcBlockCloseResponseError_NULL, nil)
}
func (mw *Middleware) BlockCopy(req *pb.RpcBlockCopyRequest) *pb.RpcBlockCopyResponse {
	response := func(code pb.RpcBlockCopyResponseErrorCode, html string, err error) *pb.RpcBlockCopyResponse {
		m := &pb.RpcBlockCopyResponse{
			Error: &pb.RpcBlockCopyResponseError{Code: code},
			Html:  html,
		}
		if err != nil {
			m.Error.Description = err.Error()
		}
		return m
	}
	var html string
	err := mw.doBlockService(func(bs block.Service) (err error) {
		html, err = bs.Copy(*req, mw.getImages(req.Blocks))
		return
	})
	if err != nil {
		return response(pb.RpcBlockCopyResponseError_UNKNOWN_ERROR, "", err)
	}

	return response(pb.RpcBlockCopyResponseError_NULL, html, nil)
}

func (mw *Middleware) getImages(blocks []*model.Block) map[string][]byte {
	images := make(map[string][]byte)
	for _, b := range blocks {
		if file := b.GetFile(); file != nil && file.State == model.BlockContentFile_Done {
			getBlobReq := &pb.RpcIpfsImageGetBlobRequest{
				Hash:      file.Hash,
				WantWidth: 1024,
			}
			resp := mw.ImageGetBlob(getBlobReq)
			images[file.Hash] = resp.Blob
		}
	}

	return images
}

func (mw *Middleware) BlockPaste(req *pb.RpcBlockPasteRequest) *pb.RpcBlockPasteResponse {
	ctx := state.NewContext(nil)
	response := func(code pb.RpcBlockPasteResponseErrorCode, blockIds []string, caretPosition int32, err error) *pb.RpcBlockPasteResponse {
		m := &pb.RpcBlockPasteResponse{Error: &pb.RpcBlockPasteResponseError{Code: code}, BlockIds: blockIds, CaretPosition: caretPosition}
		if err != nil {
			m.Error.Description = err.Error()
		} else {
			m.Event = ctx.GetResponseEvent()
		}
		return m
	}
	var (
		blockIds      []string
		caretPosition int32
	)
	err := mw.doBlockService(func(bs block.Service) (err error) {
		var uploadArr []pb.RpcBlockUploadRequest
		blockIds, uploadArr, caretPosition, err = bs.Paste(ctx, *req)
		if err != nil {
			return
		}
		log.Debug("Image requests to upload after paste:", uploadArr)
		for _, r := range uploadArr {
			r.ContextId = req.ContextId
			if err = bs.UploadBlockFile(nil, r); err != nil {
				return err
			}
		}
		return
	})
	if err != nil {
		return response(pb.RpcBlockPasteResponseError_UNKNOWN_ERROR, nil, -1, err)
	}

	return response(pb.RpcBlockPasteResponseError_NULL, blockIds, caretPosition, nil)
}

func (mw *Middleware) BlockCut(req *pb.RpcBlockCutRequest) *pb.RpcBlockCutResponse {
	ctx := state.NewContext(nil)
	response := func(code pb.RpcBlockCutResponseErrorCode, textSlot string, htmlSlot string, anySlot []*model.Block, err error) *pb.RpcBlockCutResponse {
		m := &pb.RpcBlockCutResponse{
			Error:    &pb.RpcBlockCutResponseError{Code: code},
			TextSlot: textSlot,
			HtmlSlot: htmlSlot,
			AnySlot:  anySlot,
		}
		if err != nil {
			m.Error.Description = err.Error()
		} else {
			m.Event = ctx.GetResponseEvent()
		}
		return m
	}
	var (
		textSlot, htmlSlot string
		anySlot            []*model.Block
	)
	err := mw.doBlockService(func(bs block.Service) (err error) {
		textSlot, htmlSlot, anySlot, err = bs.Cut(ctx, *req, mw.getImages(req.Blocks))
		return
	})
	if err != nil {
		var emptyAnySlot []*model.Block
		return response(pb.RpcBlockCutResponseError_UNKNOWN_ERROR, "", "", emptyAnySlot, err)
	}

	return response(pb.RpcBlockCutResponseError_NULL, textSlot, htmlSlot, anySlot, nil)
}

func (mw *Middleware) BlockExport(req *pb.RpcBlockExportRequest) *pb.RpcBlockExportResponse {
	ctx := state.NewContext(nil)
	response := func(code pb.RpcBlockExportResponseErrorCode, path string, err error) *pb.RpcBlockExportResponse {
		m := &pb.RpcBlockExportResponse{
			Error: &pb.RpcBlockExportResponseError{Code: code},
			Path:  path,
		}
		if err != nil {
			m.Error.Description = err.Error()
		} else {
			m.Event = ctx.GetResponseEvent()
		}
		return m
	}
	var path string
	err := mw.doBlockService(func(bs block.Service) (err error) {
		path, err = bs.Export(*req, mw.getImages(req.Blocks))
		return
	})
	if err != nil {
		return response(pb.RpcBlockExportResponseError_UNKNOWN_ERROR, path, err)
	}

	return response(pb.RpcBlockExportResponseError_NULL, path, nil)
}

func (mw *Middleware) BlockUpload(req *pb.RpcBlockUploadRequest) *pb.RpcBlockUploadResponse {
	ctx := state.NewContext(nil)
	response := func(code pb.RpcBlockUploadResponseErrorCode, err error) *pb.RpcBlockUploadResponse {
		m := &pb.RpcBlockUploadResponse{Error: &pb.RpcBlockUploadResponseError{Code: code}}
		if err != nil {
			m.Error.Description = err.Error()
		} else {
			m.Event = ctx.GetResponseEvent()
		}
		return m
	}
	err := mw.doBlockService(func(bs block.Service) (err error) {
		return bs.UploadBlockFile(ctx, *req)
	})
	if err != nil {
		return response(pb.RpcBlockUploadResponseError_UNKNOWN_ERROR, err)
	}
	return response(pb.RpcBlockUploadResponseError_NULL, nil)
}

func (mw *Middleware) BlockUnlink(req *pb.RpcBlockUnlinkRequest) *pb.RpcBlockUnlinkResponse {
	ctx := state.NewContext(nil)
	response := func(code pb.RpcBlockUnlinkResponseErrorCode, err error) *pb.RpcBlockUnlinkResponse {
		m := &pb.RpcBlockUnlinkResponse{Error: &pb.RpcBlockUnlinkResponseError{Code: code}}
		if err != nil {
			m.Error.Description = err.Error()
		} else {
			m.Event = ctx.GetResponseEvent()
		}
		return m
	}
	err := mw.doBlockService(func(bs block.Service) (err error) {
		return bs.UnlinkBlock(ctx, *req)
	})
	if err != nil {
		return response(pb.RpcBlockUnlinkResponseError_UNKNOWN_ERROR, err)
	}
	return response(pb.RpcBlockUnlinkResponseError_NULL, nil)
}

func (mw *Middleware) BlockListDuplicate(req *pb.RpcBlockListDuplicateRequest) *pb.RpcBlockListDuplicateResponse {
	ctx := state.NewContext(nil)
	response := func(ids []string, code pb.RpcBlockListDuplicateResponseErrorCode, err error) *pb.RpcBlockListDuplicateResponse {
		m := &pb.RpcBlockListDuplicateResponse{BlockIds: ids, Error: &pb.RpcBlockListDuplicateResponseError{Code: code}}
		if err != nil {
			m.Error.Description = err.Error()
		} else {
			m.Event = ctx.GetResponseEvent()
		}
		return m
	}
	var ids []string
	err := mw.doBlockService(func(bs block.Service) (err error) {
		ids, err = bs.DuplicateBlocks(ctx, *req)
		return
	})
	if err != nil {
		return response(nil, pb.RpcBlockListDuplicateResponseError_UNKNOWN_ERROR, err)
	}
	return response(ids, pb.RpcBlockListDuplicateResponseError_NULL, nil)
}

func (mw *Middleware) BlockDownload(req *pb.RpcBlockDownloadRequest) *pb.RpcBlockDownloadResponse {
	response := func(code pb.RpcBlockDownloadResponseErrorCode, err error) *pb.RpcBlockDownloadResponse {
		m := &pb.RpcBlockDownloadResponse{Error: &pb.RpcBlockDownloadResponseError{Code: code}}
		if err != nil {
			m.Error.Description = err.Error()
		}

		return m
	}
	// TODO
	return response(pb.RpcBlockDownloadResponseError_NULL, nil)
}

func (mw *Middleware) BlockGetMarks(req *pb.RpcBlockGetMarksRequest) *pb.RpcBlockGetMarksResponse {
	response := func(code pb.RpcBlockGetMarksResponseErrorCode, err error) *pb.RpcBlockGetMarksResponse {
		m := &pb.RpcBlockGetMarksResponse{Error: &pb.RpcBlockGetMarksResponseError{Code: code}}
		if err != nil {
			m.Error.Description = err.Error()
		}

		return m
	}
	// TODO
	return response(pb.RpcBlockGetMarksResponseError_NULL, nil)
}

func (mw *Middleware) BlockSetFields(req *pb.RpcBlockSetFieldsRequest) *pb.RpcBlockSetFieldsResponse {
	ctx := state.NewContext(nil)
	response := func(code pb.RpcBlockSetFieldsResponseErrorCode, err error) *pb.RpcBlockSetFieldsResponse {
		m := &pb.RpcBlockSetFieldsResponse{Error: &pb.RpcBlockSetFieldsResponseError{Code: code}}
		if err != nil {
			m.Error.Description = err.Error()
		} else {
			m.Event = ctx.GetResponseEvent()
		}
		return m
	}
	err := mw.doBlockService(func(bs block.Service) (err error) {
		return bs.SetFields(ctx, *req)
	})
	if err != nil {
		return response(pb.RpcBlockSetFieldsResponseError_UNKNOWN_ERROR, err)
	}
	return response(pb.RpcBlockSetFieldsResponseError_NULL, nil)
}

func (mw *Middleware) BlockSetDetails(req *pb.RpcBlockSetDetailsRequest) *pb.RpcBlockSetDetailsResponse {
	response := func(code pb.RpcBlockSetDetailsResponseErrorCode, err error) *pb.RpcBlockSetDetailsResponse {
		m := &pb.RpcBlockSetDetailsResponse{Error: &pb.RpcBlockSetDetailsResponseError{Code: code}}
		if err != nil {
			m.Error.Description = err.Error()
		}
		return m
	}
	err := mw.doBlockService(func(bs block.Service) (err error) {
		return bs.SetDetails(*req)
	})
	if err != nil {
		return response(pb.RpcBlockSetDetailsResponseError_UNKNOWN_ERROR, err)
	}
	return response(pb.RpcBlockSetDetailsResponseError_NULL, nil)
}

func (mw *Middleware) BlockListSetFields(req *pb.RpcBlockListSetFieldsRequest) *pb.RpcBlockListSetFieldsResponse {
	ctx := state.NewContext(nil)
	response := func(code pb.RpcBlockListSetFieldsResponseErrorCode, err error) *pb.RpcBlockListSetFieldsResponse {
		m := &pb.RpcBlockListSetFieldsResponse{Error: &pb.RpcBlockListSetFieldsResponseError{Code: code}}
		if err != nil {
			m.Error.Description = err.Error()
		} else {
			m.Event = ctx.GetResponseEvent()
		}
		return m
	}
	err := mw.doBlockService(func(bs block.Service) (err error) {
		return bs.SetFieldsList(ctx, *req)
	})
	if err != nil {
		return response(pb.RpcBlockListSetFieldsResponseError_UNKNOWN_ERROR, err)
	}
	return response(pb.RpcBlockListSetFieldsResponseError_NULL, nil)
}

func (mw *Middleware) BlockSetRestrictions(req *pb.RpcBlockSetRestrictionsRequest) *pb.RpcBlockSetRestrictionsResponse {
	response := func(code pb.RpcBlockSetRestrictionsResponseErrorCode, err error) *pb.RpcBlockSetRestrictionsResponse {
		m := &pb.RpcBlockSetRestrictionsResponse{Error: &pb.RpcBlockSetRestrictionsResponseError{Code: code}}
		if err != nil {
			m.Error.Description = err.Error()
		}

		return m
	}
	// TODO
	return response(pb.RpcBlockSetRestrictionsResponseError_NULL, nil)
}

func (mw *Middleware) BlockSetPageIsArchived(req *pb.RpcBlockSetPageIsArchivedRequest) *pb.RpcBlockSetPageIsArchivedResponse {
	response := func(code pb.RpcBlockSetPageIsArchivedResponseErrorCode, err error) *pb.RpcBlockSetPageIsArchivedResponse {
		m := &pb.RpcBlockSetPageIsArchivedResponse{Error: &pb.RpcBlockSetPageIsArchivedResponseError{Code: code}}
		if err != nil {
			m.Error.Description = err.Error()
		}
		return m
	}
	err := mw.doBlockService(func(bs block.Service) (err error) {
		return bs.SetPageIsArchived(*req)
	})
	if err != nil {
		return response(pb.RpcBlockSetPageIsArchivedResponseError_UNKNOWN_ERROR, err)
	}
	return response(pb.RpcBlockSetPageIsArchivedResponseError_NULL, nil)
}

func (mw *Middleware) BlockReplace(req *pb.RpcBlockReplaceRequest) *pb.RpcBlockReplaceResponse {
	ctx := state.NewContext(nil)
	response := func(code pb.RpcBlockReplaceResponseErrorCode, blockId string, err error) *pb.RpcBlockReplaceResponse {
		m := &pb.RpcBlockReplaceResponse{Error: &pb.RpcBlockReplaceResponseError{Code: code}, BlockId: blockId}
		if err != nil {
			m.Error.Description = err.Error()
		} else {
			m.Event = ctx.GetResponseEvent()
		}
		return m
	}
	var blockId string
	err := mw.doBlockService(func(bs block.Service) (err error) {
		blockId, err = bs.ReplaceBlock(ctx, *req)
		return
	})
	if err != nil {
		return response(pb.RpcBlockReplaceResponseError_UNKNOWN_ERROR, "", err)
	}
	return response(pb.RpcBlockReplaceResponseError_NULL, blockId, nil)
}

func (mw *Middleware) BlockSetTextColor(req *pb.RpcBlockSetTextColorRequest) *pb.RpcBlockSetTextColorResponse {
	ctx := state.NewContext(nil)
	response := func(code pb.RpcBlockSetTextColorResponseErrorCode, err error) *pb.RpcBlockSetTextColorResponse {
		m := &pb.RpcBlockSetTextColorResponse{Error: &pb.RpcBlockSetTextColorResponseError{Code: code}}
		if err != nil {
			m.Error.Description = err.Error()
		} else {
			m.Event = ctx.GetResponseEvent()
		}
		return m
	}
	err := mw.doBlockService(func(bs block.Service) (err error) {
		return bs.SetTextColor(nil, req.ContextId, req.Color, req.BlockId)
	})
	if err != nil {
		return response(pb.RpcBlockSetTextColorResponseError_UNKNOWN_ERROR, err)
	}
	return response(pb.RpcBlockSetTextColorResponseError_NULL, nil)
}

func (mw *Middleware) BlockListSetBackgroundColor(req *pb.RpcBlockListSetBackgroundColorRequest) *pb.RpcBlockListSetBackgroundColorResponse {
	ctx := state.NewContext(nil)
	response := func(code pb.RpcBlockListSetBackgroundColorResponseErrorCode, err error) *pb.RpcBlockListSetBackgroundColorResponse {
		m := &pb.RpcBlockListSetBackgroundColorResponse{Error: &pb.RpcBlockListSetBackgroundColorResponseError{Code: code}}
		if err != nil {
			m.Error.Description = err.Error()
		} else {
			m.Event = ctx.GetResponseEvent()
		}
		return m
	}
	err := mw.doBlockService(func(bs block.Service) (err error) {
		return bs.SetBackgroundColor(ctx, req.ContextId, req.Color, req.BlockIds...)
	})
	if err != nil {
		return response(pb.RpcBlockListSetBackgroundColorResponseError_UNKNOWN_ERROR, err)
	}
	return response(pb.RpcBlockListSetBackgroundColorResponseError_NULL, nil)
}

func (mw *Middleware) BlockListSetAlign(req *pb.RpcBlockListSetAlignRequest) *pb.RpcBlockListSetAlignResponse {
	ctx := state.NewContext(nil)
	response := func(code pb.RpcBlockListSetAlignResponseErrorCode, err error) *pb.RpcBlockListSetAlignResponse {
		m := &pb.RpcBlockListSetAlignResponse{Error: &pb.RpcBlockListSetAlignResponseError{Code: code}}
		if err != nil {
			m.Error.Description = err.Error()
		} else {
			m.Event = ctx.GetResponseEvent()
		}
		return m
	}
	err := mw.doBlockService(func(bs block.Service) (err error) {
		return bs.SetAlign(ctx, req.ContextId, req.Align, req.BlockIds...)
	})
	if err != nil {
		return response(pb.RpcBlockListSetAlignResponseError_UNKNOWN_ERROR, err)
	}
	return response(pb.RpcBlockListSetAlignResponseError_NULL, nil)
}

func (mw *Middleware) ExternalDropFiles(req *pb.RpcExternalDropFilesRequest) *pb.RpcExternalDropFilesResponse {
	ctx := state.NewContext(nil)
	response := func(code pb.RpcExternalDropFilesResponseErrorCode, err error) *pb.RpcExternalDropFilesResponse {
		m := &pb.RpcExternalDropFilesResponse{Error: &pb.RpcExternalDropFilesResponseError{Code: code}}
		if err != nil {
			m.Error.Description = err.Error()
		} else {
			m.Event = ctx.GetResponseEvent()
		}
		return m
	}
	err := mw.doBlockService(func(bs block.Service) (err error) {
		return bs.DropFiles(*req)
	})
	if err != nil {
		return response(pb.RpcExternalDropFilesResponseError_UNKNOWN_ERROR, err)
	}
	return response(pb.RpcExternalDropFilesResponseError_NULL, nil)
}

func (mw *Middleware) ExternalDropContent(req *pb.RpcExternalDropContentRequest) *pb.RpcExternalDropContentResponse {
	response := func(code pb.RpcExternalDropContentResponseErrorCode, err error) *pb.RpcExternalDropContentResponse {
		m := &pb.RpcExternalDropContentResponse{Error: &pb.RpcExternalDropContentResponseError{Code: code}}
		if err != nil {
			m.Error.Description = err.Error()
		}
		return m
	}
	// TODO
	return response(pb.RpcExternalDropContentResponseError_NULL, nil)
}

func (mw *Middleware) BlockListMove(req *pb.RpcBlockListMoveRequest) *pb.RpcBlockListMoveResponse {
	ctx := state.NewContext(nil)
	response := func(code pb.RpcBlockListMoveResponseErrorCode, err error) *pb.RpcBlockListMoveResponse {
		m := &pb.RpcBlockListMoveResponse{Error: &pb.RpcBlockListMoveResponseError{Code: code}}
		if err != nil {
			m.Error.Description = err.Error()
		} else {
			m.Event = ctx.GetResponseEvent()
		}
		return m
	}
	err := mw.doBlockService(func(bs block.Service) (err error) {
		return bs.MoveBlocks(ctx, *req)
	})
	if err != nil {
		return response(pb.RpcBlockListMoveResponseError_UNKNOWN_ERROR, err)
	}
	return response(pb.RpcBlockListMoveResponseError_NULL, nil)
}

func (mw *Middleware) BlockListMoveToNewPage(req *pb.RpcBlockListMoveToNewPageRequest) *pb.RpcBlockListMoveToNewPageResponse {
	ctx := state.NewContext(nil)
	response := func(code pb.RpcBlockListMoveToNewPageResponseErrorCode, linkId string, err error) *pb.RpcBlockListMoveToNewPageResponse {
		m := &pb.RpcBlockListMoveToNewPageResponse{Error: &pb.RpcBlockListMoveToNewPageResponseError{Code: code}, LinkId: linkId}
		if err != nil {
			m.Error.Description = err.Error()
		} else {
			m.Event = ctx.GetResponseEvent()
		}
		return m
	}

	var linkId string
	err := mw.doBlockService(func(bs block.Service) (err error) {
		linkId, err = bs.MoveBlocksToNewPage(ctx, *req)
		return
	})

	if err != nil {
		return response(pb.RpcBlockListMoveToNewPageResponseError_UNKNOWN_ERROR, "", err)
	}
	return response(pb.RpcBlockListMoveToNewPageResponseError_NULL, linkId, nil)
}

func (mw *Middleware) BlockListConvertChildrenToPages(req *pb.RpcBlockListConvertChildrenToPagesRequest) *pb.RpcBlockListConvertChildrenToPagesResponse {
	response := func(code pb.RpcBlockListConvertChildrenToPagesResponseErrorCode, linkIds []string, err error) *pb.RpcBlockListConvertChildrenToPagesResponse {
		m := &pb.RpcBlockListConvertChildrenToPagesResponse{Error: &pb.RpcBlockListConvertChildrenToPagesResponseError{Code: code}, LinkIds: linkIds}
		if err != nil {
			m.Error.Description = err.Error()
		}
		return m
	}
	var linkIds []string
	err := mw.doBlockService(func(bs block.Service) (err error) {
		linkIds, err = bs.ConvertChildrenToPages(*req)
		return
	})
	if err != nil {
		return response(pb.RpcBlockListConvertChildrenToPagesResponseError_UNKNOWN_ERROR, []string{}, err)
	}
	return response(pb.RpcBlockListConvertChildrenToPagesResponseError_NULL, linkIds, nil)
}

func (mw *Middleware) BlockListSetTextStyle(req *pb.RpcBlockListSetTextStyleRequest) *pb.RpcBlockListSetTextStyleResponse {
	ctx := state.NewContext(nil)
	response := func(code pb.RpcBlockListSetTextStyleResponseErrorCode, err error) *pb.RpcBlockListSetTextStyleResponse {
		m := &pb.RpcBlockListSetTextStyleResponse{Error: &pb.RpcBlockListSetTextStyleResponseError{Code: code}}
		if err != nil {
			m.Error.Description = err.Error()
		} else {
			m.Event = ctx.GetResponseEvent()
		}
		return m
	}
	err := mw.doBlockService(func(bs block.Service) (err error) {
		return bs.SetTextStyle(ctx, req.ContextId, req.Style, req.BlockIds...)
	})
	if err != nil {
		return response(pb.RpcBlockListSetTextStyleResponseError_UNKNOWN_ERROR, err)
	}
	return response(pb.RpcBlockListSetTextStyleResponseError_NULL, nil)
}

func (mw *Middleware) BlockListSetDivStyle(req *pb.RpcBlockListSetDivStyleRequest) *pb.RpcBlockListSetDivStyleResponse {
	ctx := state.NewContext(nil)
	response := func(code pb.RpcBlockListSetDivStyleResponseErrorCode, err error) *pb.RpcBlockListSetDivStyleResponse {
		m := &pb.RpcBlockListSetDivStyleResponse{Error: &pb.RpcBlockListSetDivStyleResponseError{Code: code}}
		if err != nil {
			m.Error.Description = err.Error()
		} else {
			m.Event = ctx.GetResponseEvent()
		}
		return m
	}
	err := mw.doBlockService(func(bs block.Service) (err error) {
		return bs.SetDivStyle(ctx, req.ContextId, req.Style, req.BlockIds...)
	})
	if err != nil {
		return response(pb.RpcBlockListSetDivStyleResponseError_UNKNOWN_ERROR, err)
	}
	return response(pb.RpcBlockListSetDivStyleResponseError_NULL, nil)
}

func (mw *Middleware) BlockListSetTextColor(req *pb.RpcBlockListSetTextColorRequest) *pb.RpcBlockListSetTextColorResponse {
	ctx := state.NewContext(nil)
	response := func(code pb.RpcBlockListSetTextColorResponseErrorCode, err error) *pb.RpcBlockListSetTextColorResponse {
		m := &pb.RpcBlockListSetTextColorResponse{Error: &pb.RpcBlockListSetTextColorResponseError{Code: code}}
		if err != nil {
			m.Error.Description = err.Error()
		} else {
			m.Event = ctx.GetResponseEvent()
		}
		return m
	}
	err := mw.doBlockService(func(bs block.Service) (err error) {
		return bs.SetTextColor(ctx, req.ContextId, req.Color, req.BlockIds...)
	})
	if err != nil {
		return response(pb.RpcBlockListSetTextColorResponseError_UNKNOWN_ERROR, err)
	}
	return response(pb.RpcBlockListSetTextColorResponseError_NULL, nil)
}

func (mw *Middleware) BlockSetTextText(req *pb.RpcBlockSetTextTextRequest) *pb.RpcBlockSetTextTextResponse {
	response := func(code pb.RpcBlockSetTextTextResponseErrorCode, err error) *pb.RpcBlockSetTextTextResponse {
		m := &pb.RpcBlockSetTextTextResponse{Error: &pb.RpcBlockSetTextTextResponseError{Code: code}}
		if err != nil {
			m.Error.Description = err.Error()
		}
		return m
	}
	err := mw.doBlockService(func(bs block.Service) (err error) {
		return bs.SetTextText(*req)
	})
	if err != nil {
		return response(pb.RpcBlockSetTextTextResponseError_UNKNOWN_ERROR, err)
	}
	return response(pb.RpcBlockSetTextTextResponseError_NULL, nil)
}

func (mw *Middleware) BlockSetTextStyle(req *pb.RpcBlockSetTextStyleRequest) *pb.RpcBlockSetTextStyleResponse {
	ctx := state.NewContext(nil)
	response := func(code pb.RpcBlockSetTextStyleResponseErrorCode, err error) *pb.RpcBlockSetTextStyleResponse {
		m := &pb.RpcBlockSetTextStyleResponse{Error: &pb.RpcBlockSetTextStyleResponseError{Code: code}}
		if err != nil {
			m.Error.Description = err.Error()
		} else {
			m.Event = ctx.GetResponseEvent()
		}
		return m
	}
	err := mw.doBlockService(func(bs block.Service) (err error) {
		return bs.SetTextStyle(ctx, req.ContextId, req.Style, req.BlockId)
	})
	if err != nil {
		return response(pb.RpcBlockSetTextStyleResponseError_UNKNOWN_ERROR, err)
	}
	return response(pb.RpcBlockSetTextStyleResponseError_NULL, nil)
}

func (mw *Middleware) BlockSetTextChecked(req *pb.RpcBlockSetTextCheckedRequest) *pb.RpcBlockSetTextCheckedResponse {
	ctx := state.NewContext(nil)
	response := func(code pb.RpcBlockSetTextCheckedResponseErrorCode, err error) *pb.RpcBlockSetTextCheckedResponse {
		m := &pb.RpcBlockSetTextCheckedResponse{Error: &pb.RpcBlockSetTextCheckedResponseError{Code: code}}
		if err != nil {
			m.Error.Description = err.Error()
		} else {
			m.Event = ctx.GetResponseEvent()
		}
		return m
	}
	err := mw.doBlockService(func(bs block.Service) (err error) {
		return bs.SetTextChecked(ctx, *req)
	})
	if err != nil {
		return response(pb.RpcBlockSetTextCheckedResponseError_UNKNOWN_ERROR, err)
	}
	return response(pb.RpcBlockSetTextCheckedResponseError_NULL, nil)
}

func (mw *Middleware) BlockSetFileName(req *pb.RpcBlockSetFileNameRequest) *pb.RpcBlockSetFileNameResponse {
	response := func(code pb.RpcBlockSetFileNameResponseErrorCode, err error) *pb.RpcBlockSetFileNameResponse {
		m := &pb.RpcBlockSetFileNameResponse{Error: &pb.RpcBlockSetFileNameResponseError{Code: code}}
		if err != nil {
			m.Error.Description = err.Error()
		}

		return m
	}
	// TODO
	return response(pb.RpcBlockSetFileNameResponseError_NULL, nil)
}

func (mw *Middleware) BlockSetImageName(req *pb.RpcBlockSetImageNameRequest) *pb.RpcBlockSetImageNameResponse {
	response := func(code pb.RpcBlockSetImageNameResponseErrorCode, err error) *pb.RpcBlockSetImageNameResponse {
		m := &pb.RpcBlockSetImageNameResponse{Error: &pb.RpcBlockSetImageNameResponseError{Code: code}}
		if err != nil {
			m.Error.Description = err.Error()
		}

		return m
	}
	// TODO
	return response(pb.RpcBlockSetImageNameResponseError_NULL, nil)
}

func (mw *Middleware) BlockSetImageWidth(req *pb.RpcBlockSetImageWidthRequest) *pb.RpcBlockSetImageWidthResponse {
	response := func(code pb.RpcBlockSetImageWidthResponseErrorCode, err error) *pb.RpcBlockSetImageWidthResponse {
		m := &pb.RpcBlockSetImageWidthResponse{Error: &pb.RpcBlockSetImageWidthResponseError{Code: code}}
		if err != nil {
			m.Error.Description = err.Error()
		}

		return m
	}
	// TODO
	return response(pb.RpcBlockSetImageWidthResponseError_NULL, nil)
}

func (mw *Middleware) BlockSetVideoName(req *pb.RpcBlockSetVideoNameRequest) *pb.RpcBlockSetVideoNameResponse {
	response := func(code pb.RpcBlockSetVideoNameResponseErrorCode, err error) *pb.RpcBlockSetVideoNameResponse {
		m := &pb.RpcBlockSetVideoNameResponse{Error: &pb.RpcBlockSetVideoNameResponseError{Code: code}}
		if err != nil {
			m.Error.Description = err.Error()
		}

		return m
	}
	// TODO
	return response(pb.RpcBlockSetVideoNameResponseError_NULL, nil)
}

func (mw *Middleware) BlockSetVideoWidth(req *pb.RpcBlockSetVideoWidthRequest) *pb.RpcBlockSetVideoWidthResponse {
	response := func(code pb.RpcBlockSetVideoWidthResponseErrorCode, err error) *pb.RpcBlockSetVideoWidthResponse {
		m := &pb.RpcBlockSetVideoWidthResponse{Error: &pb.RpcBlockSetVideoWidthResponseError{Code: code}}
		if err != nil {
			m.Error.Description = err.Error()
		}

		return m
	}
	// TODO
	return response(pb.RpcBlockSetVideoWidthResponseError_NULL, nil)
}

func (mw *Middleware) BlockSplit(req *pb.RpcBlockSplitRequest) *pb.RpcBlockSplitResponse {
	ctx := state.NewContext(nil)
	response := func(blockId string, code pb.RpcBlockSplitResponseErrorCode, err error) *pb.RpcBlockSplitResponse {
		m := &pb.RpcBlockSplitResponse{BlockId: blockId, Error: &pb.RpcBlockSplitResponseError{Code: code}}
		if err != nil {
			m.Error.Description = err.Error()
		} else {
			m.Event = ctx.GetResponseEvent()
		}
		return m
	}
	var id string
	err := mw.doBlockService(func(bs block.Service) (err error) {
		id, err = bs.SplitBlock(ctx, *req)
		return
	})
	if err != nil {
		return response("", pb.RpcBlockSplitResponseError_UNKNOWN_ERROR, err)
	}
	return response(id, pb.RpcBlockSplitResponseError_NULL, nil)
}

func (mw *Middleware) BlockMerge(req *pb.RpcBlockMergeRequest) *pb.RpcBlockMergeResponse {
	ctx := state.NewContext(nil)
	response := func(code pb.RpcBlockMergeResponseErrorCode, err error) *pb.RpcBlockMergeResponse {
		m := &pb.RpcBlockMergeResponse{Error: &pb.RpcBlockMergeResponseError{Code: code}}
		if err != nil {
			m.Error.Description = err.Error()
		} else {
			m.Event = ctx.GetResponseEvent()
		}
		return m
	}
	err := mw.doBlockService(func(bs block.Service) (err error) {
		return bs.MergeBlock(ctx, *req)
	})
	if err != nil {
		return response(pb.RpcBlockMergeResponseError_UNKNOWN_ERROR, nil)
	}
	return response(pb.RpcBlockMergeResponseError_NULL, nil)
}

func (mw *Middleware) BlockSetLinkTargetBlockId(req *pb.RpcBlockSetLinkTargetBlockIdRequest) *pb.RpcBlockSetLinkTargetBlockIdResponse {
	response := func(code pb.RpcBlockSetLinkTargetBlockIdResponseErrorCode, err error) *pb.RpcBlockSetLinkTargetBlockIdResponse {
		m := &pb.RpcBlockSetLinkTargetBlockIdResponse{Error: &pb.RpcBlockSetLinkTargetBlockIdResponseError{Code: code}}
		if err != nil {
			m.Error.Description = err.Error()
		}
		return m
	}
	// TODO
	return response(pb.RpcBlockSetLinkTargetBlockIdResponseError_NULL, nil)
}

func (mw *Middleware) BlockBookmarkFetch(req *pb.RpcBlockBookmarkFetchRequest) *pb.RpcBlockBookmarkFetchResponse {
	ctx := state.NewContext(nil)
	response := func(code pb.RpcBlockBookmarkFetchResponseErrorCode, err error) *pb.RpcBlockBookmarkFetchResponse {
		m := &pb.RpcBlockBookmarkFetchResponse{Error: &pb.RpcBlockBookmarkFetchResponseError{Code: code}}
		if err != nil {
			m.Error.Description = err.Error()
		} else {
			m.Event = ctx.GetResponseEvent()
		}
		return m
	}
	err := mw.doBlockService(func(bs block.Service) (err error) {
		return bs.BookmarkFetch(ctx, *req)
	})
	if err != nil {
		return response(pb.RpcBlockBookmarkFetchResponseError_UNKNOWN_ERROR, err)
	}
	return response(pb.RpcBlockBookmarkFetchResponseError_NULL, nil)
}

func (mw *Middleware) UploadFile(req *pb.RpcUploadFileRequest) *pb.RpcUploadFileResponse {
	response := func(hash string, code pb.RpcUploadFileResponseErrorCode, err error) *pb.RpcUploadFileResponse {
		m := &pb.RpcUploadFileResponse{Error: &pb.RpcUploadFileResponseError{Code: code}, Hash: hash}
		if err != nil {
			m.Error.Description = err.Error()
		}
		return m
	}
	var hash string
	err := mw.doBlockService(func(bs block.Service) (err error) {
		hash, err = bs.UploadFile(*req)
		return
	})
	if err != nil {
		return response("", pb.RpcUploadFileResponseError_UNKNOWN_ERROR, err)
	}
	return response(hash, pb.RpcUploadFileResponseError_NULL, nil)
}

func (mw *Middleware) BlockBookmarkCreateAndFetch(req *pb.RpcBlockBookmarkCreateAndFetchRequest) *pb.RpcBlockBookmarkCreateAndFetchResponse {
	ctx := state.NewContext(nil)
	response := func(code pb.RpcBlockBookmarkCreateAndFetchResponseErrorCode, id string, err error) *pb.RpcBlockBookmarkCreateAndFetchResponse {
		m := &pb.RpcBlockBookmarkCreateAndFetchResponse{Error: &pb.RpcBlockBookmarkCreateAndFetchResponseError{Code: code}, BlockId: id}
		if err != nil {
			m.Error.Description = err.Error()
		} else {
			m.Event = ctx.GetResponseEvent()
		}
		return m
	}
	var id string
	err := mw.doBlockService(func(bs block.Service) (err error) {
		id, err = bs.BookmarkCreateAndFetch(ctx, *req)
		return
	})
	if err != nil {
		return response(pb.RpcBlockBookmarkCreateAndFetchResponseError_UNKNOWN_ERROR, "", err)
	}
	return response(pb.RpcBlockBookmarkCreateAndFetchResponseError_NULL, id, nil)
}

func (mw *Middleware) BlockFileCreateAndUpload(req *pb.RpcBlockFileCreateAndUploadRequest) *pb.RpcBlockFileCreateAndUploadResponse {
	ctx := state.NewContext(nil)
	response := func(code pb.RpcBlockFileCreateAndUploadResponseErrorCode, id string, err error) *pb.RpcBlockFileCreateAndUploadResponse {
		m := &pb.RpcBlockFileCreateAndUploadResponse{Error: &pb.RpcBlockFileCreateAndUploadResponseError{Code: code}, BlockId: id}
		if err != nil {
			m.Error.Description = err.Error()
		} else {
			m.Event = ctx.GetResponseEvent()
		}
		return m
	}
	var id string
	err := mw.doBlockService(func(bs block.Service) (err error) {
		id, err = bs.CreateAndUploadFile(ctx, *req)
		return
	})
	if err != nil {
		return response(pb.RpcBlockFileCreateAndUploadResponseError_UNKNOWN_ERROR, "", err)
	}
	return response(pb.RpcBlockFileCreateAndUploadResponseError_NULL, id, nil)
}<|MERGE_RESOLUTION|>--- conflicted
+++ resolved
@@ -64,11 +64,7 @@
 	}
 
 	err := mw.doBlockService(func(bs block.Service) (err error) {
-<<<<<<< HEAD
-		return bs.OpenBlock(req.BlockId)
-=======
-		return bs.OpenBlock(ctx, req.BlockId, req.BreadcrumbsIds...)
->>>>>>> 85d63860
+		return bs.OpenBlock(ctx, req.BlockId)
 	})
 	if err != nil {
 		return response(pb.RpcBlockOpenResponseError_UNKNOWN_ERROR, err)
@@ -100,29 +96,19 @@
 	return response(pb.RpcBlockOpenBreadcrumbsResponseError_NULL, id, nil)
 }
 
-<<<<<<< HEAD
 func (mw *Middleware) BlockSetBreadcrumbs(req *pb.RpcBlockSetBreadcrumbsRequest) *pb.RpcBlockSetBreadcrumbsResponse {
+	ctx := state.NewContext(nil)
 	response := func(code pb.RpcBlockSetBreadcrumbsResponseErrorCode, err error) *pb.RpcBlockSetBreadcrumbsResponse {
 		m := &pb.RpcBlockSetBreadcrumbsResponse{Error: &pb.RpcBlockSetBreadcrumbsResponseError{Code: code}}
-=======
-func (mw *Middleware) BlockCutBreadcrumbs(req *pb.RpcBlockCutBreadcrumbsRequest) *pb.RpcBlockCutBreadcrumbsResponse {
-	ctx := state.NewContext(nil)
-	response := func(code pb.RpcBlockCutBreadcrumbsResponseErrorCode, err error) *pb.RpcBlockCutBreadcrumbsResponse {
-		m := &pb.RpcBlockCutBreadcrumbsResponse{Error: &pb.RpcBlockCutBreadcrumbsResponseError{Code: code}}
->>>>>>> 85d63860
-		if err != nil {
-			m.Error.Description = err.Error()
-		} else {
-			m.Event = ctx.GetResponseEvent()
-		}
-		return m
-	}
-	err := mw.doBlockService(func(bs block.Service) (err error) {
-<<<<<<< HEAD
-		return bs.SetBreadcrumbs(*req)
-=======
-		return bs.CutBreadcrumbs(ctx, *req)
->>>>>>> 85d63860
+		if err != nil {
+			m.Error.Description = err.Error()
+		} else {
+			m.Event = ctx.GetResponseEvent()
+		}
+		return m
+	}
+	err := mw.doBlockService(func(bs block.Service) (err error) {
+		return bs.SetBreadcrumbs(ctx, *req)
 	})
 	if err != nil {
 		return response(pb.RpcBlockSetBreadcrumbsResponseError_UNKNOWN_ERROR, err)

package core

import (
	"github.com/anytypeio/go-anytype-middleware/core/block"
	"github.com/anytypeio/go-anytype-middleware/pb"
)

func (mw *Middleware) BlockCreate(req *pb.RpcBlockCreateRequest) *pb.RpcBlockCreateResponse {
	response := func(code pb.RpcBlockCreateResponseErrorCode, id string, err error) *pb.RpcBlockCreateResponse {
		m := &pb.RpcBlockCreateResponse{Error: &pb.RpcBlockCreateResponseError{Code: code}, BlockId: id}
		if err != nil {
			m.Error.Description = err.Error()
		}

		return m
	}
	id, err := mw.blockService.CreateBlock(*req)
	if err != nil {
		return response(pb.RpcBlockCreateResponseError_UNKNOWN_ERROR, "", err)
	}
	return response(pb.RpcBlockCreateResponseError_NULL, id, nil)
}

func (mw *Middleware) BlockOpen(req *pb.RpcBlockOpenRequest) *pb.RpcBlockOpenResponse {
	response := func(code pb.RpcBlockOpenResponseErrorCode, err error) *pb.RpcBlockOpenResponse {
		m := &pb.RpcBlockOpenResponse{Error: &pb.RpcBlockOpenResponseError{Code: code}}
		if err != nil {
			m.Error.Description = err.Error()
		}
		return m
	}

	if err := mw.blockService.OpenBlock(req.BlockId); err != nil {
		switch err {
		case block.ErrBlockNotFound:
			return response(pb.RpcBlockOpenResponseError_BAD_INPUT, err)
		}
		return response(pb.RpcBlockOpenResponseError_UNKNOWN_ERROR, err)
	}

	return response(pb.RpcBlockOpenResponseError_NULL, nil)
}

func (mw *Middleware) BlockClose(req *pb.RpcBlockCloseRequest) *pb.RpcBlockCloseResponse {
	response := func(code pb.RpcBlockCloseResponseErrorCode, err error) *pb.RpcBlockCloseResponse {
		m := &pb.RpcBlockCloseResponse{Error: &pb.RpcBlockCloseResponseError{Code: code}}
		if err != nil {
			m.Error.Description = err.Error()
		}

		return m
	}
	if err := mw.blockService.CloseBlock(req.BlockId); err != nil {
		return response(pb.RpcBlockCloseResponseError_UNKNOWN_ERROR, err)
	}
	return response(pb.RpcBlockCloseResponseError_NULL, nil)
}

func (mw *Middleware) BlockUpload(req *pb.RpcBlockUploadRequest) *pb.RpcBlockUploadResponse {
	response := func(code pb.RpcBlockUploadResponseErrorCode, err error) *pb.RpcBlockUploadResponse {
		m := &pb.RpcBlockUploadResponse{Error: &pb.RpcBlockUploadResponseError{Code: code}}
		if err != nil {
			m.Error.Description = err.Error()
		}

		return m
	}
	// TODO
	return response(pb.RpcBlockUploadResponseError_NULL, nil)
}

func (mw *Middleware) BlockUnlink(req *pb.RpcBlockUnlinkRequest) *pb.RpcBlockUnlinkResponse {
	response := func(code pb.RpcBlockUnlinkResponseErrorCode, err error) *pb.RpcBlockUnlinkResponse {
		m := &pb.RpcBlockUnlinkResponse{Error: &pb.RpcBlockUnlinkResponseError{Code: code}}
		if err != nil {
			m.Error.Description = err.Error()
		}

		return m
	}
	// TODO
	return response(pb.RpcBlockUnlinkResponseError_NULL, nil)
}

func (mw *Middleware) BlockDownload(req *pb.RpcBlockDownloadRequest) *pb.RpcBlockDownloadResponse {
	response := func(code pb.RpcBlockDownloadResponseErrorCode, err error) *pb.RpcBlockDownloadResponse {
		m := &pb.RpcBlockDownloadResponse{Error: &pb.RpcBlockDownloadResponseError{Code: code}}
		if err != nil {
			m.Error.Description = err.Error()
		}

		return m
	}
	// TODO
	return response(pb.RpcBlockDownloadResponseError_NULL, nil)
}

func (mw *Middleware) BlockGetMarks(req *pb.RpcBlockGetMarksRequest) *pb.RpcBlockGetMarksResponse {
	response := func(code pb.RpcBlockGetMarksResponseErrorCode, err error) *pb.RpcBlockGetMarksResponse {
		m := &pb.RpcBlockGetMarksResponse{Error: &pb.RpcBlockGetMarksResponseError{Code: code}}
		if err != nil {
			m.Error.Description = err.Error()
		}

		return m
	}
	// TODO
	return response(pb.RpcBlockGetMarksResponseError_NULL, nil)
}

func (mw *Middleware) BlockSetFields(req *pb.RpcBlockSetFieldsRequest) *pb.RpcBlockSetFieldsResponse {
	response := func(code pb.RpcBlockSetFieldsResponseErrorCode, err error) *pb.RpcBlockSetFieldsResponse {
		m := &pb.RpcBlockSetFieldsResponse{Error: &pb.RpcBlockSetFieldsResponseError{Code: code}}
		if err != nil {
			m.Error.Description = err.Error()
		}

		return m
	}
	// TODO
	return response(pb.RpcBlockSetFieldsResponseError_NULL, nil)
}

func (mw *Middleware) BlockSetPermissions(req *pb.RpcBlockSetPermissionsRequest) *pb.RpcBlockSetPermissionsResponse {
	response := func(code pb.RpcBlockSetPermissionsResponseErrorCode, err error) *pb.RpcBlockSetPermissionsResponse {
		m := &pb.RpcBlockSetPermissionsResponse{Error: &pb.RpcBlockSetPermissionsResponseError{Code: code}}
		if err != nil {
			m.Error.Description = err.Error()
		}

		return m
	}
	// TODO
	return response(pb.RpcBlockSetPermissionsResponseError_NULL, nil)
}

func (mw *Middleware) BlockSetIsArchived(req *pb.RpcBlockSetIsArchivedRequest) *pb.RpcBlockSetIsArchivedResponse {
	response := func(code pb.RpcBlockSetIsArchivedResponseErrorCode, err error) *pb.RpcBlockSetIsArchivedResponse {
		m := &pb.RpcBlockSetIsArchivedResponse{Error: &pb.RpcBlockSetIsArchivedResponseError{Code: code}}
		if err != nil {
			m.Error.Description = err.Error()
		}

		return m
	}
	// TODO
	return response(pb.RpcBlockSetIsArchivedResponseError_NULL, nil)
}

func (mw *Middleware) BlockListMove(req *pb.RpcBlockListMoveRequest) *pb.RpcBlockListMoveResponse {
	response := func(code pb.RpcBlockListMoveResponseErrorCode, err error) *pb.RpcBlockListMoveResponse {
		m := &pb.RpcBlockListMoveResponse{Error: &pb.RpcBlockListMoveResponseError{Code: code}}
		if err != nil {
			m.Error.Description = err.Error()
		}

<<<<<<< HEAD
	if err := mw.blockService.UpdateBlock(*req); err != nil {
		return response(pb.RpcBlockUpdateResponseError_UNKNOWN_ERROR, err)
	}
	return response(pb.RpcBlockUpdateResponseError_NULL, nil)
=======
		return m
	}
	// TODO
	return response(pb.RpcBlockListMoveResponseError_NULL, nil)
}

func (mw *Middleware) BlockListSetTextStyle(req *pb.RpcBlockListSetTextStyleRequest) *pb.RpcBlockListSetTextStyleResponse {
	response := func(code pb.RpcBlockListSetTextStyleResponseErrorCode, err error) *pb.RpcBlockListSetTextStyleResponse {
		m := &pb.RpcBlockListSetTextStyleResponse{Error: &pb.RpcBlockListSetTextStyleResponseError{Code: code}}
		if err != nil {
			m.Error.Description = err.Error()
		}

		return m
	}
	// TODO
	return response(pb.RpcBlockListSetTextStyleResponseError_NULL, nil)
}

func (mw *Middleware) BlockListSetTextMarker(req *pb.RpcBlockListSetTextMarkerRequest) *pb.RpcBlockListSetTextMarkerResponse {
	response := func(code pb.RpcBlockListSetTextMarkerResponseErrorCode, err error) *pb.RpcBlockListSetTextMarkerResponse {
		m := &pb.RpcBlockListSetTextMarkerResponse{Error: &pb.RpcBlockListSetTextMarkerResponseError{Code: code}}
		if err != nil {
			m.Error.Description = err.Error()
		}

		return m
	}
	// TODO
	return response(pb.RpcBlockListSetTextMarkerResponseError_NULL, nil)
}

func (mw *Middleware) BlockListSetTextCheckable(req *pb.RpcBlockListSetTextCheckableRequest) *pb.RpcBlockListSetTextCheckableResponse {
	response := func(code pb.RpcBlockListSetTextCheckableResponseErrorCode, err error) *pb.RpcBlockListSetTextCheckableResponse {
		m := &pb.RpcBlockListSetTextCheckableResponse{Error: &pb.RpcBlockListSetTextCheckableResponseError{Code: code}}
		if err != nil {
			m.Error.Description = err.Error()
		}

		return m
	}
	// TODO
	return response(pb.RpcBlockListSetTextCheckableResponseError_NULL, nil)
}

func (mw *Middleware) BlockSetTextTextInRange(req *pb.RpcBlockSetTextTextInRangeRequest) *pb.RpcBlockSetTextTextInRangeResponse {
	response := func(code pb.RpcBlockSetTextTextInRangeResponseErrorCode, err error) *pb.RpcBlockSetTextTextInRangeResponse {
		m := &pb.RpcBlockSetTextTextInRangeResponse{Error: &pb.RpcBlockSetTextTextInRangeResponseError{Code: code}}
		if err != nil {
			m.Error.Description = err.Error()
		}

		return m
	}
	if err := mw.blockService.SetTextInRange(*req); err != nil {
		return response(pb.RpcBlockSetTextTextInRangeResponseError_UNKNOWN_ERROR, err)
	}
	return response(pb.RpcBlockSetTextTextInRangeResponseError_NULL, nil)
}

func (mw *Middleware) BlockSetTextStyle(req *pb.RpcBlockSetTextStyleRequest) *pb.RpcBlockSetTextStyleResponse {
	response := func(code pb.RpcBlockSetTextStyleResponseErrorCode, err error) *pb.RpcBlockSetTextStyleResponse {
		m := &pb.RpcBlockSetTextStyleResponse{Error: &pb.RpcBlockSetTextStyleResponseError{Code: code}}
		if err != nil {
			m.Error.Description = err.Error()
		}

		return m
	}
	if err := mw.blockService.SetTextStyle(*req); err != nil {
		return response(pb.RpcBlockSetTextStyleResponseError_UNKNOWN_ERROR, err)
	}
	return response(pb.RpcBlockSetTextStyleResponseError_NULL, nil)
}

func (mw *Middleware) BlockSetTextMark(req *pb.RpcBlockSetTextMarkRequest) *pb.RpcBlockSetTextMarkResponse {
	response := func(code pb.RpcBlockSetTextMarkResponseErrorCode, err error) *pb.RpcBlockSetTextMarkResponse {
		m := &pb.RpcBlockSetTextMarkResponse{Error: &pb.RpcBlockSetTextMarkResponseError{Code: code}}
		if err != nil {
			m.Error.Description = err.Error()
		}

		return m
	}
	if err := mw.blockService.SetTextMark(*req); err != nil {
		return response(pb.RpcBlockSetTextMarkResponseError_UNKNOWN_ERROR, err)
	}
	return response(pb.RpcBlockSetTextMarkResponseError_NULL, nil)
}

func (mw *Middleware) BlockSetTextToggleable(req *pb.RpcBlockSetTextToggleableRequest) *pb.RpcBlockSetTextToggleableResponse {
	response := func(code pb.RpcBlockSetTextToggleableResponseErrorCode, err error) *pb.RpcBlockSetTextToggleableResponse {
		m := &pb.RpcBlockSetTextToggleableResponse{Error: &pb.RpcBlockSetTextToggleableResponseError{Code: code}}
		if err != nil {
			m.Error.Description = err.Error()
		}

		return m
	}
	// TODO
	return response(pb.RpcBlockSetTextToggleableResponseError_NULL, nil)
}

func (mw *Middleware) BlockSetTextMarker(req *pb.RpcBlockSetTextMarkerRequest) *pb.RpcBlockSetTextMarkerResponse {
	response := func(code pb.RpcBlockSetTextMarkerResponseErrorCode, err error) *pb.RpcBlockSetTextMarkerResponse {
		m := &pb.RpcBlockSetTextMarkerResponse{Error: &pb.RpcBlockSetTextMarkerResponseError{Code: code}}
		if err != nil {
			m.Error.Description = err.Error()
		}

		return m
	}
	// TODO
	return response(pb.RpcBlockSetTextMarkerResponseError_NULL, nil)
}

func (mw *Middleware) BlockSetTextCheckable(req *pb.RpcBlockSetTextCheckableRequest) *pb.RpcBlockSetTextCheckableResponse {
	response := func(code pb.RpcBlockSetTextCheckableResponseErrorCode, err error) *pb.RpcBlockSetTextCheckableResponse {
		m := &pb.RpcBlockSetTextCheckableResponse{Error: &pb.RpcBlockSetTextCheckableResponseError{Code: code}}
		if err != nil {
			m.Error.Description = err.Error()
		}

		return m
	}
	// TODO
	return response(pb.RpcBlockSetTextCheckableResponseError_NULL, nil)
}

func (mw *Middleware) BlockSetTextCheck(req *pb.RpcBlockSetTextCheckRequest) *pb.RpcBlockSetTextCheckResponse {
	response := func(code pb.RpcBlockSetTextCheckResponseErrorCode, err error) *pb.RpcBlockSetTextCheckResponse {
		m := &pb.RpcBlockSetTextCheckResponse{Error: &pb.RpcBlockSetTextCheckResponseError{Code: code}}
		if err != nil {
			m.Error.Description = err.Error()
		}

		return m
	}
	// TODO
	return response(pb.RpcBlockSetTextCheckResponseError_NULL, nil)
}

func (mw *Middleware) BlockSetFileName(req *pb.RpcBlockSetFileNameRequest) *pb.RpcBlockSetFileNameResponse {
	response := func(code pb.RpcBlockSetFileNameResponseErrorCode, err error) *pb.RpcBlockSetFileNameResponse {
		m := &pb.RpcBlockSetFileNameResponse{Error: &pb.RpcBlockSetFileNameResponseError{Code: code}}
		if err != nil {
			m.Error.Description = err.Error()
		}

		return m
	}
	// TODO
	return response(pb.RpcBlockSetFileNameResponseError_NULL, nil)
>>>>>>> 7e093cae
}

func (mw *Middleware) BlockSetImageName(req *pb.RpcBlockSetImageNameRequest) *pb.RpcBlockSetImageNameResponse {
	response := func(code pb.RpcBlockSetImageNameResponseErrorCode, err error) *pb.RpcBlockSetImageNameResponse {
		m := &pb.RpcBlockSetImageNameResponse{Error: &pb.RpcBlockSetImageNameResponseError{Code: code}}
		if err != nil {
			m.Error.Description = err.Error()
		}

		return m
	}
	// TODO
	return response(pb.RpcBlockSetImageNameResponseError_NULL, nil)
}

func (mw *Middleware) BlockSetImageWidth(req *pb.RpcBlockSetImageWidthRequest) *pb.RpcBlockSetImageWidthResponse {
	response := func(code pb.RpcBlockSetImageWidthResponseErrorCode, err error) *pb.RpcBlockSetImageWidthResponse {
		m := &pb.RpcBlockSetImageWidthResponse{Error: &pb.RpcBlockSetImageWidthResponseError{Code: code}}
		if err != nil {
			m.Error.Description = err.Error()
		}

		return m
	}
	// TODO
	return response(pb.RpcBlockSetImageWidthResponseError_NULL, nil)
}

func (mw *Middleware) BlockSetVideoName(req *pb.RpcBlockSetVideoNameRequest) *pb.RpcBlockSetVideoNameResponse {
	response := func(code pb.RpcBlockSetVideoNameResponseErrorCode, err error) *pb.RpcBlockSetVideoNameResponse {
		m := &pb.RpcBlockSetVideoNameResponse{Error: &pb.RpcBlockSetVideoNameResponseError{Code: code}}
		if err != nil {
			m.Error.Description = err.Error()
		}

		return m
	}
	// TODO
	return response(pb.RpcBlockSetVideoNameResponseError_NULL, nil)
}

func (mw *Middleware) BlockSetVideoWidth(req *pb.RpcBlockSetVideoWidthRequest) *pb.RpcBlockSetVideoWidthResponse {
	response := func(code pb.RpcBlockSetVideoWidthResponseErrorCode, err error) *pb.RpcBlockSetVideoWidthResponse {
		m := &pb.RpcBlockSetVideoWidthResponse{Error: &pb.RpcBlockSetVideoWidthResponseError{Code: code}}
		if err != nil {
			m.Error.Description = err.Error()
		}

		return m
	}
	// TODO
	return response(pb.RpcBlockSetVideoWidthResponseError_NULL, nil)
}

func (mw *Middleware) BlockSetIconName(req *pb.RpcBlockSetIconNameRequest) *pb.RpcBlockSetIconNameResponse {
	response := func(code pb.RpcBlockSetIconNameResponseErrorCode, err error) *pb.RpcBlockSetIconNameResponse {
		m := &pb.RpcBlockSetIconNameResponse{Error: &pb.RpcBlockSetIconNameResponseError{Code: code}}
		if err != nil {
			m.Error.Description = err.Error()
		}

		return m
	}
	// TODO
	return response(pb.RpcBlockSetIconNameResponseError_NULL, nil)
}

func (mw *Middleware) switchAccount(accountId string) {
	if mw.blockService != nil {
		mw.blockService.Close()
	}
	mw.blockService = block.NewService(accountId, mw.Anytype, mw.SendEvent)
}<|MERGE_RESOLUTION|>--- conflicted
+++ resolved
@@ -154,12 +154,6 @@
 			m.Error.Description = err.Error()
 		}
 
-<<<<<<< HEAD
-	if err := mw.blockService.UpdateBlock(*req); err != nil {
-		return response(pb.RpcBlockUpdateResponseError_UNKNOWN_ERROR, err)
-	}
-	return response(pb.RpcBlockUpdateResponseError_NULL, nil)
-=======
 		return m
 	}
 	// TODO
@@ -313,7 +307,6 @@
 	}
 	// TODO
 	return response(pb.RpcBlockSetFileNameResponseError_NULL, nil)
->>>>>>> 7e093cae
 }
 
 func (mw *Middleware) BlockSetImageName(req *pb.RpcBlockSetImageNameRequest) *pb.RpcBlockSetImageNameResponse {

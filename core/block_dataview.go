package core

import (
	"context"

	"github.com/anytypeio/go-anytype-middleware/core/block"
	"github.com/anytypeio/go-anytype-middleware/pb"
	"github.com/anytypeio/go-anytype-middleware/pkg/lib/pb/model"
)

func (mw *Middleware) BlockDataviewRelationListAvailable(cctx context.Context, req *pb.RpcBlockDataviewRelationListAvailableRequest) *pb.RpcBlockDataviewRelationListAvailableResponse {
	response := func(code pb.RpcBlockDataviewRelationListAvailableResponseErrorCode, relations []*model.Relation, err error) *pb.RpcBlockDataviewRelationListAvailableResponse {
		m := &pb.RpcBlockDataviewRelationListAvailableResponse{Relations: relations, Error: &pb.RpcBlockDataviewRelationListAvailableResponseError{Code: code}}
		if err != nil {
			m.Error.Description = err.Error()
		}
		return m
	}
	var (
		err       error
		relations []*model.Relation
	)

	err = mw.doBlockService(func(bs block.Service) (err error) {
		relations, err = bs.GetAggregatedRelations(*req)
		return
	})
	if err != nil {
		return response(pb.RpcBlockDataviewRelationListAvailableResponseError_BAD_INPUT, relations, err)
	}

	return response(pb.RpcBlockDataviewRelationListAvailableResponseError_NULL, relations, nil)
}

func (mw *Middleware) BlockDataviewGroupOrderUpdate(cctx context.Context, req *pb.RpcBlockDataviewGroupOrderUpdateRequest) *pb.RpcBlockDataviewGroupOrderUpdateResponse {
	ctx := mw.newContext(cctx)
	response := func(code pb.RpcBlockDataviewGroupOrderUpdateResponseErrorCode, err error) *pb.RpcBlockDataviewGroupOrderUpdateResponse {
		m := &pb.RpcBlockDataviewGroupOrderUpdateResponse{Error: &pb.RpcBlockDataviewGroupOrderUpdateResponseError{Code: code}}
		if err != nil {
			m.Error.Description = err.Error()
		} else {
			m.Event = ctx.GetResponseEvent()
		}
		return m
	}
	err := mw.doBlockService(func(bs block.Service) (err error) {
		return bs.UpdateDataviewGroupOrder(ctx, *req)
	})
	if err != nil {
		return response(pb.RpcBlockDataviewGroupOrderUpdateResponseError_UNKNOWN_ERROR, err)
	}
	return response(pb.RpcBlockDataviewGroupOrderUpdateResponseError_NULL, nil)
}

func (mw *Middleware) BlockDataviewObjectOrderUpdate(cctx context.Context, req *pb.RpcBlockDataviewObjectOrderUpdateRequest) *pb.RpcBlockDataviewObjectOrderUpdateResponse {
	ctx := mw.newContext(cctx)
	response := func(code pb.RpcBlockDataviewObjectOrderUpdateResponseErrorCode, err error) *pb.RpcBlockDataviewObjectOrderUpdateResponse {
		m := &pb.RpcBlockDataviewObjectOrderUpdateResponse{Error: &pb.RpcBlockDataviewObjectOrderUpdateResponseError{Code: code}}
		if err != nil {
			m.Error.Description = err.Error()
		} else {
			m.Event = ctx.GetResponseEvent()
		}
		return m
	}
	err := mw.doBlockService(func(bs block.Service) (err error) {
		return bs.UpdateDataviewObjectOrder(ctx, *req)
	})
	if err != nil {
		return response(pb.RpcBlockDataviewObjectOrderUpdateResponseError_UNKNOWN_ERROR, err)
	}
	return response(pb.RpcBlockDataviewObjectOrderUpdateResponseError_NULL, nil)
}

func (mw *Middleware) BlockDataviewViewUpdate(cctx context.Context, req *pb.RpcBlockDataviewViewUpdateRequest) *pb.RpcBlockDataviewViewUpdateResponse {
	ctx := mw.newContext(cctx)
	response := func(code pb.RpcBlockDataviewViewUpdateResponseErrorCode, err error) *pb.RpcBlockDataviewViewUpdateResponse {
		m := &pb.RpcBlockDataviewViewUpdateResponse{Error: &pb.RpcBlockDataviewViewUpdateResponseError{Code: code}}
		if err != nil {
			m.Error.Description = err.Error()
		} else {
			m.Event = ctx.GetResponseEvent()
		}
		return m
	}
	err := mw.doBlockService(func(bs block.Service) (err error) {
		return bs.UpdateDataviewView(ctx, *req)
	})
	if err != nil {
		return response(pb.RpcBlockDataviewViewUpdateResponseError_UNKNOWN_ERROR, err)
	}
	return response(pb.RpcBlockDataviewViewUpdateResponseError_NULL, nil)
}

func (mw *Middleware) BlockDataviewViewCreate(cctx context.Context, req *pb.RpcBlockDataviewViewCreateRequest) *pb.RpcBlockDataviewViewCreateResponse {
	ctx := mw.newContext(cctx)
	response := func(viewId string, code pb.RpcBlockDataviewViewCreateResponseErrorCode, err error) *pb.RpcBlockDataviewViewCreateResponse {
		m := &pb.RpcBlockDataviewViewCreateResponse{ViewId: viewId, Error: &pb.RpcBlockDataviewViewCreateResponseError{Code: code}}
		if err != nil {
			m.Error.Description = err.Error()
		} else {
			m.Event = ctx.GetResponseEvent()
		}
		return m
	}
	var viewId string
	err := mw.doBlockService(func(bs block.Service) (err error) {
		viewId, err = bs.CreateDataviewView(ctx, *req)
		return err
	})
	if err != nil {
		return response("", pb.RpcBlockDataviewViewCreateResponseError_UNKNOWN_ERROR, err)
	}
	return response(viewId, pb.RpcBlockDataviewViewCreateResponseError_NULL, nil)
}

func (mw *Middleware) BlockDataviewViewDelete(cctx context.Context, req *pb.RpcBlockDataviewViewDeleteRequest) *pb.RpcBlockDataviewViewDeleteResponse {
	ctx := mw.newContext(cctx)
	response := func(code pb.RpcBlockDataviewViewDeleteResponseErrorCode, err error) *pb.RpcBlockDataviewViewDeleteResponse {
		m := &pb.RpcBlockDataviewViewDeleteResponse{Error: &pb.RpcBlockDataviewViewDeleteResponseError{Code: code}}
		if err != nil {
			m.Error.Description = err.Error()
		} else {
			m.Event = ctx.GetResponseEvent()
		}
		return m
	}
	err := mw.doBlockService(func(bs block.Service) (err error) {
		return bs.DeleteDataviewView(ctx, *req)
	})
	if err != nil {
		return response(pb.RpcBlockDataviewViewDeleteResponseError_UNKNOWN_ERROR, err)
	}
	return response(pb.RpcBlockDataviewViewDeleteResponseError_NULL, nil)
}

func (mw *Middleware) BlockDataviewViewSetActive(cctx context.Context, req *pb.RpcBlockDataviewViewSetActiveRequest) *pb.RpcBlockDataviewViewSetActiveResponse {
	ctx := mw.newContext(cctx)
	response := func(code pb.RpcBlockDataviewViewSetActiveResponseErrorCode, err error) *pb.RpcBlockDataviewViewSetActiveResponse {
		m := &pb.RpcBlockDataviewViewSetActiveResponse{Error: &pb.RpcBlockDataviewViewSetActiveResponseError{Code: code}}
		if err != nil {
			m.Error.Description = err.Error()
		} else {
			m.Event = ctx.GetResponseEvent()
		}
		return m
	}
	err := mw.doBlockService(func(bs block.Service) (err error) {
		return bs.SetDataviewActiveView(ctx, *req)
	})
	if err != nil {
		return response(pb.RpcBlockDataviewViewSetActiveResponseError_UNKNOWN_ERROR, err)
	}
	return response(pb.RpcBlockDataviewViewSetActiveResponseError_NULL, nil)
}

func (mw *Middleware) BlockDataviewViewSetPosition(cctx context.Context, req *pb.RpcBlockDataviewViewSetPositionRequest) *pb.RpcBlockDataviewViewSetPositionResponse {
	ctx := mw.newContext(cctx)
	response := func(code pb.RpcBlockDataviewViewSetPositionResponseErrorCode, err error) *pb.RpcBlockDataviewViewSetPositionResponse {
		m := &pb.RpcBlockDataviewViewSetPositionResponse{Error: &pb.RpcBlockDataviewViewSetPositionResponseError{Code: code}}
		if err != nil {
			m.Error.Description = err.Error()
		} else {
			m.Event = ctx.GetResponseEvent()
		}
		return m
	}
	err := mw.doBlockService(func(bs block.Service) (err error) {
		return bs.SetDataviewViewPosition(ctx, *req)
	})
	if err != nil {
		return response(pb.RpcBlockDataviewViewSetPositionResponseError_UNKNOWN_ERROR, err)
	}
	return response(pb.RpcBlockDataviewViewSetPositionResponseError_NULL, nil)
}

<<<<<<< HEAD
func (mw *Middleware) BlockDataviewRelationAdd(req *pb.RpcBlockDataviewRelationAddRequest) *pb.RpcBlockDataviewRelationAddResponse {
	ctx := state.NewContext(nil)
	response := func(code pb.RpcBlockDataviewRelationAddResponseErrorCode, err error) *pb.RpcBlockDataviewRelationAddResponse {

		m := &pb.RpcBlockDataviewRelationAddResponse{Error: &pb.RpcBlockDataviewRelationAddResponseError{Code: code}}
=======
func (mw *Middleware) BlockDataviewRecordCreate(cctx context.Context, req *pb.RpcBlockDataviewRecordCreateRequest) *pb.RpcBlockDataviewRecordCreateResponse {
	ctx := mw.newContext(cctx)
	response := func(details *types.Struct, code pb.RpcBlockDataviewRecordCreateResponseErrorCode, err error) *pb.RpcBlockDataviewRecordCreateResponse {
		m := &pb.RpcBlockDataviewRecordCreateResponse{Record: details, Error: &pb.RpcBlockDataviewRecordCreateResponseError{Code: code}}
		if err != nil {
			m.Error.Description = err.Error()
		}
		// no events generated
		return m
	}

	var details *types.Struct
	if err := mw.doBlockService(func(bs block.Service) (err error) {
		details, err = bs.CreateDataviewRecord(ctx, *req)
		return err
	}); err != nil {
		return response(nil, pb.RpcBlockDataviewRecordCreateResponseError_UNKNOWN_ERROR, err)
	}

	return response(details, pb.RpcBlockDataviewRecordCreateResponseError_NULL, nil)
}

func (mw *Middleware) BlockDataviewRecordUpdate(cctx context.Context, req *pb.RpcBlockDataviewRecordUpdateRequest) *pb.RpcBlockDataviewRecordUpdateResponse {
	ctx := mw.newContext(cctx)
	response := func(code pb.RpcBlockDataviewRecordUpdateResponseErrorCode, err error) *pb.RpcBlockDataviewRecordUpdateResponse {
		m := &pb.RpcBlockDataviewRecordUpdateResponse{Error: &pb.RpcBlockDataviewRecordUpdateResponseError{Code: code}}
		if err != nil {
			m.Error.Description = err.Error()
		}
		// no events generated
		return m
	}

	if err := mw.doBlockService(func(bs block.Service) (err error) {
		return bs.UpdateDataviewRecord(ctx, *req)
	}); err != nil {
		return response(pb.RpcBlockDataviewRecordUpdateResponseError_UNKNOWN_ERROR, err)
	}

	return response(pb.RpcBlockDataviewRecordUpdateResponseError_NULL, nil)
}

func (mw *Middleware) BlockDataviewRecordDelete(cctx context.Context, req *pb.RpcBlockDataviewRecordDeleteRequest) *pb.RpcBlockDataviewRecordDeleteResponse {
	ctx := mw.newContext(cctx)
	response := func(code pb.RpcBlockDataviewRecordDeleteResponseErrorCode, err error) *pb.RpcBlockDataviewRecordDeleteResponse {
		m := &pb.RpcBlockDataviewRecordDeleteResponse{Error: &pb.RpcBlockDataviewRecordDeleteResponseError{Code: code}}
		if err != nil {
			m.Error.Description = err.Error()
		} else {
			m.Event = ctx.GetResponseEvent()
		}
		return m
	}

	if err := mw.doBlockService(func(bs block.Service) (err error) {
		return bs.DeleteDataviewRecord(ctx, *req)
	}); err != nil {
		return response(pb.RpcBlockDataviewRecordDeleteResponseError_UNKNOWN_ERROR, err)
	}

	return response(pb.RpcBlockDataviewRecordDeleteResponseError_NULL, nil)
}

func (mw *Middleware) BlockDataviewRelationAdd(cctx context.Context, req *pb.RpcBlockDataviewRelationAddRequest) *pb.RpcBlockDataviewRelationAddResponse {
	ctx := mw.newContext(cctx)
	response := func(relation *model.Relation, code pb.RpcBlockDataviewRelationAddResponseErrorCode, err error) *pb.RpcBlockDataviewRelationAddResponse {
		var relKey string
		if relation != nil {
			relKey = relation.Key
		}
		m := &pb.RpcBlockDataviewRelationAddResponse{RelationKey: relKey, Relation: relation, Error: &pb.RpcBlockDataviewRelationAddResponseError{Code: code}}
		if err != nil {
			m.Error.Description = err.Error()
		} else {
			m.Event = ctx.GetResponseEvent()
		}
		return m
	}
	var relation *model.Relation
	err := mw.doBlockService(func(bs block.Service) (err error) {
		relation, err = bs.AddDataviewRelation(ctx, *req)
		return err
	})

	if err != nil {
		return response(nil, pb.RpcBlockDataviewRelationAddResponseError_BAD_INPUT, err)
	}

	return response(relation, pb.RpcBlockDataviewRelationAddResponseError_NULL, nil)
}

func (mw *Middleware) BlockDataviewRelationUpdate(cctx context.Context, req *pb.RpcBlockDataviewRelationUpdateRequest) *pb.RpcBlockDataviewRelationUpdateResponse {
	ctx := mw.newContext(cctx)
	response := func(code pb.RpcBlockDataviewRelationUpdateResponseErrorCode, err error) *pb.RpcBlockDataviewRelationUpdateResponse {
		m := &pb.RpcBlockDataviewRelationUpdateResponse{Error: &pb.RpcBlockDataviewRelationUpdateResponseError{Code: code}}
>>>>>>> 2e3853b5
		if err != nil {
			m.Error.Description = err.Error()
		} else {
			m.Event = ctx.GetResponseEvent()
		}
		return m
	}
	err := mw.doBlockService(func(bs block.Service) (err error) {
		return bs.AddDataviewRelation(ctx, *req)
	})
	if err != nil {
		return response(pb.RpcBlockDataviewRelationAddResponseError_BAD_INPUT, err)
	}

	return response(pb.RpcBlockDataviewRelationAddResponseError_NULL, nil)
}

func (mw *Middleware) BlockDataviewRelationDelete(cctx context.Context, req *pb.RpcBlockDataviewRelationDeleteRequest) *pb.RpcBlockDataviewRelationDeleteResponse {
	ctx := mw.newContext(cctx)
	response := func(code pb.RpcBlockDataviewRelationDeleteResponseErrorCode, err error) *pb.RpcBlockDataviewRelationDeleteResponse {
		m := &pb.RpcBlockDataviewRelationDeleteResponse{Error: &pb.RpcBlockDataviewRelationDeleteResponseError{Code: code}}
		if err != nil {
			m.Error.Description = err.Error()
		} else {
			m.Event = ctx.GetResponseEvent()
		}
		return m
	}
	err := mw.doBlockService(func(bs block.Service) (err error) {
		return bs.DeleteDataviewRelation(ctx, *req)
	})
	if err != nil {
		return response(pb.RpcBlockDataviewRelationDeleteResponseError_BAD_INPUT, err)
	}
	return response(pb.RpcBlockDataviewRelationDeleteResponseError_NULL, nil)
}

<<<<<<< HEAD
func (mw *Middleware) BlockDataviewSetSource(req *pb.RpcBlockDataviewSetSourceRequest) *pb.RpcBlockDataviewSetSourceResponse {
	ctx := state.NewContext(nil)
=======
func (mw *Middleware) BlockDataviewRecordRelationOptionAdd(cctx context.Context, req *pb.RpcBlockDataviewRecordRelationOptionAddRequest) *pb.RpcBlockDataviewRecordRelationOptionAddResponse {
	ctx := mw.newContext(cctx)
	response := func(opt *model.RelationOption, code pb.RpcBlockDataviewRecordRelationOptionAddResponseErrorCode, err error) *pb.RpcBlockDataviewRecordRelationOptionAddResponse {
		m := &pb.RpcBlockDataviewRecordRelationOptionAddResponse{Option: opt, Error: &pb.RpcBlockDataviewRecordRelationOptionAddResponseError{Code: code}}
		if err != nil {
			m.Error.Description = err.Error()
		} else {
			m.Event = ctx.GetResponseEvent()
		}
		return m
	}
	var opt *model.RelationOption
	err := mw.doBlockService(func(bs block.Service) (err error) {
		opt, err = bs.AddDataviewRecordRelationOption(ctx, *req)
		return err
	})
	if err != nil {
		return response(nil, pb.RpcBlockDataviewRecordRelationOptionAddResponseError_BAD_INPUT, err)
	}

	return response(opt, pb.RpcBlockDataviewRecordRelationOptionAddResponseError_NULL, nil)
}

func (mw *Middleware) BlockDataviewRecordRelationOptionUpdate(cctx context.Context, req *pb.RpcBlockDataviewRecordRelationOptionUpdateRequest) *pb.RpcBlockDataviewRecordRelationOptionUpdateResponse {
	ctx := mw.newContext(cctx)
	response := func(code pb.RpcBlockDataviewRecordRelationOptionUpdateResponseErrorCode, err error) *pb.RpcBlockDataviewRecordRelationOptionUpdateResponse {
		m := &pb.RpcBlockDataviewRecordRelationOptionUpdateResponse{Error: &pb.RpcBlockDataviewRecordRelationOptionUpdateResponseError{Code: code}}
		if err != nil {
			m.Error.Description = err.Error()
		} else {
			m.Event = ctx.GetResponseEvent()
		}
		return m
	}
	err := mw.doBlockService(func(bs block.Service) (err error) {
		err = bs.UpdateDataviewRecordRelationOption(ctx, *req)
		return err
	})
	if err != nil {
		return response(pb.RpcBlockDataviewRecordRelationOptionUpdateResponseError_BAD_INPUT, err)
	}

	return response(pb.RpcBlockDataviewRecordRelationOptionUpdateResponseError_NULL, nil)
}

func (mw *Middleware) BlockDataviewRecordRelationOptionDelete(cctx context.Context, req *pb.RpcBlockDataviewRecordRelationOptionDeleteRequest) *pb.RpcBlockDataviewRecordRelationOptionDeleteResponse {
	ctx := mw.newContext(cctx)
	response := func(code pb.RpcBlockDataviewRecordRelationOptionDeleteResponseErrorCode, err error) *pb.RpcBlockDataviewRecordRelationOptionDeleteResponse {
		m := &pb.RpcBlockDataviewRecordRelationOptionDeleteResponse{Error: &pb.RpcBlockDataviewRecordRelationOptionDeleteResponseError{Code: code}}
		if err != nil {
			m.Error.Description = err.Error()
		} else {
			m.Event = ctx.GetResponseEvent()
		}
		return m
	}
	err := mw.doBlockService(func(bs block.Service) (err error) {
		err = bs.DeleteDataviewRecordRelationOption(ctx, *req)
		return err
	})
	if err != nil {
		return response(pb.RpcBlockDataviewRecordRelationOptionDeleteResponseError_BAD_INPUT, err)
	}

	return response(pb.RpcBlockDataviewRecordRelationOptionDeleteResponseError_NULL, nil)
}

func (mw *Middleware) BlockDataviewSetSource(cctx context.Context, req *pb.RpcBlockDataviewSetSourceRequest) *pb.RpcBlockDataviewSetSourceResponse {
	ctx := mw.newContext(cctx)
>>>>>>> 2e3853b5
	resp := func(err error) *pb.RpcBlockDataviewSetSourceResponse {
		r := &pb.RpcBlockDataviewSetSourceResponse{
			Error: &pb.RpcBlockDataviewSetSourceResponseError{
				Code: pb.RpcBlockDataviewSetSourceResponseError_NULL,
			},
		}
		if err != nil {
			r.Error.Code = pb.RpcBlockDataviewSetSourceResponseError_UNKNOWN_ERROR
			r.Error.Description = err.Error()
		} else {
			r.Event = ctx.GetResponseEvent()
		}
		return r
	}

	err := mw.doBlockService(func(bs block.Service) error {
		return bs.SetDataviewSource(ctx, req.ContextId, req.BlockId, req.Source)
	})

	return resp(err)
}<|MERGE_RESOLUTION|>--- conflicted
+++ resolved
@@ -2,7 +2,6 @@
 
 import (
 	"context"
-
 	"github.com/anytypeio/go-anytype-middleware/core/block"
 	"github.com/anytypeio/go-anytype-middleware/pb"
 	"github.com/anytypeio/go-anytype-middleware/pkg/lib/pb/model"
@@ -174,109 +173,11 @@
 	return response(pb.RpcBlockDataviewViewSetPositionResponseError_NULL, nil)
 }
 
-<<<<<<< HEAD
-func (mw *Middleware) BlockDataviewRelationAdd(req *pb.RpcBlockDataviewRelationAddRequest) *pb.RpcBlockDataviewRelationAddResponse {
-	ctx := state.NewContext(nil)
+func (mw *Middleware) BlockDataviewRelationAdd(cctx context.Context, req *pb.RpcBlockDataviewRelationAddRequest) *pb.RpcBlockDataviewRelationAddResponse {
+	ctx := mw.newContext(cctx)
 	response := func(code pb.RpcBlockDataviewRelationAddResponseErrorCode, err error) *pb.RpcBlockDataviewRelationAddResponse {
 
 		m := &pb.RpcBlockDataviewRelationAddResponse{Error: &pb.RpcBlockDataviewRelationAddResponseError{Code: code}}
-=======
-func (mw *Middleware) BlockDataviewRecordCreate(cctx context.Context, req *pb.RpcBlockDataviewRecordCreateRequest) *pb.RpcBlockDataviewRecordCreateResponse {
-	ctx := mw.newContext(cctx)
-	response := func(details *types.Struct, code pb.RpcBlockDataviewRecordCreateResponseErrorCode, err error) *pb.RpcBlockDataviewRecordCreateResponse {
-		m := &pb.RpcBlockDataviewRecordCreateResponse{Record: details, Error: &pb.RpcBlockDataviewRecordCreateResponseError{Code: code}}
-		if err != nil {
-			m.Error.Description = err.Error()
-		}
-		// no events generated
-		return m
-	}
-
-	var details *types.Struct
-	if err := mw.doBlockService(func(bs block.Service) (err error) {
-		details, err = bs.CreateDataviewRecord(ctx, *req)
-		return err
-	}); err != nil {
-		return response(nil, pb.RpcBlockDataviewRecordCreateResponseError_UNKNOWN_ERROR, err)
-	}
-
-	return response(details, pb.RpcBlockDataviewRecordCreateResponseError_NULL, nil)
-}
-
-func (mw *Middleware) BlockDataviewRecordUpdate(cctx context.Context, req *pb.RpcBlockDataviewRecordUpdateRequest) *pb.RpcBlockDataviewRecordUpdateResponse {
-	ctx := mw.newContext(cctx)
-	response := func(code pb.RpcBlockDataviewRecordUpdateResponseErrorCode, err error) *pb.RpcBlockDataviewRecordUpdateResponse {
-		m := &pb.RpcBlockDataviewRecordUpdateResponse{Error: &pb.RpcBlockDataviewRecordUpdateResponseError{Code: code}}
-		if err != nil {
-			m.Error.Description = err.Error()
-		}
-		// no events generated
-		return m
-	}
-
-	if err := mw.doBlockService(func(bs block.Service) (err error) {
-		return bs.UpdateDataviewRecord(ctx, *req)
-	}); err != nil {
-		return response(pb.RpcBlockDataviewRecordUpdateResponseError_UNKNOWN_ERROR, err)
-	}
-
-	return response(pb.RpcBlockDataviewRecordUpdateResponseError_NULL, nil)
-}
-
-func (mw *Middleware) BlockDataviewRecordDelete(cctx context.Context, req *pb.RpcBlockDataviewRecordDeleteRequest) *pb.RpcBlockDataviewRecordDeleteResponse {
-	ctx := mw.newContext(cctx)
-	response := func(code pb.RpcBlockDataviewRecordDeleteResponseErrorCode, err error) *pb.RpcBlockDataviewRecordDeleteResponse {
-		m := &pb.RpcBlockDataviewRecordDeleteResponse{Error: &pb.RpcBlockDataviewRecordDeleteResponseError{Code: code}}
-		if err != nil {
-			m.Error.Description = err.Error()
-		} else {
-			m.Event = ctx.GetResponseEvent()
-		}
-		return m
-	}
-
-	if err := mw.doBlockService(func(bs block.Service) (err error) {
-		return bs.DeleteDataviewRecord(ctx, *req)
-	}); err != nil {
-		return response(pb.RpcBlockDataviewRecordDeleteResponseError_UNKNOWN_ERROR, err)
-	}
-
-	return response(pb.RpcBlockDataviewRecordDeleteResponseError_NULL, nil)
-}
-
-func (mw *Middleware) BlockDataviewRelationAdd(cctx context.Context, req *pb.RpcBlockDataviewRelationAddRequest) *pb.RpcBlockDataviewRelationAddResponse {
-	ctx := mw.newContext(cctx)
-	response := func(relation *model.Relation, code pb.RpcBlockDataviewRelationAddResponseErrorCode, err error) *pb.RpcBlockDataviewRelationAddResponse {
-		var relKey string
-		if relation != nil {
-			relKey = relation.Key
-		}
-		m := &pb.RpcBlockDataviewRelationAddResponse{RelationKey: relKey, Relation: relation, Error: &pb.RpcBlockDataviewRelationAddResponseError{Code: code}}
-		if err != nil {
-			m.Error.Description = err.Error()
-		} else {
-			m.Event = ctx.GetResponseEvent()
-		}
-		return m
-	}
-	var relation *model.Relation
-	err := mw.doBlockService(func(bs block.Service) (err error) {
-		relation, err = bs.AddDataviewRelation(ctx, *req)
-		return err
-	})
-
-	if err != nil {
-		return response(nil, pb.RpcBlockDataviewRelationAddResponseError_BAD_INPUT, err)
-	}
-
-	return response(relation, pb.RpcBlockDataviewRelationAddResponseError_NULL, nil)
-}
-
-func (mw *Middleware) BlockDataviewRelationUpdate(cctx context.Context, req *pb.RpcBlockDataviewRelationUpdateRequest) *pb.RpcBlockDataviewRelationUpdateResponse {
-	ctx := mw.newContext(cctx)
-	response := func(code pb.RpcBlockDataviewRelationUpdateResponseErrorCode, err error) *pb.RpcBlockDataviewRelationUpdateResponse {
-		m := &pb.RpcBlockDataviewRelationUpdateResponse{Error: &pb.RpcBlockDataviewRelationUpdateResponseError{Code: code}}
->>>>>>> 2e3853b5
 		if err != nil {
 			m.Error.Description = err.Error()
 		} else {
@@ -314,80 +215,8 @@
 	return response(pb.RpcBlockDataviewRelationDeleteResponseError_NULL, nil)
 }
 
-<<<<<<< HEAD
-func (mw *Middleware) BlockDataviewSetSource(req *pb.RpcBlockDataviewSetSourceRequest) *pb.RpcBlockDataviewSetSourceResponse {
-	ctx := state.NewContext(nil)
-=======
-func (mw *Middleware) BlockDataviewRecordRelationOptionAdd(cctx context.Context, req *pb.RpcBlockDataviewRecordRelationOptionAddRequest) *pb.RpcBlockDataviewRecordRelationOptionAddResponse {
-	ctx := mw.newContext(cctx)
-	response := func(opt *model.RelationOption, code pb.RpcBlockDataviewRecordRelationOptionAddResponseErrorCode, err error) *pb.RpcBlockDataviewRecordRelationOptionAddResponse {
-		m := &pb.RpcBlockDataviewRecordRelationOptionAddResponse{Option: opt, Error: &pb.RpcBlockDataviewRecordRelationOptionAddResponseError{Code: code}}
-		if err != nil {
-			m.Error.Description = err.Error()
-		} else {
-			m.Event = ctx.GetResponseEvent()
-		}
-		return m
-	}
-	var opt *model.RelationOption
-	err := mw.doBlockService(func(bs block.Service) (err error) {
-		opt, err = bs.AddDataviewRecordRelationOption(ctx, *req)
-		return err
-	})
-	if err != nil {
-		return response(nil, pb.RpcBlockDataviewRecordRelationOptionAddResponseError_BAD_INPUT, err)
-	}
-
-	return response(opt, pb.RpcBlockDataviewRecordRelationOptionAddResponseError_NULL, nil)
-}
-
-func (mw *Middleware) BlockDataviewRecordRelationOptionUpdate(cctx context.Context, req *pb.RpcBlockDataviewRecordRelationOptionUpdateRequest) *pb.RpcBlockDataviewRecordRelationOptionUpdateResponse {
-	ctx := mw.newContext(cctx)
-	response := func(code pb.RpcBlockDataviewRecordRelationOptionUpdateResponseErrorCode, err error) *pb.RpcBlockDataviewRecordRelationOptionUpdateResponse {
-		m := &pb.RpcBlockDataviewRecordRelationOptionUpdateResponse{Error: &pb.RpcBlockDataviewRecordRelationOptionUpdateResponseError{Code: code}}
-		if err != nil {
-			m.Error.Description = err.Error()
-		} else {
-			m.Event = ctx.GetResponseEvent()
-		}
-		return m
-	}
-	err := mw.doBlockService(func(bs block.Service) (err error) {
-		err = bs.UpdateDataviewRecordRelationOption(ctx, *req)
-		return err
-	})
-	if err != nil {
-		return response(pb.RpcBlockDataviewRecordRelationOptionUpdateResponseError_BAD_INPUT, err)
-	}
-
-	return response(pb.RpcBlockDataviewRecordRelationOptionUpdateResponseError_NULL, nil)
-}
-
-func (mw *Middleware) BlockDataviewRecordRelationOptionDelete(cctx context.Context, req *pb.RpcBlockDataviewRecordRelationOptionDeleteRequest) *pb.RpcBlockDataviewRecordRelationOptionDeleteResponse {
-	ctx := mw.newContext(cctx)
-	response := func(code pb.RpcBlockDataviewRecordRelationOptionDeleteResponseErrorCode, err error) *pb.RpcBlockDataviewRecordRelationOptionDeleteResponse {
-		m := &pb.RpcBlockDataviewRecordRelationOptionDeleteResponse{Error: &pb.RpcBlockDataviewRecordRelationOptionDeleteResponseError{Code: code}}
-		if err != nil {
-			m.Error.Description = err.Error()
-		} else {
-			m.Event = ctx.GetResponseEvent()
-		}
-		return m
-	}
-	err := mw.doBlockService(func(bs block.Service) (err error) {
-		err = bs.DeleteDataviewRecordRelationOption(ctx, *req)
-		return err
-	})
-	if err != nil {
-		return response(pb.RpcBlockDataviewRecordRelationOptionDeleteResponseError_BAD_INPUT, err)
-	}
-
-	return response(pb.RpcBlockDataviewRecordRelationOptionDeleteResponseError_NULL, nil)
-}
-
 func (mw *Middleware) BlockDataviewSetSource(cctx context.Context, req *pb.RpcBlockDataviewSetSourceRequest) *pb.RpcBlockDataviewSetSourceResponse {
 	ctx := mw.newContext(cctx)
->>>>>>> 2e3853b5
 	resp := func(err error) *pb.RpcBlockDataviewSetSourceResponse {
 		r := &pb.RpcBlockDataviewSetSourceResponse{
 			Error: &pb.RpcBlockDataviewSetSourceResponseError{

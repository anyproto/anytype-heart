--- conflicted
+++ resolved
@@ -240,16 +240,6 @@
 func GetTestTags() []*apimodel.Tag {
 	return []*apimodel.Tag{
 		{
-<<<<<<< HEAD
-			Id:    "tag1",
-			Name:  "Important",
-			Color: "red",
-		},
-		{
-			Id:    "tag2",
-			Name:  "Urgent",
-			Color: "orange",
-=======
 			Id:        "tag1",
 			Key:       "important_tag",
 			Name:      "Important",
@@ -262,7 +252,6 @@
 			Name:      "Urgent",
 			Color:     "orange",
 			UniqueKey: "unique_tag_2",
->>>>>>> 0c6fd430
 		},
 	}
 }
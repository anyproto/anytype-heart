package service

import (
	"context"
	"errors"
	"fmt"
	"slices"
	"strings"
	"time"

	"github.com/gogo/protobuf/types"
	"github.com/iancoleman/strcase"

	apimodel "github.com/anyproto/anytype-heart/core/api/model"
	"github.com/anyproto/anytype-heart/core/api/pagination"
	"github.com/anyproto/anytype-heart/core/api/util"
	"github.com/anyproto/anytype-heart/core/domain"
	"github.com/anyproto/anytype-heart/pb"
	"github.com/anyproto/anytype-heart/pkg/lib/bundle"
	"github.com/anyproto/anytype-heart/pkg/lib/pb/model"
	"github.com/anyproto/anytype-heart/util/pbtypes"
)

var (
	ErrFailedRetrieveProperties = errors.New("failed to retrieve properties")
	ErrPropertyNotFound         = errors.New("property not found")
	ErrPropertyDeleted          = errors.New("property deleted")
	ErrFailedRetrieveProperty   = errors.New("failed to retrieve property")
	ErrFailedCreateProperty     = errors.New("failed to create property")
	ErrPropertyCannotBeUpdated  = errors.New("property cannot be updated")
	ErrFailedUpdateProperty     = errors.New("failed to update property")
	ErrFailedDeleteProperty     = errors.New("failed to delete property")
)

var excludedSystemProperties = map[string]bool{
	bundle.RelationKeyId.String():                     true,
	bundle.RelationKeySpaceId.String():                true,
	bundle.RelationKeyName.String():                   true,
	bundle.RelationKeyIconEmoji.String():              true,
	bundle.RelationKeyIconImage.String():              true,
	bundle.RelationKeyType.String():                   true,
	bundle.RelationKeyResolvedLayout.String():         true,
	bundle.RelationKeyIsFavorite.String():             true,
	bundle.RelationKeyIsArchived.String():             true,
	bundle.RelationKeyIsDeleted.String():              true,
	bundle.RelationKeyIsHidden.String():               true,
	bundle.RelationKeyWorkspaceId.String():            true,
	bundle.RelationKeyInternalFlags.String():          true,
	bundle.RelationKeyRestrictions.String():           true,
	bundle.RelationKeyOrigin.String():                 true,
	bundle.RelationKeySnippet.String():                true,
	bundle.RelationKeySyncStatus.String():             true,
	bundle.RelationKeySyncError.String():              true,
	bundle.RelationKeySyncDate.String():               true,
	bundle.RelationKeyCoverId.String():                true,
	bundle.RelationKeyCoverType.String():              true,
	bundle.RelationKeyCoverScale.String():             true,
	bundle.RelationKeyCoverX.String():                 true,
	bundle.RelationKeyCoverY.String():                 true,
	bundle.RelationKeyMentions.String():               true,
	bundle.RelationKeyOldAnytypeID.String():           true,
	bundle.RelationKeySourceFilePath.String():         true,
	bundle.RelationKeyImportType.String():             true,
	bundle.RelationKeyTargetObjectType.String():       true,
	bundle.RelationKeyFeaturedRelations.String():      true,
	bundle.RelationKeySetOf.String():                  true,
	bundle.RelationKeySourceObject.String():           true,
	bundle.RelationKeyLayoutAlign.String():            true,
	bundle.RelationKeyIsHiddenDiscovery.String():      true,
	bundle.RelationKeyLayout.String():                 true,
	bundle.RelationKeyIsReadonly.String():             true,
	bundle.RelationKeyParticipantStatus.String():      true,
	bundle.RelationKeyParticipantPermissions.String(): true,
	bundle.RelationKeyIconOption.String():             true,
	bundle.RelationKeyIconName.String():               true,
	bundle.RelationKeyPicture.String():                true,
}

var PropertyFormatToRelationFormat = map[apimodel.PropertyFormat]model.RelationFormat{
	apimodel.PropertyFormatText:        model.RelationFormat_longtext,
	apimodel.PropertyFormatNumber:      model.RelationFormat_number,
	apimodel.PropertyFormatSelect:      model.RelationFormat_status,
	apimodel.PropertyFormatMultiSelect: model.RelationFormat_tag,
	apimodel.PropertyFormatDate:        model.RelationFormat_date,
	apimodel.PropertyFormatFiles:       model.RelationFormat_file,
	apimodel.PropertyFormatCheckbox:    model.RelationFormat_checkbox,
	apimodel.PropertyFormatUrl:         model.RelationFormat_url,
	apimodel.PropertyFormatEmail:       model.RelationFormat_email,
	apimodel.PropertyFormatPhone:       model.RelationFormat_phone,
	apimodel.PropertyFormatObjects:     model.RelationFormat_object,
}

var RelationFormatToPropertyFormat = map[model.RelationFormat]apimodel.PropertyFormat{
	model.RelationFormat_longtext:  apimodel.PropertyFormatText,
	model.RelationFormat_shorttext: apimodel.PropertyFormatText,
	model.RelationFormat_number:    apimodel.PropertyFormatNumber,
	model.RelationFormat_status:    apimodel.PropertyFormatSelect,
	model.RelationFormat_tag:       apimodel.PropertyFormatMultiSelect,
	model.RelationFormat_date:      apimodel.PropertyFormatDate,
	model.RelationFormat_file:      apimodel.PropertyFormatFiles,
	model.RelationFormat_checkbox:  apimodel.PropertyFormatCheckbox,
	model.RelationFormat_url:       apimodel.PropertyFormatUrl,
	model.RelationFormat_email:     apimodel.PropertyFormatEmail,
	model.RelationFormat_phone:     apimodel.PropertyFormatPhone,
	model.RelationFormat_object:    apimodel.PropertyFormatObjects,
}

// ListProperties returns a list of properties for a specific space.
func (s *Service) ListProperties(ctx context.Context, spaceId string, additionalFilters []*model.BlockContentDataviewFilter, offset int, limit int) (properties []*apimodel.Property, total int, hasMore bool, err error) {
	filters := append([]*model.BlockContentDataviewFilter{
		{
			RelationKey: bundle.RelationKeyResolvedLayout.String(),
			Condition:   model.BlockContentDataviewFilter_Equal,
			Value:       pbtypes.Int64(int64(model.ObjectType_relation)),
		},
		{
			RelationKey: bundle.RelationKeyIsHidden.String(),
			Condition:   model.BlockContentDataviewFilter_NotEqual,
			Value:       pbtypes.Bool(true),
		},
	}, additionalFilters...)

	resp := s.mw.ObjectSearch(ctx, &pb.RpcObjectSearchRequest{
		SpaceId: spaceId,
		Filters: filters,
		Sorts: []*model.BlockContentDataviewSort{
			{
				RelationKey: bundle.RelationKeyName.String(),
				Type:        model.BlockContentDataviewSort_Asc,
			},
		},
		Keys: []string{
			bundle.RelationKeyId.String(),
			bundle.RelationKeyRelationKey.String(),
			bundle.RelationKeyApiObjectKey.String(),
			bundle.RelationKeyName.String(),
			bundle.RelationKeyRelationFormat.String(),
		},
	})

	if resp.Error != nil && resp.Error.Code != pb.RpcObjectSearchResponseError_NULL {
		return nil, 0, false, ErrFailedRetrieveProperties
	}

	filteredRecords := make([]*types.Struct, 0, len(resp.Records))
	for _, record := range resp.Records {
		rk, _, _ := s.getPropertyFromStruct(record)
		if _, isExcluded := excludedSystemProperties[rk]; isExcluded {
			continue
		}
		filteredRecords = append(filteredRecords, record)
	}

	total = len(filteredRecords)
	paginatedProperties, hasMore := pagination.Paginate(filteredRecords, offset, limit)
	properties = make([]*apimodel.Property, 0, len(paginatedProperties))

	for _, record := range paginatedProperties {
		_, _, property := s.getPropertyFromStruct(record)
		properties = append(properties, property)
	}

	return properties, total, hasMore, nil
}

// GetProperty retrieves a single property by its ID in a specific space.
func (s *Service) GetProperty(ctx context.Context, spaceId string, propertyId string) (*apimodel.Property, error) {
	resp := s.mw.ObjectShow(ctx, &pb.RpcObjectShowRequest{
		SpaceId:  spaceId,
		ObjectId: propertyId,
	})

	if resp.Error != nil {
		if resp.Error.Code == pb.RpcObjectShowResponseError_NOT_FOUND {
			return nil, ErrPropertyNotFound
		}

		if resp.Error.Code == pb.RpcObjectShowResponseError_OBJECT_DELETED {
			return nil, ErrPropertyDeleted
		}

		if resp.Error != nil && resp.Error.Code != pb.RpcObjectShowResponseError_NULL {
			return nil, ErrFailedRetrieveProperty
		}
	}

	rk, _, property := s.getPropertyFromStruct(resp.ObjectView.Details[0].Details)
	if _, isExcluded := excludedSystemProperties[rk]; isExcluded {
		return nil, ErrPropertyNotFound
	}
	return property, nil
}

// CreateProperty creates a new property in a specific space.
func (s *Service) CreateProperty(ctx context.Context, spaceId string, request apimodel.CreatePropertyRequest) (*apimodel.Property, error) {
	details := &types.Struct{
		Fields: map[string]*types.Value{
			bundle.RelationKeyName.String():           pbtypes.String(s.sanitizedString(request.Name)),
			bundle.RelationKeyRelationFormat.String(): pbtypes.Int64(int64(PropertyFormatToRelationFormat[request.Format])),
			bundle.RelationKeyOrigin.String():         pbtypes.Int64(int64(model.ObjectOrigin_api)),
		},
	}

	if request.Key != "" {
		apiKey := strcase.ToSnake(s.sanitizedString(request.Key))
		if s.cache.getProperties(spaceId)[apiKey] != nil {
			return nil, util.ErrBadInput(fmt.Sprintf("property key %q already exists", apiKey))
		}
		details.Fields[bundle.RelationKeyApiObjectKey.String()] = pbtypes.String(apiKey)
	}

	resp := s.mw.ObjectCreateRelation(ctx, &pb.RpcObjectCreateRelationRequest{
		SpaceId: spaceId,
		Details: details,
	})

	if resp.Error != nil && resp.Error.Code != pb.RpcObjectCreateRelationResponseError_NULL {
		return nil, ErrFailedCreateProperty
	}

	if len(request.Tags) > 0 && (request.Format == apimodel.PropertyFormatSelect || request.Format == apimodel.PropertyFormatMultiSelect) {
		err := s.createTagsForProperty(ctx, spaceId, resp.ObjectId, request.Tags)
		if err != nil {
			return nil, fmt.Errorf("property created but tag creation failed: %w", err)
		}
	}

	return s.GetProperty(ctx, spaceId, resp.ObjectId)
}

// UpdateProperty updates an existing property in a specific space.
func (s *Service) UpdateProperty(ctx context.Context, spaceId string, propertyId string, request apimodel.UpdatePropertyRequest) (*apimodel.Property, error) {
	prop, err := s.GetProperty(ctx, spaceId, propertyId)
	if err != nil {
		return nil, err
	}

	rel, err := bundle.PickRelation(domain.RelationKey(prop.RelationKey))
	if err == nil && rel.ReadOnly {
		return nil, ErrPropertyCannotBeUpdated
	}

	var detailsToUpdate []*model.Detail
	if request.Name != nil {
		detailsToUpdate = append(detailsToUpdate, &model.Detail{
			Key:   bundle.RelationKeyName.String(),
			Value: pbtypes.String(s.sanitizedString(*request.Name)),
		})
	}
	if request.Key != nil {
		apiKey := strcase.ToSnake(s.sanitizedString(*request.Key))
		if apiKey != prop.Key {
			if existing, exists := s.cache.getProperties(spaceId)[apiKey]; exists && existing.Id != propertyId {
				return nil, util.ErrBadInput(fmt.Sprintf("property key %q already exists", apiKey))
			}
			if bundle.HasRelation(domain.RelationKey(prop.RelationKey)) {
				return nil, util.ErrBadInput("property key of bundled properties cannot be changed")
			}
			detailsToUpdate = append(detailsToUpdate, &model.Detail{
				Key:   bundle.RelationKeyApiObjectKey.String(),
				Value: pbtypes.String(apiKey),
			})
		}
	}

	if len(detailsToUpdate) > 0 {
		resp := s.mw.ObjectSetDetails(ctx, &pb.RpcObjectSetDetailsRequest{
			ContextId: propertyId,
			Details:   detailsToUpdate,
		})
		if resp.Error != nil && resp.Error.Code != pb.RpcObjectSetDetailsResponseError_NULL {
			return nil, ErrFailedUpdateProperty
		}
	}

	return s.GetProperty(ctx, spaceId, propertyId)
}

// DeleteProperty deletes a property in a specific space.
func (s *Service) DeleteProperty(ctx context.Context, spaceId string, propertyId string) (*apimodel.Property, error) {
	property, err := s.GetProperty(ctx, spaceId, propertyId)
	if err != nil {
		return nil, err
	}

	resp := s.mw.ObjectSetIsArchived(ctx, &pb.RpcObjectSetIsArchivedRequest{
		ContextId:  propertyId,
		IsArchived: true,
	})

	if resp.Error != nil && resp.Error.Code != pb.RpcObjectSetIsArchivedResponseError_NULL {
		return nil, ErrFailedDeleteProperty
	}

	return property, nil
}

func (s *Service) sanitizedString(str string) string {
	return strings.TrimSpace(str)
}

// createTagsForProperty creates tags for a newly created property
func (s *Service) createTagsForProperty(ctx context.Context, spaceId string, propertyId string, tagsToCreate []apimodel.CreateTagRequest) error {
	for _, tagRequest := range tagsToCreate {
		_, err := s.CreateTag(ctx, spaceId, propertyId, tagRequest)
		if err != nil {
			return fmt.Errorf("failed to create tag %q: %w", tagRequest.Name, err)
		}
	}

	return nil
}

// processProperties builds detail fields for the given property entries, applying sanitization and validation for each.
func (s *Service) processProperties(ctx context.Context, spaceId string, entries []apimodel.PropertyLinkWithValue) (map[string]*types.Value, error) {
	fields := make(map[string]*types.Value)
	if len(entries) == 0 {
		return fields, nil
	}

	propertyMap := s.cache.getProperties(spaceId)
	for _, entry := range entries {
		key := entry.Key()
		value := entry.Value()

		rk, found := s.ResolvePropertyApiKey(propertyMap, key)
		if !found {
			return nil, util.ErrBadInput(fmt.Sprintf("unknown property key: %q", key))
		}

		if _, excluded := excludedSystemProperties[rk]; excluded {
			continue
		}

		if value == nil {
			fields[rk] = pbtypes.ToValue(nil)
			continue
		}

		if slices.Contains(bundle.LocalAndDerivedRelationKeys, domain.RelationKey(rk)) {
			return nil, util.ErrBadInput("property '" + key + "' cannot be set directly as it is a reserved system property")
		}

<<<<<<< HEAD
		sanitized, err := s.SanitizeAndValidatePropertyValue(spaceId, key, prop.Format, value, prop, propertyMap)
=======
		sanitized, err := s.sanitizeAndValidatePropertyValue(spaceId, key, value, propertyMap[rk], propertyMap)
>>>>>>> 4d462f80
		if err != nil {
			return nil, err
		}
		fields[rk] = pbtypes.ToValue(sanitized)
	}

	return fields, nil
}

<<<<<<< HEAD
// SanitizeAndValidatePropertyValue checks the value for a property according to its format and ensures referenced IDs exist and are valid.
func (s *Service) SanitizeAndValidatePropertyValue(spaceId string, key string, format apimodel.PropertyFormat, value interface{}, property *apimodel.Property, propertyMap map[string]*apimodel.Property) (interface{}, error) {
	switch format {
=======
// sanitizeAndValidatePropertyValue checks the value for a property according to its format and ensures referenced IDs exist and are valid.
func (s *Service) sanitizeAndValidatePropertyValue(spaceId string, key string, value interface{}, prop *apimodel.Property, propertyMap map[string]*apimodel.Property) (interface{}, error) {
	switch prop.Format {
>>>>>>> 4d462f80
	case apimodel.PropertyFormatText, apimodel.PropertyFormatUrl, apimodel.PropertyFormatEmail, apimodel.PropertyFormatPhone:
		str, ok := value.(string)
		if !ok {
			return nil, util.ErrBadInput("property '" + key + "' must be a string")
		}
		return s.sanitizedString(str), nil
	case apimodel.PropertyFormatNumber:
		num, ok := value.(float64)
		if !ok {
			return nil, util.ErrBadInput("property '" + key + "' must be a number")
		}
		return num, nil
	case apimodel.PropertyFormatSelect:
		id, ok := value.(string)
		id = s.sanitizedString(id)
		if !ok {
			return nil, util.ErrBadInput("property '" + key + "' must be a string (tag id)")
		}
		if !s.isValidSelectOption(spaceId, prop, id, propertyMap) {
			return nil, util.ErrBadInput("invalid select option for '" + key + "': " + id)
		}
		return id, nil
	case apimodel.PropertyFormatMultiSelect:
		ids, ok := value.([]interface{})
		if !ok {
			return nil, util.ErrBadInput("property '" + key + "' must be an array of tag ids")
		}
		var validIds []string
		for _, v := range ids {
			id, ok := v.(string)
			if !ok {
				return nil, util.ErrBadInput("property '" + key + "' must be an array of strings (tag ids)")
			}
			id = s.sanitizedString(id)
			if !s.isValidSelectOption(spaceId, prop, id, propertyMap) {
				return nil, util.ErrBadInput("invalid multi_select option for '" + key + "': " + id)
			}
			validIds = append(validIds, id)
		}
		return validIds, nil
	case apimodel.PropertyFormatDate:
		dateStr, ok := value.(string)
		if !ok {
			return nil, util.ErrBadInput("property '" + key + "' must be a string containing a date in one of these formats: RFC3339 (2006-01-02T15:04:05Z) or date-only (2006-01-02)")
		}
		dateStr = s.sanitizedString(dateStr)
		layouts := []string{time.RFC3339, time.DateOnly}
		for _, layout := range layouts {
			if t, err := time.Parse(layout, dateStr); err == nil {
				return t.Unix(), nil
			}
		}
		return nil, util.ErrBadInput("invalid date format for '" + key + "': " + dateStr)
	case apimodel.PropertyFormatCheckbox:
		b, ok := value.(bool)
		if !ok {
			return nil, util.ErrBadInput("property '" + key + "' must be a boolean")
		}
		return b, nil
	case apimodel.PropertyFormatObjects, apimodel.PropertyFormatFiles:
		ids, ok := value.([]interface{})
		if !ok {
			return nil, util.ErrBadInput("property '" + key + "' must be an array of strings (object/file ids)")
		}
		var validIds []string
		for _, v := range ids {
			id, ok := v.(string)
			if !ok {
				return nil, util.ErrBadInput("property '" + key + "' must be an array of strings (object/file ids)")
			}
			id = s.sanitizedString(id)
			if prop.Format == apimodel.PropertyFormatFiles && !s.isValidFileReference(spaceId, id) {
				return nil, util.ErrBadInput("invalid file reference for '" + key + "': " + id)
			} else if prop.Format == apimodel.PropertyFormatObjects && !s.isValidObjectOrMemberReference(spaceId, id) {
				return nil, util.ErrBadInput("invalid object reference for '" + key + "': " + id)
			}
			validIds = append(validIds, id)
		}
		return validIds, nil
	default:
		return nil, util.ErrBadInput("unsupported property format: " + string(prop.Format))
	}
}

// isValidSelectOption checks if the option id is valid for the given property.
func (s *Service) isValidSelectOption(spaceId string, property *apimodel.Property, tagId string, propertyMap map[string]*apimodel.Property) bool {
	fields, err := util.GetFieldsById(s.mw, spaceId, tagId, []string{bundle.RelationKeyResolvedLayout.String(), bundle.RelationKeyRelationKey.String()})
	if err != nil {
		return false
	}
	layout := model.ObjectTypeLayout(fields[bundle.RelationKeyResolvedLayout.String()].GetNumberValue())
	expectedRk, _ := s.ResolvePropertyApiKey(propertyMap, property.Key)
	return util.IsTagLayout(layout) && expectedRk == fields[bundle.RelationKeyRelationKey.String()].GetStringValue()
}

func (s *Service) isValidObjectOrMemberReference(spaceId string, objectId string) bool {
	fields, err := util.GetFieldsById(s.mw, spaceId, objectId, []string{bundle.RelationKeyResolvedLayout.String()})
	if err != nil {
		return false
	}
	layout := model.ObjectTypeLayout(fields[bundle.RelationKeyResolvedLayout.String()].GetNumberValue())
	return util.IsObjectOrMemberLayout(layout)
}

func (s *Service) isValidFileReference(spaceId string, fileId string) bool {
	fields, err := util.GetFieldsById(s.mw, spaceId, fileId, []string{bundle.RelationKeyResolvedLayout.String()})
	if err != nil {
		return false
	}
	layout := model.ObjectTypeLayout(fields[bundle.RelationKeyResolvedLayout.String()].GetNumberValue())
	return util.IsFileLayout(layout)
}

// getRecommendedPropertiesFromLists combines featured and regular properties into a list of Properties.
func (s *Service) getRecommendedPropertiesFromLists(featured, regular *types.ListValue, propertyMap map[string]*apimodel.Property) []apimodel.Property {
	var props []apimodel.Property
	lists := []*types.ListValue{featured, regular}
	for _, lst := range lists {
		if lst == nil {
			continue
		}
		for _, v := range lst.Values {
			id := v.GetStringValue()
			if id == "" {
				continue
			}
			p, ok := propertyMap[id]
			if !ok {
				continue
			}
			if _, excluded := excludedSystemProperties[p.RelationKey]; excluded {
				continue
			}
			props = append(props, *p)
		}
	}
	return props
}

// getPropertyFromStruct maps a property's details into an apimodel.Property.
// `rk` is what we use internally, `key` is the key being referenced in the API.
func (s *Service) getPropertyFromStruct(details *types.Struct) (string, string, *apimodel.Property) {
	rk := details.Fields[bundle.RelationKeyRelationKey.String()].GetStringValue()
	apiKey := util.ToPropertyApiKey(rk)

	// apiObjectKey as key takes precedence over relation key
	if apiObjectKeyField, exists := details.Fields[bundle.RelationKeyApiObjectKey.String()]; exists {
		if apiObjectKey := apiObjectKeyField.GetStringValue(); apiObjectKey != "" {
			apiKey = apiObjectKey
		}
	}

	return rk, apiKey, &apimodel.Property{
		Object:      "property",
		Id:          details.Fields[bundle.RelationKeyId.String()].GetStringValue(),
		Key:         apiKey,
		Name:        details.Fields[bundle.RelationKeyName.String()].GetStringValue(),
		Format:      RelationFormatToPropertyFormat[model.RelationFormat(details.Fields[bundle.RelationKeyRelationFormat.String()].GetNumberValue())],
		RelationKey: rk, // internal-only for simplified lookup
	}
}

// getPropertiesFromStruct retrieves the properties from the details.
func (s *Service) getPropertiesFromStruct(details *types.Struct) []apimodel.PropertyWithValue {
	spaceId := details.Fields[bundle.RelationKeySpaceId.String()].GetStringValue()

	propertyMap := s.cache.getProperties(spaceId)
	tagMap := s.cache.getTags(spaceId)

	properties := make([]apimodel.PropertyWithValue, 0)
	for rk, value := range details.GetFields() {
		if _, isExcluded := excludedSystemProperties[rk]; isExcluded {
			continue
		}

		prop, ok := propertyMap[rk]
		if !ok {
			// relation key present in details but missing from propertyMap; skip it
			continue
		}

		key := prop.Key
		format := prop.Format
		convertedVal := s.convertPropertyValue(key, value, format, details, tagMap)

		id := prop.Id
		name := prop.Name
		if pwv := s.buildPropertyWithValue(id, key, name, format, convertedVal); pwv != nil {
			properties = append(properties, *pwv)
		}
	}

	return properties
}

// convertPropertyValue converts a protobuf types.Value into a native Go value.
func (s *Service) convertPropertyValue(key string, value *types.Value, format apimodel.PropertyFormat, details *types.Struct, tagMap map[string]*apimodel.Tag) interface{} {
	switch kind := value.Kind.(type) {
	case *types.Value_NullValue:
		return nil
	case *types.Value_NumberValue:
		if format == apimodel.PropertyFormatDate {
			return time.Unix(int64(kind.NumberValue), 0).UTC().Format(time.RFC3339)
		}
		return kind.NumberValue
	case *types.Value_StringValue:
		if kind.StringValue == "_missing_object" {
			return nil
		}
		if format == apimodel.PropertyFormatSelect {
			tags := s.getTagsFromStruct([]string{kind.StringValue}, tagMap)
			if len(tags) > 0 {
				return tags[0]
			}
			return nil
		}
		if format == apimodel.PropertyFormatMultiSelect {
			return s.getTagsFromStruct([]string{kind.StringValue}, tagMap)
		}
		return kind.StringValue
	case *types.Value_BoolValue:
		return kind.BoolValue
	case *types.Value_StructValue:
		m := make(map[string]interface{})
		for k, v := range kind.StructValue.Fields {
			m[k] = s.convertPropertyValue(key, v, format, details, tagMap)
		}
		return m
	case *types.Value_ListValue:
		if format == apimodel.PropertyFormatSelect {
			listValues := kind.ListValue.Values
			if len(listValues) > 0 {
				tags := s.getTagsFromStruct([]string{listValues[0].GetStringValue()}, tagMap)
				if len(tags) > 0 {
					return tags[0]
				}
			}
			return nil
		}
		if format == apimodel.PropertyFormatMultiSelect {
			listValues := kind.ListValue.Values
			if len(listValues) > 0 {
				listStringValues := make([]string, len(listValues))
				for i, v := range listValues {
					listStringValues[i] = v.GetStringValue()
				}
				return s.getTagsFromStruct(listStringValues, tagMap)
			}
			return nil
		}
		var list []interface{}
		for _, v := range kind.ListValue.Values {
			list = append(list, s.convertPropertyValue(key, v, format, details, tagMap))
		}
		return list
	default:
		return nil
	}
}

// buildPropertyWithValue creates a Property based on the format and converted value.
func (s *Service) buildPropertyWithValue(id string, key string, name string, format apimodel.PropertyFormat, val interface{}) *apimodel.PropertyWithValue {
	base := apimodel.PropertyBase{
		Object: "property",
		Id:     id,
	}

	switch format {
	case apimodel.PropertyFormatText:
		if str, ok := val.(string); ok {
			return &apimodel.PropertyWithValue{WrappedPropertyWithValue: apimodel.TextPropertyValue{
				PropertyBase: base, Key: key, Name: name, Format: format,
				Text: str,
			}}
		}
	case apimodel.PropertyFormatNumber:
		if num, ok := val.(float64); ok {
			return &apimodel.PropertyWithValue{WrappedPropertyWithValue: apimodel.NumberPropertyValue{
				PropertyBase: base, Key: key, Name: name, Format: format,
				Number: num,
			}}
		}
	case apimodel.PropertyFormatSelect:
		if sel, ok := val.(*apimodel.Tag); ok {
			return &apimodel.PropertyWithValue{WrappedPropertyWithValue: apimodel.SelectPropertyValue{
				PropertyBase: base, Key: key, Name: name, Format: format,
				Select: sel,
			}}
		}
	case apimodel.PropertyFormatMultiSelect:
		if ms, ok := val.([]*apimodel.Tag); ok {
			return &apimodel.PropertyWithValue{WrappedPropertyWithValue: apimodel.MultiSelectPropertyValue{
				PropertyBase: base, Key: key, Name: name, Format: format,
				MultiSelect: ms,
			}}
		}
	case apimodel.PropertyFormatDate:
		if dateStr, ok := val.(string); ok {
			return &apimodel.PropertyWithValue{WrappedPropertyWithValue: apimodel.DatePropertyValue{
				PropertyBase: base, Key: key, Name: name, Format: format,
				Date: dateStr,
			}}
		}
	case apimodel.PropertyFormatFiles:
		if fileList, ok := val.([]interface{}); ok {
			files := make([]string, 0, len(fileList))
			for _, v := range fileList {
				if str, ok := v.(string); ok {
					files = append(files, str)
				}
			}
			return &apimodel.PropertyWithValue{WrappedPropertyWithValue: apimodel.FilesPropertyValue{
				PropertyBase: base, Key: key, Name: name, Format: format,
				Files: files,
			}}
		}
	case apimodel.PropertyFormatCheckbox:
		if cb, ok := val.(bool); ok {
			return &apimodel.PropertyWithValue{WrappedPropertyWithValue: apimodel.CheckboxPropertyValue{
				PropertyBase: base, Key: key, Name: name, Format: format,
				Checkbox: cb,
			}}
		}
	case apimodel.PropertyFormatUrl:
		if urlStr, ok := val.(string); ok {
			return &apimodel.PropertyWithValue{WrappedPropertyWithValue: apimodel.URLPropertyValue{
				PropertyBase: base, Key: key, Name: name, Format: format,
				Url: urlStr,
			}}
		}
	case apimodel.PropertyFormatEmail:
		if email, ok := val.(string); ok {
			return &apimodel.PropertyWithValue{WrappedPropertyWithValue: apimodel.EmailPropertyValue{
				PropertyBase: base, Key: key, Name: name, Format: format,
				Email: email,
			}}
		}
	case apimodel.PropertyFormatPhone:
		if phone, ok := val.(string); ok {
			return &apimodel.PropertyWithValue{WrappedPropertyWithValue: apimodel.PhonePropertyValue{
				PropertyBase: base, Key: key, Name: name, Format: format,
				Phone: phone,
			}}
		}
	case apimodel.PropertyFormatObjects:
		var objs []string
		switch v := val.(type) {
		case string:
			objs = []string{v}
		case []interface{}:
			for _, item := range v {
				if str, ok := item.(string); ok {
					objs = append(objs, str)
				}
			}
		}
		return &apimodel.PropertyWithValue{WrappedPropertyWithValue: apimodel.ObjectsPropertyValue{
			PropertyBase: base,
			Key:          key,
			Name:         name,
			Format:       format,
			Objects:      objs,
		}}
	}

	return nil
}

// ResolvePropertyApiKey resolves an API property key to its internal relation key
// by looking it up in the property cache. This is necessary because users can
// define custom API keys via the apiObjectKey field.
func (s *Service) ResolvePropertyApiKey(propertyMap map[string]*apimodel.Property, apiKey string) (rk string, found bool) {
	if property, exists := propertyMap[apiKey]; exists {
		return property.RelationKey, true
	}
<<<<<<< HEAD
	return ""
}

// GetCachedProperties returns the cached properties for a space
func (s *Service) GetCachedProperties(spaceId string) map[string]*apimodel.Property {
	return s.cache.getProperties(spaceId)
=======
	return "", false
>>>>>>> 4d462f80
}<|MERGE_RESOLUTION|>--- conflicted
+++ resolved
@@ -341,11 +341,7 @@
 			return nil, util.ErrBadInput("property '" + key + "' cannot be set directly as it is a reserved system property")
 		}
 
-<<<<<<< HEAD
-		sanitized, err := s.SanitizeAndValidatePropertyValue(spaceId, key, prop.Format, value, prop, propertyMap)
-=======
-		sanitized, err := s.sanitizeAndValidatePropertyValue(spaceId, key, value, propertyMap[rk], propertyMap)
->>>>>>> 4d462f80
+		sanitized, err := s.SanitizeAndValidatePropertyValue(spaceId, key, value, propertyMap[rk], propertyMap)
 		if err != nil {
 			return nil, err
 		}
@@ -355,15 +351,9 @@
 	return fields, nil
 }
 
-<<<<<<< HEAD
 // SanitizeAndValidatePropertyValue checks the value for a property according to its format and ensures referenced IDs exist and are valid.
-func (s *Service) SanitizeAndValidatePropertyValue(spaceId string, key string, format apimodel.PropertyFormat, value interface{}, property *apimodel.Property, propertyMap map[string]*apimodel.Property) (interface{}, error) {
-	switch format {
-=======
-// sanitizeAndValidatePropertyValue checks the value for a property according to its format and ensures referenced IDs exist and are valid.
-func (s *Service) sanitizeAndValidatePropertyValue(spaceId string, key string, value interface{}, prop *apimodel.Property, propertyMap map[string]*apimodel.Property) (interface{}, error) {
+func (s *Service) SanitizeAndValidatePropertyValue(spaceId string, key string, value interface{}, prop *apimodel.Property, propertyMap map[string]*apimodel.Property) (interface{}, error) {
 	switch prop.Format {
->>>>>>> 4d462f80
 	case apimodel.PropertyFormatText, apimodel.PropertyFormatUrl, apimodel.PropertyFormatEmail, apimodel.PropertyFormatPhone:
 		str, ok := value.(string)
 		if !ok {
@@ -739,14 +729,10 @@
 	if property, exists := propertyMap[apiKey]; exists {
 		return property.RelationKey, true
 	}
-<<<<<<< HEAD
-	return ""
+	return "", false
 }
 
 // GetCachedProperties returns the cached properties for a space
 func (s *Service) GetCachedProperties(spaceId string) map[string]*apimodel.Property {
 	return s.cache.getProperties(spaceId)
-=======
-	return "", false
->>>>>>> 4d462f80
 }
--- conflicted
+++ resolved
@@ -31,11 +31,7 @@
 )
 
 // ListTypes returns a paginated list of types in a specific space.
-<<<<<<< HEAD
-func (s *Service) ListTypes(ctx context.Context, spaceId string, additionalFilters []*model.BlockContentDataviewFilter, offset int, limit int) (types []apimodel.Type, total int, hasMore bool, err error) {
-=======
 func (s *Service) ListTypes(ctx context.Context, spaceId string, additionalFilters []*model.BlockContentDataviewFilter, offset int, limit int) (types []*apimodel.Type, total int, hasMore bool, err error) {
->>>>>>> 51c42e58
 	filters := append([]*model.BlockContentDataviewFilter{
 		{
 			RelationKey: bundle.RelationKeyResolvedLayout.String(),
@@ -125,11 +121,7 @@
 }
 
 // CreateType creates a new type in a specific space.
-<<<<<<< HEAD
-func (s *Service) CreateType(ctx context.Context, spaceId string, request apimodel.CreateTypeRequest) (apimodel.Type, error) {
-=======
 func (s *Service) CreateType(ctx context.Context, spaceId string, request apimodel.CreateTypeRequest) (*apimodel.Type, error) {
->>>>>>> 51c42e58
 	details, err := s.buildTypeDetails(ctx, spaceId, request)
 	if err != nil {
 		return nil, err
@@ -245,18 +237,10 @@
 	typeMap := make(map[string]*apimodel.Type, len(resp.Records))
 	for _, record := range resp.Records {
 		uk, apiKey, t := s.getTypeFromStruct(record, propertyMap)
-<<<<<<< HEAD
-		ot := t
-		typeMap[t.Id] = &ot
-		if keyByUniqueKey {
-			typeMap[apiKey] = &ot
-			typeMap[uk] = &ot
-=======
 		typeMap[t.Id] = t
 		if keyByUniqueKey {
 			typeMap[apiKey] = t
 			typeMap[uk] = t
->>>>>>> 51c42e58
 		}
 	}
 	return typeMap, nil
@@ -275,11 +259,7 @@
 		}
 	}
 
-<<<<<<< HEAD
-	return uk, apiKey, apimodel.Type{
-=======
 	return uk, apiKey, &apimodel.Type{
->>>>>>> 51c42e58
 		Object:     "type",
 		Id:         details.Fields[bundle.RelationKeyId.String()].GetStringValue(),
 		Key:        apiKey,

package service

import (
	"context"
	"errors"

	"github.com/gogo/protobuf/types"

	apimodel "github.com/anyproto/anytype-heart/core/api/model"
	"github.com/anyproto/anytype-heart/core/api/pagination"
	"github.com/anyproto/anytype-heart/core/api/util"
	"github.com/anyproto/anytype-heart/pb"
	"github.com/anyproto/anytype-heart/pkg/lib/bundle"
	"github.com/anyproto/anytype-heart/pkg/lib/pb/model"
	"github.com/anyproto/anytype-heart/util/pbtypes"
)

var (
	ErrInvalidPropertyId  = errors.New("invalid property id")
	ErrFailedRetrieveTags = errors.New("failed to retrieve tags")
	ErrTagNotFound        = errors.New("tag not found")
	ErrTagDeleted         = errors.New("tag deleted")
	ErrFailedRetrieveTag  = errors.New("failed to retrieve tag")
	ErrFailedCreateTag    = errors.New("failed to create tag")
	ErrFailedUpdateTag    = errors.New("failed to update tag")
	ErrFailedDeleteTag    = errors.New("failed to delete tag")
)

// ListTags returns all tags for a given property id in a space.
<<<<<<< HEAD
func (s *Service) ListTags(ctx context.Context, spaceId string, propertyId string, additionalFilters []*model.BlockContentDataviewFilter, offset int, limit int) (tags []apimodel.Tag, total int, hasMore bool, err error) {
=======
func (s *Service) ListTags(ctx context.Context, spaceId string, propertyId string, additionalFilters []*model.BlockContentDataviewFilter, offset int, limit int) (tags []*apimodel.Tag, total int, hasMore bool, err error) {
>>>>>>> 51c42e58
	_, rk, err := util.ResolveIdtoUniqueKeyAndRelationKey(s.mw, spaceId, propertyId)
	if err != nil {
		return nil, 0, false, ErrInvalidPropertyId
	}

	filters := append([]*model.BlockContentDataviewFilter{
		{
			RelationKey: bundle.RelationKeyResolvedLayout.String(),
			Condition:   model.BlockContentDataviewFilter_In,
			Value:       pbtypes.IntList(util.LayoutsToIntArgs(util.TagLayouts)...),
		},
		{
			RelationKey: bundle.RelationKeyRelationKey.String(),
			Condition:   model.BlockContentDataviewFilter_Equal,
			Value:       pbtypes.String(rk),
		},
	}, additionalFilters...)

	resp := s.mw.ObjectSearch(ctx, &pb.RpcObjectSearchRequest{
		SpaceId: spaceId,
		Filters: filters,
		Keys: []string{
			bundle.RelationKeyId.String(),
			bundle.RelationKeyUniqueKey.String(),
			bundle.RelationKeyName.String(),
			bundle.RelationKeyRelationOptionColor.String(),
		},
	})

	if resp.Error != nil && resp.Error.Code != pb.RpcObjectSearchResponseError_NULL {
		return nil, 0, false, ErrFailedRetrieveTags
	}

	if len(resp.Records) == 0 {
		return nil, 0, false, nil
	}

	total = len(resp.Records)
	paginatedTags, hasMore := pagination.Paginate(resp.Records, offset, limit)
	tags = make([]*apimodel.Tag, 0, len(paginatedTags))

	for _, record := range resp.Records {
		tags = append(tags, s.getTagFromStruct(record))
	}

	return tags, total, hasMore, nil
}

// GetTag retrieves a single tag for a given property id in a space.
func (s *Service) GetTag(ctx context.Context, spaceId string, propertyId string, tagId string) (*apimodel.Tag, error) {
	resp := s.mw.ObjectShow(ctx, &pb.RpcObjectShowRequest{
		SpaceId:  spaceId,
		ObjectId: tagId,
	})

	if resp.Error != nil {
		if resp.Error.Code == pb.RpcObjectShowResponseError_NOT_FOUND {
			return nil, ErrTagNotFound
		}

		if resp.Error.Code == pb.RpcObjectShowResponseError_OBJECT_DELETED {
			return nil, ErrTagDeleted
		}

		if resp.Error != nil && resp.Error.Code != pb.RpcObjectShowResponseError_NULL {
			return nil, ErrFailedRetrieveTag
		}
	}

	return s.getTagFromStruct(resp.ObjectView.Details[0].Details), nil
}

// CreateTag creates a new tag option for a given property ID in a space.
func (s *Service) CreateTag(ctx context.Context, spaceId string, propertyId string, request apimodel.CreateTagRequest) (*apimodel.Tag, error) {
	_, rk, err := util.ResolveIdtoUniqueKeyAndRelationKey(s.mw, spaceId, propertyId)
	if err != nil {
		return nil, ErrInvalidPropertyId
	}

	details := &types.Struct{
		Fields: map[string]*types.Value{
			bundle.RelationKeyRelationKey.String():         pbtypes.String(rk),
			bundle.RelationKeyName.String():                pbtypes.String(s.sanitizedString(request.Name)),
			bundle.RelationKeyRelationOptionColor.String(): pbtypes.String(apimodel.ColorToColorOption[request.Color]),
			bundle.RelationKeyOrigin.String():              pbtypes.Int64(int64(model.ObjectOrigin_api)),
		},
	}

	resp := s.mw.ObjectCreateRelationOption(ctx, &pb.RpcObjectCreateRelationOptionRequest{
		SpaceId: spaceId,
		Details: details,
	})

	if resp.Error != nil && resp.Error.Code != pb.RpcObjectCreateRelationOptionResponseError_NULL {
		return nil, ErrFailedCreateTag
	}

	return s.GetTag(ctx, spaceId, propertyId, resp.ObjectId)
}

// UpdateTag updates an existing tag option for a given property ID in a space.
func (s *Service) UpdateTag(ctx context.Context, spaceId string, propertyId string, tagId string, request apimodel.UpdateTagRequest) (*apimodel.Tag, error) {
	_, err := s.GetTag(ctx, spaceId, propertyId, tagId)
	if err != nil {
		return nil, err
	}

	var details []*model.Detail
	if request.Name != nil {
		details = append(details, &model.Detail{
			Key:   bundle.RelationKeyName.String(),
			Value: pbtypes.String(s.sanitizedString(*request.Name)),
		})
	}
	if request.Color != nil {
		details = append(details, &model.Detail{
			Key:   bundle.RelationKeyRelationOptionColor.String(),
			Value: pbtypes.String(apimodel.ColorToColorOption[*request.Color]),
		})
	}

	if len(details) > 0 {
		resp := s.mw.ObjectSetDetails(ctx, &pb.RpcObjectSetDetailsRequest{
			ContextId: tagId,
			Details:   details,
		})

		if resp.Error != nil && resp.Error.Code != pb.RpcObjectSetDetailsResponseError_NULL {
			return nil, ErrFailedUpdateTag
		}
	}

	return s.GetTag(ctx, spaceId, propertyId, tagId)
}

// DeleteTag deletes a tag option for a given property ID in a space.
func (s *Service) DeleteTag(ctx context.Context, spaceId string, propertyId string, tagId string) (*apimodel.Tag, error) {
	tag, err := s.GetTag(ctx, spaceId, propertyId, tagId)
	if err != nil {
		return nil, err
	}

	resp := s.mw.ObjectSetIsArchived(ctx, &pb.RpcObjectSetIsArchivedRequest{
		ContextId:  tagId,
		IsArchived: true,
	})

	if resp.Error != nil && resp.Error.Code != pb.RpcObjectSetIsArchivedResponseError_NULL {
		return nil, ErrFailedDeleteTag
	}

	return tag, nil
}

// getTagMapsFromStore retrieves all tags for all spaces.
func (s *Service) getTagMapsFromStore(ctx context.Context, spaceIds []string) (map[string]map[string]*apimodel.Tag, error) {
	spacesToTags := make(map[string]map[string]*apimodel.Tag)
	for _, spaceId := range spaceIds {
		tagMap, err := s.getTagMapFromStore(ctx, spaceId)
		if err != nil {
			return nil, err
		}
		spacesToTags[spaceId] = tagMap
	}
	return spacesToTags, nil
}

// getTagMapFromStore retrieves all tags for a specific space.
func (s *Service) getTagMapFromStore(ctx context.Context, spaceId string) (map[string]*apimodel.Tag, error) {
	resp := s.mw.ObjectSearch(ctx, &pb.RpcObjectSearchRequest{
		SpaceId: spaceId,
		Filters: []*model.BlockContentDataviewFilter{
			{
				RelationKey: bundle.RelationKeyResolvedLayout.String(),
				Condition:   model.BlockContentDataviewFilter_Equal,
				Value:       pbtypes.Int64(int64(model.ObjectType_relationOption)),
			},
			{
				RelationKey: bundle.RelationKeyIsHidden.String(),
				Condition:   model.BlockContentDataviewFilter_NotEqual,
				Value:       pbtypes.Bool(true),
			},
		},
		Keys: []string{
			bundle.RelationKeyId.String(),
			bundle.RelationKeyUniqueKey.String(),
			bundle.RelationKeyName.String(),
			bundle.RelationKeyRelationOptionColor.String(),
		},
	})

	if resp.Error != nil && resp.Error.Code != pb.RpcObjectSearchResponseError_NULL {
		return nil, ErrFailedRetrieveTags
	}

	tags := make(map[string]*apimodel.Tag)
	for _, record := range resp.Records {
		tag := s.getTagFromStruct(record)
		tags[tag.Id] = tag
	}

	return tags, nil
}

// getTagFromStruct converts a tag's details from a struct to an apimodel.Tag.
func (s *Service) getTagFromStruct(details *types.Struct) *apimodel.Tag {
	return &apimodel.Tag{
		Object: "tag",
		Id:     details.Fields[bundle.RelationKeyId.String()].GetStringValue(),
		Key:    util.ToTagApiKey(details.Fields[bundle.RelationKeyUniqueKey.String()].GetStringValue()),
		Name:   details.Fields[bundle.RelationKeyName.String()].GetStringValue(),
		Color:  apimodel.ColorOptionToColor[details.Fields[bundle.RelationKeyRelationOptionColor.String()].GetStringValue()],
	}
}

func (s *Service) getTagsFromStruct(tagIds []string, tagMap map[string]*apimodel.Tag) []*apimodel.Tag {
	tags := make([]*apimodel.Tag, 0, len(tagIds))
	for _, tagId := range tagIds {
		if tagId == "" {
			continue
		}

		tag, ok := tagMap[tagId]
		if !ok {
			continue
		}

		tags = append(tags, tag)
	}

	return tags
}<|MERGE_RESOLUTION|>--- conflicted
+++ resolved
@@ -27,11 +27,7 @@
 )
 
 // ListTags returns all tags for a given property id in a space.
-<<<<<<< HEAD
-func (s *Service) ListTags(ctx context.Context, spaceId string, propertyId string, additionalFilters []*model.BlockContentDataviewFilter, offset int, limit int) (tags []apimodel.Tag, total int, hasMore bool, err error) {
-=======
 func (s *Service) ListTags(ctx context.Context, spaceId string, propertyId string, additionalFilters []*model.BlockContentDataviewFilter, offset int, limit int) (tags []*apimodel.Tag, total int, hasMore bool, err error) {
->>>>>>> 51c42e58
 	_, rk, err := util.ResolveIdtoUniqueKeyAndRelationKey(s.mw, spaceId, propertyId)
 	if err != nil {
 		return nil, 0, false, ErrInvalidPropertyId

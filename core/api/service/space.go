package service

import (
	"context"
	"crypto/rand"
	"errors"
	"math/big"

	"github.com/gogo/protobuf/types"

	apimodel "github.com/anyproto/anytype-heart/core/api/model"
	"github.com/anyproto/anytype-heart/core/api/pagination"
	"github.com/anyproto/anytype-heart/pb"
	"github.com/anyproto/anytype-heart/pkg/lib/bundle"
	"github.com/anyproto/anytype-heart/pkg/lib/pb/model"
	"github.com/anyproto/anytype-heart/util/pbtypes"
)

var (
	ErrFailedListSpaces         = errors.New("failed to retrieve list of spaces")
	ErrFailedOpenWorkspace      = errors.New("failed to open workspace")
	ErrFailedOpenSpace          = errors.New("failed to open space")
	ErrWorkspaceNotFound        = errors.New("workspace not found")
	ErrFailedGenerateRandomIcon = errors.New("failed to generate random icon")
	ErrFailedCreateSpace        = errors.New("failed to create space")
	ErrFailedSetSpaceInfo       = errors.New("failed to set space info")
	ErrFailedListMembers        = errors.New("failed to retrieve list of members")
	ErrFailedGetMember          = errors.New("failed to retrieve member")
	ErrMemberNotFound           = errors.New("member not found")
	ErrInvalidApproveMemberRole = errors.New("role must be 'reader' or 'writer'")
	ErrFailedUpdateMember       = errors.New("failed to update member")
)

// ListSpaces returns a paginated list of spaces for the account.
func (s *Service) ListSpaces(ctx context.Context, additionalFilters []*model.BlockContentDataviewFilter, offset int, limit int) (spaces []apimodel.Space, total int, hasMore bool, err error) {
	filters := append([]*model.BlockContentDataviewFilter{
		{
			RelationKey: bundle.RelationKeyResolvedLayout.String(),
			Condition:   model.BlockContentDataviewFilter_Equal,
			Value:       pbtypes.Int64(int64(model.ObjectType_spaceView)),
		},
		{
			RelationKey: bundle.RelationKeySpaceLocalStatus.String(),
			Condition:   model.BlockContentDataviewFilter_In,
			Value:       pbtypes.IntList(int(model.SpaceStatus_Unknown), int(model.SpaceStatus_Ok)),
		},
		{
			RelationKey: bundle.RelationKeySpaceAccountStatus.String(),
			Condition:   model.BlockContentDataviewFilter_In,
			Value:       pbtypes.IntList(int(model.SpaceStatus_Unknown), int(model.SpaceStatus_SpaceActive)),
		},
	}, additionalFilters...)

	resp := s.mw.ObjectSearch(ctx, &pb.RpcObjectSearchRequest{
		SpaceId: s.techSpaceId,
		Filters: filters,
		Sorts: []*model.BlockContentDataviewSort{
			{
				RelationKey:    bundle.RelationKeySpaceOrder.String(),
				Type:           model.BlockContentDataviewSort_Asc,
				EmptyPlacement: model.BlockContentDataviewSort_End,
			},
			{
<<<<<<< HEAD
				RelationKey: bundle.RelationKeySpaceJoinDate.String(),
				Type:        model.BlockContentDataviewSort_Desc,
				IncludeTime: true,
			},
			{
				RelationKey: bundle.RelationKeyCreatedDate.String(),
				Type:        model.BlockContentDataviewSort_Desc,
=======
				RelationKey: bundle.RelationKeyCreatedDate.String(),
				Type:        model.BlockContentDataviewSort_Desc,
				Format:      model.RelationFormat_longtext,
>>>>>>> 0c6fd430
				IncludeTime: true,
			},
		},
		Keys: []string{bundle.RelationKeyTargetSpaceId.String()},
	})

	if resp.Error != nil && resp.Error.Code != pb.RpcObjectSearchResponseError_NULL {
		return nil, 0, false, ErrFailedListSpaces
	}

	total = len(resp.Records)
	paginatedRecords, hasMore := pagination.Paginate(resp.Records, offset, limit)
	spaces = make([]apimodel.Space, 0, len(paginatedRecords))

	for _, record := range paginatedRecords {
		workspace, err := s.getSpaceInfo(ctx, record.Fields[bundle.RelationKeyTargetSpaceId.String()].GetStringValue())
		if err != nil {
			return nil, 0, false, err
		}

		spaces = append(spaces, workspace)
	}

	return spaces, total, hasMore, nil
}

// GetSpace returns the space info for the space with the given ID.
func (s *Service) GetSpace(ctx context.Context, spaceId string) (apimodel.Space, error) {
	// Check if the workspace exists and is active
	resp := s.mw.ObjectSearch(ctx, &pb.RpcObjectSearchRequest{
		SpaceId: s.techSpaceId,
		Filters: []*model.BlockContentDataviewFilter{
			{
				RelationKey: bundle.RelationKeyTargetSpaceId.String(),
				Condition:   model.BlockContentDataviewFilter_Equal,
				Value:       pbtypes.String(spaceId),
			},
			{
				RelationKey: bundle.RelationKeySpaceLocalStatus.String(),
				Condition:   model.BlockContentDataviewFilter_In,
				Value:       pbtypes.IntList(int(model.SpaceStatus_Unknown), int(model.SpaceStatus_Ok)),
			},
			{
				RelationKey: bundle.RelationKeySpaceAccountStatus.String(),
				Condition:   model.BlockContentDataviewFilter_In,
				Value:       pbtypes.IntList(int(model.SpaceStatus_Unknown), int(model.SpaceStatus_SpaceActive)),
			},
		},
		Keys: []string{bundle.RelationKeyTargetSpaceId.String()},
	})

	if resp.Error != nil && resp.Error.Code != pb.RpcObjectSearchResponseError_NULL {
		return apimodel.Space{}, ErrFailedOpenWorkspace
	}

	if len(resp.Records) == 0 {
		return apimodel.Space{}, ErrWorkspaceNotFound
	}

	return s.getSpaceInfo(ctx, spaceId)
}

// CreateSpace creates a new space with the given name and returns the space info.
func (s *Service) CreateSpace(ctx context.Context, request apimodel.CreateSpaceRequest) (apimodel.Space, error) {
	iconOption, err := rand.Int(rand.Reader, big.NewInt(13))
	if err != nil {
		return apimodel.Space{}, ErrFailedGenerateRandomIcon
	}

	resp := s.mw.WorkspaceCreate(ctx, &pb.RpcWorkspaceCreateRequest{
		Details: &types.Struct{
			Fields: map[string]*types.Value{
				bundle.RelationKeyName.String():             pbtypes.String(s.sanitizedString(*request.Name)),
				bundle.RelationKeyIconOption.String():       pbtypes.Float64(float64(iconOption.Int64())),
				bundle.RelationKeySpaceDashboardId.String(): pbtypes.String("lastOpened"),
			},
		},
		UseCase:  pb.RpcObjectImportUseCaseRequest_GET_STARTED,
		WithChat: true,
	})

	if resp.Error != nil && resp.Error.Code != pb.RpcWorkspaceCreateResponseError_NULL {
		return apimodel.Space{}, ErrFailedCreateSpace
	}

	if request.Description != nil {
		infoResp := s.mw.WorkspaceSetInfo(ctx, &pb.RpcWorkspaceSetInfoRequest{
			SpaceId: resp.SpaceId,
			Details: &types.Struct{
				Fields: map[string]*types.Value{
					bundle.RelationKeyDescription.String(): pbtypes.String(s.sanitizedString(*request.Description)),
				},
			},
		})

		if infoResp.Error != nil && infoResp.Error.Code != pb.RpcWorkspaceSetInfoResponseError_NULL {
			return apimodel.Space{}, ErrFailedSetSpaceInfo
		}
	}

	return s.getSpaceInfo(ctx, resp.SpaceId)
}

// UpdateSpace updates the space with the given ID using the provided request.
func (s *Service) UpdateSpace(ctx context.Context, spaceId string, request apimodel.UpdateSpaceRequest) (apimodel.Space, error) {
	_, err := s.GetSpace(ctx, spaceId)
	if err != nil {
		return apimodel.Space{}, err
	}

	fields := make(map[string]*types.Value)
	if request.Name != nil {
		fields[bundle.RelationKeyName.String()] = pbtypes.String(s.sanitizedString(*request.Name))
	}

	if request.Description != nil {
		fields[bundle.RelationKeyDescription.String()] = pbtypes.String(s.sanitizedString(*request.Description))
	}

	if len(fields) > 0 {
		resp := s.mw.WorkspaceSetInfo(ctx, &pb.RpcWorkspaceSetInfoRequest{
			SpaceId: spaceId,
			Details: &types.Struct{Fields: fields},
		})

		if resp.Error != nil && resp.Error.Code != pb.RpcWorkspaceSetInfoResponseError_NULL {
			return apimodel.Space{}, ErrFailedSetSpaceInfo
		}
	}

	space, err := s.getSpaceInfo(ctx, spaceId)
	if err != nil {
		return apimodel.Space{}, err
	}

	return space, nil
}

// getSpaceInfo returns the workspace info for the space with the given ID.
func (s *Service) getSpaceInfo(ctx context.Context, spaceId string) (space apimodel.Space, err error) {
	workspaceResponse := s.mw.WorkspaceOpen(ctx, &pb.RpcWorkspaceOpenRequest{
		SpaceId: spaceId,
	})

	if workspaceResponse.Error != nil && workspaceResponse.Error.Code != pb.RpcWorkspaceOpenResponseError_NULL {
		return apimodel.Space{}, ErrFailedOpenWorkspace
	}

	spaceResp := s.mw.ObjectShow(ctx, &pb.RpcObjectShowRequest{
		SpaceId:  spaceId,
		ObjectId: workspaceResponse.Info.WorkspaceObjectId,
	})

	if spaceResp.Error != nil && spaceResp.Error.Code != pb.RpcObjectShowResponseError_NULL {
		return apimodel.Space{}, ErrFailedOpenSpace
	}

	name := spaceResp.ObjectView.Details[0].Details.Fields[bundle.RelationKeyName.String()].GetStringValue()
<<<<<<< HEAD
	icon := getIcon(s.gatewayUrl, spaceResp.ObjectView.Details[0].Details.Fields[bundle.RelationKeyIconEmoji.String()].GetStringValue(), spaceResp.ObjectView.Details[0].Details.Fields[bundle.RelationKeyIconImage.String()].GetStringValue(), "", 0)
=======
	icon := getIcon(s.gatewayUrl, "", spaceResp.ObjectView.Details[0].Details.Fields[bundle.RelationKeyIconImage.String()].GetStringValue(), "", 0)
>>>>>>> 0c6fd430
	description := spaceResp.ObjectView.Details[0].Details.Fields[bundle.RelationKeyDescription.String()].GetStringValue()

	return apimodel.Space{
		Object:      "space",
		Id:          spaceId,
		Name:        name,
		Icon:        icon,
		Description: description,
		GatewayUrl:  workspaceResponse.Info.GatewayUrl,
		NetworkId:   workspaceResponse.Info.NetworkId,
	}, nil
}

// GetAllSpaceIds effectively retrieves all space IDs from the tech space.
func (s *Service) GetAllSpaceIds(ctx context.Context) ([]string, error) {
	resp := s.mw.ObjectSearch(ctx, &pb.RpcObjectSearchRequest{
		SpaceId: s.techSpaceId,
		Filters: []*model.BlockContentDataviewFilter{
			{
				RelationKey: bundle.RelationKeyResolvedLayout.String(),
				Condition:   model.BlockContentDataviewFilter_Equal,
				Value:       pbtypes.Int64(int64(model.ObjectType_spaceView)),
			},
			{
				RelationKey: bundle.RelationKeySpaceAccountStatus.String(),
				Condition:   model.BlockContentDataviewFilter_In,
				Value:       pbtypes.IntList(int(model.SpaceStatus_Unknown), int(model.SpaceStatus_SpaceActive)),
			},
		},
		Keys: []string{bundle.RelationKeyTargetSpaceId.String()},
	})

	if resp.Error != nil && resp.Error.Code != pb.RpcObjectSearchResponseError_NULL {
		return nil, ErrFailedListSpaces
	}

	spaceIds := make([]string, 0, len(resp.Records))
	for _, record := range resp.Records {
		if id := record.Fields[bundle.RelationKeyTargetSpaceId.String()].GetStringValue(); id != "" {
			spaceIds = append(spaceIds, id)
		}
	}

	return spaceIds, nil
}<|MERGE_RESOLUTION|>--- conflicted
+++ resolved
@@ -61,7 +61,6 @@
 				EmptyPlacement: model.BlockContentDataviewSort_End,
 			},
 			{
-<<<<<<< HEAD
 				RelationKey: bundle.RelationKeySpaceJoinDate.String(),
 				Type:        model.BlockContentDataviewSort_Desc,
 				IncludeTime: true,
@@ -69,11 +68,6 @@
 			{
 				RelationKey: bundle.RelationKeyCreatedDate.String(),
 				Type:        model.BlockContentDataviewSort_Desc,
-=======
-				RelationKey: bundle.RelationKeyCreatedDate.String(),
-				Type:        model.BlockContentDataviewSort_Desc,
-				Format:      model.RelationFormat_longtext,
->>>>>>> 0c6fd430
 				IncludeTime: true,
 			},
 		},
@@ -232,11 +226,7 @@
 	}
 
 	name := spaceResp.ObjectView.Details[0].Details.Fields[bundle.RelationKeyName.String()].GetStringValue()
-<<<<<<< HEAD
-	icon := getIcon(s.gatewayUrl, spaceResp.ObjectView.Details[0].Details.Fields[bundle.RelationKeyIconEmoji.String()].GetStringValue(), spaceResp.ObjectView.Details[0].Details.Fields[bundle.RelationKeyIconImage.String()].GetStringValue(), "", 0)
-=======
 	icon := getIcon(s.gatewayUrl, "", spaceResp.ObjectView.Details[0].Details.Fields[bundle.RelationKeyIconImage.String()].GetStringValue(), "", 0)
->>>>>>> 0c6fd430
 	description := spaceResp.ObjectView.Details[0].Details.Fields[bundle.RelationKeyDescription.String()].GetStringValue()
 
 	return apimodel.Space{

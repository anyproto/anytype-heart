--- conflicted
+++ resolved
@@ -14,12 +14,8 @@
 	"github.com/anyproto/anytype-heart/core/anytype/config"
 	"github.com/anyproto/anytype-heart/core/api/apicore"
 	"github.com/anyproto/anytype-heart/core/api/server"
-<<<<<<< HEAD
+	"github.com/anyproto/anytype-heart/core/block/export"
 	"github.com/anyproto/anytype-heart/core/event"
-	"github.com/anyproto/anytype-heart/pb/service"
-=======
-	"github.com/anyproto/anytype-heart/core/block/export"
->>>>>>> db596eee
 )
 
 const (
@@ -39,15 +35,10 @@
 type apiService struct {
 	srv            *server.Server
 	httpSrv        *http.Server
-<<<<<<< HEAD
-	mw             service.ClientCommandsServer
-	accountService account.Service
-	eventService   event.Sender
-=======
 	mw             apicore.ClientCommands
 	accountService apicore.AccountService
+	eventService   event.Sender
 	exportService  apicore.ExportService
->>>>>>> db596eee
 	listenAddr     string
 	lock           sync.Mutex
 }
@@ -79,11 +70,8 @@
 func (s *apiService) Init(a *app.App) (err error) {
 	s.listenAddr = a.MustComponent(config.CName).(*config.Config).JsonApiListenAddr
 	s.accountService = a.MustComponent(account.CName).(account.Service)
-<<<<<<< HEAD
 	s.eventService = a.MustComponent(event.CName).(event.Sender)
-=======
 	s.exportService = a.MustComponent(export.CName).(apicore.ExportService)
->>>>>>> db596eee
 	return nil
 }
 
@@ -104,11 +92,8 @@
 		return
 	}
 
-<<<<<<< HEAD
-	s.srv = server.NewServer(s.mw, s.accountService, s.eventService)
-=======
-	s.srv = server.NewServer(s.mw, s.accountService, s.exportService)
->>>>>>> db596eee
+	s.srv = server.NewServer(s.mw, s.accountService, s.eventService, s.exportService)
+
 	s.httpSrv = &http.Server{
 		Addr:              s.listenAddr,
 		Handler:           s.srv.Engine(),

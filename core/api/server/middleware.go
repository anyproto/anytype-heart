package server

import (
	"context"
	"errors"
	"fmt"
	"net/http"
	"strings"

	"github.com/didip/tollbooth/v8"
	"github.com/didip/tollbooth/v8/limiter"
	"github.com/gin-gonic/gin"

<<<<<<< HEAD
	"github.com/anyproto/anytype-heart/core/anytype/account"
	"github.com/anyproto/anytype-heart/core/api/util"
	"github.com/anyproto/anytype-heart/core/event"
=======
	"github.com/anyproto/anytype-heart/core/api/apicore"
	"github.com/anyproto/anytype-heart/core/api/util"
>>>>>>> db596eee
	"github.com/anyproto/anytype-heart/pb"
)

var (
	ErrMissingAuthorizationHeader = errors.New("missing authorization header")
	ErrInvalidAuthorizationHeader = errors.New("invalid authorization header format")
	ErrInvalidToken               = errors.New("invalid token")
)

// rateLimit is a middleware that limits the number of requests per second.
func (s *Server) rateLimit(max float64) gin.HandlerFunc {
	lmt := tollbooth.NewLimiter(max, nil)
	lmt.SetIPLookup(limiter.IPLookup{
		Name:           "RemoteAddr",
		IndexFromRight: 0,
	})

	return func(c *gin.Context) {
		httpError := tollbooth.LimitByRequest(lmt, c.Writer, c.Request)
		if httpError != nil {
			apiErr := util.CodeToAPIError(httpError.StatusCode, httpError.Message)
			c.AbortWithStatusJSON(httpError.StatusCode, apiErr)
			return
		}
		c.Next()
	}
}

// ensureAuthenticated is a middleware that ensures the request is authenticated.
func (s *Server) ensureAuthenticated(mw apicore.ClientCommands) gin.HandlerFunc {
	return func(c *gin.Context) {
		authHeader := c.GetHeader("Authorization")
		if authHeader == "" {
			apiErr := util.CodeToAPIError(http.StatusUnauthorized, ErrMissingAuthorizationHeader.Error())
			c.AbortWithStatusJSON(http.StatusUnauthorized, apiErr)
			return
		}

		if !strings.HasPrefix(authHeader, "Bearer ") {
			apiErr := util.CodeToAPIError(http.StatusUnauthorized, ErrInvalidAuthorizationHeader.Error())
			c.AbortWithStatusJSON(http.StatusUnauthorized, apiErr)
			return
		}
		key := strings.TrimPrefix(authHeader, "Bearer ")

		// Validate the key - if the key exists in the KeyToToken map, it is considered valid.
		// Otherwise, attempt to create a new session using the key and add it to the map upon successful validation.
		s.mu.Lock()
		apiSession, exists := s.KeyToToken[key]
		s.mu.Unlock()

		if !exists {
			response := mw.WalletCreateSession(context.Background(), &pb.RpcWalletCreateSessionRequest{Auth: &pb.RpcWalletCreateSessionRequestAuthOfAppKey{AppKey: key}})
			if response.Error.Code != pb.RpcWalletCreateSessionResponseError_NULL {
				apiErr := util.CodeToAPIError(http.StatusUnauthorized, ErrInvalidToken.Error())
				c.AbortWithStatusJSON(http.StatusUnauthorized, apiErr)
				return
			}
			apiSession = ApiSessionEntry{
				Token: response.Token,
				// TODO: enable once app name is returned
				// AppName: response.AppName,
			}

			s.mu.Lock()
			s.KeyToToken[key] = apiSession
			s.mu.Unlock()
		}

		// Add token to request context for downstream services (subscriptions, events, etc.)
		c.Set("token", apiSession.Token)
		c.Set("apiAppName", apiSession.AppName)
		c.Next()
	}
}

// ensureAccountInfo is a middleware that ensures the account info is available in the services.
func (s *Server) ensureAccountInfo(accountService apicore.AccountService) gin.HandlerFunc {
	return func(c *gin.Context) {
		accInfo, err := accountService.GetInfo(context.Background())
		if err != nil {
			apiErr := util.CodeToAPIError(http.StatusInternalServerError, fmt.Sprintf("failed to get account info: %v", err))
			c.AbortWithStatusJSON(http.StatusInternalServerError, apiErr)
			return
		}

		s.objectService.AccountInfo = accInfo
		s.spaceService.AccountInfo = accInfo
		s.searchService.AccountInfo = accInfo

		c.Next()
	}
}

<<<<<<< HEAD
// ensureAnalyticsEvent is a middleware that ensures broadcasting an analytics event after a successful request.
func (s *Server) ensureAnalyticsEvent(code string, eventService event.Sender) gin.HandlerFunc {
	return func(c *gin.Context) {
		c.Next()

		if c.Writer.Status() != http.StatusOK {
			return
		}

		payload := util.NewAnalyticsEventForApi(c.Request.Context(), code)
		eventService.Broadcast(event.NewEventSingleMessage("", &pb.EventMessageValueOfPayloadBroadcast{
			PayloadBroadcast: &pb.EventPayloadBroadcast{
				Payload: payload,
			},
		}))
=======
// ensureMetadataHeader is a middleware that ensures the metadata header is set.
func (s *Server) ensureMetadataHeader() gin.HandlerFunc {
	return func(c *gin.Context) {
		c.Writer.Header().Set("Anytype-Version", "2025-03-17")
		c.Next()
>>>>>>> db596eee
	}
}<|MERGE_RESOLUTION|>--- conflicted
+++ resolved
@@ -11,14 +11,9 @@
 	"github.com/didip/tollbooth/v8/limiter"
 	"github.com/gin-gonic/gin"
 
-<<<<<<< HEAD
-	"github.com/anyproto/anytype-heart/core/anytype/account"
+	"github.com/anyproto/anytype-heart/core/api/apicore"
 	"github.com/anyproto/anytype-heart/core/api/util"
 	"github.com/anyproto/anytype-heart/core/event"
-=======
-	"github.com/anyproto/anytype-heart/core/api/apicore"
-	"github.com/anyproto/anytype-heart/core/api/util"
->>>>>>> db596eee
 	"github.com/anyproto/anytype-heart/pb"
 )
 
@@ -113,7 +108,6 @@
 	}
 }
 
-<<<<<<< HEAD
 // ensureAnalyticsEvent is a middleware that ensures broadcasting an analytics event after a successful request.
 func (s *Server) ensureAnalyticsEvent(code string, eventService event.Sender) gin.HandlerFunc {
 	return func(c *gin.Context) {
@@ -129,12 +123,13 @@
 				Payload: payload,
 			},
 		}))
-=======
+	}
+}
+
 // ensureMetadataHeader is a middleware that ensures the metadata header is set.
 func (s *Server) ensureMetadataHeader() gin.HandlerFunc {
 	return func(c *gin.Context) {
 		c.Writer.Header().Set("Anytype-Version", "2025-03-17")
 		c.Next()
->>>>>>> db596eee
 	}
 }
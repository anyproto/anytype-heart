--- conflicted
+++ resolved
@@ -15,10 +15,7 @@
 	"github.com/anyproto/anytype-heart/core/api/util"
 	"github.com/anyproto/anytype-heart/core/event"
 	"github.com/anyproto/anytype-heart/pb"
-	"github.com/anyproto/anytype-heart/pkg/lib/bundle"
 	"github.com/anyproto/anytype-heart/pkg/lib/logging"
-	"github.com/anyproto/anytype-heart/pkg/lib/pb/model"
-	"github.com/anyproto/anytype-heart/util/pbtypes"
 )
 
 const ApiVersion = "2025-05-20"
@@ -122,11 +119,7 @@
 			return
 		}
 		if httpError := tollbooth.LimitByRequest(lmt, c.Writer, c.Request); httpError != nil {
-<<<<<<< HEAD
-			apiErr := util.CodeToAPIError(httpError.StatusCode, httpError.Message)
-=======
 			apiErr := util.CodeToApiError(httpError.StatusCode, httpError.Message)
->>>>>>> 0c6fd430
 			c.AbortWithStatusJSON(httpError.StatusCode, apiErr)
 			return
 		}
@@ -136,27 +129,6 @@
 
 // ensureFilters is a middleware that ensures the filters are set in the context.
 func (srv *Server) ensureFilters() gin.HandlerFunc {
-<<<<<<< HEAD
-	filterDefs := []struct {
-		Param       string
-		RelationKey string
-		Condition   model.BlockContentDataviewFilterCondition
-	}{
-		{bundle.RelationKeyName.String(), bundle.RelationKeyName.String(), model.BlockContentDataviewFilter_Like},
-	}
-
-	return func(c *gin.Context) {
-		var filters []*model.BlockContentDataviewFilter
-		for _, def := range filterDefs {
-			if v := c.Query(def.Param); v != "" {
-				filters = append(filters, &model.BlockContentDataviewFilter{
-					RelationKey: def.RelationKey,
-					Condition:   def.Condition,
-					Value:       pbtypes.String(v),
-				})
-			}
-		}
-=======
 	parser := filter.NewParser(srv.service)
 	validator := filter.NewValidator(srv.service)
 
@@ -182,7 +154,6 @@
 
 		// Convert to dataview filters and set in context
 		filters := parsedFilters.ToDataviewFilters()
->>>>>>> 0c6fd430
 		c.Set("filters", filters)
 		c.Next()
 	}

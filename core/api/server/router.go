--- conflicted
+++ resolved
@@ -22,12 +22,8 @@
 )
 
 // NewRouter builds and returns a *gin.Engine with all routes configured.
-<<<<<<< HEAD
-func (s *Server) NewRouter(mw apicore.ClientCommands, eventService apicore.EventService) *gin.Engine {
-=======
 
 func (s *Server) NewRouter(mw apicore.ClientCommands, eventService apicore.EventService, openapiYAML []byte, openapiJSON []byte) *gin.Engine {
->>>>>>> c6161f06
 	isDebug := os.Getenv("ANYTYPE_API_DEBUG") == "1"
 	if !isDebug {
 		gin.SetMode(gin.ReleaseMode)

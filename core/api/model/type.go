package apimodel

import (
	"encoding/json"
	"fmt"

	"github.com/anyproto/anytype-heart/core/api/util"
)

type TypeLayout string

const (
	TypeLayoutBasic   TypeLayout = "basic"
	TypeLayoutProfile TypeLayout = "profile"
	TypeLayoutAction  TypeLayout = "action"
	TypeLayoutNote    TypeLayout = "note"
)

func (tl *TypeLayout) UnmarshalJSON(data []byte) error {
	var s string
	if err := json.Unmarshal(data, &s); err != nil {
		return err
	}
	switch TypeLayout(s) {
	case TypeLayoutBasic, TypeLayoutProfile, TypeLayoutAction, TypeLayoutNote:
		*tl = TypeLayout(s)
		return nil
	default:
		return util.ErrBadInput(fmt.Sprintf("invalid type layout: %q", s))
	}
}

type TypeResponse struct {
	Type Type `json:"type"` // The type
}

type CreateTypeRequest struct {
	Key        string         `json:"key" example:"some_user_defined_type_key"`                    // The key of the type; should always be snake_case, otherwise it will be converted to snake_case
	Name       string         `json:"name" binding:"required" example:"Page"`                      // The name of the type
	PluralName string         `json:"plural_name" binding:"required" example:"Pages"`              // The plural name of the type
	Icon       Icon           `json:"icon" oneOf:"EmojiIcon,FileIcon,NamedIcon"`                   // The icon of the type
	Layout     TypeLayout     `json:"layout" binding:"required" enums:"basic,profile,action,note"` // The layout of the type
	Properties []PropertyLink `json:"properties"`                                                  // The properties linked to the type
}

type UpdateTypeRequest struct {
	Key        *string         `json:"key" example:"some_user_defined_type_key"`  // The key to set for the type; should always be snake_case, otherwise it will be converted to snake_case
	Name       *string         `json:"name" example:"Page"`                       // The name to set for the type
	PluralName *string         `json:"plural_name" example:"Pages"`               // The plural name to set for the type
	Icon       *Icon           `json:"icon" oneOf:"EmojiIcon,FileIcon,NamedIcon"` // The icon to set for the type
	Layout     *TypeLayout     `json:"layout" enums:"basic,profile,action,note"`  // The layout to set for the type
<<<<<<< HEAD
	Properties *[]PropertyLink `json:"properties"`                                // ⚠ Warning: Properties are experimental and may change in the next update. ⚠ The properties to set for the type
=======
	Properties *[]PropertyLink `json:"properties"`                                // The properties to set for the type
>>>>>>> 0c6fd430
}

type Type struct {
	Object     string       `json:"object" example:"type"`                                                            // The data model of the object
	Id         string       `json:"id" example:"bafyreigyb6l5szohs32ts26ku2j42yd65e6hqy2u3gtzgdwqv6hzftsetu"`         // The id of the type (which is unique across spaces)
	Key        string       `json:"key" example:"page"`                                                               // The key of the type (can be the same across spaces for known types)
	Name       string       `json:"name" example:"Page"`                                                              // The name of the type
	PluralName string       `json:"plural_name" example:"Pages"`                                                      // The plural name of the type
	Icon       *Icon        `json:"icon" oneOf:"EmojiIcon,FileIcon,NamedIcon" extensions:"nullable"`                  // The icon of the type, or null if the type has no icon
	Archived   bool         `json:"archived" example:"false"`                                                         // Whether the type is archived
	Layout     ObjectLayout `json:"layout" enums:"basic,profile,action,note,bookmark,set,set,collection,participant"` // The layout of the type
	Properties []Property   `json:"properties"`                                                                       // The properties linked to the type
	// Uk is internal-only to simplify lookup on entry, won't be serialized to type responses
	UniqueKey string `json:"-" swaggerignore:"true"`
}<|MERGE_RESOLUTION|>--- conflicted
+++ resolved
@@ -49,11 +49,7 @@
 	PluralName *string         `json:"plural_name" example:"Pages"`               // The plural name to set for the type
 	Icon       *Icon           `json:"icon" oneOf:"EmojiIcon,FileIcon,NamedIcon"` // The icon to set for the type
 	Layout     *TypeLayout     `json:"layout" enums:"basic,profile,action,note"`  // The layout to set for the type
-<<<<<<< HEAD
-	Properties *[]PropertyLink `json:"properties"`                                // ⚠ Warning: Properties are experimental and may change in the next update. ⚠ The properties to set for the type
-=======
 	Properties *[]PropertyLink `json:"properties"`                                // The properties to set for the type
->>>>>>> 0c6fd430
 }
 
 type Type struct {

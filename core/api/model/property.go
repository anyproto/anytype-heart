package apimodel

import (
	"encoding/json"
	"fmt"

	"github.com/anyproto/anytype-heart/core/api/util"
)

type PropertyFormat string

const (
	PropertyFormatText        PropertyFormat = "text"
	PropertyFormatNumber      PropertyFormat = "number"
	PropertyFormatSelect      PropertyFormat = "select"
	PropertyFormatMultiSelect PropertyFormat = "multi_select"
	PropertyFormatDate        PropertyFormat = "date"
	PropertyFormatFiles       PropertyFormat = "files"
	PropertyFormatCheckbox    PropertyFormat = "checkbox"
	PropertyFormatUrl         PropertyFormat = "url"
	PropertyFormatEmail       PropertyFormat = "email"
	PropertyFormatPhone       PropertyFormat = "phone"
	PropertyFormatObjects     PropertyFormat = "objects"
)

func (pf PropertyFormat) String() string {
	return string(pf)
}

func (pf *PropertyFormat) UnmarshalJSON(data []byte) error {
	var s string
	if err := json.Unmarshal(data, &s); err != nil {
		return err
	}
	switch PropertyFormat(s) {
	case PropertyFormatText, PropertyFormatNumber, PropertyFormatSelect, PropertyFormatMultiSelect, PropertyFormatDate, PropertyFormatFiles, PropertyFormatCheckbox, PropertyFormatUrl, PropertyFormatEmail, PropertyFormatPhone, PropertyFormatObjects:
		*pf = PropertyFormat(s)
		return nil
	default:
		return util.ErrBadInput(fmt.Sprintf("invalid property format: %q", s))
	}
}

type PropertyResponse struct {
	Property Property `json:"property"` // The property
}

type CreatePropertyRequest struct {
	Key    string             `json:"key" example:"some_user_defined_property_key"`                                                                  // The key of the property; should always be snake_case, otherwise it will be converted to snake_case
	Name   string             `json:"name" binding:"required" example:"Last modified date"`                                                          // The name of the property
	Format PropertyFormat     `json:"format" binding:"required" enums:"text,number,select,multi_select,date,files,checkbox,url,email,phone,objects"` // The format of the property
	Tags   []CreateTagRequest `json:"tags"`                                                                                                          // Tags to create for select/multi_select properties
}

type UpdatePropertyRequest struct {
	Key  *string `json:"key" example:"some_user_defined_property_key"`         // The key to set for the property; ; should always be snake_case, otherwise it will be converted to snake_case
	Name *string `json:"name" binding:"required" example:"Last modified date"` // The name to set for the property
}

type Property struct {
	Object string         `json:"object" example:"property"`                                                                  // The data model of the object
	Id     string         `json:"id" example:"bafyreids36kpw5ppuwm3ce2p4ezb3ab7cihhkq6yfbwzwpp4mln7rcgw7a"`                   // The id of the property
	Key    string         `json:"key" example:"last_modified_date"`                                                           // The key of the property
	Name   string         `json:"name" example:"Last modified date"`                                                          // The name of the property
	Format PropertyFormat `json:"format" enums:"text,number,select,multi_select,date,files,checkbox,url,email,phone,objects"` // The format of the property
	// Rk is internal-only to simplify lookup on entry, won't be serialized to property responses
	RelationKey string `json:"-" swaggerignore:"true"`
}

type PropertyLink struct {
	Key    string         `json:"key" binding:"required"  example:"last_modified_date"`                                                          // The key of the property
	Name   string         `json:"name" binding:"required" example:"Last modified date"`                                                          // The name of the property
	Format PropertyFormat `json:"format" binding:"required" enums:"text,number,select,multi_select,date,files,checkbox,url,email,phone,objects"` // The format of the property
}

type PropertyWithValue struct {
	WrappedPropertyWithValue `swaggerignore:"true"`
}

func (p PropertyWithValue) MarshalJSON() ([]byte, error) {
	return json.Marshal(p.WrappedPropertyWithValue)
}

func (p *PropertyWithValue) UnmarshalJSON(data []byte) error {
	var raw struct {
		Format PropertyFormat `json:"format"`
	}
	if err := json.Unmarshal(data, &raw); err != nil {
		return err
	}

	switch raw.Format {
	case PropertyFormatText:
		var v TextPropertyValue
		if err := json.Unmarshal(data, &v); err != nil {
			return err
		}
		p.WrappedPropertyWithValue = v
	case PropertyFormatNumber:
		var v NumberPropertyValue
		if err := json.Unmarshal(data, &v); err != nil {
			return err
		}
		p.WrappedPropertyWithValue = v
	case PropertyFormatSelect:
		var v SelectPropertyValue
		if err := json.Unmarshal(data, &v); err != nil {
			return err
		}
		p.WrappedPropertyWithValue = v
	case PropertyFormatMultiSelect:
		var v MultiSelectPropertyValue
		if err := json.Unmarshal(data, &v); err != nil {
			return err
		}
		p.WrappedPropertyWithValue = v
	case PropertyFormatDate:
		var v DatePropertyValue
		if err := json.Unmarshal(data, &v); err != nil {
			return err
		}
		p.WrappedPropertyWithValue = v
	case PropertyFormatFiles:
		var v FilesPropertyValue
		if err := json.Unmarshal(data, &v); err != nil {
			return err
		}
		p.WrappedPropertyWithValue = v
	case PropertyFormatCheckbox:
		var v CheckboxPropertyValue
		if err := json.Unmarshal(data, &v); err != nil {
			return err
		}
		p.WrappedPropertyWithValue = v
	case PropertyFormatUrl:
		var v UrlPropertyValue
		if err := json.Unmarshal(data, &v); err != nil {
			return err
		}
		p.WrappedPropertyWithValue = v
	case PropertyFormatEmail:
		var v EmailPropertyValue
		if err := json.Unmarshal(data, &v); err != nil {
			return err
		}
		p.WrappedPropertyWithValue = v
	case PropertyFormatPhone:
		var v PhonePropertyValue
		if err := json.Unmarshal(data, &v); err != nil {
			return err
		}
		p.WrappedPropertyWithValue = v
	case PropertyFormatObjects:
		var v ObjectsPropertyValue
		if err := json.Unmarshal(data, &v); err != nil {
			return err
		}
		p.WrappedPropertyWithValue = v
	default:
		return util.ErrBadInput(fmt.Sprintf("invalid property value format: %q", raw.Format))
	}

	return nil
}

type WrappedPropertyWithValue interface{ isPropertyWithValue() }

type PropertyBase struct {
	Object string `json:"object" example:"property"`                                                // The data model of the object
	Id     string `json:"id" example:"bafyreids36kpw5ppuwm3ce2p4ezb3ab7cihhkq6yfbwzwpp4mln7rcgw7a"` // The id of the property
}
type TextPropertyValue struct {
	PropertyBase
	Key    string         `json:"key" example:"description"`   // The key of the property
	Name   string         `json:"name" example:"Description"`  // The name of the property
	Format PropertyFormat `json:"format" enums:"text"`         // The format of the property
	Text   string         `json:"text" example:"Some text..."` // The text value of the property
}

func (TextPropertyValue) isPropertyWithValue() {}

type NumberPropertyValue struct {
	PropertyBase
	Key    string         `json:"key" example:"height"`  // The key of the property
	Name   string         `json:"name" example:"Height"` // The name of the property
	Format PropertyFormat `json:"format" enums:"number"` // The format of the property
	Number float64        `json:"number" example:"42"`   // The number value of the property
}

func (NumberPropertyValue) isPropertyWithValue() {}

type SelectPropertyValue struct {
	PropertyBase
	Key    string         `json:"key" example:"status"`  // The key of the property
	Name   string         `json:"name" example:"Status"` // The name of the property
	Format PropertyFormat `json:"format" enums:"select"` // The format of the property
	Select *Tag           `json:"select"`                // The selected tag value of the property
}

func (SelectPropertyValue) isPropertyWithValue() {}

type MultiSelectPropertyValue struct {
	PropertyBase
	Key         string         `json:"key" example:"tag"`           // The key of the property
	Name        string         `json:"name" example:"Tag"`          // The name of the property
	Format      PropertyFormat `json:"format" enums:"multi_select"` // The format of the property
	MultiSelect []*Tag         `json:"multi_select"`                // The selected tag values of the property
}

func (MultiSelectPropertyValue) isPropertyWithValue() {}

type DatePropertyValue struct {
	PropertyBase
	Key    string         `json:"key" example:"last_modified_date"`    // The key of the property
	Name   string         `json:"name" example:"Last modified date"`   // The name of the property
	Format PropertyFormat `json:"format" enums:"date"`                 // The format of the property
	Date   string         `json:"date" example:"2006-01-02T15:04:05Z"` // The date value of the property. Returns dates in RFC3339 format (2006-01-02T15:04:05Z)
}

func (DatePropertyValue) isPropertyWithValue() {}

type FilesPropertyValue struct {
	PropertyBase
	Key    string         `json:"key" example:"files"`                                                         // The key of the property
	Name   string         `json:"name" example:"Files"`                                                        // The name of the property
	Format PropertyFormat `json:"format" enums:"files"`                                                        // The format of the property
	Files  []string       `json:"files" example:"bafyreie6n5l5nkbjal37su54cha4coy7qzuhrnajluzv5qd5jvtsrxkequ"` // The file values of the property
}

func (FilesPropertyValue) isPropertyWithValue() {}

type CheckboxPropertyValue struct {
	PropertyBase
	Key      string         `json:"key" example:"done"`      // The key of the property
	Name     string         `json:"name" example:"Done"`     // The name of the property
	Format   PropertyFormat `json:"format" enums:"checkbox"` // The format of the property
	Checkbox bool           `json:"checkbox" example:"true"` // The checkbox value of the property
}

func (CheckboxPropertyValue) isPropertyWithValue() {}

type UrlPropertyValue struct {
	PropertyBase
	Key    string         `json:"key" example:"source"`              // The key of the property
	Name   string         `json:"name" example:"Source"`             // The name of the property
	Format PropertyFormat `json:"format" enums:"url"`                // The format of the property
	Url    string         `json:"url" example:"https://example.com"` // The URL value of the property
}

func (UrlPropertyValue) isPropertyWithValue() {}

type EmailPropertyValue struct {
	PropertyBase
	Key    string         `json:"key" example:"email"`                 // The key of the property
	Name   string         `json:"name" example:"Email"`                // The name of the property
	Format PropertyFormat `json:"format" enums:"email"`                // The format of the property
	Email  string         `json:"email" example:"example@example.com"` // The email value of the property
}

func (EmailPropertyValue) isPropertyWithValue() {}

type PhonePropertyValue struct {
	PropertyBase
	Key    string         `json:"key" example:"phone"`         // The key of the property
	Name   string         `json:"name" example:"Phone"`        // The name of the property
	Format PropertyFormat `json:"format" enums:"phone"`        // The format of the property
	Phone  string         `json:"phone" example:"+1234567890"` // The phone value of the property
}

func (PhonePropertyValue) isPropertyWithValue() {}

type ObjectsPropertyValue struct {
	PropertyBase
	Key     string         `json:"key" example:"creator"`                                                         // The key of the property
	Name    string         `json:"name" example:"Created by"`                                                     // The name of the property
	Format  PropertyFormat `json:"format" enums:"objects"`                                                        // The format of the property
	Objects []string       `json:"objects" example:"bafyreie6n5l5nkbjal37su54cha4coy7qzuhrnajluzv5qd5jvtsrxkequ"` // The object values of the property
}

func (ObjectsPropertyValue) isPropertyWithValue() {}

type PropertyLinkWithValue struct {
	WrappedPropertyLinkWithValue `swaggerignore:"true"`
}

func (p PropertyLinkWithValue) MarshalJSON() ([]byte, error) {
	return json.Marshal(p.WrappedPropertyLinkWithValue)
}

func (p *PropertyLinkWithValue) UnmarshalJSON(data []byte) error {
	var aux map[string]json.RawMessage
	if err := json.Unmarshal(data, &aux); err != nil {
		return err
	}
	switch {
	case aux[PropertyFormatText.String()] != nil:
		var v TextPropertyLinkValue
		if err := json.Unmarshal(data, &v); err != nil {
			return err
		}
		p.WrappedPropertyLinkWithValue = v
	case aux[PropertyFormatNumber.String()] != nil:
		var v NumberPropertyLinkValue
		if err := json.Unmarshal(data, &v); err != nil {
			return err
		}
		p.WrappedPropertyLinkWithValue = v
	case aux[PropertyFormatSelect.String()] != nil:
		var v SelectPropertyLinkValue
		if err := json.Unmarshal(data, &v); err != nil {
			return err
		}
		p.WrappedPropertyLinkWithValue = v
	case aux[PropertyFormatMultiSelect.String()] != nil:
		var v MultiSelectPropertyLinkValue
		if err := json.Unmarshal(data, &v); err != nil {
			return err
		}
		p.WrappedPropertyLinkWithValue = v
	case aux[PropertyFormatDate.String()] != nil:
		var v DatePropertyLinkValue
		if err := json.Unmarshal(data, &v); err != nil {
			return err
		}
		p.WrappedPropertyLinkWithValue = v
	case aux[PropertyFormatFiles.String()] != nil:
		var v FilesPropertyLinkValue
		if err := json.Unmarshal(data, &v); err != nil {
			return err
		}
		p.WrappedPropertyLinkWithValue = v
	case aux[PropertyFormatCheckbox.String()] != nil:
		var v CheckboxPropertyLinkValue
		if err := json.Unmarshal(data, &v); err != nil {
			return err
		}
		p.WrappedPropertyLinkWithValue = v
	case aux[PropertyFormatUrl.String()] != nil:
		var v UrlPropertyLinkValue
		if err := json.Unmarshal(data, &v); err != nil {
			return err
		}
		p.WrappedPropertyLinkWithValue = v
	case aux[PropertyFormatEmail.String()] != nil:
		var v EmailPropertyLinkValue
		if err := json.Unmarshal(data, &v); err != nil {
			return err
		}
		p.WrappedPropertyLinkWithValue = v
	case aux[PropertyFormatPhone.String()] != nil:
		var v PhonePropertyLinkValue
		if err := json.Unmarshal(data, &v); err != nil {
			return err
		}
		p.WrappedPropertyLinkWithValue = v
	case aux[PropertyFormatObjects.String()] != nil:
		var v ObjectsPropertyLinkValue
		if err := json.Unmarshal(data, &v); err != nil {
			return err
		}
		p.WrappedPropertyLinkWithValue = v
	default:
		return util.ErrBadInput("could not determine property link value type")
	}
	return nil
}

type WrappedPropertyLinkWithValue interface {
	isPropertyLinkWithValue()
<<<<<<< HEAD
	Key() string
	Value() interface{}
}

type TextPropertyLinkValue struct {
	PropertyKey string  `json:"key" example:"description"`
	Text        *string `json:"text" example:"Some text..."` // The text value of the property
=======
	GetKey() string
	GetValue() interface{}
}

type TextPropertyLinkValue struct {
	Key  string  `json:"key" example:"description"`
	Text *string `json:"text" example:"Some text..."` // The text value of the property
>>>>>>> 0c6fd430
}

func (TextPropertyLinkValue) isPropertyLinkWithValue() {}

<<<<<<< HEAD
func (v TextPropertyLinkValue) Key() string {
	return v.PropertyKey
}

func (v TextPropertyLinkValue) Value() interface{} {
=======
func (v TextPropertyLinkValue) GetKey() string {
	return v.Key
}

func (v TextPropertyLinkValue) GetValue() interface{} {
>>>>>>> 0c6fd430
	if v.Text == nil {
		return nil
	}
	return *v.Text
}

type NumberPropertyLinkValue struct {
	PropertyKey string   `json:"key" example:"height"`
	Number      *float64 `json:"number" example:"42"` // The number value of the property
}

func (NumberPropertyLinkValue) isPropertyLinkWithValue() {}

<<<<<<< HEAD
func (v NumberPropertyLinkValue) Key() string {
	return v.PropertyKey
}

func (v NumberPropertyLinkValue) Value() interface{} {
=======
func (v NumberPropertyLinkValue) GetKey() string {
	return v.PropertyKey
}

func (v NumberPropertyLinkValue) GetValue() interface{} {
>>>>>>> 0c6fd430
	if v.Number == nil {
		return nil
	}
	return *v.Number
}

type SelectPropertyLinkValue struct {
	PropertyKey string  `json:"key" example:"status"`
	Select      *string `json:"select" example:"tag_id"` // The selected tag id of the property; see ListTags endpoint for valid values
}

func (SelectPropertyLinkValue) isPropertyLinkWithValue() {}

<<<<<<< HEAD
func (v SelectPropertyLinkValue) Key() string {
	return v.PropertyKey
}

func (v SelectPropertyLinkValue) Value() interface{} {
=======
func (v SelectPropertyLinkValue) GetKey() string {
	return v.PropertyKey
}

func (v SelectPropertyLinkValue) GetValue() interface{} {
>>>>>>> 0c6fd430
	if v.Select == nil {
		return nil
	}
	return *v.Select
}

type MultiSelectPropertyLinkValue struct {
	PropertyKey string    `json:"key" example:"tag"`
	MultiSelect *[]string `json:"multi_select" example:"bafyreiaixlnaefu3ci22zdenjhsdlyaeeoyjrsid5qhfeejzlccijbj7sq,bafyreie6n5l5nkbjal37su54cha4coy7qzuhrnajluzv5qd5jvtsrxkequ"` // The selected tag ids of the property; see ListTags endpoint for valid values
}

func (MultiSelectPropertyLinkValue) isPropertyLinkWithValue() {}

<<<<<<< HEAD
func (v MultiSelectPropertyLinkValue) Key() string {
	return v.PropertyKey
}

func (v MultiSelectPropertyLinkValue) Value() interface{} {
=======
func (v MultiSelectPropertyLinkValue) GetKey() string {
	return v.PropertyKey
}

func (v MultiSelectPropertyLinkValue) GetValue() interface{} {
>>>>>>> 0c6fd430
	if v.MultiSelect == nil || len(*v.MultiSelect) == 0 {
		return nil
	}
	ids := make([]interface{}, len(*v.MultiSelect))
	for i, id := range *v.MultiSelect {
		ids[i] = id
	}
	return ids
}

type DatePropertyLinkValue struct {
	PropertyKey string  `json:"key" example:"last_modified_date"`
	Date        *string `json:"date" example:"2006-01-02T15:04:05Z"` // The date value of the property. Accepts dates in RFC3339 format (2006-01-02T15:04:05Z) or date-only format (2006-01-02)
}

func (DatePropertyLinkValue) isPropertyLinkWithValue() {}

<<<<<<< HEAD
func (v DatePropertyLinkValue) Key() string {
	return v.PropertyKey
}

func (v DatePropertyLinkValue) Value() interface{} {
=======
func (v DatePropertyLinkValue) GetKey() string {
	return v.PropertyKey
}

func (v DatePropertyLinkValue) GetValue() interface{} {
>>>>>>> 0c6fd430
	if v.Date == nil {
		return nil
	}
	return *v.Date
}

type FilesPropertyLinkValue struct {
	PropertyKey string    `json:"key" example:"files"`
	Files       *[]string `json:"files" example:"bafyreie6n5l5nkbjal37su54cha4coy7qzuhrnajluzv5qd5jvtsrxkequ"` // The file ids of the property
}

func (FilesPropertyLinkValue) isPropertyLinkWithValue() {}

<<<<<<< HEAD
func (v FilesPropertyLinkValue) Key() string {
	return v.PropertyKey
}

func (v FilesPropertyLinkValue) Value() interface{} {
=======
func (v FilesPropertyLinkValue) GetKey() string {
	return v.PropertyKey
}

func (v FilesPropertyLinkValue) GetValue() interface{} {
>>>>>>> 0c6fd430
	if v.Files == nil || len(*v.Files) == 0 {
		return nil
	}
	ids := make([]interface{}, len(*v.Files))
	for i, id := range *v.Files {
		ids[i] = id
	}
	return ids
}

type CheckboxPropertyLinkValue struct {
	PropertyKey string `json:"key" example:"done"`
	Checkbox    *bool  `json:"checkbox" example:"true"` // The checkbox value of the property
}

func (CheckboxPropertyLinkValue) isPropertyLinkWithValue() {}

<<<<<<< HEAD
func (v CheckboxPropertyLinkValue) Key() string {
	return v.PropertyKey
}

func (v CheckboxPropertyLinkValue) Value() interface{} {
=======
func (v CheckboxPropertyLinkValue) GetKey() string {
	return v.PropertyKey
}

func (v CheckboxPropertyLinkValue) GetValue() interface{} {
>>>>>>> 0c6fd430
	if v.Checkbox == nil {
		return nil
	}
	return *v.Checkbox
}

<<<<<<< HEAD
type URLPropertyLinkValue struct {
=======
type UrlPropertyLinkValue struct {
>>>>>>> 0c6fd430
	PropertyKey string  `json:"key" example:"source"`
	Url         *string `json:"url" example:"https://example.com"` // The URL value of the property
}

func (UrlPropertyLinkValue) isPropertyLinkWithValue() {}

func (v UrlPropertyLinkValue) GetKey() string {
	return v.PropertyKey
}

func (v UrlPropertyLinkValue) GetValue() interface{} {
	if v.Url == nil {
		return nil
	}
	return *v.Url
}

func (v URLPropertyLinkValue) Key() string {
	return v.PropertyKey
}

func (v URLPropertyLinkValue) Value() interface{} {
	if v.Url == nil {
		return nil
	}
	return *v.Url
}

type EmailPropertyLinkValue struct {
	PropertyKey string  `json:"key" example:"email"`
	Email       *string `json:"email" example:"example@example.com"` // The email value of the property
}

func (EmailPropertyLinkValue) isPropertyLinkWithValue() {}

<<<<<<< HEAD
func (v EmailPropertyLinkValue) Key() string {
	return v.PropertyKey
}

func (v EmailPropertyLinkValue) Value() interface{} {
=======
func (v EmailPropertyLinkValue) GetKey() string {
	return v.PropertyKey
}

func (v EmailPropertyLinkValue) GetValue() interface{} {
>>>>>>> 0c6fd430
	if v.Email == nil {
		return nil
	}
	return *v.Email
}

type PhonePropertyLinkValue struct {
	PropertyKey string  `json:"key" example:"phone"`
	Phone       *string `json:"phone" example:"+1234567890"` // The phone value of the property
}

func (PhonePropertyLinkValue) isPropertyLinkWithValue() {}

<<<<<<< HEAD
func (v PhonePropertyLinkValue) Key() string {
	return v.PropertyKey
}

func (v PhonePropertyLinkValue) Value() interface{} {
=======
func (v PhonePropertyLinkValue) GetKey() string {
	return v.PropertyKey
}

func (v PhonePropertyLinkValue) GetValue() interface{} {
>>>>>>> 0c6fd430
	if v.Phone == nil {
		return nil
	}
	return *v.Phone
}

type ObjectsPropertyLinkValue struct {
	PropertyKey string    `json:"key" example:"creator"`
	Objects     *[]string `json:"objects" example:"bafyreie6n5l5nkbjal37su54cha4coy7qzuhrnajluzv5qd5jvtsrxkequ"` // The object ids of the property
<<<<<<< HEAD
}

func (ObjectsPropertyLinkValue) isPropertyLinkWithValue() {}

func (v ObjectsPropertyLinkValue) Key() string {
	return v.PropertyKey
}

func (v ObjectsPropertyLinkValue) Value() interface{} {
=======
}

func (ObjectsPropertyLinkValue) isPropertyLinkWithValue() {}

func (v ObjectsPropertyLinkValue) GetKey() string {
	return v.PropertyKey
}

func (v ObjectsPropertyLinkValue) GetValue() interface{} {
>>>>>>> 0c6fd430
	if v.Objects == nil || len(*v.Objects) == 0 {
		return nil
	}
	ids := make([]interface{}, len(*v.Objects))
	for i, id := range *v.Objects {
		ids[i] = id
	}
	return ids
}<|MERGE_RESOLUTION|>--- conflicted
+++ resolved
@@ -367,15 +367,6 @@
 
 type WrappedPropertyLinkWithValue interface {
 	isPropertyLinkWithValue()
-<<<<<<< HEAD
-	Key() string
-	Value() interface{}
-}
-
-type TextPropertyLinkValue struct {
-	PropertyKey string  `json:"key" example:"description"`
-	Text        *string `json:"text" example:"Some text..."` // The text value of the property
-=======
 	GetKey() string
 	GetValue() interface{}
 }
@@ -383,24 +374,15 @@
 type TextPropertyLinkValue struct {
 	Key  string  `json:"key" example:"description"`
 	Text *string `json:"text" example:"Some text..."` // The text value of the property
->>>>>>> 0c6fd430
 }
 
 func (TextPropertyLinkValue) isPropertyLinkWithValue() {}
 
-<<<<<<< HEAD
-func (v TextPropertyLinkValue) Key() string {
-	return v.PropertyKey
-}
-
-func (v TextPropertyLinkValue) Value() interface{} {
-=======
 func (v TextPropertyLinkValue) GetKey() string {
 	return v.Key
 }
 
 func (v TextPropertyLinkValue) GetValue() interface{} {
->>>>>>> 0c6fd430
 	if v.Text == nil {
 		return nil
 	}
@@ -414,19 +396,11 @@
 
 func (NumberPropertyLinkValue) isPropertyLinkWithValue() {}
 
-<<<<<<< HEAD
-func (v NumberPropertyLinkValue) Key() string {
-	return v.PropertyKey
-}
-
-func (v NumberPropertyLinkValue) Value() interface{} {
-=======
 func (v NumberPropertyLinkValue) GetKey() string {
 	return v.PropertyKey
 }
 
 func (v NumberPropertyLinkValue) GetValue() interface{} {
->>>>>>> 0c6fd430
 	if v.Number == nil {
 		return nil
 	}
@@ -440,19 +414,11 @@
 
 func (SelectPropertyLinkValue) isPropertyLinkWithValue() {}
 
-<<<<<<< HEAD
-func (v SelectPropertyLinkValue) Key() string {
-	return v.PropertyKey
-}
-
-func (v SelectPropertyLinkValue) Value() interface{} {
-=======
 func (v SelectPropertyLinkValue) GetKey() string {
 	return v.PropertyKey
 }
 
 func (v SelectPropertyLinkValue) GetValue() interface{} {
->>>>>>> 0c6fd430
 	if v.Select == nil {
 		return nil
 	}
@@ -466,19 +432,11 @@
 
 func (MultiSelectPropertyLinkValue) isPropertyLinkWithValue() {}
 
-<<<<<<< HEAD
-func (v MultiSelectPropertyLinkValue) Key() string {
-	return v.PropertyKey
-}
-
-func (v MultiSelectPropertyLinkValue) Value() interface{} {
-=======
 func (v MultiSelectPropertyLinkValue) GetKey() string {
 	return v.PropertyKey
 }
 
 func (v MultiSelectPropertyLinkValue) GetValue() interface{} {
->>>>>>> 0c6fd430
 	if v.MultiSelect == nil || len(*v.MultiSelect) == 0 {
 		return nil
 	}
@@ -496,19 +454,11 @@
 
 func (DatePropertyLinkValue) isPropertyLinkWithValue() {}
 
-<<<<<<< HEAD
-func (v DatePropertyLinkValue) Key() string {
-	return v.PropertyKey
-}
-
-func (v DatePropertyLinkValue) Value() interface{} {
-=======
 func (v DatePropertyLinkValue) GetKey() string {
 	return v.PropertyKey
 }
 
 func (v DatePropertyLinkValue) GetValue() interface{} {
->>>>>>> 0c6fd430
 	if v.Date == nil {
 		return nil
 	}
@@ -522,19 +472,11 @@
 
 func (FilesPropertyLinkValue) isPropertyLinkWithValue() {}
 
-<<<<<<< HEAD
-func (v FilesPropertyLinkValue) Key() string {
-	return v.PropertyKey
-}
-
-func (v FilesPropertyLinkValue) Value() interface{} {
-=======
 func (v FilesPropertyLinkValue) GetKey() string {
 	return v.PropertyKey
 }
 
 func (v FilesPropertyLinkValue) GetValue() interface{} {
->>>>>>> 0c6fd430
 	if v.Files == nil || len(*v.Files) == 0 {
 		return nil
 	}
@@ -552,30 +494,18 @@
 
 func (CheckboxPropertyLinkValue) isPropertyLinkWithValue() {}
 
-<<<<<<< HEAD
-func (v CheckboxPropertyLinkValue) Key() string {
-	return v.PropertyKey
-}
-
-func (v CheckboxPropertyLinkValue) Value() interface{} {
-=======
 func (v CheckboxPropertyLinkValue) GetKey() string {
 	return v.PropertyKey
 }
 
 func (v CheckboxPropertyLinkValue) GetValue() interface{} {
->>>>>>> 0c6fd430
 	if v.Checkbox == nil {
 		return nil
 	}
 	return *v.Checkbox
 }
 
-<<<<<<< HEAD
-type URLPropertyLinkValue struct {
-=======
 type UrlPropertyLinkValue struct {
->>>>>>> 0c6fd430
 	PropertyKey string  `json:"key" example:"source"`
 	Url         *string `json:"url" example:"https://example.com"` // The URL value of the property
 }
@@ -587,17 +517,6 @@
 }
 
 func (v UrlPropertyLinkValue) GetValue() interface{} {
-	if v.Url == nil {
-		return nil
-	}
-	return *v.Url
-}
-
-func (v URLPropertyLinkValue) Key() string {
-	return v.PropertyKey
-}
-
-func (v URLPropertyLinkValue) Value() interface{} {
 	if v.Url == nil {
 		return nil
 	}
@@ -611,19 +530,11 @@
 
 func (EmailPropertyLinkValue) isPropertyLinkWithValue() {}
 
-<<<<<<< HEAD
-func (v EmailPropertyLinkValue) Key() string {
-	return v.PropertyKey
-}
-
-func (v EmailPropertyLinkValue) Value() interface{} {
-=======
 func (v EmailPropertyLinkValue) GetKey() string {
 	return v.PropertyKey
 }
 
 func (v EmailPropertyLinkValue) GetValue() interface{} {
->>>>>>> 0c6fd430
 	if v.Email == nil {
 		return nil
 	}
@@ -637,19 +548,11 @@
 
 func (PhonePropertyLinkValue) isPropertyLinkWithValue() {}
 
-<<<<<<< HEAD
-func (v PhonePropertyLinkValue) Key() string {
-	return v.PropertyKey
-}
-
-func (v PhonePropertyLinkValue) Value() interface{} {
-=======
 func (v PhonePropertyLinkValue) GetKey() string {
 	return v.PropertyKey
 }
 
 func (v PhonePropertyLinkValue) GetValue() interface{} {
->>>>>>> 0c6fd430
 	if v.Phone == nil {
 		return nil
 	}
@@ -659,27 +562,15 @@
 type ObjectsPropertyLinkValue struct {
 	PropertyKey string    `json:"key" example:"creator"`
 	Objects     *[]string `json:"objects" example:"bafyreie6n5l5nkbjal37su54cha4coy7qzuhrnajluzv5qd5jvtsrxkequ"` // The object ids of the property
-<<<<<<< HEAD
 }
 
 func (ObjectsPropertyLinkValue) isPropertyLinkWithValue() {}
 
-func (v ObjectsPropertyLinkValue) Key() string {
-	return v.PropertyKey
-}
-
-func (v ObjectsPropertyLinkValue) Value() interface{} {
-=======
-}
-
-func (ObjectsPropertyLinkValue) isPropertyLinkWithValue() {}
-
 func (v ObjectsPropertyLinkValue) GetKey() string {
 	return v.PropertyKey
 }
 
 func (v ObjectsPropertyLinkValue) GetValue() interface{} {
->>>>>>> 0c6fd430
 	if v.Objects == nil || len(*v.Objects) == 0 {
 		return nil
 	}

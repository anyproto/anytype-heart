package apimodel

import (
	"encoding/json"
	"fmt"

	"github.com/anyproto/anytype-heart/core/api/util"
)

type PropertyFormat string

const (
	PropertyFormatText        PropertyFormat = "text"
	PropertyFormatNumber      PropertyFormat = "number"
	PropertyFormatSelect      PropertyFormat = "select"
	PropertyFormatMultiSelect PropertyFormat = "multi_select"
	PropertyFormatDate        PropertyFormat = "date"
	PropertyFormatFiles       PropertyFormat = "files"
	PropertyFormatCheckbox    PropertyFormat = "checkbox"
	PropertyFormatUrl         PropertyFormat = "url"
	PropertyFormatEmail       PropertyFormat = "email"
	PropertyFormatPhone       PropertyFormat = "phone"
	PropertyFormatObjects     PropertyFormat = "objects"
)

func (pf *PropertyFormat) UnmarshalJSON(data []byte) error {
	var s string
	if err := json.Unmarshal(data, &s); err != nil {
		return err
	}
	switch PropertyFormat(s) {
	case PropertyFormatText, PropertyFormatNumber, PropertyFormatSelect, PropertyFormatMultiSelect, PropertyFormatDate, PropertyFormatFiles, PropertyFormatCheckbox, PropertyFormatUrl, PropertyFormatEmail, PropertyFormatPhone, PropertyFormatObjects:
		*pf = PropertyFormat(s)
		return nil
	default:
		return util.ErrBadInput(fmt.Sprintf("invalid property format: %q", s))
	}
}

type PropertyResponse struct {
	Property Property `json:"property"` // The property
}

type CreatePropertyRequest struct {
	Key    string             `json:"key" example:"some_user_defined_property_key"`                                                                  // The key of the property; should always be snake_case, otherwise it will be converted to snake_case
	Name   string             `json:"name" binding:"required" example:"Last modified date"`                                                          // The name of the property
	Format PropertyFormat     `json:"format" binding:"required" enums:"text,number,select,multi_select,date,files,checkbox,url,email,phone,objects"` // The format of the property
	Tags   []CreateTagRequest `json:"tags"`                                                                                                          // Tags to create for select/multi_select properties
}

type UpdatePropertyRequest struct {
	Key  *string `json:"key" example:"some_user_defined_property_key"`         // The key to set for the property; ; should always be snake_case, otherwise it will be converted to snake_case
	Name *string `json:"name" binding:"required" example:"Last modified date"` // The name to set for the property
}

type Property struct {
	Object string         `json:"object" example:"property"`                                                                  // The data model of the object
	Id     string         `json:"id" example:"bafyreids36kpw5ppuwm3ce2p4ezb3ab7cihhkq6yfbwzwpp4mln7rcgw7a"`                   // The id of the property
	Key    string         `json:"key" example:"last_modified_date"`                                                           // The key of the property
	Name   string         `json:"name" example:"Last modified date"`                                                          // The name of the property
	Format PropertyFormat `json:"format" enums:"text,number,select,multi_select,date,files,checkbox,url,email,phone,objects"` // The format of the property
	// Rk is internal-only to simplify lookup on entry, won't be serialized to property responses
	RelationKey string `json:"-" swaggerignore:"true"`
}

type PropertyLink struct {
	Key    string         `json:"key" binding:"required"  example:"last_modified_date"`                                                          // The key of the property
	Name   string         `json:"name" binding:"required" example:"Last modified date"`                                                          // The name of the property
	Format PropertyFormat `json:"format" binding:"required" enums:"text,number,select,multi_select,date,files,checkbox,url,email,phone,objects"` // The format of the property
}

type PropertyWithValue struct {
	WrappedPropertyWithValue `swaggerignore:"true"`
}

func (p PropertyWithValue) MarshalJSON() ([]byte, error) {
	return json.Marshal(p.WrappedPropertyWithValue)
}

func (p *PropertyWithValue) UnmarshalJSON(data []byte) error {
	var raw struct {
		Format PropertyFormat `json:"format"`
	}
	if err := json.Unmarshal(data, &raw); err != nil {
		return err
	}

	switch raw.Format {
	case PropertyFormatText:
		var v TextPropertyValue
		if err := json.Unmarshal(data, &v); err != nil {
			return err
		}
		p.WrappedPropertyWithValue = v
	case PropertyFormatNumber:
		var v NumberPropertyValue
		if err := json.Unmarshal(data, &v); err != nil {
			return err
		}
		p.WrappedPropertyWithValue = v
	case PropertyFormatSelect:
		var v SelectPropertyValue
		if err := json.Unmarshal(data, &v); err != nil {
			return err
		}
		p.WrappedPropertyWithValue = v
	case PropertyFormatMultiSelect:
		var v MultiSelectPropertyValue
		if err := json.Unmarshal(data, &v); err != nil {
			return err
		}
		p.WrappedPropertyWithValue = v
	case PropertyFormatDate:
		var v DatePropertyValue
		if err := json.Unmarshal(data, &v); err != nil {
			return err
		}
		p.WrappedPropertyWithValue = v
	case PropertyFormatFiles:
		var v FilesPropertyValue
		if err := json.Unmarshal(data, &v); err != nil {
			return err
		}
		p.WrappedPropertyWithValue = v
	case PropertyFormatCheckbox:
		var v CheckboxPropertyValue
		if err := json.Unmarshal(data, &v); err != nil {
			return err
		}
		p.WrappedPropertyWithValue = v
	case PropertyFormatUrl:
		var v URLPropertyValue
		if err := json.Unmarshal(data, &v); err != nil {
			return err
		}
		p.WrappedPropertyWithValue = v
	case PropertyFormatEmail:
		var v EmailPropertyValue
		if err := json.Unmarshal(data, &v); err != nil {
			return err
		}
		p.WrappedPropertyWithValue = v
	case PropertyFormatPhone:
		var v PhonePropertyValue
		if err := json.Unmarshal(data, &v); err != nil {
			return err
		}
		p.WrappedPropertyWithValue = v
	case PropertyFormatObjects:
		var v ObjectsPropertyValue
		if err := json.Unmarshal(data, &v); err != nil {
			return err
		}
		p.WrappedPropertyWithValue = v
	default:
		return util.ErrBadInput(fmt.Sprintf("invalid property value format: %q", raw.Format))
	}

	return nil
}

type WrappedPropertyWithValue interface{ isPropertyWithValue() }

type PropertyBase struct {
	Object string `json:"object" example:"property"`                                                // The data model of the object
	Id     string `json:"id" example:"bafyreids36kpw5ppuwm3ce2p4ezb3ab7cihhkq6yfbwzwpp4mln7rcgw7a"` // The id of the property
}
type TextPropertyValue struct {
	PropertyBase
	Key    string         `json:"key" example:"description"`   // The key of the property
	Name   string         `json:"name" example:"Description"`  // The name of the property
	Format PropertyFormat `json:"format" enums:"text"`         // The format of the property
	Text   string         `json:"text" example:"Some text..."` // The text value of the property
}

func (TextPropertyValue) isPropertyWithValue() {}

type NumberPropertyValue struct {
	PropertyBase
	Key    string         `json:"key" example:"height"`  // The key of the property
	Name   string         `json:"name" example:"Height"` // The name of the property
	Format PropertyFormat `json:"format" enums:"number"` // The format of the property
	Number float64        `json:"number" example:"42"`   // The number value of the property
}

func (NumberPropertyValue) isPropertyWithValue() {}

type SelectPropertyValue struct {
	PropertyBase
	Key    string         `json:"key" example:"status"`  // The key of the property
	Name   string         `json:"name" example:"Status"` // The name of the property
	Format PropertyFormat `json:"format" enums:"select"` // The format of the property
<<<<<<< HEAD
	Select Tag            `json:"select"`                // The selected tag value of the property
=======
	Select *Tag           `json:"select"`                // The selected tag value of the property
>>>>>>> 51c42e58
}

func (SelectPropertyValue) isPropertyWithValue() {}

type MultiSelectPropertyValue struct {
	PropertyBase
	Key         string         `json:"key" example:"tag"`           // The key of the property
	Name        string         `json:"name" example:"Tag"`          // The name of the property
	Format      PropertyFormat `json:"format" enums:"multi_select"` // The format of the property
<<<<<<< HEAD
	MultiSelect []Tag          `json:"multi_select"`                // The selected tag values of the property
=======
	MultiSelect []*Tag         `json:"multi_select"`                // The selected tag values of the property
>>>>>>> 51c42e58
}

func (MultiSelectPropertyValue) isPropertyWithValue() {}

type DatePropertyValue struct {
	PropertyBase
	Key    string         `json:"key" example:"last_modified_date"`    // The key of the property
	Name   string         `json:"name" example:"Last modified date"`   // The name of the property
	Format PropertyFormat `json:"format" enums:"date"`                 // The format of the property
	Date   string         `json:"date" example:"2025-02-14T12:34:56Z"` // The date value of the property
}

func (DatePropertyValue) isPropertyWithValue() {}

type FilesPropertyValue struct {
	PropertyBase
	Key    string         `json:"key" example:"files"`                                                         // The key of the property
	Name   string         `json:"name" example:"Files"`                                                        // The name of the property
	Format PropertyFormat `json:"format" enums:"files"`                                                        // The format of the property
	Files  []string       `json:"files" example:"bafyreie6n5l5nkbjal37su54cha4coy7qzuhrnajluzv5qd5jvtsrxkequ"` // The file values of the property
}

func (FilesPropertyValue) isPropertyWithValue() {}

type CheckboxPropertyValue struct {
	PropertyBase
	Key      string         `json:"key" example:"done"`      // The key of the property
	Name     string         `json:"name" example:"Done"`     // The name of the property
	Format   PropertyFormat `json:"format" enums:"checkbox"` // The format of the property
	Checkbox bool           `json:"checkbox" example:"true"` // The checkbox value of the property
}

func (CheckboxPropertyValue) isPropertyWithValue() {}

type URLPropertyValue struct {
	PropertyBase
	Key    string         `json:"key" example:"source"`              // The key of the property
	Name   string         `json:"name" example:"Source"`             // The name of the property
	Format PropertyFormat `json:"format" enums:"url"`                // The format of the property
	Url    string         `json:"url" example:"https://example.com"` // The URL value of the property
}

func (URLPropertyValue) isPropertyWithValue() {}

type EmailPropertyValue struct {
	PropertyBase
	Key    string         `json:"key" example:"email"`                 // The key of the property
	Name   string         `json:"name" example:"Email"`                // The name of the property
	Format PropertyFormat `json:"format" enums:"email"`                // The format of the property
	Email  string         `json:"email" example:"example@example.com"` // The email value of the property
}

func (EmailPropertyValue) isPropertyWithValue() {}

type PhonePropertyValue struct {
	PropertyBase
	Key    string         `json:"key" example:"phone"`         // The key of the property
	Name   string         `json:"name" example:"Phone"`        // The name of the property
	Format PropertyFormat `json:"format" enums:"phone"`        // The format of the property
	Phone  string         `json:"phone" example:"+1234567890"` // The phone value of the property
}

func (PhonePropertyValue) isPropertyWithValue() {}

type ObjectsPropertyValue struct {
	PropertyBase
	Key     string         `json:"key" example:"creator"`                                                         // The key of the property
	Name    string         `json:"name" example:"Created by"`                                                     // The name of the property
	Format  PropertyFormat `json:"format" enums:"objects"`                                                        // The format of the property
	Objects []string       `json:"objects" example:"bafyreie6n5l5nkbjal37su54cha4coy7qzuhrnajluzv5qd5jvtsrxkequ"` // The object values of the property
}

func (ObjectsPropertyValue) isPropertyWithValue() {}

type PropertyLinkWithValue struct {
	WrappedPropertyLinkWithValue `swaggerignore:"true"`
}

func (p PropertyLinkWithValue) MarshalJSON() ([]byte, error) {
	return json.Marshal(p.WrappedPropertyLinkWithValue)
}

func (p *PropertyLinkWithValue) UnmarshalJSON(data []byte) error {
	var aux map[string]json.RawMessage
	if err := json.Unmarshal(data, &aux); err != nil {
		return err
	}
	switch {
	case aux["text"] != nil:
		var v TextPropertyLinkValue
		if err := json.Unmarshal(data, &v); err != nil {
			return err
		}
		p.WrappedPropertyLinkWithValue = v
	case aux["number"] != nil:
		var v NumberPropertyLinkValue
		if err := json.Unmarshal(data, &v); err != nil {
			return err
		}
		p.WrappedPropertyLinkWithValue = v
	case aux["select"] != nil:
		var v SelectPropertyLinkValue
		if err := json.Unmarshal(data, &v); err != nil {
			return err
		}
		p.WrappedPropertyLinkWithValue = v
	case aux["multi_select"] != nil:
		var v MultiSelectPropertyLinkValue
		if err := json.Unmarshal(data, &v); err != nil {
			return err
		}
		p.WrappedPropertyLinkWithValue = v
	case aux["date"] != nil:
		var v DatePropertyLinkValue
		if err := json.Unmarshal(data, &v); err != nil {
			return err
		}
		p.WrappedPropertyLinkWithValue = v
	case aux["files"] != nil:
		var v FilesPropertyLinkValue
		if err := json.Unmarshal(data, &v); err != nil {
			return err
		}
		p.WrappedPropertyLinkWithValue = v
	case aux["checkbox"] != nil:
		var v CheckboxPropertyLinkValue
		if err := json.Unmarshal(data, &v); err != nil {
			return err
		}
		p.WrappedPropertyLinkWithValue = v
	case aux["url"] != nil:
		var v URLPropertyLinkValue
		if err := json.Unmarshal(data, &v); err != nil {
			return err
		}
		p.WrappedPropertyLinkWithValue = v
	case aux["email"] != nil:
		var v EmailPropertyLinkValue
		if err := json.Unmarshal(data, &v); err != nil {
			return err
		}
		p.WrappedPropertyLinkWithValue = v
	case aux["phone"] != nil:
		var v PhonePropertyLinkValue
		if err := json.Unmarshal(data, &v); err != nil {
			return err
		}
		p.WrappedPropertyLinkWithValue = v
	case aux["objects"] != nil:
		var v ObjectsPropertyLinkValue
		if err := json.Unmarshal(data, &v); err != nil {
			return err
		}
		p.WrappedPropertyLinkWithValue = v
	default:
		return util.ErrBadInput("could not determine property link value type")
	}
	return nil
}

type WrappedPropertyLinkWithValue interface {
	isPropertyLinkWithValue()
	Key() string
	Value() interface{}
}

type TextPropertyLinkValue struct {
	PropertyKey string  `json:"key" example:"description"`
	Text        *string `json:"text" example:"Some text..."` // The text value of the property
}

func (TextPropertyLinkValue) isPropertyLinkWithValue() {}

func (v TextPropertyLinkValue) Key() string {
	return v.PropertyKey
}

func (v TextPropertyLinkValue) Value() interface{} {
	if v.Text == nil {
		return nil
	}
	return *v.Text
}

type NumberPropertyLinkValue struct {
	PropertyKey string   `json:"key" example:"height"`
	Number      *float64 `json:"number" example:"42"` // The number value of the property
}

func (NumberPropertyLinkValue) isPropertyLinkWithValue() {}

func (v NumberPropertyLinkValue) Key() string {
	return v.PropertyKey
}

func (v NumberPropertyLinkValue) Value() interface{} {
	if v.Number == nil {
		return nil
	}
	return *v.Number
}

type SelectPropertyLinkValue struct {
	PropertyKey string  `json:"key" example:"status"`
	Select      *string `json:"select" example:"tag_id"` // The selected tag id of the property; see ListTags endpoint for valid values
}

func (SelectPropertyLinkValue) isPropertyLinkWithValue() {}

func (v SelectPropertyLinkValue) Key() string {
	return v.PropertyKey
}

func (v SelectPropertyLinkValue) Value() interface{} {
	if v.Select == nil {
		return nil
	}
	return *v.Select
}

type MultiSelectPropertyLinkValue struct {
	PropertyKey string    `json:"key" example:"tag"`
	MultiSelect *[]string `json:"multi_select" example:"bafyreiaixlnaefu3ci22zdenjhsdlyaeeoyjrsid5qhfeejzlccijbj7sq,bafyreie6n5l5nkbjal37su54cha4coy7qzuhrnajluzv5qd5jvtsrxkequ"` // The selected tag ids of the property; see ListTags endpoint for valid values
}

func (MultiSelectPropertyLinkValue) isPropertyLinkWithValue() {}

func (v MultiSelectPropertyLinkValue) Key() string {
	return v.PropertyKey
}

func (v MultiSelectPropertyLinkValue) Value() interface{} {
	if v.MultiSelect == nil || len(*v.MultiSelect) == 0 {
		return nil
	}
	ids := make([]interface{}, len(*v.MultiSelect))
	for i, id := range *v.MultiSelect {
		ids[i] = id
	}
	return ids
}

type DatePropertyLinkValue struct {
	PropertyKey string  `json:"key" example:"last_modified_date"`
	Date        *string `json:"date" example:"2025-02-14T12:34:56Z"` // The date value of the property
}

func (DatePropertyLinkValue) isPropertyLinkWithValue() {}

func (v DatePropertyLinkValue) Key() string {
	return v.PropertyKey
}

func (v DatePropertyLinkValue) Value() interface{} {
	if v.Date == nil {
		return nil
	}
	return *v.Date
}

type FilesPropertyLinkValue struct {
	PropertyKey string    `json:"key" example:"files"`
	Files       *[]string `json:"files" example:"bafyreie6n5l5nkbjal37su54cha4coy7qzuhrnajluzv5qd5jvtsrxkequ"` // The file ids of the property
}

func (FilesPropertyLinkValue) isPropertyLinkWithValue() {}

func (v FilesPropertyLinkValue) Key() string {
	return v.PropertyKey
}

func (v FilesPropertyLinkValue) Value() interface{} {
	if v.Files == nil || len(*v.Files) == 0 {
		return nil
	}
	ids := make([]interface{}, len(*v.Files))
	for i, id := range *v.Files {
		ids[i] = id
	}
	return ids
}

type CheckboxPropertyLinkValue struct {
	PropertyKey string `json:"key" example:"done"`
	Checkbox    *bool  `json:"checkbox" example:"true"` // The checkbox value of the property
}

func (CheckboxPropertyLinkValue) isPropertyLinkWithValue() {}

func (v CheckboxPropertyLinkValue) Key() string {
	return v.PropertyKey
}

func (v CheckboxPropertyLinkValue) Value() interface{} {
	if v.Checkbox == nil {
		return nil
	}
	return *v.Checkbox
}

type URLPropertyLinkValue struct {
	PropertyKey string  `json:"key" example:"source"`
	Url         *string `json:"url" example:"https://example.com"` // The URL value of the property
}

func (URLPropertyLinkValue) isPropertyLinkWithValue() {}

func (v URLPropertyLinkValue) Key() string {
	return v.PropertyKey
}

func (v URLPropertyLinkValue) Value() interface{} {
	if v.Url == nil {
		return nil
	}
	return *v.Url
}

type EmailPropertyLinkValue struct {
	PropertyKey string  `json:"key" example:"email"`
	Email       *string `json:"email" example:"example@example.com"` // The email value of the property
}

func (EmailPropertyLinkValue) isPropertyLinkWithValue() {}

func (v EmailPropertyLinkValue) Key() string {
	return v.PropertyKey
}

func (v EmailPropertyLinkValue) Value() interface{} {
	if v.Email == nil {
		return nil
	}
	return *v.Email
}

type PhonePropertyLinkValue struct {
	PropertyKey string  `json:"key" example:"phone"`
	Phone       *string `json:"phone" example:"+1234567890"` // The phone value of the property
}

func (PhonePropertyLinkValue) isPropertyLinkWithValue() {}

func (v PhonePropertyLinkValue) Key() string {
	return v.PropertyKey
}

func (v PhonePropertyLinkValue) Value() interface{} {
	if v.Phone == nil {
		return nil
	}
	return *v.Phone
}

type ObjectsPropertyLinkValue struct {
	PropertyKey string    `json:"key" example:"creator"`
	Objects     *[]string `json:"objects" example:"bafyreie6n5l5nkbjal37su54cha4coy7qzuhrnajluzv5qd5jvtsrxkequ"` // The object ids of the property
}

func (ObjectsPropertyLinkValue) isPropertyLinkWithValue() {}

func (v ObjectsPropertyLinkValue) Key() string {
	return v.PropertyKey
}

func (v ObjectsPropertyLinkValue) Value() interface{} {
	if v.Objects == nil || len(*v.Objects) == 0 {
		return nil
	}
	ids := make([]interface{}, len(*v.Objects))
	for i, id := range *v.Objects {
		ids[i] = id
	}
	return ids
}<|MERGE_RESOLUTION|>--- conflicted
+++ resolved
@@ -190,11 +190,7 @@
 	Key    string         `json:"key" example:"status"`  // The key of the property
 	Name   string         `json:"name" example:"Status"` // The name of the property
 	Format PropertyFormat `json:"format" enums:"select"` // The format of the property
-<<<<<<< HEAD
-	Select Tag            `json:"select"`                // The selected tag value of the property
-=======
 	Select *Tag           `json:"select"`                // The selected tag value of the property
->>>>>>> 51c42e58
 }
 
 func (SelectPropertyValue) isPropertyWithValue() {}
@@ -204,11 +200,7 @@
 	Key         string         `json:"key" example:"tag"`           // The key of the property
 	Name        string         `json:"name" example:"Tag"`          // The name of the property
 	Format      PropertyFormat `json:"format" enums:"multi_select"` // The format of the property
-<<<<<<< HEAD
-	MultiSelect []Tag          `json:"multi_select"`                // The selected tag values of the property
-=======
 	MultiSelect []*Tag         `json:"multi_select"`                // The selected tag values of the property
->>>>>>> 51c42e58
 }
 
 func (MultiSelectPropertyValue) isPropertyWithValue() {}

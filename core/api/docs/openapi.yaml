--- conflicted
+++ resolved
@@ -338,8 +338,16 @@
         format:
           $ref: '#/components/schemas/IconFormat'
       type: object
-<<<<<<< HEAD
-    apimodel.File:
+    EmptyFilterItem:
+      properties:
+        condition:
+          $ref: '#/components/schemas/FilterCondition'
+        property_key:
+          description: The property key to filter on
+          example: description
+          type: string
+      type: object
+    File:
       description: The file object
       properties:
         id:
@@ -364,7 +372,7 @@
         properties:
           description: The properties of the file
           items:
-            $ref: '#/components/schemas/apimodel.PropertyWithValue'
+            $ref: '#/components/schemas/PropertyWithValue'
           type: array
           uniqueItems: false
         space_id:
@@ -372,25 +380,13 @@
           example: bafyreigyfkt6rbv24sbv5aq2hko3bhmv5xxlf22b4bypdu6j7hnphm3psq.23me69r569oi1
           type: string
         type:
-          $ref: '#/components/schemas/apimodel.Type'
+          $ref: '#/components/schemas/Type'
         url:
           description: The URL to access/download the file content via the gateway
           example: http://localhost:31006/image/bafyreie6n5l5nkbjal37su54cha4coy7qzuhrnajluzv5qd5jvtsrxkequ
           type: string
       type: object
-    apimodel.FileIcon:
-=======
-    EmptyFilterItem:
-      properties:
-        condition:
-          $ref: '#/components/schemas/FilterCondition'
-        property_key:
-          description: The property key to filter on
-          example: description
-          type: string
-      type: object
     FileIcon:
->>>>>>> 194ecebe
       properties:
         file:
           description: The file of the icon
@@ -398,6 +394,11 @@
           type: string
         format:
           $ref: '#/components/schemas/IconFormat'
+      type: object
+    FileResponse:
+      properties:
+        file:
+          $ref: '#/components/schemas/File'
       type: object
     FilesFilterItem:
       properties:
@@ -416,16 +417,7 @@
           example: files
           type: string
       type: object
-<<<<<<< HEAD
-    apimodel.FileResponse:
-      properties:
-        file:
-          $ref: '#/components/schemas/apimodel.File'
-      type: object
-    apimodel.FilesPropertyLinkValue:
-=======
     FilesPropertyLinkValue:
->>>>>>> 194ecebe
       properties:
         files:
           description: The file ids of the property
@@ -487,10 +479,6 @@
           example: Some value...
           type: string
       type: object
-<<<<<<< HEAD
-    apimodel.Icon:
-      description: The icon of the type, or null if the type has no icon
-=======
     FilterCondition:
       description: The filter condition
       enum:
@@ -569,8 +557,7 @@
       - FilterOperatorAnd
       - FilterOperatorOr
     Icon:
-      description: The icon of the object, or null if the object has no icon
->>>>>>> 194ecebe
+      description: The icon of the type, or null if the type has no icon
       nullable: true
       oneOf:
       - $ref: '#/components/schemas/EmojiIcon'
@@ -1583,13 +1570,8 @@
         type:
           $ref: '#/components/schemas/Type'
       type: object
-<<<<<<< HEAD
-    apimodel.ObjectLayout:
+    ObjectLayout:
       description: The layout of the type
-=======
-    ObjectLayout:
-      description: The layout of the object
->>>>>>> 194ecebe
       example: basic
       type: string
       x-enum-varnames:
@@ -1601,13 +1583,9 @@
       - ObjectLayoutSet
       - ObjectLayoutCollection
       - ObjectLayoutParticipant
-<<<<<<< HEAD
       - ObjectLayoutImage
       - ObjectLayoutFile
-    apimodel.ObjectResponse:
-=======
     ObjectResponse:
->>>>>>> 194ecebe
       properties:
         object:
           $ref: '#/components/schemas/ObjectWithBody'
@@ -1802,13 +1780,8 @@
           example: property
           type: string
       type: object
-<<<<<<< HEAD
-    apimodel.PropertyFormat:
+    PropertyFormat:
       description: The format of the property
-=======
-    PropertyFormat:
-      description: The format of the property used for filtering
->>>>>>> 194ecebe
       enum:
       - text
       - number
@@ -2125,13 +2098,8 @@
           example: Some text...
           type: string
       type: object
-<<<<<<< HEAD
-    apimodel.Type:
+    Type:
       description: The type of the file, or null if the type has been deleted
-=======
-    Type:
-      description: The type of the object, or null if the type has been deleted.
->>>>>>> 194ecebe
       nullable: true
       properties:
         archived:
@@ -2150,7 +2118,7 @@
           example: page
           type: string
         layout:
-          $ref: '#/components/schemas/apimodel.ObjectLayout'
+          $ref: '#/components/schemas/ObjectLayout'
         name:
           description: The name of the type
           example: Page
@@ -2355,22 +2323,18 @@
           type: array
           uniqueItems: false
       type: object
-<<<<<<< HEAD
-    pagination.PaginatedResponse-apimodel_File:
+    PaginatedResponse-File:
       properties:
         data:
           description: The list of items in the current result set
           items:
-            $ref: '#/components/schemas/apimodel.File'
+            $ref: '#/components/schemas/File'
           type: array
           uniqueItems: false
         pagination:
-          $ref: '#/components/schemas/pagination.PaginationMeta'
-      type: object
-    pagination.PaginatedResponse-apimodel_Member:
-=======
+          $ref: '#/components/schemas/PaginationMeta'
+      type: object
     PaginatedResponse-Member:
->>>>>>> 194ecebe
       properties:
         data:
           description: The list of items in the current result set
@@ -3041,19 +3005,19 @@
           content:
             application/json:
               schema:
-                $ref: '#/components/schemas/pagination.PaginatedResponse-apimodel_File'
+                $ref: '#/components/schemas/PaginatedResponse-File'
           description: The list of files in the specified space
         "401":
           content:
             application/json:
               schema:
-                $ref: '#/components/schemas/util.UnauthorizedError'
+                $ref: '#/components/schemas/UnauthorizedError'
           description: Unauthorized
         "500":
           content:
             application/json:
               schema:
-                $ref: '#/components/schemas/util.ServerError'
+                $ref: '#/components/schemas/ServerError'
           description: Internal server error
       security:
       - bearerauth: []
@@ -3096,25 +3060,25 @@
           content:
             application/json:
               schema:
-                $ref: '#/components/schemas/apimodel.FileResponse'
+                $ref: '#/components/schemas/FileResponse'
           description: The retrieved file
         "401":
           content:
             application/json:
               schema:
-                $ref: '#/components/schemas/util.UnauthorizedError'
+                $ref: '#/components/schemas/UnauthorizedError'
           description: Unauthorized
         "404":
           content:
             application/json:
               schema:
-                $ref: '#/components/schemas/util.NotFoundError'
+                $ref: '#/components/schemas/NotFoundError'
           description: Resource not found
         "500":
           content:
             application/json:
               schema:
-                $ref: '#/components/schemas/util.ServerError'
+                $ref: '#/components/schemas/ServerError'
           description: Internal server error
       security:
       - bearerauth: []

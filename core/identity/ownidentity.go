package identity

import (
	"context"
	"fmt"
	"sync"
	"time"

	"github.com/anyproto/any-sync/identityrepo/identityrepoproto"
	"github.com/anyproto/any-sync/nameservice/nameserviceclient"
	"github.com/anyproto/any-sync/nameservice/nameserviceproto"
	"github.com/anyproto/any-sync/util/crypto"
	"github.com/dgraph-io/badger/v4"
	"github.com/gogo/protobuf/proto"
	"github.com/gogo/protobuf/types"
	"go.uber.org/zap"

	"github.com/anyproto/anytype-heart/core/anytype/account"
	"github.com/anyproto/anytype-heart/core/domain"
	"github.com/anyproto/anytype-heart/core/files/fileacl"
	"github.com/anyproto/anytype-heart/pkg/lib/bundle"
	"github.com/anyproto/anytype-heart/pkg/lib/database"
	"github.com/anyproto/anytype-heart/pkg/lib/datastore"
	"github.com/anyproto/anytype-heart/pkg/lib/localstore/objectstore"
	"github.com/anyproto/anytype-heart/pkg/lib/pb/model"
	"github.com/anyproto/anytype-heart/space"
	"github.com/anyproto/anytype-heart/space/clientspace"
	"github.com/anyproto/anytype-heart/util/badgerhelper"
	"github.com/anyproto/anytype-heart/util/pbtypes"
)

type observerService interface {
	broadcastMyIdentityProfile(identityProfile *model.IdentityProfile)
}

type ownProfileSubscription struct {
	spaceService       space.Service
	objectStore        objectstore.ObjectStore
	accountService     account.Service
	identityRepoClient identityRepoClient
	fileAclService     fileacl.Service
	observerService    observerService
	namingService      nameserviceclient.AnyNsClientService
	dbProvider         datastore.Datastore
	db                 *badger.DB

	myIdentity          string
	globalNameUpdatedCh chan string
	gotDetailsCh        chan struct{}

	detailsLock sync.Mutex
	gotDetails  bool
	details     *types.Struct // save details to batch update operation

	pushIdentityTimer        *time.Timer // timer for batching
	pushIdentityBatchTimeout time.Duration

	componentCtx       context.Context
	componentCtxCancel context.CancelFunc
}

func newOwnProfileSubscription(
	spaceService space.Service,
	objectStore objectstore.ObjectStore,
	accountService account.Service,
	identityRepoClient identityRepoClient,
	fileAclService fileacl.Service,
	observerService observerService,
	namingService nameserviceclient.AnyNsClientService,
	dbProvider datastore.Datastore,
	pushIdentityBatchTimeout time.Duration,
) *ownProfileSubscription {
	componentCtx, componentCtxCancel := context.WithCancel(context.Background())
	return &ownProfileSubscription{
		spaceService:             spaceService,
		objectStore:              objectStore,
		accountService:           accountService,
		identityRepoClient:       identityRepoClient,
		fileAclService:           fileAclService,
		observerService:          observerService,
		namingService:            namingService,
		globalNameUpdatedCh:      make(chan string),
		gotDetailsCh:             make(chan struct{}),
		pushIdentityBatchTimeout: pushIdentityBatchTimeout,
		componentCtx:             componentCtx,
		componentCtxCancel:       componentCtxCancel,
		dbProvider:               dbProvider,
	}
}

func (s *ownProfileSubscription) run(ctx context.Context) (err error) {
	s.db, err = s.dbProvider.LocalStorage()
	if err != nil {
		return err
	}
	s.myIdentity = s.accountService.AccountID()
	techSpace, err := s.spaceService.GetTechSpace(ctx)
	if err != nil {
		return fmt.Errorf("get space: %w", err)
	}
	id, err := techSpace.(*clientspace.TechSpace).TechSpace.AccountObjectId()
	if err != nil {
		return err
	}

	recordsCh := make(chan *types.Struct)
	sub := database.NewSubscription(nil, recordsCh)

	var (
		records  []database.Record
		closeSub func()
	)

<<<<<<< HEAD
	records, closeSub, err = s.objectStore.SpaceId(personalSpace.Id()).QueryByIDAndSubscribeForChanges([]string{profileObjectId}, sub)
=======
	records, closeSub, err = s.objectStore.QueryByIDAndSubscribeForChanges([]string{id}, sub)
>>>>>>> 94b18150
	if err != nil {
		return err
	}
	go func() {
		select {
		case <-s.componentCtx.Done():
			closeSub()
			return
		}
	}()

	if len(records) > 0 {
		s.handleOwnProfileDetails(records[0].Details)
	}

	go s.fetchGlobalName(s.componentCtx, s.namingService)

	go func() {
		for {
			select {
			case <-s.componentCtx.Done():
				return
			case rec, ok := <-recordsCh:
				if !ok {
					return
				}
				s.handleOwnProfileDetails(rec)

			case globalName := <-s.globalNameUpdatedCh:
				s.handleGlobalNameUpdate(globalName)
			}
		}
	}()

	return nil
}

func (s *ownProfileSubscription) close() {
	s.componentCtxCancel()
}

func (s *ownProfileSubscription) enqueuePush() {
	if s.pushIdentityTimer == nil {
		s.pushIdentityTimer = time.AfterFunc(0, func() {
			pushErr := s.pushProfileToIdentityRegistry(s.componentCtx)
			if pushErr != nil {
				log.Error("push profile to identity registry", zap.Error(pushErr))
			}
		})
	} else {
		s.pushIdentityTimer.Reset(s.pushIdentityBatchTimeout)
	}
}

func (s *ownProfileSubscription) handleOwnProfileDetails(profileDetails *types.Struct) {
	if profileDetails == nil {
		return
	}
	s.detailsLock.Lock()
	if !s.gotDetails {
		close(s.gotDetailsCh)
		s.gotDetails = true
	}

	if s.details == nil {
		s.details = &types.Struct{
			Fields: map[string]*types.Value{},
		}
	}
	for _, key := range []domain.RelationKey{
		bundle.RelationKeyId,
		bundle.RelationKeyName,
		bundle.RelationKeyDescription,
		bundle.RelationKeyIconImage,
	} {
		if _, ok := profileDetails.Fields[key.String()]; ok {
			s.details.Fields[key.String()] = pbtypes.CopyVal(profileDetails.Fields[key.String()])
		}
	}
	identityProfile := s.prepareIdentityProfile()
	s.detailsLock.Unlock()

	s.observerService.broadcastMyIdentityProfile(identityProfile)
	s.enqueuePush()
}

func (s *ownProfileSubscription) fetchGlobalName(ctx context.Context, ns nameserviceclient.AnyNsClientService) {
	if ns == nil {
		log.Error("error fetching global name of our own identity from Naming Service as the service is not initialized")
		return
	}
	response, err := ns.GetNameByAnyId(ctx, &nameserviceproto.NameByAnyIdRequest{AnyAddress: s.myIdentity})
	if err != nil || response == nil {
		log.Error("error fetching global name of our own identity from Naming Service", zap.Error(err))
		return
	}
	if !response.Found {
		log.Debug("globalName was not found for our own identity in Naming Service")
		return
	}
	s.updateGlobalName(response.Name)
}

func (s *ownProfileSubscription) updateGlobalName(globalName string) {
	select {
	case <-s.componentCtx.Done():
		return
	case s.globalNameUpdatedCh <- globalName:
		return
	}
}

func (s *ownProfileSubscription) handleGlobalNameUpdate(globalName string) {
	s.detailsLock.Lock()
	if s.details == nil {
		s.details = &types.Struct{
			Fields: map[string]*types.Value{},
		}
	}
	s.details.Fields[bundle.RelationKeyGlobalName.String()] = pbtypes.String(globalName)
	identityProfile := s.prepareIdentityProfile()
	s.detailsLock.Unlock()

	err := badgerhelper.SetValue(s.db, makeGlobalNameKey(s.myIdentity), globalName)
	if err != nil {
		log.Error("save global name", zap.String("identity", s.myIdentity), zap.Error(err))
	}

	s.observerService.broadcastMyIdentityProfile(identityProfile)

	s.enqueuePush()
}

func (s *ownProfileSubscription) prepareIdentityProfile() *model.IdentityProfile {
	return &model.IdentityProfile{
		Identity:    s.myIdentity,
		Name:        pbtypes.GetString(s.details, bundle.RelationKeyName.String()),
		Description: pbtypes.GetString(s.details, bundle.RelationKeyDescription.String()),
		IconCid:     pbtypes.GetString(s.details, bundle.RelationKeyIconImage.String()),
		GlobalName:  pbtypes.GetString(s.details, bundle.RelationKeyGlobalName.String()),
	}
}

func (s *ownProfileSubscription) pushProfileToIdentityRegistry(ctx context.Context) error {
	identityProfile, err := s.prepareOwnIdentityProfile()
	if err != nil {
		return fmt.Errorf("prepare own identity profile: %w", err)
	}
	data, err := proto.Marshal(identityProfile)
	if err != nil {
		return fmt.Errorf("marshal identity profile: %w", err)
	}

	symKey := s.spaceService.AccountMetadataSymKey()
	data, err = symKey.Encrypt(data)
	if err != nil {
		return fmt.Errorf("encrypt data: %w", err)
	}

	signature, err := s.accountService.SignData(data)
	if err != nil {
		return fmt.Errorf("failed to sign profile data: %w", err)
	}

	err = s.identityRepoClient.IdentityRepoPut(ctx, s.myIdentity, []*identityrepoproto.Data{
		{
			Kind:      "profile",
			Data:      data,
			Signature: signature,
		},
	})
	if err != nil {
		return fmt.Errorf("failed to push identity: %w", err)
	}

	return badgerhelper.SetValue(s.db, makeIdentityProfileKey(identityProfile.Identity), data)
}

func (s *ownProfileSubscription) prepareOwnIdentityProfile() (*model.IdentityProfile, error) {
	s.detailsLock.Lock()
	defer s.detailsLock.Unlock()

	iconImageObjectId := pbtypes.GetString(s.details, bundle.RelationKeyIconImage.String())
	iconCid, iconEncryptionKeys, err := s.prepareIconImageInfo(iconImageObjectId)
	if err != nil {
		return nil, fmt.Errorf("prepare icon image info: %w", err)
	}

	identity := s.accountService.AccountID()
	return &model.IdentityProfile{
		Identity:           identity,
		Name:               pbtypes.GetString(s.details, bundle.RelationKeyName.String()),
		Description:        pbtypes.GetString(s.details, bundle.RelationKeyDescription.String()),
		IconCid:            iconCid,
		IconEncryptionKeys: iconEncryptionKeys,
		GlobalName:         pbtypes.GetString(s.details, bundle.RelationKeyGlobalName.String()),
	}, nil
}

func (s *ownProfileSubscription) prepareIconImageInfo(iconImageObjectId string) (iconCid string, iconEncryptionKeys []*model.FileEncryptionKey, err error) {
	if iconImageObjectId == "" {
		return "", nil, nil
	}
	return s.fileAclService.GetInfoForFileSharing(iconImageObjectId)
}

func (s *ownProfileSubscription) getDetails(ctx context.Context) (identity string, metadataKey crypto.SymKey, details *types.Struct) {
	select {
	case <-s.gotDetailsCh:

	case <-ctx.Done():
		return "", nil, nil
	case <-s.componentCtx.Done():
		return "", nil, nil
	}
	s.detailsLock.Lock()
	defer s.detailsLock.Unlock()

	detailsCopy := pbtypes.CopyStruct(s.details, true)
	return s.myIdentity, s.spaceService.AccountMetadataSymKey(), detailsCopy
}<|MERGE_RESOLUTION|>--- conflicted
+++ resolved
@@ -111,11 +111,7 @@
 		closeSub func()
 	)
 
-<<<<<<< HEAD
-	records, closeSub, err = s.objectStore.SpaceId(personalSpace.Id()).QueryByIDAndSubscribeForChanges([]string{profileObjectId}, sub)
-=======
-	records, closeSub, err = s.objectStore.QueryByIDAndSubscribeForChanges([]string{id}, sub)
->>>>>>> 94b18150
+	records, closeSub, err = s.objectStore.SpaceId(techSpace.Id()).QueryByIDAndSubscribeForChanges([]string{id}, sub)
 	if err != nil {
 		return err
 	}

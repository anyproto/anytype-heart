package identity

import (
	"context"
	"fmt"
	"sync"
	"time"

	"github.com/anyproto/any-sync/identityrepo/identityrepoproto"
	"github.com/anyproto/any-sync/nameservice/nameserviceclient"
	"github.com/anyproto/any-sync/nameservice/nameserviceproto"
	"github.com/anyproto/any-sync/util/crypto"
	"github.com/dgraph-io/badger/v4"
	"github.com/gogo/protobuf/proto"
	"github.com/gogo/protobuf/types"
	"go.uber.org/zap"

	"github.com/anyproto/anytype-heart/core/anytype/account"
	"github.com/anyproto/anytype-heart/core/domain"
	"github.com/anyproto/anytype-heart/core/files/fileacl"
	"github.com/anyproto/anytype-heart/pkg/lib/bundle"
	"github.com/anyproto/anytype-heart/pkg/lib/database"
	"github.com/anyproto/anytype-heart/pkg/lib/datastore"
	"github.com/anyproto/anytype-heart/pkg/lib/localstore/objectstore"
	"github.com/anyproto/anytype-heart/pkg/lib/pb/model"
	"github.com/anyproto/anytype-heart/space"
	"github.com/anyproto/anytype-heart/space/clientspace"
	"github.com/anyproto/anytype-heart/util/badgerhelper"
	"github.com/anyproto/anytype-heart/util/pbtypes"
)

type observerService interface {
	broadcastMyIdentityProfile(identityProfile *model.IdentityProfile)
}

type ownProfileSubscription struct {
	spaceService       space.Service
	objectStore        objectstore.ObjectStore
	accountService     account.Service
	identityRepoClient identityRepoClient
	fileAclService     fileacl.Service
	observerService    observerService
	namingService      nameserviceclient.AnyNsClientService
	dbProvider         datastore.Datastore
	db                 *badger.DB

	myIdentity          string
	globalNameUpdatedCh chan string
	gotDetailsCh        chan struct{}

	detailsLock sync.Mutex
	gotDetails  bool
	details     *types.Struct // save details to batch update operation

	pushIdentityTimer        *time.Timer // timer for batching
	pushIdentityBatchTimeout time.Duration

	componentCtx       context.Context
	componentCtxCancel context.CancelFunc
}

func newOwnProfileSubscription(
	spaceService space.Service,
	objectStore objectstore.ObjectStore,
	accountService account.Service,
	identityRepoClient identityRepoClient,
	fileAclService fileacl.Service,
	observerService observerService,
	namingService nameserviceclient.AnyNsClientService,
	dbProvider datastore.Datastore,
	pushIdentityBatchTimeout time.Duration,
) *ownProfileSubscription {
	componentCtx, componentCtxCancel := context.WithCancel(context.Background())
	return &ownProfileSubscription{
		spaceService:             spaceService,
		objectStore:              objectStore,
		accountService:           accountService,
		identityRepoClient:       identityRepoClient,
		fileAclService:           fileAclService,
		observerService:          observerService,
		namingService:            namingService,
		globalNameUpdatedCh:      make(chan string),
		gotDetailsCh:             make(chan struct{}),
		pushIdentityBatchTimeout: pushIdentityBatchTimeout,
		componentCtx:             componentCtx,
		componentCtxCancel:       componentCtxCancel,
		dbProvider:               dbProvider,
	}
}

func (s *ownProfileSubscription) run(ctx context.Context) (err error) {
	s.db, err = s.dbProvider.LocalStorage()
	if err != nil {
		return err
	}
	s.myIdentity = s.accountService.AccountID()
	techSpace, err := s.spaceService.GetTechSpace(ctx)
	if err != nil {
		return fmt.Errorf("get space: %w", err)
	}
	id, err := techSpace.(*clientspace.TechSpace).TechSpace.AccountObjectId()
	if err != nil {
		return err
	}

	recordsCh := make(chan *types.Struct)
	sub := database.NewSubscription(nil, recordsCh)

	var (
		records  []database.Record
		closeSub func()
	)

<<<<<<< HEAD
	records, closeSub, err = s.objectStore.SpaceStore(s.spaceService.TechSpaceId()).QueryByIDAndSubscribeForChanges([]string{id}, sub)
=======
	records, closeSub, err = s.objectStore.SpaceIndex(techSpace.Id()).QueryByIDAndSubscribeForChanges([]string{id}, sub)
>>>>>>> a2b5e95b
	if err != nil {
		return err
	}
	go func() {
		select {
		case <-s.componentCtx.Done():
			closeSub()
			return
		}
	}()

	if len(records) > 0 {
		s.handleOwnProfileDetails(records[0].Details)
	}

	go s.fetchGlobalName(s.componentCtx, s.namingService)

	go func() {
		for {
			select {
			case <-s.componentCtx.Done():
				return
			case rec, ok := <-recordsCh:
				if !ok {
					return
				}
				s.handleOwnProfileDetails(rec)

			case globalName := <-s.globalNameUpdatedCh:
				s.handleGlobalNameUpdate(globalName)
			}
		}
	}()

	return nil
}

func (s *ownProfileSubscription) close() {
	s.componentCtxCancel()
}

func (s *ownProfileSubscription) enqueuePush() {
	if s.pushIdentityTimer == nil {
		s.pushIdentityTimer = time.AfterFunc(0, func() {
			pushErr := s.pushProfileToIdentityRegistry(s.componentCtx)
			if pushErr != nil {
				log.Error("push profile to identity registry", zap.Error(pushErr))
			}
		})
	} else {
		s.pushIdentityTimer.Reset(s.pushIdentityBatchTimeout)
	}
}

func (s *ownProfileSubscription) handleOwnProfileDetails(profileDetails *types.Struct) {
	if profileDetails == nil {
		return
	}
	s.detailsLock.Lock()
	if !s.gotDetails {
		close(s.gotDetailsCh)
		s.gotDetails = true
	}

	if s.details == nil {
		s.details = &types.Struct{
			Fields: map[string]*types.Value{},
		}
	}
	for _, key := range []domain.RelationKey{
		bundle.RelationKeyId,
		bundle.RelationKeyName,
		bundle.RelationKeyDescription,
		bundle.RelationKeyIconImage,
	} {
		if _, ok := profileDetails.Fields[key.String()]; ok {
			s.details.Fields[key.String()] = pbtypes.CopyVal(profileDetails.Fields[key.String()])
		}
	}
	identityProfile := s.prepareIdentityProfile()
	s.detailsLock.Unlock()

	s.observerService.broadcastMyIdentityProfile(identityProfile)
	s.enqueuePush()
}

func (s *ownProfileSubscription) fetchGlobalName(ctx context.Context, ns nameserviceclient.AnyNsClientService) {
	if ns == nil {
		log.Error("error fetching global name of our own identity from Naming Service as the service is not initialized")
		return
	}
	response, err := ns.GetNameByAnyId(ctx, &nameserviceproto.NameByAnyIdRequest{AnyAddress: s.myIdentity})
	if err != nil || response == nil {
		log.Error("error fetching global name of our own identity from Naming Service", zap.Error(err))
		return
	}
	if !response.Found {
		log.Debug("globalName was not found for our own identity in Naming Service")
		return
	}
	s.updateGlobalName(response.Name)
}

func (s *ownProfileSubscription) updateGlobalName(globalName string) {
	select {
	case <-s.componentCtx.Done():
		return
	case s.globalNameUpdatedCh <- globalName:
		return
	}
}

func (s *ownProfileSubscription) handleGlobalNameUpdate(globalName string) {
	s.detailsLock.Lock()
	if s.details == nil {
		s.details = &types.Struct{
			Fields: map[string]*types.Value{},
		}
	}
	s.details.Fields[bundle.RelationKeyGlobalName.String()] = pbtypes.String(globalName)
	identityProfile := s.prepareIdentityProfile()
	s.detailsLock.Unlock()

	err := badgerhelper.SetValue(s.db, makeGlobalNameKey(s.myIdentity), globalName)
	if err != nil {
		log.Error("save global name", zap.String("identity", s.myIdentity), zap.Error(err))
	}

	s.observerService.broadcastMyIdentityProfile(identityProfile)

	s.enqueuePush()
}

func (s *ownProfileSubscription) prepareIdentityProfile() *model.IdentityProfile {
	return &model.IdentityProfile{
		Identity:    s.myIdentity,
		Name:        pbtypes.GetString(s.details, bundle.RelationKeyName.String()),
		Description: pbtypes.GetString(s.details, bundle.RelationKeyDescription.String()),
		IconCid:     pbtypes.GetString(s.details, bundle.RelationKeyIconImage.String()),
		GlobalName:  pbtypes.GetString(s.details, bundle.RelationKeyGlobalName.String()),
	}
}

func (s *ownProfileSubscription) pushProfileToIdentityRegistry(ctx context.Context) error {
	identityProfile, err := s.prepareOwnIdentityProfile()
	if err != nil {
		return fmt.Errorf("prepare own identity profile: %w", err)
	}
	data, err := proto.Marshal(identityProfile)
	if err != nil {
		return fmt.Errorf("marshal identity profile: %w", err)
	}

	symKey := s.spaceService.AccountMetadataSymKey()
	data, err = symKey.Encrypt(data)
	if err != nil {
		return fmt.Errorf("encrypt data: %w", err)
	}

	signature, err := s.accountService.SignData(data)
	if err != nil {
		return fmt.Errorf("failed to sign profile data: %w", err)
	}

	err = s.identityRepoClient.IdentityRepoPut(ctx, s.myIdentity, []*identityrepoproto.Data{
		{
			Kind:      "profile",
			Data:      data,
			Signature: signature,
		},
	})
	if err != nil {
		return fmt.Errorf("failed to push identity: %w", err)
	}

	return badgerhelper.SetValue(s.db, makeIdentityProfileKey(identityProfile.Identity), data)
}

func (s *ownProfileSubscription) prepareOwnIdentityProfile() (*model.IdentityProfile, error) {
	s.detailsLock.Lock()
	defer s.detailsLock.Unlock()

	iconImageObjectId := pbtypes.GetString(s.details, bundle.RelationKeyIconImage.String())
	iconCid, iconEncryptionKeys, err := s.prepareIconImageInfo(iconImageObjectId)
	if err != nil {
		return nil, fmt.Errorf("prepare icon image info: %w", err)
	}

	identity := s.accountService.AccountID()
	return &model.IdentityProfile{
		Identity:           identity,
		Name:               pbtypes.GetString(s.details, bundle.RelationKeyName.String()),
		Description:        pbtypes.GetString(s.details, bundle.RelationKeyDescription.String()),
		IconCid:            iconCid,
		IconEncryptionKeys: iconEncryptionKeys,
		GlobalName:         pbtypes.GetString(s.details, bundle.RelationKeyGlobalName.String()),
	}, nil
}

func (s *ownProfileSubscription) prepareIconImageInfo(iconImageObjectId string) (iconCid string, iconEncryptionKeys []*model.FileEncryptionKey, err error) {
	if iconImageObjectId == "" {
		return "", nil, nil
	}
	return s.fileAclService.GetInfoForFileSharing(iconImageObjectId)
}

func (s *ownProfileSubscription) getDetails(ctx context.Context) (identity string, metadataKey crypto.SymKey, details *types.Struct) {
	select {
	case <-s.gotDetailsCh:

	case <-ctx.Done():
		return "", nil, nil
	case <-s.componentCtx.Done():
		return "", nil, nil
	}
	s.detailsLock.Lock()
	defer s.detailsLock.Unlock()

	detailsCopy := pbtypes.CopyStruct(s.details, true)
	return s.myIdentity, s.spaceService.AccountMetadataSymKey(), detailsCopy
}<|MERGE_RESOLUTION|>--- conflicted
+++ resolved
@@ -111,11 +111,7 @@
 		closeSub func()
 	)
 
-<<<<<<< HEAD
-	records, closeSub, err = s.objectStore.SpaceStore(s.spaceService.TechSpaceId()).QueryByIDAndSubscribeForChanges([]string{id}, sub)
-=======
 	records, closeSub, err = s.objectStore.SpaceIndex(techSpace.Id()).QueryByIDAndSubscribeForChanges([]string{id}, sub)
->>>>>>> a2b5e95b
 	if err != nil {
 		return err
 	}

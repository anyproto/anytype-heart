package chats

import (
	"context"
	"crypto/sha256"
	"encoding/hex"
	"encoding/json"
	"errors"
	"fmt"
	"sort"
	"sync"
	"time"

	"github.com/anyproto/any-sync/app"
	"github.com/samber/lo"

	"github.com/cheggaaa/mb/v3"
	"go.uber.org/zap"

	"github.com/anyproto/anytype-heart/core/block/cache"
	"github.com/anyproto/anytype-heart/core/block/chats/chatmodel"
	"github.com/anyproto/anytype-heart/core/block/chats/chatpush"
	"github.com/anyproto/anytype-heart/core/block/chats/chatrepository"
	"github.com/anyproto/anytype-heart/core/block/chats/chatsubscription"
	"github.com/anyproto/anytype-heart/core/block/editor/chatobject"
	"github.com/anyproto/anytype-heart/core/block/object/idresolver"
	"github.com/anyproto/anytype-heart/core/domain"
<<<<<<< HEAD
	"github.com/anyproto/anytype-heart/core/files/fileobject/filecache"
=======
	"github.com/anyproto/anytype-heart/core/event"
>>>>>>> b5b9ff0c
	"github.com/anyproto/anytype-heart/core/session"
	subscriptionservice "github.com/anyproto/anytype-heart/core/subscription"
	"github.com/anyproto/anytype-heart/core/subscription/crossspacesub"
	"github.com/anyproto/anytype-heart/pb"
	"github.com/anyproto/anytype-heart/pkg/lib/bundle"
	"github.com/anyproto/anytype-heart/pkg/lib/database"
	"github.com/anyproto/anytype-heart/pkg/lib/localstore/objectstore"
	"github.com/anyproto/anytype-heart/pkg/lib/logging"
	"github.com/anyproto/anytype-heart/pkg/lib/pb/model"
	textUtil "github.com/anyproto/anytype-heart/util/text"
)

const CName = "core.block.chats"

var log = logging.Logger(CName).Desugar()

type Service interface {
	AddMessage(ctx context.Context, sessionCtx session.Context, chatObjectId string, message *chatmodel.Message) (string, error)
	EditMessage(ctx context.Context, chatObjectId string, messageId string, newMessage *chatmodel.Message) error
	ToggleMessageReaction(ctx context.Context, chatObjectId string, messageId string, emoji string) (bool, error)
	DeleteMessage(ctx context.Context, chatObjectId string, messageId string) error
	GetMessages(ctx context.Context, chatObjectId string, req chatrepository.GetMessagesRequest) (*chatobject.GetMessagesResponse, error)
	GetMessagesByIds(ctx context.Context, chatObjectId string, messageIds []string) ([]*chatmodel.Message, error)
	SubscribeLastMessages(ctx context.Context, chatObjectId string, limit int, subId string) (*chatsubscription.SubscribeLastMessagesResponse, error)
	ReadMessages(ctx context.Context, req ReadMessagesRequest) error
	UnreadMessages(ctx context.Context, chatObjectId string, afterOrderId string, counterType chatmodel.CounterType) error
	Unsubscribe(chatObjectId string, subId string) error

	SubscribeToMessagePreviews(ctx context.Context, subId string) (*SubscribeToMessagePreviewsResponse, error)
	UnsubscribeFromMessagePreviews(subId string) error

	ReadAll(ctx context.Context) error

	app.ComponentRunnable
}

var _ Service = (*service)(nil)

type pushService interface {
	Notify(ctx context.Context, spaceId, groupId string, topic []string, payload []byte) (err error)
	NotifyRead(ctx context.Context, spaceId, groupId string) (err error)
}

type accountService interface {
	AccountID() string
}

type service struct {
	spaceIdResolver         idresolver.Resolver
	objectGetter            cache.ObjectWaitGetter
	crossSpaceSubService    crossspacesub.Service
	pushService             pushService
	accountService          accountService
	objectStore             objectstore.ObjectStore
	chatSubscriptionService chatsubscription.Service
<<<<<<< HEAD
	fileCacheService        filecache.Service
=======
	eventSender             event.Sender
>>>>>>> b5b9ff0c

	componentCtx       context.Context
	componentCtxCancel context.CancelFunc

	chatObjectsSubQueue *mb.MB[*pb.EventMessage]

	lock sync.Mutex
	// chatObjectId => spaceId
	allChatObjectIds map[string]string

	// set of ids of subscriptions where to broadcast events
	subscriptionIds map[string]struct{}
}

func New() Service {
	return &service{
		allChatObjectIds:    make(map[string]string),
		subscriptionIds:     make(map[string]struct{}),
		chatObjectsSubQueue: mb.New[*pb.EventMessage](0),
	}
}

func (s *service) Name() string {
	return CName
}

func (s *service) Init(a *app.App) error {
	s.crossSpaceSubService = app.MustComponent[crossspacesub.Service](a)
	s.componentCtx, s.componentCtxCancel = context.WithCancel(context.Background())
	s.pushService = app.MustComponent[pushService](a)
	s.accountService = app.MustComponent[accountService](a)
	s.objectStore = app.MustComponent[objectstore.ObjectStore](a)
	s.objectGetter = app.MustComponent[cache.ObjectWaitGetter](a)
	s.chatSubscriptionService = app.MustComponent[chatsubscription.Service](a)
	s.spaceIdResolver = app.MustComponent[idresolver.Resolver](a)
<<<<<<< HEAD
	s.fileCacheService = app.MustComponent[filecache.Service](a)
=======
	s.eventSender = app.MustComponent[event.Sender](a)
>>>>>>> b5b9ff0c
	return nil
}

const (
	// id for cross-space subscription
	allChatsSubscriptionId = "allChatObjects"
)

type ChatPreview struct {
	SpaceId      string
	ChatObjectId string
	State        *model.ChatState
	Message      *chatmodel.Message
	Dependencies []*domain.Details
}

type SubscribeToMessagePreviewsResponse struct {
	Previews []*ChatPreview
}

func (s *service) SubscribeToMessagePreviews(ctx context.Context, subId string) (*SubscribeToMessagePreviewsResponse, error) {
	s.lock.Lock()
	defer s.lock.Unlock()

	if s.hasPreviewSubscription(subId) {
		err := s.unsubscribeFromMessagePreviews(subId)
		if err != nil {
			return nil, fmt.Errorf("stop previous subscription: %w", err)
		}
	}

	s.subscriptionIds[subId] = struct{}{}

	lock := &sync.Mutex{}
	result := &SubscribeToMessagePreviewsResponse{
		Previews: make([]*ChatPreview, 0, len(s.allChatObjectIds)),
	}
	var wg sync.WaitGroup
	for chatObjectId, spaceId := range s.allChatObjectIds {
		wg.Add(1)
		go func() {
			defer wg.Done()

			chatAddResp, err := s.onChatAdded(chatObjectId, subId)
			if err != nil {
				log.Error("init lastMessage subscription", zap.Error(err))
				return
			}
			var (
				message      *chatmodel.Message
				dependencies []*domain.Details
			)
			if len(chatAddResp.Messages) > 0 {
				message = chatAddResp.Messages[0]
				dependencies = chatAddResp.Dependencies[message.Id]
			}

			lock.Lock()
			defer lock.Unlock()
			result.Previews = append(result.Previews, &ChatPreview{
				SpaceId:      spaceId,
				ChatObjectId: chatObjectId,
				State:        chatAddResp.ChatState,
				Message:      message,
				Dependencies: dependencies,
			})
		}()
	}
	wg.Wait()

	return result, nil
}

func (s *service) hasPreviewSubscription(subId string) bool {
	_, ok := s.subscriptionIds[subId]
	return ok
}

func (s *service) UnsubscribeFromMessagePreviews(subId string) error {
	s.lock.Lock()
	defer s.lock.Unlock()

	return s.unsubscribeFromMessagePreviews(subId)
}

func (s *service) unsubscribeFromMessagePreviews(subId string) error {
	delete(s.subscriptionIds, subId)

	for chatObjectId := range s.allChatObjectIds {
		err := s.Unsubscribe(chatObjectId, subId)
		if err != nil {
			log.Error("unsubscribe from preview sub", zap.Error(err))
		}
	}
	return nil
}

func (s *service) Run(ctx context.Context) error {
	s.lock.Lock()
	go func() {
		defer s.lock.Unlock()
		resp, err := s.crossSpaceSubService.Subscribe(subscriptionservice.SubscribeRequest{
			SubId:             allChatsSubscriptionId,
			InternalQueue:     s.chatObjectsSubQueue,
			Keys:              []string{bundle.RelationKeyId.String(), bundle.RelationKeySpaceId.String()},
			NoDepSubscription: true,
			Filters: []database.FilterRequest{
				{
					RelationKey: bundle.RelationKeyResolvedLayout,
					Condition:   model.BlockContentDataviewFilter_Equal,
					Value:       domain.Int64(model.ObjectType_chatDerived),
				},
			},
		}, crossspacesub.NoOpPredicate())
		if err != nil {
			log.Error("cross-space sub", zap.Error(err))
			return
		}

		for _, rec := range resp.Records {
			s.allChatObjectIds[rec.GetString(bundle.RelationKeyId)] = rec.GetString(bundle.RelationKeySpaceId)
		}
		go s.monitorMessagePreviews()
	}()

	return nil
}

func (s *service) monitorMessagePreviews() {
	matcher := subscriptionservice.EventMatcher{
		OnAdd: func(spaceId string, add *pb.EventObjectSubscriptionAdd) {
			s.lock.Lock()
			defer s.lock.Unlock()

			s.allChatObjectIds[add.Id] = spaceId

			if len(s.subscriptionIds) == 0 {
				return
			}

			for subId := range s.subscriptionIds {
				err := s.onChatAddedAsync(add.Id, subId)
				if err != nil {
					log.Error("init last message subscription", zap.Error(err))
				}
			}
		},
		OnRemove: func(spaceId string, remove *pb.EventObjectSubscriptionRemove) {
			s.lock.Lock()
			defer s.lock.Unlock()

			delete(s.allChatObjectIds, remove.Id)
			if len(s.subscriptionIds) == 0 {
				return
			}

			for subId := range s.subscriptionIds {
				err := s.onChatRemoved(remove.Id, subId)
				if err != nil {
					log.Error("unsubscribe from the last message", zap.Error(err))
				}
			}
		},
	}
	for {
		msg, err := s.chatObjectsSubQueue.WaitOne(s.componentCtx)
		if errors.Is(err, mb.ErrClosed) {
			return
		}
		if err != nil {
			log.Error("wait message", zap.Error(err))
			return
		}
		matcher.Match(msg)
	}
}

func (s *service) onChatAdded(chatObjectId string, subId string) (*chatsubscription.SubscribeLastMessagesResponse, error) {
	return s.chatSubscriptionService.SubscribeLastMessages(s.componentCtx, chatsubscription.SubscribeLastMessagesRequest{
		ChatObjectId:     chatObjectId,
		SubId:            subId,
		Limit:            1,
		WithDependencies: true,
		OnlyLastMessage:  true,
	})
}

func (s *service) onChatAddedAsync(chatObjectId string, subId string) error {
	resp, err := s.chatSubscriptionService.SubscribeLastMessages(s.componentCtx, chatsubscription.SubscribeLastMessagesRequest{
		ChatObjectId:     chatObjectId,
		SubId:            subId,
		Limit:            1,
		WithDependencies: true,
		OnlyLastMessage:  true,
	})
	if err != nil {
		return fmt.Errorf("subscribe: %w", err)
	}

	spaceId, err := s.spaceIdResolver.ResolveSpaceID(chatObjectId)
	if err != nil {
		return fmt.Errorf("resolve space id: %w", err)
	}

	mngr, err := s.chatSubscriptionService.GetManager(spaceId, chatObjectId)
	if err != nil {
		return fmt.Errorf("get manager: %w", err)
	}
	mngr.Lock()
	defer mngr.Unlock()

	events := make([]*pb.EventMessage, 0, 2)
	if len(resp.Messages) > 0 {
		msg := resp.Messages[0]
		events = append(events, event.NewMessage(spaceId, &pb.EventMessageValueOfChatAdd{
			ChatAdd: &pb.EventChatAdd{
				Id:           msg.Id,
				OrderId:      msg.OrderId,
				AfterOrderId: resp.PreviousOrderId,
				Message:      msg.ChatMessage,
				SubIds:       []string{subId},
			},
		}))
	}
	events = append(events, event.NewMessage(spaceId, &pb.EventMessageValueOfChatStateUpdate{ChatStateUpdate: &pb.EventChatUpdateState{
		State:  mngr.GetChatState(),
		SubIds: []string{subId},
	}}))
	s.eventSender.Broadcast(&pb.Event{
		Messages:  events,
		ContextId: chatObjectId,
	})

	return nil
}

func (s *service) onChatRemoved(chatObjectId string, subId string) error {
	err := s.Unsubscribe(chatObjectId, subId)
	if err != nil && !errors.Is(err, domain.ErrObjectNotFound) {
		return err
	}
	return nil
}

func (s *service) Close(ctx context.Context) error {
	var err error
	s.lock.Lock()
	defer s.lock.Unlock()

	err = s.chatObjectsSubQueue.Close()

	s.componentCtxCancel()

	unsubErr := s.crossSpaceSubService.Unsubscribe(allChatsSubscriptionId)
	if !errors.Is(err, crossspacesub.ErrSubscriptionNotFound) {
		err = errors.Join(err, unsubErr)
	}
	return err
}

func (s *service) AddMessage(ctx context.Context, sessionCtx session.Context, chatObjectId string, message *chatmodel.Message) (string, error) {
	var (
		messageId, spaceId string
		mentions           []string
	)

	err := s.chatObjectDo(ctx, chatObjectId, func(sb chatobject.StoreObject) error {
		var err error
		messageId, err = sb.AddMessage(ctx, sessionCtx, message)
		spaceId = sb.SpaceID()
		mentions, _ = message.MentionIdentities(ctx, sb)
		return err
	})
	if err == nil {
		pushErr := s.sendPushNotification(ctx, spaceId, chatObjectId, messageId, message, mentions)
		if pushErr != nil {
			log.Error("sendPushNotification: ", zap.Error(pushErr))
		}

	}
	return messageId, err
}

func (s *service) sendPushNotification(ctx context.Context, spaceId, chatObjectId, messageId string, message *chatmodel.Message, mentions []string) (err error) {
	accountId := s.accountService.AccountID()
	spaceName := s.objectStore.GetSpaceName(spaceId)
	details, err := s.objectStore.SpaceIndex(spaceId).GetDetails(domain.NewParticipantId(spaceId, accountId))
	var senderName string
	if err != nil {
		log.Warn("sendPushNotification: failed to get profile name, details are empty", zap.Error(err))
	} else {
		senderName = details.GetString(bundle.RelationKeyName)
	}

	attachments, err := s.collectAttachmentPayloads(message, spaceId)
	if err != nil {
		return fmt.Errorf("collect attachments: %w", err)
	}

	text := applyEmojiMarks(message.Message.Text, message.Message.Marks)

	payload := &chatpush.Payload{
		SpaceId:  spaceId,
		SenderId: accountId,
		Type:     chatpush.ChatMessage,
		NewMessagePayload: &chatpush.NewMessagePayload{
			ChatId:         chatObjectId,
			MsgId:          messageId,
			SpaceName:      spaceName,
			SenderName:     senderName,
			Text:           textUtil.Truncate(text, 1024, "..."),
			HasAttachments: len(message.Attachments) > 0,
			Attachments:    attachments,
		},
	}

	jsonPayload, err := json.Marshal(payload)
	if err != nil {
		err = fmt.Errorf("marshal push payload: %w", err)
		return
	}

	topics := append(mentions, chatpush.ChatsTopicName)
	err = s.pushService.Notify(s.componentCtx, spaceId, pushGroupId(chatObjectId), topics, jsonPayload)
	if err != nil {
		err = fmt.Errorf("pushService.Notify: %w", err)
		return
	}

	return
}

func (s *service) collectAttachmentPayloads(message *chatmodel.Message, spaceId string) ([]*chatpush.Attachment, error) {
	if len(message.Attachments) > 0 {
		attachmentIds := make([]string, 0, len(message.Attachments))
		for _, attachment := range message.Attachments {
			attachmentIds = append(attachmentIds, attachment.Target)
		}

		attachmentDetails, err := s.objectStore.SpaceIndex(spaceId).QueryByIds(attachmentIds)
		if err != nil {
			return nil, fmt.Errorf("query attachments: %w", err)
		}
		attachments := make([]*chatpush.Attachment, 0, len(message.Attachments))
		for _, att := range attachmentDetails {
			attachments = append(attachments, &chatpush.Attachment{
				Layout: int(att.Details.GetInt64(bundle.RelationKeyResolvedLayout)),
			})
		}
		return attachments, nil
	}
	return nil, nil
}

func applyEmojiMarks(text string, marks []*model.BlockContentTextMark) string {
	utf16text := textUtil.StrToUTF16(text)
	res := make([]uint16, 0, len(text))

	toApply := lo.Filter(marks, func(mark *model.BlockContentTextMark, _ int) bool {
		return mark.Type == model.BlockContentTextMark_Emoji
	})
	sort.Slice(toApply, func(i, j int) bool {
		return toApply[i].Range.From < toApply[j].Range.From
	})
	var prev int
	var lastTo int
	for _, mark := range toApply {
		if mark.Range.From >= mark.Range.To {
			continue
		}
		if int(mark.Range.From) >= len(utf16text) {
			continue
		}
		res = append(res, utf16text[prev:mark.Range.From]...)
		res = append(res, textUtil.StrToUTF16(mark.Param)...)
		prev = int(mark.Range.To)
		lastTo = int(mark.Range.To)
	}
	if lastTo < len(text) {
		res = append(res, utf16text[lastTo:]...)
	}
	return textUtil.UTF16ToStr(res)
}

func (s *service) EditMessage(ctx context.Context, chatObjectId string, messageId string, newMessage *chatmodel.Message) error {
	return s.chatObjectDo(ctx, chatObjectId, func(sb chatobject.StoreObject) error {
		return sb.EditMessage(ctx, messageId, newMessage)
	})
}

func (s *service) ToggleMessageReaction(ctx context.Context, chatObjectId string, messageId string, emoji string) (bool, error) {
	var added bool
	err := s.chatObjectDo(ctx, chatObjectId, func(sb chatobject.StoreObject) error {
		var err error
		added, err = sb.ToggleMessageReaction(ctx, messageId, emoji)
		return err
	})
	return added, err
}

func (s *service) DeleteMessage(ctx context.Context, chatObjectId string, messageId string) error {
	return s.chatObjectDo(ctx, chatObjectId, func(sb chatobject.StoreObject) error {
		return sb.DeleteMessage(ctx, messageId)
	})
}

func (s *service) GetMessages(ctx context.Context, chatObjectId string, req chatrepository.GetMessagesRequest) (*chatobject.GetMessagesResponse, error) {
	var resp *chatobject.GetMessagesResponse
	err := s.chatObjectDo(ctx, chatObjectId, func(sb chatobject.StoreObject) error {
		var err error
		resp, err = sb.GetMessages(ctx, req)
		if err != nil {
			return err
		}
		return nil
	})
	return resp, err
}

func (s *service) GetMessagesByIds(ctx context.Context, chatObjectId string, messageIds []string) ([]*chatmodel.Message, error) {
	var res []*chatmodel.Message
	err := s.chatObjectDo(ctx, chatObjectId, func(sb chatobject.StoreObject) error {
		msg, err := sb.GetMessagesByIds(ctx, messageIds)
		if err != nil {
			return err
		}
		res = msg
		return nil
	})
	return res, err
}

func (s *service) SubscribeLastMessages(ctx context.Context, chatObjectId string, limit int, subId string) (*chatsubscription.SubscribeLastMessagesResponse, error) {
	resp, err := s.chatSubscriptionService.SubscribeLastMessages(s.componentCtx, chatsubscription.SubscribeLastMessagesRequest{
		ChatObjectId:           chatObjectId,
		SubId:                  subId,
		Limit:                  limit,
		WithDependencies:       false,
		CouldUseSessionContext: true,
	})
	if err != nil {
		return nil, err
	}
	return resp, nil
}

func (s *service) Unsubscribe(chatObjectId string, subId string) error {
	return s.chatSubscriptionService.Unsubscribe(chatObjectId, subId)
}

type ReadMessagesRequest struct {
	ChatObjectId  string
	AfterOrderId  string
	BeforeOrderId string
	LastStateId   string
	CounterType   chatmodel.CounterType
}

func (s *service) ReadMessages(ctx context.Context, req ReadMessagesRequest) error {
	return s.chatObjectDo(ctx, req.ChatObjectId, func(sb chatobject.StoreObject) error {
		markedCount, err := sb.MarkReadMessages(ctx, chatobject.ReadMessagesRequest{
			AfterOrderId:  req.AfterOrderId,
			BeforeOrderId: req.BeforeOrderId,
			LastStateId:   req.LastStateId,
			CounterType:   req.CounterType,
		})
		if err != nil {
			return err
		}
		if markedCount > 0 {
			if nErr := s.pushService.NotifyRead(ctx, sb.SpaceID(), pushGroupId(req.ChatObjectId)); nErr != nil {
				log.Error("notifyRead", zap.Error(nErr))
			}
		}
		return nil
	})
}

func (s *service) UnreadMessages(ctx context.Context, chatObjectId string, afterOrderId string, counterType chatmodel.CounterType) error {
	return s.chatObjectDo(ctx, chatObjectId, func(sb chatobject.StoreObject) error {
		return sb.MarkMessagesAsUnread(ctx, afterOrderId, counterType)
	})
}

func (s *service) chatObjectDo(ctx context.Context, chatObjectId string, proc func(sb chatobject.StoreObject) error) error {
	waitCtx, cancel := context.WithTimeout(ctx, 30*time.Second)
	defer cancel()
	return cache.DoWait(s.objectGetter, waitCtx, chatObjectId, proc)
}

func (s *service) ReadAll(ctx context.Context) error {
	s.lock.Lock()
	chatIds := make([]string, 0, len(s.allChatObjectIds))
	for id := range s.allChatObjectIds {
		chatIds = append(chatIds, id)
	}
	s.lock.Unlock()

	for _, chatId := range chatIds {
		err := s.chatObjectDo(ctx, chatId, func(sb chatobject.StoreObject) error {
			markedMessages, err := sb.MarkReadMessages(ctx, chatobject.ReadMessagesRequest{
				All:         true,
				CounterType: chatmodel.CounterTypeMessage,
			})
			if err != nil {
				return fmt.Errorf("messages: %w", err)
			}
			markedMentions, err := sb.MarkReadMessages(ctx, chatobject.ReadMessagesRequest{
				All:         true,
				CounterType: chatmodel.CounterTypeMention,
			})
			if err != nil {
				return fmt.Errorf("mentions: %w", err)
			}
			if markedMessages+markedMentions > 0 {
				if nErr := s.pushService.NotifyRead(ctx, sb.SpaceID(), pushGroupId(chatId)); nErr != nil {
					log.Error("notifyRead", zap.Error(nErr))
				}
			}
			return nil
		})
		if err != nil {
			return fmt.Errorf("read: %w", err)
		}
	}

	return nil
}

func pushGroupId(objectId string) string {
	hash := sha256.Sum256([]byte(objectId))
	return hex.EncodeToString(hash[:])
}<|MERGE_RESOLUTION|>--- conflicted
+++ resolved
@@ -25,11 +25,7 @@
 	"github.com/anyproto/anytype-heart/core/block/editor/chatobject"
 	"github.com/anyproto/anytype-heart/core/block/object/idresolver"
 	"github.com/anyproto/anytype-heart/core/domain"
-<<<<<<< HEAD
-	"github.com/anyproto/anytype-heart/core/files/fileobject/filecache"
-=======
 	"github.com/anyproto/anytype-heart/core/event"
->>>>>>> b5b9ff0c
 	"github.com/anyproto/anytype-heart/core/session"
 	subscriptionservice "github.com/anyproto/anytype-heart/core/subscription"
 	"github.com/anyproto/anytype-heart/core/subscription/crossspacesub"
@@ -85,11 +81,7 @@
 	accountService          accountService
 	objectStore             objectstore.ObjectStore
 	chatSubscriptionService chatsubscription.Service
-<<<<<<< HEAD
-	fileCacheService        filecache.Service
-=======
 	eventSender             event.Sender
->>>>>>> b5b9ff0c
 
 	componentCtx       context.Context
 	componentCtxCancel context.CancelFunc
@@ -125,11 +117,7 @@
 	s.objectGetter = app.MustComponent[cache.ObjectWaitGetter](a)
 	s.chatSubscriptionService = app.MustComponent[chatsubscription.Service](a)
 	s.spaceIdResolver = app.MustComponent[idresolver.Resolver](a)
-<<<<<<< HEAD
-	s.fileCacheService = app.MustComponent[filecache.Service](a)
-=======
 	s.eventSender = app.MustComponent[event.Sender](a)
->>>>>>> b5b9ff0c
 	return nil
 }
 
@@ -563,17 +551,13 @@
 }
 
 func (s *service) SubscribeLastMessages(ctx context.Context, chatObjectId string, limit int, subId string) (*chatsubscription.SubscribeLastMessagesResponse, error) {
-	resp, err := s.chatSubscriptionService.SubscribeLastMessages(s.componentCtx, chatsubscription.SubscribeLastMessagesRequest{
+	return s.chatSubscriptionService.SubscribeLastMessages(s.componentCtx, chatsubscription.SubscribeLastMessagesRequest{
 		ChatObjectId:           chatObjectId,
 		SubId:                  subId,
 		Limit:                  limit,
 		WithDependencies:       false,
 		CouldUseSessionContext: true,
 	})
-	if err != nil {
-		return nil, err
-	}
-	return resp, nil
 }
 
 func (s *service) Unsubscribe(chatObjectId string, subId string) error {

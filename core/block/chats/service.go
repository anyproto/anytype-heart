--- conflicted
+++ resolved
@@ -238,13 +238,8 @@
 	return err
 }
 
-<<<<<<< HEAD
-func (s *service) AddMessage(ctx context.Context, sessionCtx session.Context, chatObjectId string, message *model.ChatMessage) (string, error) {
+func (s *service) AddMessage(ctx context.Context, sessionCtx session.Context, chatObjectId string, message *chatobject.Message) (string, error) {
 	var messageId, spaceId string
-=======
-func (s *service) AddMessage(ctx context.Context, sessionCtx session.Context, chatObjectId string, message *chatobject.Message) (string, error) {
-	var messageId string
->>>>>>> 0f1b16bd
 	err := cache.Do(s.objectGetter, chatObjectId, func(sb chatobject.StoreObject) error {
 		var err error
 		messageId, err = sb.AddMessage(ctx, sessionCtx, message)
@@ -255,7 +250,6 @@
 	return messageId, err
 }
 
-<<<<<<< HEAD
 func (s *service) sendPushNotification(spaceId, chatObjectId string, message *model.ChatMessage) {
 	payload := push.MakePushPayload(spaceId, s.accountService.AccountID(), chatObjectId, message)
 	jsonPayload, err := json.Marshal(payload)
@@ -268,10 +262,7 @@
 	}
 }
 
-func (s *service) EditMessage(ctx context.Context, chatObjectId string, messageId string, newMessage *model.ChatMessage) error {
-=======
 func (s *service) EditMessage(ctx context.Context, chatObjectId string, messageId string, newMessage *chatobject.Message) error {
->>>>>>> 0f1b16bd
 	return cache.Do(s.objectGetter, chatObjectId, func(sb chatobject.StoreObject) error {
 		return sb.EditMessage(ctx, messageId, newMessage)
 	})

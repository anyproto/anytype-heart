package bookmark

import (
	"context"
	"testing"

	"github.com/stretchr/testify/assert"
	"github.com/stretchr/testify/mock"

	"github.com/anyproto/anytype-heart/core/block/editor/state"
	"github.com/anyproto/anytype-heart/core/block/object/objectcreator/mock_objectcreator"
	"github.com/anyproto/anytype-heart/core/block/simple/bookmark"
	"github.com/anyproto/anytype-heart/core/domain"
	"github.com/anyproto/anytype-heart/core/session"
	"github.com/anyproto/anytype-heart/pkg/lib/bundle"
	"github.com/anyproto/anytype-heart/pkg/lib/localstore/objectstore"
	"github.com/anyproto/anytype-heart/pkg/lib/pb/model"
	"github.com/anyproto/anytype-heart/space/clientspace/mock_clientspace"
	"github.com/anyproto/anytype-heart/space/mock_space"
	"github.com/anyproto/anytype-heart/util/linkpreview/mock_linkpreview"
)

const (
	spaceId    = "space1"
	bookmarkId = "ot-bookmark"
)

type detailsSetter struct{}

func (ds *detailsSetter) SetDetails(session.Context, string, []domain.Detail) error {
	return nil
}

type fixture struct {
	s *service

	creator      *mock_objectcreator.MockService
	space        *mock_clientspace.MockSpace
	spaceService *mock_space.MockService
	store        *objectstore.StoreFixture
}

func newFixture(t *testing.T) *fixture {
	spc := mock_clientspace.NewMockSpace(t)
	spc.EXPECT().GetTypeIdByKey(mock.Anything, bundle.TypeKeyBookmark).Return(bookmarkId, nil).Once()
	spaceSvc := mock_space.NewMockService(t)
	spaceSvc.EXPECT().Get(mock.Anything, spaceId).Return(spc, nil).Once()

	store := objectstore.NewStoreFixture(t)
	creator := mock_objectcreator.NewMockService(t)

	s := &service{
		detailsSetter: &detailsSetter{},
		creator:       creator,
		store:         store,
		spaceService:  spaceSvc,
	}

	return &fixture{
		s:            s,
		creator:      creator,
		space:        spc,
		spaceService: spaceSvc,
		store:        store,
	}
}

func TestService_CreateBookmarkObject(t *testing.T) {
	t.Run("new bookmark object creation", func(t *testing.T) {
		// given
		fx := newFixture(t)
		details := domain.NewDetails()
		fx.creator.EXPECT().CreateSmartBlockFromState(mock.Anything, mock.Anything, mock.Anything, mock.Anything).RunAndReturn(
			func(_ context.Context, spcId string, keys []domain.TypeKey, state *state.State) (string, *domain.Details, error) {
				assert.Equal(t, spaceId, spcId)
				assert.Equal(t, []domain.TypeKey{bundle.TypeKeyBookmark}, keys)
				assert.Equal(t, details, state.Details())

				return "some_id", nil, nil
			},
		).Once()

		// when
		_, _, err := fx.s.CreateBookmarkObject(nil, spaceId, details, func() *bookmark.ObjectContent { return nil })

		// then
		assert.NoError(t, err)
	})

	t.Run("bookmark with existing url is created", func(t *testing.T) {
		// given
		fx := newFixture(t)
		url := "https://url.com"
<<<<<<< HEAD
		details := domain.NewDetailsFromMap(map[domain.RelationKey]domain.Value{
			bundle.RelationKeySource: domain.String(url),
		})
		fx.store.AddObjects(t, []objectstore.TestObject{{
			bundle.RelationKeyId:     domain.String("bk"),
			bundle.RelationKeySource: domain.String(url),
			bundle.RelationKeyType:   domain.String(bookmarkId),
=======
		details := &types.Struct{Fields: map[string]*types.Value{
			bundle.RelationKeySource.String(): pbtypes.String(url),
		}}
		fx.store.AddObjects(t, "space1", []objectstore.TestObject{{
			bundle.RelationKeyId:     pbtypes.String("bk"),
			bundle.RelationKeySource: pbtypes.String(url),
			bundle.RelationKeyType:   pbtypes.String(bookmarkId),
>>>>>>> e6712037
		}})

		// when
		id, _, err := fx.s.CreateBookmarkObject(nil, spaceId, details, func() *bookmark.ObjectContent {
			return &bookmark.ObjectContent{BookmarkContent: &model.BlockContentBookmark{}}
		})

		// then
		assert.NoError(t, err)
		assert.Equal(t, "bk", id)
	})
}

func TestService_FetchBookmarkContent(t *testing.T) {
	t.Run("link to html page - create blocks", func(t *testing.T) {
		// given
		preview := mock_linkpreview.NewMockLinkPreview(t)
		preview.EXPECT().Fetch(mock.Anything, "http://test.com").Return(model.LinkPreview{}, []byte(testHtml), false, nil)

		s := &service{linkPreview: preview}

		// when
		updaters := s.FetchBookmarkContent("space", "http://test.com", true)

		// then
		content := updaters()
		assert.Len(t, content.Blocks, 2)
	})
	t.Run("link to file - create one block with file", func(t *testing.T) {
		// given
		preview := mock_linkpreview.NewMockLinkPreview(t)
		preview.EXPECT().Fetch(mock.Anything, "http://test.com").Return(model.LinkPreview{}, nil, true, nil)

		s := &service{linkPreview: preview}

		// when
		updaters := s.FetchBookmarkContent("space", "http://test.com", true)

		// then
		content := updaters()
		assert.Len(t, content.Blocks, 1)
		assert.NotNil(t, content.Blocks[0].GetFile())
		assert.Equal(t, "http://test.com", content.Blocks[0].GetFile().GetName())
	})
	t.Run("link to file - create one block with file, image is base64", func(t *testing.T) {
		// given
		preview := mock_linkpreview.NewMockLinkPreview(t)
		preview.EXPECT().Fetch(mock.Anything, "http://test.com").Return(model.LinkPreview{}, []byte(testHtmlBase64), false, nil)

		s := &service{linkPreview: preview}

		// when
		updaters := s.FetchBookmarkContent("space", "http://test.com", true)

		// then
		content := updaters()
		assert.Len(t, content.Blocks, 1)
		assert.NotNil(t, content.Blocks[0].GetFile())
	})
}

const testHtml = `<html><head>
<title>Title</title>

Test
</head></html>`

const testHtmlBase64 = "<img src=\"data:image/png;base64,iVBORw0KGgoAAAANSUhEUgAAABgAAAAYCAYAAADgdz34AAAABHNCSVQICAgIfAhkiAAAAAlwSFlzAAAApgAAAKYB3X3/OAAAABl0RVh0U29mdHdhcmUAd3d3Lmlua3NjYXBlLm9yZ5vuPBoAAANCSURBVEiJtZZPbBtFFMZ/M7ubXdtdb1xSFyeilBapySVU8h8OoFaooFSqiihIVIpQBKci6KEg9Q6H9kovIHoCIVQJJCKE1ENFjnAgcaSGC6rEnxBwA04Tx43t2FnvDAfjkNibxgHxnWb2e/u992bee7tCa00YFsffekFY+nUzFtjW0LrvjRXrCDIAaPLlW0nHL0SsZtVoaF98mLrx3pdhOqLtYPHChahZcYYO7KvPFxvRl5XPp1sN3adWiD1ZAqD6XYK1b/dvE5IWryTt2udLFedwc1+9kLp+vbbpoDh+6TklxBeAi9TL0taeWpdmZzQDry0AcO+jQ12RyohqqoYoo8RDwJrU+qXkjWtfi8Xxt58BdQuwQs9qC/afLwCw8tnQbqYAPsgxE1S6F3EAIXux2oQFKm0ihMsOF71dHYx+f3NND68ghCu1YIoePPQN1pGRABkJ6Bus96CutRZMydTl+TvuiRW1m3n0eDl0vRPcEysqdXn+jsQPsrHMquGeXEaY4Yk4wxWcY5V/9scqOMOVUFthatyTy8QyqwZ+kDURKoMWxNKr2EeqVKcTNOajqKoBgOE28U4tdQl5p5bwCw7BWquaZSzAPlwjlithJtp3pTImSqQRrb2Z8PHGigD4RZuNX6JYj6wj7O4TFLbCO/Mn/m8R+h6rYSUb3ekokRY6f/YukArN979jcW+V/S8g0eT/N3VN3kTqWbQ428m9/8k0P/1aIhF36PccEl6EhOcAUCrXKZXXWS3XKd2vc/TRBG9O5ELC17MmWubD2nKhUKZa26Ba2+D3P+4/MNCFwg59oWVeYhkzgN/JDR8deKBoD7Y+ljEjGZ0sosXVTvbc6RHirr2reNy1OXd6pJsQ+gqjk8VWFYmHrwBzW/n+uMPFiRwHB2I7ih8ciHFxIkd/3Omk5tCDV1t+2nNu5sxxpDFNx+huNhVT3/zMDz8usXC3ddaHBj1GHj/As08fwTS7Kt1HBTmyN29vdwAw+/wbwLVOJ3uAD1wi/dUH7Qei66PfyuRj4Ik9is+hglfbkbfR3cnZm7chlUWLdwmprtCohX4HUtlOcQjLYCu+fzGJH2QRKvP3UNz8bWk1qMxjGTOMThZ3kvgLI5AzFfo379UAAAAASUVORK5CYII=\">"<|MERGE_RESOLUTION|>--- conflicted
+++ resolved
@@ -91,23 +91,13 @@
 		// given
 		fx := newFixture(t)
 		url := "https://url.com"
-<<<<<<< HEAD
 		details := domain.NewDetailsFromMap(map[domain.RelationKey]domain.Value{
 			bundle.RelationKeySource: domain.String(url),
 		})
-		fx.store.AddObjects(t, []objectstore.TestObject{{
+		fx.store.AddObjects(t, "space1", []objectstore.TestObject{{
 			bundle.RelationKeyId:     domain.String("bk"),
 			bundle.RelationKeySource: domain.String(url),
 			bundle.RelationKeyType:   domain.String(bookmarkId),
-=======
-		details := &types.Struct{Fields: map[string]*types.Value{
-			bundle.RelationKeySource.String(): pbtypes.String(url),
-		}}
-		fx.store.AddObjects(t, "space1", []objectstore.TestObject{{
-			bundle.RelationKeyId:     pbtypes.String("bk"),
-			bundle.RelationKeySource: pbtypes.String(url),
-			bundle.RelationKeyType:   pbtypes.String(bookmarkId),
->>>>>>> e6712037
 		}})
 
 		// when

package bookmark

import (
	"context"
	"fmt"
	"io"
	"io/ioutil"
	"net/http"
	"os"
	"path/filepath"
	"strings"
	"sync"
	"time"

	"github.com/anyproto/any-sync/app"
	"github.com/globalsign/mgo/bson"

	"github.com/anyproto/anytype-heart/core/block/editor/state"
	"github.com/anyproto/anytype-heart/core/block/import/markdown/anymark"
	"github.com/anyproto/anytype-heart/core/block/simple/bookmark"
	"github.com/anyproto/anytype-heart/core/domain"
	"github.com/anyproto/anytype-heart/core/domain/objectorigin"
	"github.com/anyproto/anytype-heart/core/files/fileuploader"
	"github.com/anyproto/anytype-heart/core/session"
	"github.com/anyproto/anytype-heart/pkg/lib/bundle"
	"github.com/anyproto/anytype-heart/pkg/lib/core"
	"github.com/anyproto/anytype-heart/pkg/lib/database"
	"github.com/anyproto/anytype-heart/pkg/lib/localstore/objectstore"
	"github.com/anyproto/anytype-heart/pkg/lib/logging"
	"github.com/anyproto/anytype-heart/pkg/lib/pb/model"
	"github.com/anyproto/anytype-heart/space"
	"github.com/anyproto/anytype-heart/util/linkpreview"
	"github.com/anyproto/anytype-heart/util/uri"
)

const CName = "bookmark"

// ContentFuture represents asynchronous result of getting bookmark content
type ContentFuture func() *bookmark.ObjectContent

type Service interface {
	CreateObjectAndFetch(ctx context.Context, spaceId string, details *domain.Details) (objectID string, newDetails *domain.Details, err error)
	CreateBookmarkObject(ctx context.Context, spaceId string, details *domain.Details, getContent ContentFuture) (objectId string, newDetails *domain.Details, err error)
	UpdateObject(objectId string, getContent *bookmark.ObjectContent) error
	// TODO Maybe Fetch and FetchBookmarkContent do the same thing differently?
	FetchAsync(spaceID string, blockID string, params bookmark.FetchParams)
	FetchBookmarkContent(spaceID string, url string, parseBlock bool) ContentFuture
	ContentUpdaters(spaceID string, url string, parseBlock bool) (chan func(contentBookmark *bookmark.ObjectContent), error)

	app.Component
}

type ObjectCreator interface {
	CreateSmartBlockFromState(ctx context.Context, spaceID string, objectTypeKeys []domain.TypeKey, createState *state.State) (id string, newDetails *domain.Details, err error)
}

type DetailsSetter interface {
	SetDetails(ctx session.Context, objectId string, details []domain.Detail) (err error)
}

type service struct {
	detailsSetter       DetailsSetter
	creator             ObjectCreator
	store               objectstore.ObjectStore
	linkPreview         linkpreview.LinkPreview
	tempDirService      core.TempDirProvider
	spaceService        space.Service
	fileUploaderFactory fileuploader.Service
}

func New() Service {
	return &service{}
}

func (s *service) Init(a *app.App) (err error) {
	s.detailsSetter = app.MustComponent[DetailsSetter](a)
	s.creator = a.MustComponent("objectCreator").(ObjectCreator)
	s.store = a.MustComponent(objectstore.CName).(objectstore.ObjectStore)
	s.linkPreview = a.MustComponent(linkpreview.CName).(linkpreview.LinkPreview)
	s.spaceService = app.MustComponent[space.Service](a)
	s.tempDirService = app.MustComponent[core.TempDirProvider](a)
	s.fileUploaderFactory = app.MustComponent[fileuploader.Service](a)
	return nil
}

func (s *service) Name() (name string) {
	return CName
}

var log = logging.Logger("anytype-mw-bookmark")

func (s *service) CreateObjectAndFetch(
	ctx context.Context, spaceId string, details *domain.Details,
) (objectID string, newDetails *domain.Details, err error) {
	source := details.GetString(bundle.RelationKeySource)
	var res ContentFuture
	if source != "" {
		u, err := uri.NormalizeURI(source)
		if err != nil {
			return "", nil, fmt.Errorf("process uri: %w", err)
		}
		res = s.FetchBookmarkContent(spaceId, u, false)
	} else {
		res = func() *bookmark.ObjectContent {
			return nil
		}
	}
	return s.CreateBookmarkObject(ctx, spaceId, details, res)
}

func (s *service) CreateBookmarkObject(
	ctx context.Context, spaceID string, details *domain.Details, getContent ContentFuture,
) (objectId string, objectDetails *domain.Details, err error) {
	if details == nil {
		return "", nil, fmt.Errorf("empty details")
	}

	spc, err := s.spaceService.Get(ctx, spaceID)
	if err != nil {
		return "", nil, fmt.Errorf("get space: %w", err)
	}
	typeId, err := spc.GetTypeIdByKey(ctx, bundle.TypeKeyBookmark)
	if err != nil {
		return "", nil, fmt.Errorf("get bookmark type id: %w", err)
	}
	url := details.GetString(bundle.RelationKeySource)

<<<<<<< HEAD
	records, err := s.store.Query(database.Query{
		Sorts: []database.SortRequest{
=======
	records, err := s.store.SpaceIndex(spaceID).Query(database.Query{
		Sorts: []*model.BlockContentDataviewSort{
>>>>>>> e6712037
			{
				RelationKey: bundle.RelationKeyLastModifiedDate,
				Type:        model.BlockContentDataviewSort_Desc,
			},
		},
		Filters: []database.FilterRequest{
			{
				RelationKey: bundle.RelationKeySource,
				Condition:   model.BlockContentDataviewFilter_Equal,
				Value:       domain.String(url),
			},
			{
				RelationKey: bundle.RelationKeyType,
				Condition:   model.BlockContentDataviewFilter_Equal,
				Value:       domain.String(typeId),
			},
		},
		Limit: 1,
	})
	if err != nil {
		return "", nil, fmt.Errorf("query: %w", err)
	}

	if len(records) > 0 {
		rec := records[0]
		objectId = rec.Details.GetString(bundle.RelationKeyId)
		objectDetails = rec.Details
	} else {
		creationState := state.NewDoc("", nil).(*state.State)
		creationState.SetDetails(details)
		objectId, objectDetails, err = s.creator.CreateSmartBlockFromState(
			ctx,
			spaceID,
			[]domain.TypeKey{bundle.TypeKeyBookmark},
			creationState,
		)
		if err != nil {
			return "", nil, fmt.Errorf("create bookmark object: %w", err)
		}
	}

	if url != "" {
		go func() {
			if err := s.UpdateObject(objectId, getContent()); err != nil {

				log.Errorf("update bookmark object %s: %s", objectId, err)
				return
			}
		}()
	}

	return objectId, objectDetails, nil
}

func (s *service) UpdateObject(objectId string, content *bookmark.ObjectContent) error {
	details := []domain.Detail{
		{Key: bundle.RelationKeyName, Value: domain.String(content.BookmarkContent.Title)},
		{Key: bundle.RelationKeyDescription, Value: domain.String(content.BookmarkContent.Description)},
		{Key: bundle.RelationKeySource, Value: domain.String(content.BookmarkContent.Url)},
		{Key: bundle.RelationKeyPicture, Value: domain.String(content.BookmarkContent.ImageHash)},
		{Key: bundle.RelationKeyIconImage, Value: domain.String(content.BookmarkContent.FaviconHash)},
	}

	return s.detailsSetter.SetDetails(nil, objectId, details)
}

func (s *service) FetchAsync(spaceID string, blockID string, params bookmark.FetchParams) {
	go func() {
		if err := s.fetcher(spaceID, blockID, params); err != nil {
			log.Errorf("fetch bookmark %s: %s", blockID, err)
		}
	}()
}

func (s *service) FetchBookmarkContent(spaceID string, url string, parseBlock bool) ContentFuture {
	contentCh := make(chan *bookmark.ObjectContent, 1)
	go func() {
		defer close(contentCh)

		content := &bookmark.ObjectContent{
			BookmarkContent: &model.BlockContentBookmark{Url: url},
		}
		updaters, err := s.ContentUpdaters(spaceID, url, parseBlock)
		if err != nil {
			log.Errorf("fetch bookmark content: %s", err)
		}
		for upd := range updaters {
			upd(content)
		}
		contentCh <- content
	}()

	return func() *bookmark.ObjectContent {
		return <-contentCh
	}
}

func (s *service) ContentUpdaters(spaceID string, url string, parseBlock bool) (chan func(contentBookmark *bookmark.ObjectContent), error) {
	ctx, cancel := context.WithTimeout(context.Background(), time.Second*5)
	defer cancel()

	updaters := make(chan func(contentBookmark *bookmark.ObjectContent), 1)

	data, body, isFile, err := s.linkPreview.Fetch(ctx, url)
	if err != nil {
		updaters <- func(c *bookmark.ObjectContent) {
			if c.BookmarkContent == nil {
				c.BookmarkContent = &model.BlockContentBookmark{}
			}
			c.BookmarkContent.State = model.BlockContentBookmark_Done
			c.BookmarkContent.Url = url
		}
		close(updaters)
		return updaters, fmt.Errorf("bookmark: can't fetch link: %w", err)
	}

	updaters <- func(c *bookmark.ObjectContent) {
		c.BookmarkContent.State = model.BlockContentBookmark_Done
	}

	var wg sync.WaitGroup
	wg.Add(1)
	go func() {
		defer wg.Done()
		updaters <- func(c *bookmark.ObjectContent) {
			if c.BookmarkContent == nil {
				c.BookmarkContent = &model.BlockContentBookmark{}
			}
			c.BookmarkContent.Url = data.Url
			c.BookmarkContent.Title = data.Title
			c.BookmarkContent.Description = data.Description
			c.BookmarkContent.Type = data.Type
		}
	}()

	if data.ImageUrl != "" {
		wg.Add(1)
		go func() {
			defer wg.Done()
			hash, err := s.loadImage(spaceID, data.Title, data.ImageUrl)
			if err != nil {
				log.Errorf("load image: %s", err)
				return
			}
			updaters <- func(c *bookmark.ObjectContent) {
				if c.BookmarkContent == nil {
					c.BookmarkContent = &model.BlockContentBookmark{}
				}
				c.BookmarkContent.ImageHash = hash
			}
		}()
	}
	if data.FaviconUrl != "" {
		wg.Add(1)
		go func() {
			defer wg.Done()
			hash, err := s.loadImage(spaceID, "", data.FaviconUrl)
			if err != nil {
				log.Errorf("load favicon: %s", err)
				return
			}
			updaters <- func(c *bookmark.ObjectContent) {
				if c.BookmarkContent == nil {
					c.BookmarkContent = &model.BlockContentBookmark{}
				}
				c.BookmarkContent.FaviconHash = hash
			}
		}()
	}

	if parseBlock {
		wg.Add(1)
		go func() {
			defer wg.Done()
			updaters <- func(c *bookmark.ObjectContent) {
				if isFile {
					s.handleFileBlock(c, url)
					return
				}
				blocks, _, err := anymark.HTMLToBlocks(body, url)
				if err != nil {
					log.Errorf("parse blocks: %s", err)
					return
				}
				c.Blocks = blocks
			}
		}()
	}
	go func() {
		wg.Wait()
		close(updaters)
	}()
	return updaters, nil
}

func (s *service) handleFileBlock(c *bookmark.ObjectContent, url string) {
	c.Blocks = append(
		c.Blocks,
		&model.Block{
			Id: bson.NewObjectId().Hex(),
			Content: &model.BlockContentOfFile{
				File: &model.BlockContentFile{
					Name: url,
				}},
		},
	)
}

func (s *service) fetcher(spaceID string, blockID string, params bookmark.FetchParams) error {
	updaters, err := s.ContentUpdaters(spaceID, params.Url, false)
	if err != nil {
		log.Errorf("can't get updates for %s: %s", blockID, err)
	}

	upds := make([]func(content *bookmark.ObjectContent), 0, len(updaters))
	for u := range updaters {
		upds = append(upds, u)
	}
	err = params.Updater(blockID, func(bm bookmark.Block) error {
		for _, u := range upds {
			bm.UpdateContent(u)
			// todo: we have title/description of bookmark block deprecated but still update them
		}
		return nil
	})
	if err != nil {
		return fmt.Errorf("can't update bookmark data: %w", err)
	}
	return nil
}

func (s *service) loadImage(spaceId string, title, url string) (hash string, err error) {
	uploader := s.fileUploaderFactory.NewUploader(spaceId, objectorigin.Bookmark())

	tempDir := s.tempDirService.TempDir()
	ctx, cancel := context.WithTimeout(context.Background(), time.Minute)
	defer cancel()

	req, err := http.NewRequestWithContext(ctx, http.MethodGet, url, nil)
	if err != nil {
		return
	}
	resp, err := http.DefaultClient.Do(req)
	if err != nil {
		return
	}
	defer resp.Body.Close()

	if resp.StatusCode != http.StatusOK {
		return "", fmt.Errorf("download image: %s", resp.Status)
	}

	tmpFile, err := ioutil.TempFile(tempDir, "anytype_downloaded_file_*")
	if err != nil {
		return "", err
	}
	defer os.Remove(tmpFile.Name())

	_, err = io.Copy(tmpFile, resp.Body)
	if err != nil {
		return "", err
	}

	_, err = tmpFile.Seek(0, io.SeekStart)
	if err != nil {
		return "", err
	}

	fileName := strings.Split(filepath.Base(url), "?")[0]
	if value := resp.Header.Get("Content-Disposition"); value != "" {
		contentDisposition := strings.Split(value, "filename=")
		if len(contentDisposition) > 1 {
			fileName = strings.Trim(contentDisposition[1], "\"")
		}

	}

	if title != "" {
		fileName = title
	}
	res := uploader.SetName(fileName).SetFile(tmpFile.Name()).Upload(ctx)
	return res.FileObjectId, res.Err
}<|MERGE_RESOLUTION|>--- conflicted
+++ resolved
@@ -125,13 +125,8 @@
 	}
 	url := details.GetString(bundle.RelationKeySource)
 
-<<<<<<< HEAD
-	records, err := s.store.Query(database.Query{
+	records, err := s.store.SpaceIndex(spaceID).Query(database.Query{
 		Sorts: []database.SortRequest{
-=======
-	records, err := s.store.SpaceIndex(spaceID).Query(database.Query{
-		Sorts: []*model.BlockContentDataviewSort{
->>>>>>> e6712037
 			{
 				RelationKey: bundle.RelationKeyLastModifiedDate,
 				Type:        model.BlockContentDataviewSort_Desc,

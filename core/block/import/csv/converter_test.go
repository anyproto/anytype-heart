package csv

import (
	"context"
	"errors"
	"strings"
	"testing"

	"github.com/gogo/protobuf/types"
	"github.com/samber/lo"
	"github.com/stretchr/testify/assert"

	"github.com/anyproto/anytype-heart/core/block/editor/template"
	"github.com/anyproto/anytype-heart/core/block/import/common"
	"github.com/anyproto/anytype-heart/core/block/process"
	"github.com/anyproto/anytype-heart/pb"
	"github.com/anyproto/anytype-heart/pkg/lib/bundle"
	sb "github.com/anyproto/anytype-heart/pkg/lib/core/smartblock"
	"github.com/anyproto/anytype-heart/pkg/lib/pb/model"
	"github.com/anyproto/anytype-heart/util/pbtypes"
)

func TestCsv_GetSnapshotsEmptyFile(t *testing.T) {
	csv := CSV{}
	p := process.NewProgress(&pb.ModelProcessMessageOfImport{Import: &pb.ModelProcessImport{}})
	sn, err := csv.GetSnapshots(context.Background(), &pb.RpcObjectImportRequest{
		Params: &pb.RpcObjectImportRequestParamsOfCsvParams{
			CsvParams: &pb.RpcObjectImportRequestCsvParams{Path: []string{"testdata/test.csv"}},
		},
		Type: model.Import_Csv,
		Mode: pb.RpcObjectImportRequest_IGNORE_ERRORS,
	}, p)

	assert.NotNil(t, sn)
	assert.Len(t, sn.Snapshots, 2) // test + root collection
	assert.Contains(t, sn.Snapshots[0].FileName, "test.csv")
	assert.Len(t, pbtypes.GetStringList(sn.Snapshots[0].Snapshot.Data.Collections, template.CollectionStoreKey), 0)
	assert.NotEmpty(t, sn.Snapshots[1].Snapshot.Data.ObjectTypes) // empty collection
	assert.Equal(t, sn.Snapshots[0].Snapshot.Data.ObjectTypes[0], bundle.TypeKeyCollection.String())

	assert.Contains(t, sn.Snapshots[1].FileName, rootCollectionName)
	assert.NotEmpty(t, sn.Snapshots[1].Snapshot.Data.ObjectTypes)
	assert.Equal(t, sn.Snapshots[1].Snapshot.Data.ObjectTypes[0], bundle.TypeKeyCollection.String())
	assert.Len(t, pbtypes.GetStringList(sn.Snapshots[1].Snapshot.Data.Collections, template.CollectionStoreKey), 1)
	assert.Nil(t, err)
}

func TestCsv_GetSnapshots(t *testing.T) {
	csv := CSV{}
	p := process.NewProgress(&pb.ModelProcessMessageOfImport{Import: &pb.ModelProcessImport{}})
	sn, err := csv.GetSnapshots(context.Background(), &pb.RpcObjectImportRequest{
		Params: &pb.RpcObjectImportRequestParamsOfCsvParams{
			CsvParams: &pb.RpcObjectImportRequestCsvParams{
				Path:                    []string{"testdata/Journal.csv"},
				UseFirstRowForRelations: true},
		},
		Type: model.Import_Csv,
		Mode: pb.RpcObjectImportRequest_IGNORE_ERRORS,
	}, p)

	assert.Nil(t, err)

	assert.NotNil(t, sn)
	assert.Len(t, sn.Snapshots, 6) // Journal.csv + root collection + 2 objects in Journal.csv + 2 relations (Created, Tags)
	assert.Contains(t, sn.Snapshots[0].FileName, "Journal.csv")
	assert.Len(t, pbtypes.GetStringList(sn.Snapshots[0].Snapshot.Data.Collections, template.CollectionStoreKey), 2) // 2 objects

	var found bool
	for _, snapshot := range sn.Snapshots {
		if strings.Contains(snapshot.FileName, rootCollectionName) {
			found = true
			assert.NotEmpty(t, snapshot.Snapshot.Data.ObjectTypes)
			assert.Equal(t, snapshot.Snapshot.Data.ObjectTypes[0], bundle.TypeKeyCollection.String())
			assert.Len(t, pbtypes.GetStringList(snapshot.Snapshot.Data.Collections, template.CollectionStoreKey), 1) // only Journal.csv collection
		}
	}

	assert.True(t, found)
}

func TestCsv_GetSnapshotsTable(t *testing.T) {
	csv := CSV{}
	p := process.NewProgress(&pb.ModelProcessMessageOfImport{Import: &pb.ModelProcessImport{}})
	sn, err := csv.GetSnapshots(context.Background(), &pb.RpcObjectImportRequest{
		Params: &pb.RpcObjectImportRequestParamsOfCsvParams{
			CsvParams: &pb.RpcObjectImportRequestCsvParams{
				Path: []string{"testdata/Journal.csv"},
				Mode: pb.RpcObjectImportRequestCsvParams_TABLE,
			},
		},
		Type: model.Import_Csv,
		Mode: pb.RpcObjectImportRequest_IGNORE_ERRORS,
	}, p)

	assert.Nil(t, err)

	assert.NotNil(t, sn)
	assert.Len(t, sn.Snapshots, 2) // 1 page with table + root collection
	assert.Contains(t, sn.Snapshots[0].FileName, "Journal.csv")

	var found bool
	for _, bl := range sn.Snapshots[0].Snapshot.Data.Blocks {
		if _, ok := bl.Content.(*model.BlockContentOfTable); ok {
			found = true
		}
	}
	assert.True(t, found)
}

func TestCsv_GetSnapshotsTableUseFirstColumnForRelationsOn(t *testing.T) {
	csv := CSV{}
	p := process.NewProgress(&pb.ModelProcessMessageOfImport{Import: &pb.ModelProcessImport{}})
	sn, err := csv.GetSnapshots(context.Background(), &pb.RpcObjectImportRequest{
		Params: &pb.RpcObjectImportRequestParamsOfCsvParams{
			CsvParams: &pb.RpcObjectImportRequestCsvParams{
				Path:                    []string{"testdata/Journal.csv"},
				Mode:                    pb.RpcObjectImportRequestCsvParams_TABLE,
				UseFirstRowForRelations: true,
			},
		},
		Type: model.Import_Csv,
		Mode: pb.RpcObjectImportRequest_IGNORE_ERRORS,
	}, p)

	assert.Nil(t, err)

	assert.NotNil(t, sn)
	assert.Len(t, sn.Snapshots, 2) // 1 page with table + root collection
	assert.Contains(t, sn.Snapshots[0].FileName, "Journal.csv")

	var rowsID []string
	for _, bl := range sn.Snapshots[0].Snapshot.Data.Blocks {
		if blockContent, ok := bl.Content.(*model.BlockContentOfLayout); ok && blockContent.Layout.Style == model.BlockContentLayout_TableRows {
			rowsID = bl.GetChildrenIds()
		}
	}
	assert.NotNil(t, rowsID)
	for _, bl := range sn.Snapshots[0].Snapshot.Data.Blocks {
		if blockContent, ok := bl.Content.(*model.BlockContentOfTableRow); ok && bl.Id == rowsID[0] {
			assert.True(t, blockContent.TableRow.IsHeader)
		}
	}

	for _, bl := range sn.Snapshots[0].Snapshot.Data.Blocks {
		if strings.Contains(bl.Id, rowsID[0]) && bl.GetText() != nil {
			assert.True(t, bl.GetText().Text == "Name" || bl.GetText().Text == "Created" || bl.GetText().Text == "Tags")
		}
	}
}

func TestCsv_GetSnapshotsSemiColon(t *testing.T) {
	csv := CSV{}
	p := process.NewProgress(&pb.ModelProcessMessageOfImport{Import: &pb.ModelProcessImport{}})
	sn, err := csv.GetSnapshots(context.Background(), &pb.RpcObjectImportRequest{
		Params: &pb.RpcObjectImportRequestParamsOfCsvParams{
			CsvParams: &pb.RpcObjectImportRequestCsvParams{Path: []string{"testdata/semicolon.csv"}, Delimiter: ";", UseFirstRowForRelations: true},
		},
		Type: model.Import_Csv,
		Mode: pb.RpcObjectImportRequest_IGNORE_ERRORS,
	}, p)

	assert.Nil(t, err)
	assert.NotNil(t, sn)
	assert.Len(t, sn.Snapshots, 16) // 8 objects + root collection + semicolon collection + 5 relations
	assert.Contains(t, sn.Snapshots[0].FileName, "semicolon.csv")
	assert.Len(t, pbtypes.GetStringList(sn.Snapshots[0].Snapshot.Data.Collections, template.CollectionStoreKey), 8)
	assert.Equal(t, sn.Snapshots[0].Snapshot.Data.ObjectTypes[0], bundle.TypeKeyCollection.String())
}

func TestCsv_GetSnapshotsTranspose(t *testing.T) {
<<<<<<< HEAD
	csv := CSV{}
	p := process.NewProgress(&pb.ModelProcessMessageOfImport{Import: &pb.ModelProcessImport{}})
	sn, err := csv.GetSnapshots(context.Background(), &pb.RpcObjectImportRequest{
		Params: &pb.RpcObjectImportRequestParamsOfCsvParams{
			CsvParams: &pb.RpcObjectImportRequestCsvParams{
				Path:                    []string{"testdata/transpose.csv"},
				Delimiter:               ";",
				TransposeRowsAndColumns: true,
				UseFirstRowForRelations: true,
=======
	t.Run("number of columns equal", func(t *testing.T) {
		csv := CSV{}
		p := process.NewProgress(pb.ModelProcess_Import)
		sn, err := csv.GetSnapshots(context.Background(), &pb.RpcObjectImportRequest{
			Params: &pb.RpcObjectImportRequestParamsOfCsvParams{
				CsvParams: &pb.RpcObjectImportRequestCsvParams{
					Path:                    []string{"testdata/transpose.csv"},
					Delimiter:               ";",
					TransposeRowsAndColumns: true,
					UseFirstRowForRelations: true,
				},
>>>>>>> 3d309b1a
			},
			Type: model.Import_Csv,
			Mode: pb.RpcObjectImportRequest_IGNORE_ERRORS,
		}, p)

		assert.Nil(t, err)
		assert.NotNil(t, sn)
		assert.Len(t, sn.Snapshots, 4) // 2 object + root collection + transpose collection + 1 relations

		for _, snapshot := range sn.Snapshots {
			if snapshot.SbType == sb.SmartBlockTypeRelation {
				name := pbtypes.GetString(snapshot.Snapshot.GetData().GetDetails(), bundle.RelationKeyName.String())
				assert.True(t, name == "price")
			}
		}

		var collection *common.Snapshot
		for _, snapshot := range sn.Snapshots {
			// only objects created from rows
			if snapshot.SbType != sb.SmartBlockTypeRelation &&
				lo.Contains(snapshot.Snapshot.Data.ObjectTypes, bundle.TypeKeyCollection.String()) &&
				pbtypes.GetString(snapshot.Snapshot.Data.Details, bundle.RelationKeyName.String()) == "transpose Transpose" {
				collection = snapshot
			}
		}

		assert.NotNil(t, collection)
	})

	t.Run("number of columns is not equal", func(t *testing.T) {
		// given
		csv := CSV{}
		p := process.NewProgress(pb.ModelProcess_Import)

		// when
		sn, err := csv.GetSnapshots(context.Background(), &pb.RpcObjectImportRequest{
			Params: &pb.RpcObjectImportRequestParamsOfCsvParams{
				CsvParams: &pb.RpcObjectImportRequestCsvParams{
					Path:                    []string{"testdata/transpose_not_matrix.csv"},
					Delimiter:               ";",
					TransposeRowsAndColumns: true,
					UseFirstRowForRelations: true,
				},
			},
			Type: model.Import_Csv,
			Mode: pb.RpcObjectImportRequest_IGNORE_ERRORS,
		}, p)

		// then
		assert.Nil(t, err)
		assert.NotNil(t, sn)
		assert.Len(t, sn.Snapshots, 4)

		for _, snapshot := range sn.Snapshots {
			if snapshot.SbType == sb.SmartBlockTypeRelation {
				name := pbtypes.GetString(snapshot.Snapshot.GetData().GetDetails(), bundle.RelationKeyName.String())
				assert.True(t, name == "price123")
			}
		}
	})
}

func TestCsv_GetSnapshotsTransposeUseFirstRowForRelationsOff(t *testing.T) {
	csv := CSV{}
	p := process.NewProgress(&pb.ModelProcessMessageOfImport{Import: &pb.ModelProcessImport{}})
	sn, err := csv.GetSnapshots(context.Background(), &pb.RpcObjectImportRequest{
		Params: &pb.RpcObjectImportRequestParamsOfCsvParams{
			CsvParams: &pb.RpcObjectImportRequestCsvParams{
				Path:                    []string{"testdata/transpose.csv"},
				Delimiter:               ";",
				TransposeRowsAndColumns: true,
				UseFirstRowForRelations: false,
			},
		},
		Type: model.Import_Csv,
		Mode: pb.RpcObjectImportRequest_IGNORE_ERRORS,
	}, p)

	assert.Nil(t, err)
	assert.NotNil(t, sn)
	assert.Len(t, sn.Snapshots, 5) // 2 object + root collection + transpose collection + 1 relations

	for _, snapshot := range sn.Snapshots {
		if snapshot.SbType == sb.SmartBlockTypeRelation {
			name := pbtypes.GetString(snapshot.Snapshot.GetData().GetDetails(), bundle.RelationKeyName.String())
			assert.True(t, name == "Field 1" || name == "Field 2")
		}
	}
}

func TestCsv_GetSnapshotsUseFirstColumnForRelationsOn(t *testing.T) {
	csv := CSV{}
	p := process.NewProgress(&pb.ModelProcessMessageOfImport{Import: &pb.ModelProcessImport{}})
	sn, err := csv.GetSnapshots(context.Background(), &pb.RpcObjectImportRequest{
		Params: &pb.RpcObjectImportRequestParamsOfCsvParams{
			CsvParams: &pb.RpcObjectImportRequestCsvParams{
				Path:                    []string{"testdata/Journal.csv"},
				Delimiter:               ",",
				UseFirstRowForRelations: true,
			},
		},
		Type: model.Import_Csv,
		Mode: pb.RpcObjectImportRequest_IGNORE_ERRORS,
	}, p)

	assert.Nil(t, err)
	assert.NotNil(t, sn)
	assert.Len(t, sn.Snapshots, 6) // Journal.csv collection, root collection + 2 objects in Journal.csv + 2 relations (Created, Tags)

	var rowsObjects []*common.Snapshot
	for _, snapshot := range sn.Snapshots {
		// only objects created from rows
		if snapshot.SbType != sb.SmartBlockTypeRelation &&
			!lo.Contains(snapshot.Snapshot.Data.ObjectTypes, bundle.TypeKeyCollection.String()) {
			rowsObjects = append(rowsObjects, snapshot)
		}
	}

	assert.Len(t, rowsObjects, 2)

	want := [][]string{
		{"Hawaii Vacation", "July 13, 2022 8:54 AM", "Special Event"},
		{"Just another day", "July 13, 2022 8:54 AM", "Daily"},
	}
	assertSnapshotsHaveDetails(t, want[0], rowsObjects[0])
	assertSnapshotsHaveDetails(t, want[1], rowsObjects[1])
}

func assertSnapshotsHaveDetails(t *testing.T, want []string, objects *common.Snapshot) {
	for key, value := range objects.Snapshot.Data.Details.Fields {
		if key == bundle.RelationKeySourceFilePath.String() || key == bundle.RelationKeyLayout.String() {
			continue
		}
		assert.Contains(t, want, value.GetStringValue())
	}
}

func TestCsv_GetSnapshotsUseFirstColumnForRelationsOff(t *testing.T) {
	csv := CSV{}
	p := process.NewProgress(&pb.ModelProcessMessageOfImport{Import: &pb.ModelProcessImport{}})
	sn, err := csv.GetSnapshots(context.Background(), &pb.RpcObjectImportRequest{
		Params: &pb.RpcObjectImportRequestParamsOfCsvParams{
			CsvParams: &pb.RpcObjectImportRequestCsvParams{
				Path:      []string{"testdata/Journal.csv"},
				Delimiter: ",",
			},
		},
		Type: model.Import_Csv,
		Mode: pb.RpcObjectImportRequest_IGNORE_ERRORS,
	}, p)

	assert.Nil(t, err)
	assert.NotNil(t, sn)
	assert.Len(t, sn.Snapshots, 7) // Journal.csv collection, root collection + 3 objects in Journal.csv + 2 relations (Created, Tags)

	var objects []*common.Snapshot
	for _, snapshot := range sn.Snapshots {
		// only objects created from rows
		if snapshot.SbType != sb.SmartBlockTypeRelation &&
			!lo.Contains(snapshot.Snapshot.Data.ObjectTypes, bundle.TypeKeyCollection.String()) {
			objects = append(objects, snapshot)
		}
	}

	assert.Len(t, objects, 3) // first row is also an object

	want := [][]string{
		{"Name", "Created", "Tags"},
		{"Hawaii Vacation", "July 13, 2022 8:54 AM", "Special Event"},
		{"Just another day", "July 13, 2022 8:54 AM", "Daily"},
	}
	assertSnapshotsHaveDetails(t, want[0], objects[0])
	assertSnapshotsHaveDetails(t, want[1], objects[1])
	assertSnapshotsHaveDetails(t, want[2], objects[2])

	var subObjects []*common.Snapshot
	for _, snapshot := range sn.Snapshots {
		// only objects created from rows
		if snapshot.SbType == sb.SmartBlockTypeRelation {
			subObjects = append(subObjects, snapshot)
		}
	}

	assert.Len(t, subObjects, 2)

	name := pbtypes.GetString(subObjects[0].Snapshot.Data.Details, bundle.RelationKeyName.String())
	assert.True(t, name == "Field 1")

	name = pbtypes.GetString(subObjects[1].Snapshot.Data.Details, bundle.RelationKeyName.String())
	assert.True(t, name == "Field 2")
}

func TestCsv_GetSnapshotsQuotedStrings(t *testing.T) {
	csv := CSV{}
	p := process.NewProgress(&pb.ModelProcessMessageOfImport{Import: &pb.ModelProcessImport{}})
	sn, err := csv.GetSnapshots(context.Background(), &pb.RpcObjectImportRequest{
		Params: &pb.RpcObjectImportRequestParamsOfCsvParams{
			CsvParams: &pb.RpcObjectImportRequestCsvParams{
				Path:                    []string{"testdata/quotedstrings.csv"},
				Delimiter:               ",",
				TransposeRowsAndColumns: true,
				UseFirstRowForRelations: true,
				Mode:                    pb.RpcObjectImportRequestCsvParams_TABLE,
			},
		},
		Type: model.Import_Csv,
		Mode: pb.RpcObjectImportRequest_IGNORE_ERRORS,
	}, p)

	assert.Nil(t, err)
	assert.NotNil(t, sn)
}

func TestCsv_GetSnapshotsBigFile(t *testing.T) {
	csv := CSV{}
	p := process.NewProgress(&pb.ModelProcessMessageOfImport{Import: &pb.ModelProcessImport{}})
	sn, err := csv.GetSnapshots(context.Background(), &pb.RpcObjectImportRequest{
		Params: &pb.RpcObjectImportRequestParamsOfCsvParams{
			CsvParams: &pb.RpcObjectImportRequestCsvParams{
				Path:                    []string{"testdata/bigfile.csv", "testdata/transpose.csv"},
				Delimiter:               ";",
				UseFirstRowForRelations: true,
			},
		},
		Type: model.Import_Csv,
		Mode: pb.RpcObjectImportRequest_IGNORE_ERRORS,
	}, p)

	assert.NotNil(t, err)
	assert.True(t, errors.Is(err.GetResultError(model.Import_Csv), common.ErrLimitExceeded))
	assert.Nil(t, sn)
}

func TestCsv_GetSnapshotsEmptyFirstLineUseFirstColumnForRelationsOn(t *testing.T) {
	ctx := context.Background()
	csv := CSV{}
	p := process.NewProgress(&pb.ModelProcessMessageOfImport{Import: &pb.ModelProcessImport{}})
	sn, err := csv.GetSnapshots(ctx, &pb.RpcObjectImportRequest{
		Params: &pb.RpcObjectImportRequestParamsOfCsvParams{
			CsvParams: &pb.RpcObjectImportRequestCsvParams{
				Path:                    []string{"testdata/emptyfirstline.csv"},
				Delimiter:               ";",
				UseFirstRowForRelations: true,
			},
		},
		Type: model.Import_Csv,
		Mode: pb.RpcObjectImportRequest_IGNORE_ERRORS,
	}, p)

	assert.Nil(t, err)
	assert.NotNil(t, sn)

	var subObjects []*common.Snapshot
	for _, snapshot := range sn.Snapshots {
		if snapshot.SbType == sb.SmartBlockTypeRelation {
			subObjects = append(subObjects, snapshot)
		}
	}
	assert.Len(t, subObjects, 6)
}

func TestCsv_GetSnapshotsEmptyFirstLineUseFirstColumnForRelationsOff(t *testing.T) {
	ctx := context.Background()
	csv := CSV{}
	p := process.NewProgress(&pb.ModelProcessMessageOfImport{Import: &pb.ModelProcessImport{}})
	sn, err := csv.GetSnapshots(ctx, &pb.RpcObjectImportRequest{
		Params: &pb.RpcObjectImportRequestParamsOfCsvParams{
			CsvParams: &pb.RpcObjectImportRequestCsvParams{
				Path:                    []string{"testdata/emptyfirstline.csv"},
				Delimiter:               ";",
				UseFirstRowForRelations: false,
			},
		},
		Type: model.Import_Csv,
		Mode: pb.RpcObjectImportRequest_IGNORE_ERRORS,
	}, p)

	assert.Nil(t, err)
	assert.NotNil(t, sn)

	var subObjects []*common.Snapshot
	for _, snapshot := range sn.Snapshots {
		if snapshot.SbType == sb.SmartBlockTypeRelation {
			subObjects = append(subObjects, snapshot)
		}
	}
	assert.Len(t, subObjects, 6)

	name := pbtypes.GetString(subObjects[0].Snapshot.Data.Details, bundle.RelationKeyName.String())
	assert.True(t, name == "Field 1")

	name = pbtypes.GetString(subObjects[1].Snapshot.Data.Details, bundle.RelationKeyName.String())
	assert.True(t, name == "Field 2")

	name = pbtypes.GetString(subObjects[2].Snapshot.Data.Details, bundle.RelationKeyName.String())
	assert.True(t, name == "Field 3")

	name = pbtypes.GetString(subObjects[3].Snapshot.Data.Details, bundle.RelationKeyName.String())
	assert.True(t, name == "Field 4")

	name = pbtypes.GetString(subObjects[4].Snapshot.Data.Details, bundle.RelationKeyName.String())
	assert.True(t, name == "Field 5")

	name = pbtypes.GetString(subObjects[5].Snapshot.Data.Details, bundle.RelationKeyName.String())
	assert.True(t, name == "Field 6")
}

func TestCsv_GetSnapshots1000RowsFile(t *testing.T) {
	ctx := context.Background()
	csv := CSV{}
	p := process.NewProgress(&pb.ModelProcessMessageOfImport{Import: &pb.ModelProcessImport{}})
	// UseFirstRowForRelations is off
	sn, _ := csv.GetSnapshots(ctx, &pb.RpcObjectImportRequest{
		Params: &pb.RpcObjectImportRequestParamsOfCsvParams{
			CsvParams: &pb.RpcObjectImportRequestCsvParams{
				Path:                    []string{"testdata/1000_rows.csv"},
				Delimiter:               ";",
				UseFirstRowForRelations: false,
			},
		},
		Type: model.Import_Csv,
		Mode: pb.RpcObjectImportRequest_IGNORE_ERRORS,
	}, p)

	assert.NotNil(t, sn)

	var objects []*common.Snapshot
	for _, snapshot := range sn.Snapshots {
		// only objects created from rows
		if snapshot.SbType != sb.SmartBlockTypeRelation &&
			!lo.Contains(snapshot.Snapshot.Data.ObjectTypes, bundle.TypeKeyCollection.String()) {
			objects = append(objects, snapshot)
		}
	}

	assert.Len(t, objects, limitForRows)

	// UseFirstRowForRelations is on
	sn, _ = csv.GetSnapshots(ctx, &pb.RpcObjectImportRequest{
		Params: &pb.RpcObjectImportRequestParamsOfCsvParams{
			CsvParams: &pb.RpcObjectImportRequestCsvParams{
				Path:                    []string{"testdata/1000_rows.csv"},
				Delimiter:               ";",
				UseFirstRowForRelations: true,
			},
		},
		Type: model.Import_Csv,
		Mode: pb.RpcObjectImportRequest_IGNORE_ERRORS,
	}, p)

	assert.NotNil(t, sn)

	objects = []*common.Snapshot{}
	for _, snapshot := range sn.Snapshots {
		// only objects created from rows
		if snapshot.SbType != sb.SmartBlockTypeRelation &&
			!lo.Contains(snapshot.Snapshot.Data.ObjectTypes, bundle.TypeKeyCollection.String()) {
			objects = append(objects, snapshot)
		}
	}

	assert.Len(t, objects, limitForRows-1)
}

func Test_findUniqueRelationAndAddNumber(t *testing.T) {
	t.Run("All relations are unique", func(t *testing.T) {
		relations := []string{"relation", "relation1", "relation2", "relation3"}
		result := findUniqueRelationAndAddNumber(relations)
		assert.Equal(t, []string{"relation", "relation1", "relation2", "relation3"}, result)
	})

	t.Run("1 relation name is not unique", func(t *testing.T) {
		relations := []string{"relation", "relation1", "relation2", "relation3", "relation"}
		result := findUniqueRelationAndAddNumber(relations)
		assert.Equal(t, []string{"relation", "relation1", "relation2", "relation3", "relation 1"}, result)
	})

	t.Run("1 relation is not unique after first iteration", func(t *testing.T) {
		relations := []string{"relation", "relation1", "relation2", "relation3", "relation", "relation 1"}
		result := findUniqueRelationAndAddNumber(relations)
		assert.Equal(t, []string{"relation", "relation1", "relation2", "relation3", "relation 2", "relation 1"}, result)
	})

	t.Run("1 relation name is not unique after first iteration: other order", func(t *testing.T) {
		relations := []string{"relation", "relation1", "relation2", "relation3", "relation 1", "relation"}
		result := findUniqueRelationAndAddNumber(relations)
		assert.Equal(t, []string{"relation", "relation1", "relation2", "relation3", "relation 1", "relation 2"}, result)
	})

	t.Run("1 relation name is not unique after second iteration", func(t *testing.T) {
		relations := []string{"relation", "relation1", "relation2", "relation3", "relation 1", "relation 2", "relation"}
		result := findUniqueRelationAndAddNumber(relations)
		assert.Equal(t, []string{"relation", "relation1", "relation2", "relation3", "relation 1", "relation 2", "relation 3"}, result)
	})

	t.Run("2 relation names are not unique after first iteration", func(t *testing.T) {
		relations := []string{"relation", "relation1", "relation2", "relation3", "relation 1", "relation", "relation", "relation 2"}
		result := findUniqueRelationAndAddNumber(relations)
		assert.Equal(t, []string{"relation", "relation1", "relation2", "relation3", "relation 1", "relation 3", "relation 4", "relation 2"}, result)
	})

	t.Run("2 relation names are not unique", func(t *testing.T) {
		relations := []string{"relation1", "relation2", "relation3", "relation", "relation", "relation"}
		result := findUniqueRelationAndAddNumber(relations)
		assert.Equal(t, []string{"relation1", "relation2", "relation3", "relation", "relation 1", "relation 2"}, result)
	})

	t.Run("empty columns", func(t *testing.T) {
		relations := []string{"relation1", "", "", "relation", "", "relation"}
		result := findUniqueRelationAndAddNumber(relations)
		assert.Equal(t, []string{"relation1", "1", "2", "relation", "3", "relation 1"}, result)
	})
}

func Test_findUniqueRelationWithSpaces(t *testing.T) {
	csv := CSV{}
	p := process.NewProgress(&pb.ModelProcessMessageOfImport{Import: &pb.ModelProcessImport{}})
	sn, err := csv.GetSnapshots(context.Background(), &pb.RpcObjectImportRequest{
		Params: &pb.RpcObjectImportRequestParamsOfCsvParams{
			CsvParams: &pb.RpcObjectImportRequestCsvParams{
				Path:                    []string{"testdata/relationswithspaces.csv"},
				Delimiter:               ";",
				UseFirstRowForRelations: true,
			},
		},
		Type: model.Import_Csv,
		Mode: pb.RpcObjectImportRequest_IGNORE_ERRORS,
	}, p)

	assert.Nil(t, err)
	assert.NotNil(t, sn)

	var subObjects []*common.Snapshot
	for _, snapshot := range sn.Snapshots {
		if snapshot.SbType == sb.SmartBlockTypeRelation {
			subObjects = append(subObjects, snapshot)
		}
	}
	assert.Len(t, subObjects, 5)

	name := pbtypes.GetString(subObjects[0].Snapshot.Data.Details, bundle.RelationKeyName.String())
	assert.True(t, name == "Text")

	name = pbtypes.GetString(subObjects[1].Snapshot.Data.Details, bundle.RelationKeyName.String())
	assert.True(t, name == "Text 1")

	name = pbtypes.GetString(subObjects[2].Snapshot.Data.Details, bundle.RelationKeyName.String())
	assert.True(t, name == "Text 3")

	name = pbtypes.GetString(subObjects[3].Snapshot.Data.Details, bundle.RelationKeyName.String())
	assert.True(t, name == "Text 2")

	name = pbtypes.GetString(subObjects[4].Snapshot.Data.Details, bundle.RelationKeyName.String())
	assert.True(t, name == "Text 4")
}

func TestCsv_GetSnapshots10Relations(t *testing.T) {
	csv := CSV{}
	p := process.NewProgress(&pb.ModelProcessMessageOfImport{Import: &pb.ModelProcessImport{}})
	// UseFirstRowForRelations is off
	sn, err := csv.GetSnapshots(context.Background(), &pb.RpcObjectImportRequest{
		Params: &pb.RpcObjectImportRequestParamsOfCsvParams{
			CsvParams: &pb.RpcObjectImportRequestCsvParams{
				Path:                    []string{"testdata/10_relations.csv"},
				Delimiter:               ";",
				UseFirstRowForRelations: false,
			},
		},
		Type: model.Import_Csv,
		Mode: pb.RpcObjectImportRequest_IGNORE_ERRORS,
	}, p)

	assert.Nil(t, err)
	assert.NotNil(t, sn)

	var objects []*common.Snapshot
	for _, snapshot := range sn.Snapshots {
		// only objects created from rows
		if snapshot.SbType != sb.SmartBlockTypeRelation &&
			!lo.Contains(snapshot.Snapshot.Data.ObjectTypes, bundle.TypeKeyCollection.String()) {
			objects = append(objects, snapshot)
		}
	}

	for _, object := range objects {
		keys := lo.MapToSlice(object.Snapshot.Data.Details.Fields, func(key string, value *types.Value) string { return key })
		numberOfCSVRelations := getRelationsNumber(keys)
		assert.Equal(t, numberOfCSVRelations, limitForColumns)
	}

	// UseFirstRowForRelations is on
	sn, err = csv.GetSnapshots(context.Background(), &pb.RpcObjectImportRequest{
		Params: &pb.RpcObjectImportRequestParamsOfCsvParams{
			CsvParams: &pb.RpcObjectImportRequestCsvParams{
				Path:                    []string{"testdata/10_relations.csv"},
				Delimiter:               ";",
				UseFirstRowForRelations: true,
			},
		},
		Type: model.Import_Csv,
		Mode: pb.RpcObjectImportRequest_IGNORE_ERRORS,
	}, p)

	assert.Nil(t, err)
	assert.NotNil(t, sn)

	objects = []*common.Snapshot{}
	for _, snapshot := range sn.Snapshots {
		// only objects created from rows
		if snapshot.SbType != sb.SmartBlockTypeRelation &&
			!lo.Contains(snapshot.Snapshot.Data.ObjectTypes, bundle.TypeKeyCollection.String()) {
			objects = append(objects, snapshot)
		}
	}

	for _, object := range objects {
		keys := lo.MapToSlice(object.Snapshot.Data.Details.Fields, func(key string, value *types.Value) string { return key })
		numberOfCSVRelations := getRelationsNumber(keys)
		assert.Equal(t, numberOfCSVRelations, limitForColumns)
	}
}

func TestCsv_GetSnapshotsTableModeDifferentColumnsNumber(t *testing.T) {
	t.Run("test different columns number in file - table mode", func(t *testing.T) {
		// given
		csv := CSV{}
		p := process.NewProgress(&pb.ModelProcessMessageOfImport{Import: &pb.ModelProcessImport{}})

		// when
		sn, err := csv.GetSnapshots(context.Background(), &pb.RpcObjectImportRequest{
			Params: &pb.RpcObjectImportRequestParamsOfCsvParams{
				CsvParams: &pb.RpcObjectImportRequestCsvParams{
					Path:                    []string{"testdata/differentcolumnnumber.csv"},
					Delimiter:               ",",
					UseFirstRowForRelations: true,
					Mode:                    pb.RpcObjectImportRequestCsvParams_TABLE,
				},
			},
			Type: model.Import_Csv,
			Mode: pb.RpcObjectImportRequest_IGNORE_ERRORS,
		}, p)

		// then
		assert.Nil(t, err)
		assert.NotNil(t, sn)

		var objects []*common.Snapshot
		for _, snapshot := range sn.Snapshots {
			// only objects created from rows
			if snapshot.SbType != sb.SmartBlockTypeRelation &&
				!lo.Contains(snapshot.Snapshot.Data.ObjectTypes, bundle.TypeKeyCollection.String()) {
				objects = append(objects, snapshot)
			}
		}
		assert.Len(t, objects, 1)
		assert.Equal(t, pbtypes.GetString(objects[0].Snapshot.Data.Details, bundle.RelationKeyName.String()), "differentcolumnnumber")
		numberOfCSVColumns := lo.CountBy(objects[0].Snapshot.Data.Blocks, func(item *model.Block) bool { return item.GetTableColumn() != nil })
		assert.Equal(t, 5, numberOfCSVColumns)
		numberOfCSVRows := lo.CountBy(objects[0].Snapshot.Data.Blocks, func(item *model.Block) bool { return item.GetTableRow() != nil })
		assert.Equal(t, 3, numberOfCSVRows)
	})
	t.Run("test different columns number in file - collection mode", func(t *testing.T) {
		// given
		csv := CSV{}
		p := process.NewProgress(&pb.ModelProcessMessageOfImport{Import: &pb.ModelProcessImport{}})

		// when
		sn, err := csv.GetSnapshots(context.Background(), &pb.RpcObjectImportRequest{
			Params: &pb.RpcObjectImportRequestParamsOfCsvParams{
				CsvParams: &pb.RpcObjectImportRequestCsvParams{
					Path:                    []string{"testdata/differentcolumnnumber.csv"},
					Delimiter:               ",",
					UseFirstRowForRelations: true,
					Mode:                    pb.RpcObjectImportRequestCsvParams_COLLECTION,
				},
			},
			Type: model.Import_Csv,
			Mode: pb.RpcObjectImportRequest_IGNORE_ERRORS,
		}, p)

		// then
		assert.Nil(t, err)
		assert.NotNil(t, sn)

		var objects []*common.Snapshot
		for _, snapshot := range sn.Snapshots {
			// only objects created from rows
			if snapshot.SbType != sb.SmartBlockTypeRelation &&
				!lo.Contains(snapshot.Snapshot.Data.ObjectTypes, bundle.TypeKeyCollection.String()) {
				objects = append(objects, snapshot)
			}
		}

		assert.Len(t, objects, 2)
		for _, object := range objects {
			keys := lo.MapToSlice(object.Snapshot.Data.Details.Fields, func(key string, value *types.Value) string { return key })
			numberOfCSVRelations := getRelationsNumber(keys)
			assert.Equal(t, 5, numberOfCSVRelations)
		}
	})
}

func getRelationsNumber(keys []string) int {
	return lo.CountBy(keys, func(item string) bool {
		return item != bundle.RelationKeySourceFilePath.String() && item != bundle.RelationKeyLayout.String()
	})
}<|MERGE_RESOLUTION|>--- conflicted
+++ resolved
@@ -168,20 +168,9 @@
 }
 
 func TestCsv_GetSnapshotsTranspose(t *testing.T) {
-<<<<<<< HEAD
-	csv := CSV{}
-	p := process.NewProgress(&pb.ModelProcessMessageOfImport{Import: &pb.ModelProcessImport{}})
-	sn, err := csv.GetSnapshots(context.Background(), &pb.RpcObjectImportRequest{
-		Params: &pb.RpcObjectImportRequestParamsOfCsvParams{
-			CsvParams: &pb.RpcObjectImportRequestCsvParams{
-				Path:                    []string{"testdata/transpose.csv"},
-				Delimiter:               ";",
-				TransposeRowsAndColumns: true,
-				UseFirstRowForRelations: true,
-=======
 	t.Run("number of columns equal", func(t *testing.T) {
 		csv := CSV{}
-		p := process.NewProgress(pb.ModelProcess_Import)
+		p := process.NewProgress(&pb.ModelProcessMessageOfImport{Import: &pb.ModelProcessImport{}})
 		sn, err := csv.GetSnapshots(context.Background(), &pb.RpcObjectImportRequest{
 			Params: &pb.RpcObjectImportRequestParamsOfCsvParams{
 				CsvParams: &pb.RpcObjectImportRequestCsvParams{
@@ -190,7 +179,6 @@
 					TransposeRowsAndColumns: true,
 					UseFirstRowForRelations: true,
 				},
->>>>>>> 3d309b1a
 			},
 			Type: model.Import_Csv,
 			Mode: pb.RpcObjectImportRequest_IGNORE_ERRORS,

--- conflicted
+++ resolved
@@ -447,7 +447,6 @@
 	assert.True(t, name == "Field 6")
 }
 
-<<<<<<< HEAD
 func TestCsv_GetSnapshotsSameRelations(t *testing.T) {
 	csv := CSV{}
 	p := process.NewProgress(pb.ModelProcess_Import)
@@ -455,56 +454,14 @@
 		Params: &pb.RpcObjectImportRequestParamsOfCsvParams{
 			CsvParams: &pb.RpcObjectImportRequestCsvParams{
 				Path:                    []string{"testdata/samerelations.csv"},
-=======
-func TestCsv_GetSnapshots1000RowsFile(t *testing.T) {
-	csv := CSV{}
-	p := process.NewProgress(pb.ModelProcess_Import)
-	// UseFirstRowForRelations is off
-	sn, err := csv.GetSnapshots(&pb.RpcObjectImportRequest{
-		Params: &pb.RpcObjectImportRequestParamsOfCsvParams{
-			CsvParams: &pb.RpcObjectImportRequestCsvParams{
-				Path:                    []string{"testdata/1000_rows.csv"},
-				Delimiter:               ";",
-				UseFirstRowForRelations: false,
-			},
-		},
-		Type: pb.RpcObjectImportRequest_Csv,
-		Mode: pb.RpcObjectImportRequest_IGNORE_ERRORS,
-	}, p)
-
-	assert.NotNil(t, err)
-	assert.True(t, errors.Is(err.GetResultError(pb.RpcObjectImportRequest_Csv), converter.ErrLimitExceeded))
-	assert.NotNil(t, sn)
-
-	var objects []*converter.Snapshot
-	for _, snapshot := range sn.Snapshots {
-		// only objects created from rows
-		if snapshot.SbType != sb.SmartBlockTypeSubObject &&
-			!lo.Contains(snapshot.Snapshot.Data.ObjectTypes, bundle.TypeKeyCollection.URL()) {
-			objects = append(objects, snapshot)
-		}
-	}
-
-	assert.Len(t, objects, limitForRows)
-	for _, object := range objects {
-		assert.Len(t, object.Snapshot.Data.Details.Fields, limitForColumns)
-	}
-
-	// UseFirstRowForRelations is on
-	sn, err = csv.GetSnapshots(&pb.RpcObjectImportRequest{
-		Params: &pb.RpcObjectImportRequestParamsOfCsvParams{
-			CsvParams: &pb.RpcObjectImportRequestCsvParams{
-				Path:                    []string{"testdata/1000_rows.csv"},
->>>>>>> 7d4795b4
-				Delimiter:               ";",
-				UseFirstRowForRelations: true,
-			},
-		},
-		Type: pb.RpcObjectImportRequest_Csv,
-		Mode: pb.RpcObjectImportRequest_IGNORE_ERRORS,
-	}, p)
-
-<<<<<<< HEAD
+				Delimiter:               ";",
+				UseFirstRowForRelations: true,
+			},
+		},
+		Type: pb.RpcObjectImportRequest_Csv,
+		Mode: pb.RpcObjectImportRequest_IGNORE_ERRORS,
+	}, p)
+
 	assert.Nil(t, err)
 	assert.NotNil(t, sn)
 	assert.Len(t, sn.Snapshots, 12) // root collection + samerelations CSV collection + 3 relations + 7 objects
@@ -524,12 +481,29 @@
 		"testdata/samerelations.csv/column/Nickname0")
 	assert.Equal(t, pbtypes.GetString(relations[2].Snapshot.Data.Details, bundle.RelationKeySourceFilePath.String()),
 		"testdata/samerelations.csv/column/Nickname1")
-=======
+}
+
+func TestCsv_GetSnapshots1000RowsFile(t *testing.T) {
+	csv := CSV{}
+	p := process.NewProgress(pb.ModelProcess_Import)
+	// UseFirstRowForRelations is off
+	sn, err := csv.GetSnapshots(&pb.RpcObjectImportRequest{
+		Params: &pb.RpcObjectImportRequestParamsOfCsvParams{
+			CsvParams: &pb.RpcObjectImportRequestCsvParams{
+				Path:                    []string{"testdata/1000_rows.csv"},
+				Delimiter:               ";",
+				UseFirstRowForRelations: false,
+			},
+		},
+		Type: pb.RpcObjectImportRequest_Csv,
+		Mode: pb.RpcObjectImportRequest_IGNORE_ERRORS,
+	}, p)
+
 	assert.NotNil(t, err)
 	assert.True(t, errors.Is(err.GetResultError(pb.RpcObjectImportRequest_Csv), converter.ErrLimitExceeded))
 	assert.NotNil(t, sn)
 
-	objects = []*converter.Snapshot{}
+	var objects []*converter.Snapshot
 	for _, snapshot := range sn.Snapshots {
 		// only objects created from rows
 		if snapshot.SbType != sb.SmartBlockTypeSubObject &&
@@ -538,9 +512,39 @@
 		}
 	}
 
+	assert.Len(t, objects, limitForRows)
+	for _, object := range objects {
+		assert.Len(t, object.Snapshot.Data.Details.Fields, limitForColumns)
+	}
+
+	// UseFirstRowForRelations is on
+	sn, err = csv.GetSnapshots(&pb.RpcObjectImportRequest{
+		Params: &pb.RpcObjectImportRequestParamsOfCsvParams{
+			CsvParams: &pb.RpcObjectImportRequestCsvParams{
+				Path:                    []string{"testdata/1000_rows.csv"},
+				Delimiter:               ";",
+				UseFirstRowForRelations: true,
+			},
+		},
+		Type: pb.RpcObjectImportRequest_Csv,
+		Mode: pb.RpcObjectImportRequest_IGNORE_ERRORS,
+	}, p)
+
+	assert.NotNil(t, err)
+	assert.True(t, errors.Is(err.GetResultError(pb.RpcObjectImportRequest_Csv), converter.ErrLimitExceeded))
+	assert.NotNil(t, sn)
+
+	objects = []*converter.Snapshot{}
+	for _, snapshot := range sn.Snapshots {
+		// only objects created from rows
+		if snapshot.SbType != sb.SmartBlockTypeSubObject &&
+			!lo.Contains(snapshot.Snapshot.Data.ObjectTypes, bundle.TypeKeyCollection.URL()) {
+			objects = append(objects, snapshot)
+		}
+	}
+
 	assert.Len(t, objects, limitForRows-1)
 	for _, object := range objects {
 		assert.Len(t, object.Snapshot.Data.Details.Fields, limitForColumns)
 	}
->>>>>>> 7d4795b4
 }
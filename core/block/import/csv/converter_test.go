--- conflicted
+++ resolved
@@ -785,11 +785,6 @@
 	})
 }
 
-<<<<<<< HEAD
-func getRelationsNumber(keys []domain.RelationKey) int {
-	return lo.CountBy(keys, func(item domain.RelationKey) bool {
-		return item != bundle.RelationKeySourceFilePath && item != bundle.RelationKeyLayout
-=======
 func TestCSV_GetSnapshots(t *testing.T) {
 	t.Run("file not exist", func(t *testing.T) {
 		// given
@@ -870,9 +865,8 @@
 		assert.True(t, errors.Is(ce.GetResultError(model.Import_Csv), common.ErrFileImportNoObjectsInDirectory))
 	})
 }
-func getRelationsNumber(keys []string) int {
-	return lo.CountBy(keys, func(item string) bool {
-		return item != bundle.RelationKeySourceFilePath.String() && item != bundle.RelationKeyLayout.String()
->>>>>>> 119568e7
+func getRelationsNumber(keys []domain.RelationKey) int {
+	return lo.CountBy(keys, func(item domain.RelationKey) bool {
+		return item != bundle.RelationKeySourceFilePath && item != bundle.RelationKeyLayout
 	})
 }
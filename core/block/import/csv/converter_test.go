--- conflicted
+++ resolved
@@ -174,29 +174,17 @@
 }
 
 func TestCsv_GetSnapshotsTranspose(t *testing.T) {
-<<<<<<< HEAD
-	csv := CSV{}
-	p := process.NewProgress(pb.ModelProcess_Import)
-	sn, err := csv.GetSnapshots(context.Background(), &pb.RpcObjectImportRequest{
-		Params: &pb.RpcObjectImportRequestParamsOfCsvParams{
-			CsvParams: &pb.RpcObjectImportRequestCsvParams{
-				Path:                    []string{filepath.Join("testdata", "transpose.csv")},
-				Delimiter:               ";",
-				TransposeRowsAndColumns: true,
-				UseFirstRowForRelations: true,
-=======
 	t.Run("number of columns equal", func(t *testing.T) {
 		csv := CSV{}
 		p := process.NewProgress(pb.ModelProcess_Import)
 		sn, err := csv.GetSnapshots(context.Background(), &pb.RpcObjectImportRequest{
 			Params: &pb.RpcObjectImportRequestParamsOfCsvParams{
 				CsvParams: &pb.RpcObjectImportRequestCsvParams{
-					Path:                    []string{"testdata/transpose.csv"},
+					Path:                    []string{filepath.Join("testdata", "transpose.csv")},
 					Delimiter:               ";",
 					TransposeRowsAndColumns: true,
 					UseFirstRowForRelations: true,
 				},
->>>>>>> 759d854a
 			},
 			Type: model.Import_Csv,
 			Mode: pb.RpcObjectImportRequest_IGNORE_ERRORS,

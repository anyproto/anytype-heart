package csv

import (
	"context"
	"errors"
	"strings"
	"testing"

	"github.com/gogo/protobuf/types"
	"github.com/samber/lo"
	"github.com/stretchr/testify/assert"

	"github.com/anyproto/anytype-heart/core/block/editor/template"
	"github.com/anyproto/anytype-heart/core/block/import/common"
	"github.com/anyproto/anytype-heart/core/block/process"
	"github.com/anyproto/anytype-heart/pb"
	"github.com/anyproto/anytype-heart/pkg/lib/bundle"
	sb "github.com/anyproto/anytype-heart/pkg/lib/core/smartblock"
	"github.com/anyproto/anytype-heart/pkg/lib/pb/model"
	"github.com/anyproto/anytype-heart/util/pbtypes"
)

func TestCsv_GetSnapshotsEmptyFile(t *testing.T) {
	csv := CSV{}
	p := process.NewProgress(pb.ModelProcess_Import)
	sn, err := csv.GetSnapshots(context.Background(), &pb.RpcObjectImportRequest{
		Params: &pb.RpcObjectImportRequestParamsOfCsvParams{
			CsvParams: &pb.RpcObjectImportRequestCsvParams{Path: []string{"testdata/test.csv"}},
		},
<<<<<<< HEAD
		Type: model.ImportType_Csv,
=======
		Type: model.Import_Csv,
>>>>>>> cdc8eef9
		Mode: pb.RpcObjectImportRequest_IGNORE_ERRORS,
	}, p)

	assert.NotNil(t, sn)
	assert.Len(t, sn.Snapshots, 2) // test + root collection
	assert.Contains(t, sn.Snapshots[0].FileName, "test.csv")
	assert.Len(t, pbtypes.GetStringList(sn.Snapshots[0].Snapshot.Data.Collections, template.CollectionStoreKey), 0)
	assert.NotEmpty(t, sn.Snapshots[1].Snapshot.Data.ObjectTypes) // empty collection
	assert.Equal(t, sn.Snapshots[0].Snapshot.Data.ObjectTypes[0], bundle.TypeKeyCollection.String())

	assert.Contains(t, sn.Snapshots[1].FileName, rootCollectionName)
	assert.NotEmpty(t, sn.Snapshots[1].Snapshot.Data.ObjectTypes)
	assert.Equal(t, sn.Snapshots[1].Snapshot.Data.ObjectTypes[0], bundle.TypeKeyCollection.String())
	assert.Len(t, pbtypes.GetStringList(sn.Snapshots[1].Snapshot.Data.Collections, template.CollectionStoreKey), 1)
	assert.Nil(t, err)
}

func TestCsv_GetSnapshots(t *testing.T) {
	csv := CSV{}
	p := process.NewProgress(pb.ModelProcess_Import)
	sn, err := csv.GetSnapshots(context.Background(), &pb.RpcObjectImportRequest{
		Params: &pb.RpcObjectImportRequestParamsOfCsvParams{
			CsvParams: &pb.RpcObjectImportRequestCsvParams{
				Path:                    []string{"testdata/Journal.csv"},
				UseFirstRowForRelations: true},
		},
<<<<<<< HEAD
		Type: model.ImportType_Csv,
=======
		Type: model.Import_Csv,
>>>>>>> cdc8eef9
		Mode: pb.RpcObjectImportRequest_IGNORE_ERRORS,
	}, p)

	assert.Nil(t, err)

	assert.NotNil(t, sn)
	assert.Len(t, sn.Snapshots, 6) // Journal.csv + root collection + 2 objects in Journal.csv + 2 relations (Created, Tags)
	assert.Contains(t, sn.Snapshots[0].FileName, "Journal.csv")
	assert.Len(t, pbtypes.GetStringList(sn.Snapshots[0].Snapshot.Data.Collections, template.CollectionStoreKey), 2) // 2 objects

	var found bool
	for _, snapshot := range sn.Snapshots {
		if strings.Contains(snapshot.FileName, rootCollectionName) {
			found = true
			assert.NotEmpty(t, snapshot.Snapshot.Data.ObjectTypes)
			assert.Equal(t, snapshot.Snapshot.Data.ObjectTypes[0], bundle.TypeKeyCollection.String())
			assert.Len(t, pbtypes.GetStringList(snapshot.Snapshot.Data.Collections, template.CollectionStoreKey), 1) // only Journal.csv collection
		}
	}

	assert.True(t, found)
}

func TestCsv_GetSnapshotsTable(t *testing.T) {
	csv := CSV{}
	p := process.NewProgress(pb.ModelProcess_Import)
	sn, err := csv.GetSnapshots(context.Background(), &pb.RpcObjectImportRequest{
		Params: &pb.RpcObjectImportRequestParamsOfCsvParams{
			CsvParams: &pb.RpcObjectImportRequestCsvParams{
				Path: []string{"testdata/Journal.csv"},
				Mode: pb.RpcObjectImportRequestCsvParams_TABLE,
			},
		},
<<<<<<< HEAD
		Type: model.ImportType_Csv,
=======
		Type: model.Import_Csv,
>>>>>>> cdc8eef9
		Mode: pb.RpcObjectImportRequest_IGNORE_ERRORS,
	}, p)

	assert.Nil(t, err)

	assert.NotNil(t, sn)
	assert.Len(t, sn.Snapshots, 2) // 1 page with table + root collection
	assert.Contains(t, sn.Snapshots[0].FileName, "Journal.csv")

	var found bool
	for _, bl := range sn.Snapshots[0].Snapshot.Data.Blocks {
		if _, ok := bl.Content.(*model.BlockContentOfTable); ok {
			found = true
		}
	}
	assert.True(t, found)
}

func TestCsv_GetSnapshotsTableUseFirstColumnForRelationsOn(t *testing.T) {
	csv := CSV{}
	p := process.NewProgress(pb.ModelProcess_Import)
	sn, err := csv.GetSnapshots(context.Background(), &pb.RpcObjectImportRequest{
		Params: &pb.RpcObjectImportRequestParamsOfCsvParams{
			CsvParams: &pb.RpcObjectImportRequestCsvParams{
				Path:                    []string{"testdata/Journal.csv"},
				Mode:                    pb.RpcObjectImportRequestCsvParams_TABLE,
				UseFirstRowForRelations: true,
			},
		},
<<<<<<< HEAD
		Type: model.ImportType_Csv,
=======
		Type: model.Import_Csv,
>>>>>>> cdc8eef9
		Mode: pb.RpcObjectImportRequest_IGNORE_ERRORS,
	}, p)

	assert.Nil(t, err)

	assert.NotNil(t, sn)
	assert.Len(t, sn.Snapshots, 2) // 1 page with table + root collection
	assert.Contains(t, sn.Snapshots[0].FileName, "Journal.csv")

	var rowsID []string
	for _, bl := range sn.Snapshots[0].Snapshot.Data.Blocks {
		if blockContent, ok := bl.Content.(*model.BlockContentOfLayout); ok && blockContent.Layout.Style == model.BlockContentLayout_TableRows {
			rowsID = bl.GetChildrenIds()
		}
	}
	assert.NotNil(t, rowsID)
	for _, bl := range sn.Snapshots[0].Snapshot.Data.Blocks {
		if blockContent, ok := bl.Content.(*model.BlockContentOfTableRow); ok && bl.Id == rowsID[0] {
			assert.True(t, blockContent.TableRow.IsHeader)
		}
	}

	for _, bl := range sn.Snapshots[0].Snapshot.Data.Blocks {
		if strings.Contains(bl.Id, rowsID[0]) && bl.GetText() != nil {
			assert.True(t, bl.GetText().Text == "Name" || bl.GetText().Text == "Created" || bl.GetText().Text == "Tags")
		}
	}
}

func TestCsv_GetSnapshotsSemiColon(t *testing.T) {
	csv := CSV{}
	p := process.NewProgress(pb.ModelProcess_Import)
	sn, err := csv.GetSnapshots(context.Background(), &pb.RpcObjectImportRequest{
		Params: &pb.RpcObjectImportRequestParamsOfCsvParams{
			CsvParams: &pb.RpcObjectImportRequestCsvParams{Path: []string{"testdata/semicolon.csv"}, Delimiter: ";", UseFirstRowForRelations: true},
		},
<<<<<<< HEAD
		Type: model.ImportType_Csv,
=======
		Type: model.Import_Csv,
>>>>>>> cdc8eef9
		Mode: pb.RpcObjectImportRequest_IGNORE_ERRORS,
	}, p)

	assert.Nil(t, err)
	assert.NotNil(t, sn)
	assert.Len(t, sn.Snapshots, 16) // 8 objects + root collection + semicolon collection + 5 relations
	assert.Contains(t, sn.Snapshots[0].FileName, "semicolon.csv")
	assert.Len(t, pbtypes.GetStringList(sn.Snapshots[0].Snapshot.Data.Collections, template.CollectionStoreKey), 8)
	assert.Equal(t, sn.Snapshots[0].Snapshot.Data.ObjectTypes[0], bundle.TypeKeyCollection.String())
}

func TestCsv_GetSnapshotsTranspose(t *testing.T) {
	csv := CSV{}
	p := process.NewProgress(pb.ModelProcess_Import)
	sn, err := csv.GetSnapshots(context.Background(), &pb.RpcObjectImportRequest{
		Params: &pb.RpcObjectImportRequestParamsOfCsvParams{
			CsvParams: &pb.RpcObjectImportRequestCsvParams{
				Path:                    []string{"testdata/transpose.csv"},
				Delimiter:               ";",
				TransposeRowsAndColumns: true,
				UseFirstRowForRelations: true,
			},
		},
<<<<<<< HEAD
		Type: model.ImportType_Csv,
=======
		Type: model.Import_Csv,
>>>>>>> cdc8eef9
		Mode: pb.RpcObjectImportRequest_IGNORE_ERRORS,
	}, p)

	assert.Nil(t, err)
	assert.NotNil(t, sn)
	assert.Len(t, sn.Snapshots, 4) // 2 object + root collection + transpose collection + 1 relations

	for _, snapshot := range sn.Snapshots {
		if snapshot.SbType == sb.SmartBlockTypeRelation {
			name := pbtypes.GetString(snapshot.Snapshot.GetData().GetDetails(), bundle.RelationKeyName.String())
			assert.True(t, name == "name" || name == "price")
		}
	}

	var collection *common.Snapshot
	for _, snapshot := range sn.Snapshots {
		// only objects created from rows
		if snapshot.SbType != sb.SmartBlockTypeRelation &&
			lo.Contains(snapshot.Snapshot.Data.ObjectTypes, bundle.TypeKeyCollection.String()) &&
			pbtypes.GetString(snapshot.Snapshot.Data.Details, bundle.RelationKeyName.String()) == "transpose Transpose" {
			collection = snapshot
		}
	}

	assert.NotNil(t, collection)
}

func TestCsv_GetSnapshotsTransposeUseFirstRowForRelationsOff(t *testing.T) {
	csv := CSV{}
	p := process.NewProgress(pb.ModelProcess_Import)
	sn, err := csv.GetSnapshots(context.Background(), &pb.RpcObjectImportRequest{
		Params: &pb.RpcObjectImportRequestParamsOfCsvParams{
			CsvParams: &pb.RpcObjectImportRequestCsvParams{
				Path:                    []string{"testdata/transpose.csv"},
				Delimiter:               ";",
				TransposeRowsAndColumns: true,
				UseFirstRowForRelations: false,
			},
		},
<<<<<<< HEAD
		Type: model.ImportType_Csv,
=======
		Type: model.Import_Csv,
>>>>>>> cdc8eef9
		Mode: pb.RpcObjectImportRequest_IGNORE_ERRORS,
	}, p)

	assert.Nil(t, err)
	assert.NotNil(t, sn)
	assert.Len(t, sn.Snapshots, 5) // 2 object + root collection + transpose collection + 1 relations

	for _, snapshot := range sn.Snapshots {
		if snapshot.SbType == sb.SmartBlockTypeRelation {
			name := pbtypes.GetString(snapshot.Snapshot.GetData().GetDetails(), bundle.RelationKeyName.String())
			assert.True(t, name == "Field 1" || name == "Field 2")
		}
	}
}

func TestCsv_GetSnapshotsUseFirstColumnForRelationsOn(t *testing.T) {
	csv := CSV{}
	p := process.NewProgress(pb.ModelProcess_Import)
	sn, err := csv.GetSnapshots(context.Background(), &pb.RpcObjectImportRequest{
		Params: &pb.RpcObjectImportRequestParamsOfCsvParams{
			CsvParams: &pb.RpcObjectImportRequestCsvParams{
				Path:                    []string{"testdata/Journal.csv"},
				Delimiter:               ",",
				UseFirstRowForRelations: true,
			},
		},
<<<<<<< HEAD
		Type: model.ImportType_Csv,
=======
		Type: model.Import_Csv,
>>>>>>> cdc8eef9
		Mode: pb.RpcObjectImportRequest_IGNORE_ERRORS,
	}, p)

	assert.Nil(t, err)
	assert.NotNil(t, sn)
	assert.Len(t, sn.Snapshots, 6) // Journal.csv collection, root collection + 2 objects in Journal.csv + 2 relations (Created, Tags)

	var rowsObjects []*common.Snapshot
	for _, snapshot := range sn.Snapshots {
		// only objects created from rows
		if snapshot.SbType != sb.SmartBlockTypeRelation &&
			!lo.Contains(snapshot.Snapshot.Data.ObjectTypes, bundle.TypeKeyCollection.String()) {
			rowsObjects = append(rowsObjects, snapshot)
		}
	}

	assert.Len(t, rowsObjects, 2)

	want := [][]string{
		{"Hawaii Vacation", "July 13, 2022 8:54 AM", "Special Event"},
		{"Just another day", "July 13, 2022 8:54 AM", "Daily"},
	}
	assertSnapshotsHaveDetails(t, want[0], rowsObjects[0])
	assertSnapshotsHaveDetails(t, want[1], rowsObjects[1])
}

func assertSnapshotsHaveDetails(t *testing.T, want []string, objects *common.Snapshot) {
	for key, value := range objects.Snapshot.Data.Details.Fields {
		if key == bundle.RelationKeySourceFilePath.String() || key == bundle.RelationKeyLayout.String() {
			continue
		}
		assert.Contains(t, want, value.GetStringValue())
	}
}

func TestCsv_GetSnapshotsUseFirstColumnForRelationsOff(t *testing.T) {
	csv := CSV{}
	p := process.NewProgress(pb.ModelProcess_Import)
	sn, err := csv.GetSnapshots(context.Background(), &pb.RpcObjectImportRequest{
		Params: &pb.RpcObjectImportRequestParamsOfCsvParams{
			CsvParams: &pb.RpcObjectImportRequestCsvParams{
				Path:      []string{"testdata/Journal.csv"},
				Delimiter: ",",
			},
		},
<<<<<<< HEAD
		Type: model.ImportType_Csv,
=======
		Type: model.Import_Csv,
>>>>>>> cdc8eef9
		Mode: pb.RpcObjectImportRequest_IGNORE_ERRORS,
	}, p)

	assert.Nil(t, err)
	assert.NotNil(t, sn)
	assert.Len(t, sn.Snapshots, 7) // Journal.csv collection, root collection + 3 objects in Journal.csv + 2 relations (Created, Tags)

	var objects []*common.Snapshot
	for _, snapshot := range sn.Snapshots {
		// only objects created from rows
		if snapshot.SbType != sb.SmartBlockTypeRelation &&
			!lo.Contains(snapshot.Snapshot.Data.ObjectTypes, bundle.TypeKeyCollection.String()) {
			objects = append(objects, snapshot)
		}
	}

	assert.Len(t, objects, 3) // first row is also an object

	want := [][]string{
		{"Name", "Created", "Tags"},
		{"Hawaii Vacation", "July 13, 2022 8:54 AM", "Special Event"},
		{"Just another day", "July 13, 2022 8:54 AM", "Daily"},
	}
	assertSnapshotsHaveDetails(t, want[0], objects[0])
	assertSnapshotsHaveDetails(t, want[1], objects[1])
	assertSnapshotsHaveDetails(t, want[2], objects[2])

	var subObjects []*common.Snapshot
	for _, snapshot := range sn.Snapshots {
		// only objects created from rows
		if snapshot.SbType == sb.SmartBlockTypeRelation {
			subObjects = append(subObjects, snapshot)
		}
	}

	assert.Len(t, subObjects, 2)

	name := pbtypes.GetString(subObjects[0].Snapshot.Data.Details, bundle.RelationKeyName.String())
	assert.True(t, name == "Field 1")

	name = pbtypes.GetString(subObjects[1].Snapshot.Data.Details, bundle.RelationKeyName.String())
	assert.True(t, name == "Field 2")
}

func TestCsv_GetSnapshotsQuotedStrings(t *testing.T) {
	csv := CSV{}
	p := process.NewProgress(pb.ModelProcess_Import)
	sn, err := csv.GetSnapshots(context.Background(), &pb.RpcObjectImportRequest{
		Params: &pb.RpcObjectImportRequestParamsOfCsvParams{
			CsvParams: &pb.RpcObjectImportRequestCsvParams{
				Path:                    []string{"testdata/quotedstrings.csv"},
				Delimiter:               ",",
				TransposeRowsAndColumns: true,
				UseFirstRowForRelations: true,
				Mode:                    pb.RpcObjectImportRequestCsvParams_TABLE,
			},
		},
<<<<<<< HEAD
		Type: model.ImportType_Csv,
=======
		Type: model.Import_Csv,
>>>>>>> cdc8eef9
		Mode: pb.RpcObjectImportRequest_IGNORE_ERRORS,
	}, p)

	assert.Nil(t, err)
	assert.NotNil(t, sn)
}

func TestCsv_GetSnapshotsBigFile(t *testing.T) {
	csv := CSV{}
	p := process.NewProgress(pb.ModelProcess_Import)
	sn, err := csv.GetSnapshots(context.Background(), &pb.RpcObjectImportRequest{
		Params: &pb.RpcObjectImportRequestParamsOfCsvParams{
			CsvParams: &pb.RpcObjectImportRequestCsvParams{
				Path:                    []string{"testdata/bigfile.csv", "testdata/transpose.csv"},
				Delimiter:               ";",
				UseFirstRowForRelations: true,
			},
		},
<<<<<<< HEAD
		Type: model.ImportType_Csv,
=======
		Type: model.Import_Csv,
>>>>>>> cdc8eef9
		Mode: pb.RpcObjectImportRequest_IGNORE_ERRORS,
	}, p)

	assert.NotNil(t, err)
<<<<<<< HEAD
	assert.True(t, errors.Is(err.GetResultError(model.ImportType_Csv), common.ErrLimitExceeded))
=======
	assert.True(t, errors.Is(err.GetResultError(model.Import_Csv), common.ErrLimitExceeded))
>>>>>>> cdc8eef9
	assert.Nil(t, sn)
}

func TestCsv_GetSnapshotsEmptyFirstLineUseFirstColumnForRelationsOn(t *testing.T) {
	ctx := context.Background()
	csv := CSV{}
	p := process.NewProgress(pb.ModelProcess_Import)
	sn, err := csv.GetSnapshots(ctx, &pb.RpcObjectImportRequest{
		Params: &pb.RpcObjectImportRequestParamsOfCsvParams{
			CsvParams: &pb.RpcObjectImportRequestCsvParams{
				Path:                    []string{"testdata/emptyfirstline.csv"},
				Delimiter:               ";",
				UseFirstRowForRelations: true,
			},
		},
<<<<<<< HEAD
		Type: model.ImportType_Csv,
=======
		Type: model.Import_Csv,
>>>>>>> cdc8eef9
		Mode: pb.RpcObjectImportRequest_IGNORE_ERRORS,
	}, p)

	assert.Nil(t, err)
	assert.NotNil(t, sn)

	var subObjects []*common.Snapshot
	for _, snapshot := range sn.Snapshots {
		if snapshot.SbType == sb.SmartBlockTypeRelation {
			subObjects = append(subObjects, snapshot)
		}
	}
	assert.Len(t, subObjects, 6)
}

func TestCsv_GetSnapshotsEmptyFirstLineUseFirstColumnForRelationsOff(t *testing.T) {
	ctx := context.Background()
	csv := CSV{}
	p := process.NewProgress(pb.ModelProcess_Import)
	sn, err := csv.GetSnapshots(ctx, &pb.RpcObjectImportRequest{
		Params: &pb.RpcObjectImportRequestParamsOfCsvParams{
			CsvParams: &pb.RpcObjectImportRequestCsvParams{
				Path:                    []string{"testdata/emptyfirstline.csv"},
				Delimiter:               ";",
				UseFirstRowForRelations: false,
			},
		},
<<<<<<< HEAD
		Type: model.ImportType_Csv,
=======
		Type: model.Import_Csv,
>>>>>>> cdc8eef9
		Mode: pb.RpcObjectImportRequest_IGNORE_ERRORS,
	}, p)

	assert.Nil(t, err)
	assert.NotNil(t, sn)

	var subObjects []*common.Snapshot
	for _, snapshot := range sn.Snapshots {
		if snapshot.SbType == sb.SmartBlockTypeRelation {
			subObjects = append(subObjects, snapshot)
		}
	}
	assert.Len(t, subObjects, 6)

	name := pbtypes.GetString(subObjects[0].Snapshot.Data.Details, bundle.RelationKeyName.String())
	assert.True(t, name == "Field 1")

	name = pbtypes.GetString(subObjects[1].Snapshot.Data.Details, bundle.RelationKeyName.String())
	assert.True(t, name == "Field 2")

	name = pbtypes.GetString(subObjects[2].Snapshot.Data.Details, bundle.RelationKeyName.String())
	assert.True(t, name == "Field 3")

	name = pbtypes.GetString(subObjects[3].Snapshot.Data.Details, bundle.RelationKeyName.String())
	assert.True(t, name == "Field 4")

	name = pbtypes.GetString(subObjects[4].Snapshot.Data.Details, bundle.RelationKeyName.String())
	assert.True(t, name == "Field 5")

	name = pbtypes.GetString(subObjects[5].Snapshot.Data.Details, bundle.RelationKeyName.String())
	assert.True(t, name == "Field 6")
}

func TestCsv_GetSnapshots1000RowsFile(t *testing.T) {
	ctx := context.Background()
	csv := CSV{}
	p := process.NewProgress(pb.ModelProcess_Import)
	// UseFirstRowForRelations is off
	sn, _ := csv.GetSnapshots(ctx, &pb.RpcObjectImportRequest{
		Params: &pb.RpcObjectImportRequestParamsOfCsvParams{
			CsvParams: &pb.RpcObjectImportRequestCsvParams{
				Path:                    []string{"testdata/1000_rows.csv"},
				Delimiter:               ";",
				UseFirstRowForRelations: false,
			},
		},
<<<<<<< HEAD
		Type: model.ImportType_Csv,
=======
		Type: model.Import_Csv,
>>>>>>> cdc8eef9
		Mode: pb.RpcObjectImportRequest_IGNORE_ERRORS,
	}, p)

	assert.NotNil(t, sn)

	var objects []*common.Snapshot
	for _, snapshot := range sn.Snapshots {
		// only objects created from rows
		if snapshot.SbType != sb.SmartBlockTypeRelation &&
			!lo.Contains(snapshot.Snapshot.Data.ObjectTypes, bundle.TypeKeyCollection.String()) {
			objects = append(objects, snapshot)
		}
	}

	assert.Len(t, objects, limitForRows)

	// UseFirstRowForRelations is on
	sn, _ = csv.GetSnapshots(ctx, &pb.RpcObjectImportRequest{
		Params: &pb.RpcObjectImportRequestParamsOfCsvParams{
			CsvParams: &pb.RpcObjectImportRequestCsvParams{
				Path:                    []string{"testdata/1000_rows.csv"},
				Delimiter:               ";",
				UseFirstRowForRelations: true,
			},
		},
<<<<<<< HEAD
		Type: model.ImportType_Csv,
=======
		Type: model.Import_Csv,
>>>>>>> cdc8eef9
		Mode: pb.RpcObjectImportRequest_IGNORE_ERRORS,
	}, p)

	assert.NotNil(t, sn)

	objects = []*common.Snapshot{}
	for _, snapshot := range sn.Snapshots {
		// only objects created from rows
		if snapshot.SbType != sb.SmartBlockTypeRelation &&
			!lo.Contains(snapshot.Snapshot.Data.ObjectTypes, bundle.TypeKeyCollection.String()) {
			objects = append(objects, snapshot)
		}
	}

	assert.Len(t, objects, limitForRows-1)
}

func Test_findUniqueRelationAndAddNumber(t *testing.T) {
	t.Run("All relations are unique", func(t *testing.T) {
		relations := []string{"relation", "relation1", "relation2", "relation3"}
		result := findUniqueRelationAndAddNumber(relations)
		assert.Equal(t, []string{"relation", "relation1", "relation2", "relation3"}, result)
	})

	t.Run("1 relation name is not unique", func(t *testing.T) {
		relations := []string{"relation", "relation1", "relation2", "relation3", "relation"}
		result := findUniqueRelationAndAddNumber(relations)
		assert.Equal(t, []string{"relation", "relation1", "relation2", "relation3", "relation 1"}, result)
	})

	t.Run("1 relation is not unique after first iteration", func(t *testing.T) {
		relations := []string{"relation", "relation1", "relation2", "relation3", "relation", "relation 1"}
		result := findUniqueRelationAndAddNumber(relations)
		assert.Equal(t, []string{"relation", "relation1", "relation2", "relation3", "relation 2", "relation 1"}, result)
	})

	t.Run("1 relation name is not unique after first iteration: other order", func(t *testing.T) {
		relations := []string{"relation", "relation1", "relation2", "relation3", "relation 1", "relation"}
		result := findUniqueRelationAndAddNumber(relations)
		assert.Equal(t, []string{"relation", "relation1", "relation2", "relation3", "relation 1", "relation 2"}, result)
	})

	t.Run("1 relation name is not unique after second iteration", func(t *testing.T) {
		relations := []string{"relation", "relation1", "relation2", "relation3", "relation 1", "relation 2", "relation"}
		result := findUniqueRelationAndAddNumber(relations)
		assert.Equal(t, []string{"relation", "relation1", "relation2", "relation3", "relation 1", "relation 2", "relation 3"}, result)
	})

	t.Run("2 relation names are not unique after first iteration", func(t *testing.T) {
		relations := []string{"relation", "relation1", "relation2", "relation3", "relation 1", "relation", "relation", "relation 2"}
		result := findUniqueRelationAndAddNumber(relations)
		assert.Equal(t, []string{"relation", "relation1", "relation2", "relation3", "relation 1", "relation 3", "relation 4", "relation 2"}, result)
	})

	t.Run("2 relation names are not unique", func(t *testing.T) {
		relations := []string{"relation1", "relation2", "relation3", "relation", "relation", "relation"}
		result := findUniqueRelationAndAddNumber(relations)
		assert.Equal(t, []string{"relation1", "relation2", "relation3", "relation", "relation 1", "relation 2"}, result)
	})

	t.Run("empty columns", func(t *testing.T) {
		relations := []string{"relation1", "", "", "relation", "", "relation"}
		result := findUniqueRelationAndAddNumber(relations)
		assert.Equal(t, []string{"relation1", "1", "2", "relation", "3", "relation 1"}, result)
	})
}

func Test_findUniqueRelationWithSpaces(t *testing.T) {
	csv := CSV{}
	p := process.NewProgress(pb.ModelProcess_Import)
	sn, err := csv.GetSnapshots(context.Background(), &pb.RpcObjectImportRequest{
		Params: &pb.RpcObjectImportRequestParamsOfCsvParams{
			CsvParams: &pb.RpcObjectImportRequestCsvParams{
				Path:                    []string{"testdata/relationswithspaces.csv"},
				Delimiter:               ";",
				UseFirstRowForRelations: true,
			},
		},
<<<<<<< HEAD
		Type: model.ImportType_Csv,
=======
		Type: model.Import_Csv,
>>>>>>> cdc8eef9
		Mode: pb.RpcObjectImportRequest_IGNORE_ERRORS,
	}, p)

	assert.Nil(t, err)
	assert.NotNil(t, sn)

	var subObjects []*common.Snapshot
	for _, snapshot := range sn.Snapshots {
		if snapshot.SbType == sb.SmartBlockTypeRelation {
			subObjects = append(subObjects, snapshot)
		}
	}
	assert.Len(t, subObjects, 5)

	name := pbtypes.GetString(subObjects[0].Snapshot.Data.Details, bundle.RelationKeyName.String())
	assert.True(t, name == "Text")

	name = pbtypes.GetString(subObjects[1].Snapshot.Data.Details, bundle.RelationKeyName.String())
	assert.True(t, name == "Text 1")

	name = pbtypes.GetString(subObjects[2].Snapshot.Data.Details, bundle.RelationKeyName.String())
	assert.True(t, name == "Text 3")

	name = pbtypes.GetString(subObjects[3].Snapshot.Data.Details, bundle.RelationKeyName.String())
	assert.True(t, name == "Text 2")

	name = pbtypes.GetString(subObjects[4].Snapshot.Data.Details, bundle.RelationKeyName.String())
	assert.True(t, name == "Text 4")
}

func TestCsv_GetSnapshots10Relations(t *testing.T) {
	csv := CSV{}
	p := process.NewProgress(pb.ModelProcess_Import)
	// UseFirstRowForRelations is off
	sn, err := csv.GetSnapshots(context.Background(), &pb.RpcObjectImportRequest{
		Params: &pb.RpcObjectImportRequestParamsOfCsvParams{
			CsvParams: &pb.RpcObjectImportRequestCsvParams{
				Path:                    []string{"testdata/10_relations.csv"},
				Delimiter:               ";",
				UseFirstRowForRelations: false,
			},
		},
<<<<<<< HEAD
		Type: model.ImportType_Csv,
=======
		Type: model.Import_Csv,
>>>>>>> cdc8eef9
		Mode: pb.RpcObjectImportRequest_IGNORE_ERRORS,
	}, p)

	assert.Nil(t, err)
	assert.NotNil(t, sn)

	var objects []*common.Snapshot
	for _, snapshot := range sn.Snapshots {
		// only objects created from rows
		if snapshot.SbType != sb.SmartBlockTypeRelation &&
			!lo.Contains(snapshot.Snapshot.Data.ObjectTypes, bundle.TypeKeyCollection.String()) {
			objects = append(objects, snapshot)
		}
	}

	for _, object := range objects {
		keys := lo.MapToSlice(object.Snapshot.Data.Details.Fields, func(key string, value *types.Value) string { return key })
		numberOfCSVRelations := getRelationsNumber(keys)
		assert.Equal(t, numberOfCSVRelations, limitForColumns)
	}

	// UseFirstRowForRelations is on
	sn, err = csv.GetSnapshots(context.Background(), &pb.RpcObjectImportRequest{
		Params: &pb.RpcObjectImportRequestParamsOfCsvParams{
			CsvParams: &pb.RpcObjectImportRequestCsvParams{
				Path:                    []string{"testdata/10_relations.csv"},
				Delimiter:               ";",
				UseFirstRowForRelations: true,
			},
		},
<<<<<<< HEAD
		Type: model.ImportType_Csv,
=======
		Type: model.Import_Csv,
>>>>>>> cdc8eef9
		Mode: pb.RpcObjectImportRequest_IGNORE_ERRORS,
	}, p)

	assert.Nil(t, err)
	assert.NotNil(t, sn)

	objects = []*common.Snapshot{}
	for _, snapshot := range sn.Snapshots {
		// only objects created from rows
		if snapshot.SbType != sb.SmartBlockTypeRelation &&
			!lo.Contains(snapshot.Snapshot.Data.ObjectTypes, bundle.TypeKeyCollection.String()) {
			objects = append(objects, snapshot)
		}
	}

	for _, object := range objects {
		keys := lo.MapToSlice(object.Snapshot.Data.Details.Fields, func(key string, value *types.Value) string { return key })
		numberOfCSVRelations := getRelationsNumber(keys)
		assert.Equal(t, numberOfCSVRelations, limitForColumns)
	}
}

func TestCsv_GetSnapshotsTableModeDifferentColumnsNumber(t *testing.T) {
	t.Run("test different columns number in file - table mode", func(t *testing.T) {
		// given
		csv := CSV{}
		p := process.NewProgress(pb.ModelProcess_Import)

		// when
		sn, err := csv.GetSnapshots(context.Background(), &pb.RpcObjectImportRequest{
			Params: &pb.RpcObjectImportRequestParamsOfCsvParams{
				CsvParams: &pb.RpcObjectImportRequestCsvParams{
					Path:                    []string{"testdata/differentcolumnnumber.csv"},
					Delimiter:               ",",
					UseFirstRowForRelations: true,
					Mode:                    pb.RpcObjectImportRequestCsvParams_TABLE,
				},
			},
<<<<<<< HEAD
			Type: model.ImportType_Csv,
=======
			Type: model.Import_Csv,
>>>>>>> cdc8eef9
			Mode: pb.RpcObjectImportRequest_IGNORE_ERRORS,
		}, p)

		// then
		assert.Nil(t, err)
		assert.NotNil(t, sn)

		var objects []*common.Snapshot
		for _, snapshot := range sn.Snapshots {
			// only objects created from rows
			if snapshot.SbType != sb.SmartBlockTypeRelation &&
				!lo.Contains(snapshot.Snapshot.Data.ObjectTypes, bundle.TypeKeyCollection.String()) {
				objects = append(objects, snapshot)
			}
		}
		assert.Len(t, objects, 1)
		assert.Equal(t, pbtypes.GetString(objects[0].Snapshot.Data.Details, bundle.RelationKeyName.String()), "differentcolumnnumber")
		numberOfCSVColumns := lo.CountBy(objects[0].Snapshot.Data.Blocks, func(item *model.Block) bool { return item.GetTableColumn() != nil })
		assert.Equal(t, numberOfCSVColumns, 3)
		numberOfCSVRows := lo.CountBy(objects[0].Snapshot.Data.Blocks, func(item *model.Block) bool { return item.GetTableRow() != nil })
		assert.Equal(t, 3, numberOfCSVRows)
	})
	t.Run("test different columns number in file - collection mode", func(t *testing.T) {
		// given
		csv := CSV{}
		p := process.NewProgress(pb.ModelProcess_Import)

		// when
		sn, err := csv.GetSnapshots(context.Background(), &pb.RpcObjectImportRequest{
			Params: &pb.RpcObjectImportRequestParamsOfCsvParams{
				CsvParams: &pb.RpcObjectImportRequestCsvParams{
					Path:                    []string{"testdata/differentcolumnnumber.csv"},
					Delimiter:               ",",
					UseFirstRowForRelations: true,
					Mode:                    pb.RpcObjectImportRequestCsvParams_COLLECTION,
				},
			},
<<<<<<< HEAD
			Type: model.ImportType_Csv,
=======
			Type: model.Import_Csv,
>>>>>>> cdc8eef9
			Mode: pb.RpcObjectImportRequest_IGNORE_ERRORS,
		}, p)

		// then
		assert.Nil(t, err)
		assert.NotNil(t, sn)

		var objects []*common.Snapshot
		for _, snapshot := range sn.Snapshots {
			// only objects created from rows
			if snapshot.SbType != sb.SmartBlockTypeRelation &&
				!lo.Contains(snapshot.Snapshot.Data.ObjectTypes, bundle.TypeKeyCollection.String()) {
				objects = append(objects, snapshot)
			}
		}

		assert.Len(t, objects, 2)
		for _, object := range objects {
			keys := lo.MapToSlice(object.Snapshot.Data.Details.Fields, func(key string, value *types.Value) string { return key })
			numberOfCSVRelations := getRelationsNumber(keys)
			assert.Equal(t, numberOfCSVRelations, 3)
		}
	})
}

func getRelationsNumber(keys []string) int {
	return lo.CountBy(keys, func(item string) bool {
		return item != bundle.RelationKeySourceFilePath.String() && item != bundle.RelationKeyLayout.String()
	})
}<|MERGE_RESOLUTION|>--- conflicted
+++ resolved
@@ -27,11 +27,7 @@
 		Params: &pb.RpcObjectImportRequestParamsOfCsvParams{
 			CsvParams: &pb.RpcObjectImportRequestCsvParams{Path: []string{"testdata/test.csv"}},
 		},
-<<<<<<< HEAD
-		Type: model.ImportType_Csv,
-=======
-		Type: model.Import_Csv,
->>>>>>> cdc8eef9
+		Type: model.Import_Csv,
 		Mode: pb.RpcObjectImportRequest_IGNORE_ERRORS,
 	}, p)
 
@@ -58,11 +54,7 @@
 				Path:                    []string{"testdata/Journal.csv"},
 				UseFirstRowForRelations: true},
 		},
-<<<<<<< HEAD
-		Type: model.ImportType_Csv,
-=======
-		Type: model.Import_Csv,
->>>>>>> cdc8eef9
+		Type: model.Import_Csv,
 		Mode: pb.RpcObjectImportRequest_IGNORE_ERRORS,
 	}, p)
 
@@ -96,11 +88,7 @@
 				Mode: pb.RpcObjectImportRequestCsvParams_TABLE,
 			},
 		},
-<<<<<<< HEAD
-		Type: model.ImportType_Csv,
-=======
-		Type: model.Import_Csv,
->>>>>>> cdc8eef9
+		Type: model.Import_Csv,
 		Mode: pb.RpcObjectImportRequest_IGNORE_ERRORS,
 	}, p)
 
@@ -130,11 +118,7 @@
 				UseFirstRowForRelations: true,
 			},
 		},
-<<<<<<< HEAD
-		Type: model.ImportType_Csv,
-=======
-		Type: model.Import_Csv,
->>>>>>> cdc8eef9
+		Type: model.Import_Csv,
 		Mode: pb.RpcObjectImportRequest_IGNORE_ERRORS,
 	}, p)
 
@@ -171,11 +155,7 @@
 		Params: &pb.RpcObjectImportRequestParamsOfCsvParams{
 			CsvParams: &pb.RpcObjectImportRequestCsvParams{Path: []string{"testdata/semicolon.csv"}, Delimiter: ";", UseFirstRowForRelations: true},
 		},
-<<<<<<< HEAD
-		Type: model.ImportType_Csv,
-=======
-		Type: model.Import_Csv,
->>>>>>> cdc8eef9
+		Type: model.Import_Csv,
 		Mode: pb.RpcObjectImportRequest_IGNORE_ERRORS,
 	}, p)
 
@@ -199,11 +179,7 @@
 				UseFirstRowForRelations: true,
 			},
 		},
-<<<<<<< HEAD
-		Type: model.ImportType_Csv,
-=======
-		Type: model.Import_Csv,
->>>>>>> cdc8eef9
+		Type: model.Import_Csv,
 		Mode: pb.RpcObjectImportRequest_IGNORE_ERRORS,
 	}, p)
 
@@ -243,11 +219,7 @@
 				UseFirstRowForRelations: false,
 			},
 		},
-<<<<<<< HEAD
-		Type: model.ImportType_Csv,
-=======
-		Type: model.Import_Csv,
->>>>>>> cdc8eef9
+		Type: model.Import_Csv,
 		Mode: pb.RpcObjectImportRequest_IGNORE_ERRORS,
 	}, p)
 
@@ -274,11 +246,7 @@
 				UseFirstRowForRelations: true,
 			},
 		},
-<<<<<<< HEAD
-		Type: model.ImportType_Csv,
-=======
-		Type: model.Import_Csv,
->>>>>>> cdc8eef9
+		Type: model.Import_Csv,
 		Mode: pb.RpcObjectImportRequest_IGNORE_ERRORS,
 	}, p)
 
@@ -324,11 +292,7 @@
 				Delimiter: ",",
 			},
 		},
-<<<<<<< HEAD
-		Type: model.ImportType_Csv,
-=======
-		Type: model.Import_Csv,
->>>>>>> cdc8eef9
+		Type: model.Import_Csv,
 		Mode: pb.RpcObjectImportRequest_IGNORE_ERRORS,
 	}, p)
 
@@ -386,11 +350,7 @@
 				Mode:                    pb.RpcObjectImportRequestCsvParams_TABLE,
 			},
 		},
-<<<<<<< HEAD
-		Type: model.ImportType_Csv,
-=======
-		Type: model.Import_Csv,
->>>>>>> cdc8eef9
+		Type: model.Import_Csv,
 		Mode: pb.RpcObjectImportRequest_IGNORE_ERRORS,
 	}, p)
 
@@ -409,20 +369,12 @@
 				UseFirstRowForRelations: true,
 			},
 		},
-<<<<<<< HEAD
-		Type: model.ImportType_Csv,
-=======
-		Type: model.Import_Csv,
->>>>>>> cdc8eef9
+		Type: model.Import_Csv,
 		Mode: pb.RpcObjectImportRequest_IGNORE_ERRORS,
 	}, p)
 
 	assert.NotNil(t, err)
-<<<<<<< HEAD
-	assert.True(t, errors.Is(err.GetResultError(model.ImportType_Csv), common.ErrLimitExceeded))
-=======
 	assert.True(t, errors.Is(err.GetResultError(model.Import_Csv), common.ErrLimitExceeded))
->>>>>>> cdc8eef9
 	assert.Nil(t, sn)
 }
 
@@ -438,11 +390,7 @@
 				UseFirstRowForRelations: true,
 			},
 		},
-<<<<<<< HEAD
-		Type: model.ImportType_Csv,
-=======
-		Type: model.Import_Csv,
->>>>>>> cdc8eef9
+		Type: model.Import_Csv,
 		Mode: pb.RpcObjectImportRequest_IGNORE_ERRORS,
 	}, p)
 
@@ -470,11 +418,7 @@
 				UseFirstRowForRelations: false,
 			},
 		},
-<<<<<<< HEAD
-		Type: model.ImportType_Csv,
-=======
-		Type: model.Import_Csv,
->>>>>>> cdc8eef9
+		Type: model.Import_Csv,
 		Mode: pb.RpcObjectImportRequest_IGNORE_ERRORS,
 	}, p)
 
@@ -521,11 +465,7 @@
 				UseFirstRowForRelations: false,
 			},
 		},
-<<<<<<< HEAD
-		Type: model.ImportType_Csv,
-=======
-		Type: model.Import_Csv,
->>>>>>> cdc8eef9
+		Type: model.Import_Csv,
 		Mode: pb.RpcObjectImportRequest_IGNORE_ERRORS,
 	}, p)
 
@@ -551,11 +491,7 @@
 				UseFirstRowForRelations: true,
 			},
 		},
-<<<<<<< HEAD
-		Type: model.ImportType_Csv,
-=======
-		Type: model.Import_Csv,
->>>>>>> cdc8eef9
+		Type: model.Import_Csv,
 		Mode: pb.RpcObjectImportRequest_IGNORE_ERRORS,
 	}, p)
 
@@ -634,11 +570,7 @@
 				UseFirstRowForRelations: true,
 			},
 		},
-<<<<<<< HEAD
-		Type: model.ImportType_Csv,
-=======
-		Type: model.Import_Csv,
->>>>>>> cdc8eef9
+		Type: model.Import_Csv,
 		Mode: pb.RpcObjectImportRequest_IGNORE_ERRORS,
 	}, p)
 
@@ -681,11 +613,7 @@
 				UseFirstRowForRelations: false,
 			},
 		},
-<<<<<<< HEAD
-		Type: model.ImportType_Csv,
-=======
-		Type: model.Import_Csv,
->>>>>>> cdc8eef9
+		Type: model.Import_Csv,
 		Mode: pb.RpcObjectImportRequest_IGNORE_ERRORS,
 	}, p)
 
@@ -716,11 +644,7 @@
 				UseFirstRowForRelations: true,
 			},
 		},
-<<<<<<< HEAD
-		Type: model.ImportType_Csv,
-=======
-		Type: model.Import_Csv,
->>>>>>> cdc8eef9
+		Type: model.Import_Csv,
 		Mode: pb.RpcObjectImportRequest_IGNORE_ERRORS,
 	}, p)
 
@@ -759,11 +683,7 @@
 					Mode:                    pb.RpcObjectImportRequestCsvParams_TABLE,
 				},
 			},
-<<<<<<< HEAD
-			Type: model.ImportType_Csv,
-=======
 			Type: model.Import_Csv,
->>>>>>> cdc8eef9
 			Mode: pb.RpcObjectImportRequest_IGNORE_ERRORS,
 		}, p)
 
@@ -801,11 +721,7 @@
 					Mode:                    pb.RpcObjectImportRequestCsvParams_COLLECTION,
 				},
 			},
-<<<<<<< HEAD
-			Type: model.ImportType_Csv,
-=======
 			Type: model.Import_Csv,
->>>>>>> cdc8eef9
 			Mode: pb.RpcObjectImportRequest_IGNORE_ERRORS,
 		}, p)
 

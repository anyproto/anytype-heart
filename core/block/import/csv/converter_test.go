package csv

import (
	"strings"
	"testing"

	"github.com/samber/lo"
	"github.com/stretchr/testify/assert"

	"github.com/anyproto/anytype-heart/core/block/editor/template"
	"github.com/anyproto/anytype-heart/core/block/import/converter"
	"github.com/anyproto/anytype-heart/core/block/process"
	"github.com/anyproto/anytype-heart/pb"
	"github.com/anyproto/anytype-heart/pkg/lib/bundle"
	sb "github.com/anyproto/anytype-heart/pkg/lib/core/smartblock"
	"github.com/anyproto/anytype-heart/pkg/lib/pb/model"
	"github.com/anyproto/anytype-heart/util/pbtypes"
)

func TestCsv_GetSnapshotsEmptyFile(t *testing.T) {
	csv := CSV{}
	p := process.NewProgress(pb.ModelProcess_Import)
	sn, err := csv.GetSnapshots(&pb.RpcObjectImportRequest{
		Params: &pb.RpcObjectImportRequestParamsOfCsvParams{
			CsvParams: &pb.RpcObjectImportRequestCsvParams{Path: []string{"testdata/test.csv"}},
		},
		Type: pb.RpcObjectImportRequest_Csv,
		Mode: pb.RpcObjectImportRequest_IGNORE_ERRORS,
	}, p)

	assert.NotNil(t, sn)
	assert.Len(t, sn.Snapshots, 2) // test + root collection
	assert.Contains(t, sn.Snapshots[0].FileName, "test.csv")
	assert.Len(t, pbtypes.GetStringList(sn.Snapshots[0].Snapshot.Data.Collections, template.CollectionStoreKey), 0)
	assert.NotEmpty(t, sn.Snapshots[1].Snapshot.Data.ObjectTypes) // empty collection
	assert.Equal(t, sn.Snapshots[0].Snapshot.Data.ObjectTypes[0], bundle.TypeKeyCollection.URL())

	assert.Contains(t, sn.Snapshots[1].FileName, rootCollectionName)
	assert.NotEmpty(t, sn.Snapshots[1].Snapshot.Data.ObjectTypes)
	assert.Equal(t, sn.Snapshots[1].Snapshot.Data.ObjectTypes[0], bundle.TypeKeyCollection.URL())
	assert.Len(t, pbtypes.GetStringList(sn.Snapshots[1].Snapshot.Data.Collections, template.CollectionStoreKey), 1)
	assert.Nil(t, err)
}

func TestCsv_GetSnapshots(t *testing.T) {
	csv := CSV{}
	p := process.NewProgress(pb.ModelProcess_Import)
	sn, err := csv.GetSnapshots(&pb.RpcObjectImportRequest{
		Params: &pb.RpcObjectImportRequestParamsOfCsvParams{
			CsvParams: &pb.RpcObjectImportRequestCsvParams{
				Path:                    []string{"testdata/Journal.csv"},
				UseFirstRowForRelations: true},
		},
		Type: pb.RpcObjectImportRequest_Csv,
		Mode: pb.RpcObjectImportRequest_IGNORE_ERRORS,
	}, p)

	assert.Nil(t, err)

	assert.NotNil(t, sn)
	assert.Len(t, sn.Snapshots, 6) // Journal.csv + root collection + 2 objects in Journal.csv + 2 relations (Created, Tags)
	assert.Contains(t, sn.Snapshots[0].FileName, "Journal.csv")
	assert.Len(t, pbtypes.GetStringList(sn.Snapshots[0].Snapshot.Data.Collections, template.CollectionStoreKey), 2) // 2 objects

	var found bool
	for _, snapshot := range sn.Snapshots {
		if snapshot.FileName == rootCollectionName {
			found = true
			assert.NotEmpty(t, snapshot.Snapshot.Data.ObjectTypes)
			assert.Equal(t, snapshot.Snapshot.Data.ObjectTypes[0], bundle.TypeKeyCollection.URL())
			assert.Len(t, pbtypes.GetStringList(snapshot.Snapshot.Data.Collections, template.CollectionStoreKey), 1) // only Journal.csv collection
		}
	}

	assert.True(t, found)
}

func TestCsv_GetSnapshotsTable(t *testing.T) {
	csv := CSV{}
	p := process.NewProgress(pb.ModelProcess_Import)
	sn, err := csv.GetSnapshots(&pb.RpcObjectImportRequest{
		Params: &pb.RpcObjectImportRequestParamsOfCsvParams{
			CsvParams: &pb.RpcObjectImportRequestCsvParams{
				Path: []string{"testdata/Journal.csv"},
				Mode: pb.RpcObjectImportRequestCsvParams_TABLE,
			},
		},
		Type: pb.RpcObjectImportRequest_Csv,
		Mode: pb.RpcObjectImportRequest_IGNORE_ERRORS,
	}, p)

	assert.Nil(t, err)

	assert.NotNil(t, sn)
	assert.Len(t, sn.Snapshots, 2) // 1 page with table + root collection
	assert.Contains(t, sn.Snapshots[0].FileName, "Journal.csv")

	var found bool
	for _, bl := range sn.Snapshots[0].Snapshot.Data.Blocks {
		if _, ok := bl.Content.(*model.BlockContentOfTable); ok {
			found = true
		}
	}
	assert.True(t, found)
}

func TestCsv_GetSnapshotsTableUseFirstColumnForRelationsOn(t *testing.T) {
	csv := CSV{}
	p := process.NewProgress(pb.ModelProcess_Import)
	sn, err := csv.GetSnapshots(&pb.RpcObjectImportRequest{
		Params: &pb.RpcObjectImportRequestParamsOfCsvParams{
			CsvParams: &pb.RpcObjectImportRequestCsvParams{
				Path:                    []string{"testdata/Journal.csv"},
				Mode:                    pb.RpcObjectImportRequestCsvParams_TABLE,
				UseFirstRowForRelations: true,
			},
		},
		Type: pb.RpcObjectImportRequest_Csv,
		Mode: pb.RpcObjectImportRequest_IGNORE_ERRORS,
	}, p)

	assert.Nil(t, err)

	assert.NotNil(t, sn)
	assert.Len(t, sn.Snapshots, 2) // 1 page with table + root collection
	assert.Contains(t, sn.Snapshots[0].FileName, "Journal.csv")

	var rowsID []string
	for _, bl := range sn.Snapshots[0].Snapshot.Data.Blocks {
		if blockContent, ok := bl.Content.(*model.BlockContentOfLayout); ok && blockContent.Layout.Style == model.BlockContentLayout_TableRows {
			rowsID = bl.GetChildrenIds()
		}
	}
	assert.NotNil(t, rowsID)
	for _, bl := range sn.Snapshots[0].Snapshot.Data.Blocks {
		if blockContent, ok := bl.Content.(*model.BlockContentOfTableRow); ok && bl.Id == rowsID[0] {
			assert.True(t, blockContent.TableRow.IsHeader)
		}
	}

	for _, bl := range sn.Snapshots[0].Snapshot.Data.Blocks {
		if strings.Contains(bl.Id, rowsID[0]) && bl.GetText() != nil {
			assert.True(t, bl.GetText().Text == "Name" || bl.GetText().Text == "Created" || bl.GetText().Text == "Tags")
		}
	}
}

func TestCsv_GetSnapshotsSemiColon(t *testing.T) {
	csv := CSV{}
	p := process.NewProgress(pb.ModelProcess_Import)
	sn, err := csv.GetSnapshots(&pb.RpcObjectImportRequest{
		Params: &pb.RpcObjectImportRequestParamsOfCsvParams{
			CsvParams: &pb.RpcObjectImportRequestCsvParams{Path: []string{"testdata/semicolon.csv"}, Delimiter: ";", UseFirstRowForRelations: true},
		},
		Type: pb.RpcObjectImportRequest_Csv,
		Mode: pb.RpcObjectImportRequest_IGNORE_ERRORS,
	}, p)

	assert.Nil(t, err)
	assert.NotNil(t, sn)
	assert.Len(t, sn.Snapshots, 12) // 8 objects + root collection + semicolon collection + 2 relations
	assert.Contains(t, sn.Snapshots[0].FileName, "semicolon.csv")
	assert.Len(t, pbtypes.GetStringList(sn.Snapshots[0].Snapshot.Data.Collections, template.CollectionStoreKey), 8)
	assert.Equal(t, sn.Snapshots[0].Snapshot.Data.ObjectTypes[0], bundle.TypeKeyCollection.URL())
}

func TestCsv_GetSnapshotsTranspose(t *testing.T) {
	csv := CSV{}
	p := process.NewProgress(pb.ModelProcess_Import)
	sn, err := csv.GetSnapshots(&pb.RpcObjectImportRequest{
		Params: &pb.RpcObjectImportRequestParamsOfCsvParams{
			CsvParams: &pb.RpcObjectImportRequestCsvParams{
				Path:                    []string{"testdata/transpose.csv"},
				Delimiter:               ";",
				TransposeRowsAndColumns: true,
			},
		},
		Type: pb.RpcObjectImportRequest_Csv,
		Mode: pb.RpcObjectImportRequest_IGNORE_ERRORS,
	}, p)

	assert.Nil(t, err)
	assert.NotNil(t, sn)
	assert.Len(t, sn.Snapshots, 5) // 2 object + root collection + transpose collection + 1 relations

	for _, snapshot := range sn.Snapshots {
		if snapshot.SbType == sb.SmartBlockTypeSubObject {
			name := pbtypes.GetString(snapshot.Snapshot.GetData().GetDetails(), bundle.RelationKeyName.String())
			assert.True(t, name == "name" || name == "price")
		}
	}
}

<<<<<<< HEAD
func TestCsv_GetSnapshotsUseFirstColumnForRelationsOn(t *testing.T) {
=======
func TestCsv_GetSnapshotsQuotedStrings(t *testing.T) {
>>>>>>> 462db801
	csv := CSV{}
	p := process.NewProgress(pb.ModelProcess_Import)
	sn, err := csv.GetSnapshots(&pb.RpcObjectImportRequest{
		Params: &pb.RpcObjectImportRequestParamsOfCsvParams{
			CsvParams: &pb.RpcObjectImportRequestCsvParams{
<<<<<<< HEAD
				Path:                    []string{"testdata/Journal.csv"},
				Delimiter:               ",",
=======
				Path:                    []string{"testdata/quotedstrings.csv"},
				Delimiter:               ",",
				TransposeRowsAndColumns: true,
>>>>>>> 462db801
				UseFirstRowForRelations: true,
			},
		},
		Type: pb.RpcObjectImportRequest_Csv,
		Mode: pb.RpcObjectImportRequest_IGNORE_ERRORS,
	}, p)

	assert.Nil(t, err)
	assert.NotNil(t, sn)
<<<<<<< HEAD
	assert.Len(t, sn.Snapshots, 6) // Journal.csv collection, root collection + 2 objects in Journal.csv + 2 relations (Created, Tags)

	var rowsObjects []*converter.Snapshot
	for _, snapshot := range sn.Snapshots {
		// only objects created from rows
		if snapshot.SbType != sb.SmartBlockTypeSubObject &&
			!lo.Contains(snapshot.Snapshot.Data.ObjectTypes, bundle.TypeKeyCollection.URL()) {
			rowsObjects = append(rowsObjects, snapshot)
		}
	}

	assert.Len(t, rowsObjects, 2)

	want := [][]string{
		{"Hawaii Vacation", "July 13, 2022 8:54 AM", "Special Event"},
		{"Just another day", "July 13, 2022 8:54 AM", "Daily"},
	}
	assertSnapshotsHaveDetails(t, want[0], rowsObjects[0])
	assertSnapshotsHaveDetails(t, want[1], rowsObjects[1])
}

func assertSnapshotsHaveDetails(t *testing.T, want []string, objects *converter.Snapshot) {
	for _, value := range objects.Snapshot.Data.Details.Fields {
		assert.Contains(t, want, value.GetStringValue())
	}
}

func TestCsv_GetSnapshotsUseFirstColumnForRelationsOff(t *testing.T) {
	csv := CSV{}
	p := process.NewProgress(pb.ModelProcess_Import)
	sn, err := csv.GetSnapshots(&pb.RpcObjectImportRequest{
		Params: &pb.RpcObjectImportRequestParamsOfCsvParams{
			CsvParams: &pb.RpcObjectImportRequestCsvParams{
				Path:      []string{"testdata/Journal.csv"},
				Delimiter: ",",
			},
		},
		Type: pb.RpcObjectImportRequest_Csv,
		Mode: pb.RpcObjectImportRequest_IGNORE_ERRORS,
	}, p)

	assert.Nil(t, err)
	assert.NotNil(t, sn)
	assert.Len(t, sn.Snapshots, 7) // Journal.csv collection, root collection + 3 objects in Journal.csv + 2 relations (Created, Tags)

	var emptyObjects []*converter.Snapshot
	for _, snapshot := range sn.Snapshots {
		// only objects created from rows
		if snapshot.SbType != sb.SmartBlockTypeSubObject &&
			!lo.Contains(snapshot.Snapshot.Data.ObjectTypes, bundle.TypeKeyCollection.URL()) {
			emptyObjects = append(emptyObjects, snapshot)
		}
	}

	assert.Len(t, emptyObjects, 3) // first row is also an object

	for _, value := range emptyObjects[0].Snapshot.Data.Details.Fields {
		assert.True(t, value.GetStringValue() == "Name" || value.GetStringValue() == "")
	}

	for _, value := range emptyObjects[1].Snapshot.Data.Details.Fields {
		assert.True(t, value.GetStringValue() == "Hawaii Vacation" || value.GetStringValue() == "July 13, 2022 8:54 AM" ||
			value.GetStringValue() == "Special Event")
	}

	for _, value := range emptyObjects[2].Snapshot.Data.Details.Fields {
		assert.True(t, value.GetStringValue() == "Just another day" || value.GetStringValue() == "July 13, 2022 8:54 AM" ||
			value.GetStringValue() == "Daily")
	}
=======
>>>>>>> 462db801
}<|MERGE_RESOLUTION|>--- conflicted
+++ resolved
@@ -191,24 +191,14 @@
 	}
 }
 
-<<<<<<< HEAD
 func TestCsv_GetSnapshotsUseFirstColumnForRelationsOn(t *testing.T) {
-=======
-func TestCsv_GetSnapshotsQuotedStrings(t *testing.T) {
->>>>>>> 462db801
-	csv := CSV{}
-	p := process.NewProgress(pb.ModelProcess_Import)
-	sn, err := csv.GetSnapshots(&pb.RpcObjectImportRequest{
-		Params: &pb.RpcObjectImportRequestParamsOfCsvParams{
-			CsvParams: &pb.RpcObjectImportRequestCsvParams{
-<<<<<<< HEAD
+	csv := CSV{}
+	p := process.NewProgress(pb.ModelProcess_Import)
+	sn, err := csv.GetSnapshots(&pb.RpcObjectImportRequest{
+		Params: &pb.RpcObjectImportRequestParamsOfCsvParams{
+			CsvParams: &pb.RpcObjectImportRequestCsvParams{
 				Path:                    []string{"testdata/Journal.csv"},
 				Delimiter:               ",",
-=======
-				Path:                    []string{"testdata/quotedstrings.csv"},
-				Delimiter:               ",",
-				TransposeRowsAndColumns: true,
->>>>>>> 462db801
 				UseFirstRowForRelations: true,
 			},
 		},
@@ -218,7 +208,6 @@
 
 	assert.Nil(t, err)
 	assert.NotNil(t, sn)
-<<<<<<< HEAD
 	assert.Len(t, sn.Snapshots, 6) // Journal.csv collection, root collection + 2 objects in Journal.csv + 2 relations (Created, Tags)
 
 	var rowsObjects []*converter.Snapshot
@@ -288,6 +277,24 @@
 		assert.True(t, value.GetStringValue() == "Just another day" || value.GetStringValue() == "July 13, 2022 8:54 AM" ||
 			value.GetStringValue() == "Daily")
 	}
-=======
->>>>>>> 462db801
+}
+
+func TestCsv_GetSnapshotsQuotedStrings(t *testing.T) {
+	csv := CSV{}
+	p := process.NewProgress(pb.ModelProcess_Import)
+	sn, err := csv.GetSnapshots(&pb.RpcObjectImportRequest{
+		Params: &pb.RpcObjectImportRequestParamsOfCsvParams{
+			CsvParams: &pb.RpcObjectImportRequestCsvParams{
+				Path:                    []string{"testdata/quotedstrings.csv"},
+				Delimiter:               ",",
+				TransposeRowsAndColumns: true,
+				UseFirstRowForRelations: true,
+			},
+		},
+		Type: pb.RpcObjectImportRequest_Csv,
+		Mode: pb.RpcObjectImportRequest_IGNORE_ERRORS,
+	}, p)
+
+	assert.Nil(t, err)
+	assert.NotNil(t, sn)
 }
package csv

import (
	"context"
	"encoding/csv"
	"fmt"
	"io"

	"github.com/anyproto/anytype-heart/core/block/collection"
	te "github.com/anyproto/anytype-heart/core/block/editor/table"
	"github.com/anyproto/anytype-heart/core/block/import/common"
	"github.com/anyproto/anytype-heart/core/block/import/common/source"
	"github.com/anyproto/anytype-heart/core/block/process"
	"github.com/anyproto/anytype-heart/pb"
	"github.com/anyproto/anytype-heart/pkg/lib/pb/model"
)

const (
	Name                  = "Csv"
	rootCollectionName    = "CSV Import"
	numberOfProgressSteps = 2
	limitForColumns       = 10
	limitForRows          = 1000
)

type Result struct {
	objectIDs []string
	snapshots []*common.Snapshot
}

func (r *Result) Merge(r2 *Result) {
	if r2 == nil {
		return
	}
	r.objectIDs = append(r.objectIDs, r2.objectIDs...)
	r.snapshots = append(r.snapshots, r2.snapshots...)
}

type CSV struct {
	collectionService *collection.Service
}

func New(collectionService *collection.Service) common.Converter {
	return &CSV{collectionService: collectionService}
}

func (c *CSV) Name() string {
	return Name
}

func (c *CSV) GetParams(req *pb.RpcObjectImportRequest) *pb.RpcObjectImportRequestCsvParams {
	if p := req.GetCsvParams(); p != nil {
		return p
	}

	return nil
}

func (c *CSV) GetSnapshots(ctx context.Context, req *pb.RpcObjectImportRequest, progress process.Progress) (*common.Response, *common.ConvertError) {
	params := c.GetParams(req)
	if params == nil {
		return nil, nil
	}
	allErrors := common.NewError(req.Mode)
	result := c.createObjectsFromCSVFiles(req, progress, params, allErrors)
	if allErrors.ShouldAbortImport(len(params.Path), req.Type) {
		return nil, allErrors
	}
	rootCollection := common.NewRootCollection(c.collectionService)
	rootCol, err := rootCollection.MakeRootCollection(rootCollectionName, result.objectIDs, "", nil, true)
	if err != nil {
		allErrors.Add(err)
		if req.Mode == pb.RpcObjectImportRequest_ALL_OR_NOTHING {
			return nil, allErrors
		}
	}
	var rootCollectionID string
	if rootCol != nil {
		result.snapshots = append(result.snapshots, rootCol)
		rootCollectionID = rootCol.Id
	}
	progress.SetTotal(int64(len(result.snapshots)))
	if allErrors.IsEmpty() {
		return &common.Response{Snapshots: result.snapshots, RootCollectionID: rootCollectionID}, nil
	}

	return &common.Response{Snapshots: result.snapshots, RootCollectionID: rootCollectionID}, allErrors
}

func (c *CSV) createObjectsFromCSVFiles(req *pb.RpcObjectImportRequest,
	progress process.Progress,
	params *pb.RpcObjectImportRequestCsvParams,
	allErrors *common.ConvertError,
) *Result {
	csvMode := params.GetMode()
	str := c.chooseStrategy(csvMode)
	result := &Result{}
	for _, p := range params.GetPath() {
		pathResult := c.getSnapshotsFromFiles(req, p, allErrors, str, progress)
		if allErrors.ShouldAbortImport(len(params.GetPath()), req.Type) {
			return nil
		}
		result.Merge(pathResult)
	}
	return result
}

func (c *CSV) getSnapshotsFromFiles(req *pb.RpcObjectImportRequest,
	importPath string,
	allErrors *common.ConvertError,
	str Strategy,
	progress process.Progress,
) *Result {
	params := req.GetCsvParams()
	importSource := source.GetSource(importPath)
	defer importSource.Close()
	err := importSource.Initialize(importPath)
	if err != nil {
		allErrors.Add(fmt.Errorf("failed to extract files: %w", err))
		if allErrors.ShouldAbortImport(len(params.GetPath()), req.Type) {
			return nil
		}
	}
	var numberOfFiles int
	if numberOfFiles = importSource.CountFilesWithGivenExtensions([]string{".csv"}); numberOfFiles == 0 {
		allErrors.Add(common.ErrNoObjectsToImport)
		return nil
	}
	progress.SetProgressMessage("Start creating snapshots from files")
	progress.SetTotal(int64(numberOfFiles) * numberOfProgressSteps)
	return c.getSnapshotsAndObjectsIDs(importSource, params, str, allErrors, progress)
}

func (c *CSV) getSnapshotsAndObjectsIDs(importSource source.Source,
	params *pb.RpcObjectImportRequestCsvParams,
	str Strategy,
	allErrors *common.ConvertError,
	progress process.Progress,
) *Result {
	allSnapshots := make([]*common.Snapshot, 0)
	allObjectsIDs := make([]string, 0)
	if iterateErr := importSource.Iterate(func(fileName string, fileReader io.ReadCloser) (isContinue bool) {
		if err := progress.TryStep(1); err != nil {
			allErrors.Add(common.ErrCancel)
			return false
		}
		csvTable, err := c.getCSVTable(fileReader, params.GetDelimiter())
		if err != nil {
			allErrors.Add(err)
<<<<<<< HEAD
			return !allErrors.ShouldAbortImport(len(params.GetPath()), model.ImportType_Csv)
=======
			return !allErrors.ShouldAbortImport(len(params.GetPath()), model.Import_Csv)
>>>>>>> cdc8eef9
		}
		if params.TransposeRowsAndColumns && len(csvTable) != 0 {
			csvTable = transpose(csvTable)
		}
		collectionID, snapshots, err := str.CreateObjects(fileName, csvTable, params, progress)
		if err != nil {
			allErrors.Add(err)
<<<<<<< HEAD
			return !allErrors.ShouldAbortImport(len(params.GetPath()), model.ImportType_Csv)
=======
			return !allErrors.ShouldAbortImport(len(params.GetPath()), model.Import_Csv)
>>>>>>> cdc8eef9
		}
		allObjectsIDs = append(allObjectsIDs, collectionID)
		allSnapshots = append(allSnapshots, snapshots...)
		return true
	}); iterateErr != nil {
		allErrors.Add(iterateErr)
	}
	return &Result{allObjectsIDs, allSnapshots}
}

func (c *CSV) getCSVTable(rc io.ReadCloser, delimiter string) ([][]string, error) {
	defer rc.Close()
	csvReader := csv.NewReader(rc)
	csvReader.LazyQuotes = true
	csvReader.ReuseRecord = true
	csvReader.FieldsPerRecord = -1
	if delimiter != "" {
		characters := []rune(delimiter)
		csvReader.Comma = characters[0]
	}
	csvTable, err := csvReader.ReadAll()
	if err != nil {
		return nil, err
	}
	return csvTable, nil
}

func (c *CSV) chooseStrategy(mode pb.RpcObjectImportRequestCsvParamsMode) Strategy {
	if mode == pb.RpcObjectImportRequestCsvParams_COLLECTION {
		return NewCollectionStrategy(c.collectionService)
	}
	return NewTableStrategy(te.NewEditor(nil))
}

func transpose(csvTable [][]string) [][]string {
	x := len(csvTable[0])
	y := len(csvTable)
	result := make([][]string, x)
	for i := range result {
		result[i] = make([]string, y)
	}
	for i := 0; i < x; i++ {
		for j := 0; j < y; j++ {
			result[i][j] = csvTable[j][i]
		}
	}
	return result
}<|MERGE_RESOLUTION|>--- conflicted
+++ resolved
@@ -147,11 +147,7 @@
 		csvTable, err := c.getCSVTable(fileReader, params.GetDelimiter())
 		if err != nil {
 			allErrors.Add(err)
-<<<<<<< HEAD
-			return !allErrors.ShouldAbortImport(len(params.GetPath()), model.ImportType_Csv)
-=======
 			return !allErrors.ShouldAbortImport(len(params.GetPath()), model.Import_Csv)
->>>>>>> cdc8eef9
 		}
 		if params.TransposeRowsAndColumns && len(csvTable) != 0 {
 			csvTable = transpose(csvTable)
@@ -159,11 +155,7 @@
 		collectionID, snapshots, err := str.CreateObjects(fileName, csvTable, params, progress)
 		if err != nil {
 			allErrors.Add(err)
-<<<<<<< HEAD
-			return !allErrors.ShouldAbortImport(len(params.GetPath()), model.ImportType_Csv)
-=======
 			return !allErrors.ShouldAbortImport(len(params.GetPath()), model.Import_Csv)
->>>>>>> cdc8eef9
 		}
 		allObjectsIDs = append(allObjectsIDs, collectionID)
 		allSnapshots = append(allSnapshots, snapshots...)

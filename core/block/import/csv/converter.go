--- conflicted
+++ resolved
@@ -129,17 +129,7 @@
 	readers map[string]io.ReadCloser,
 	params *pb.RpcObjectImportRequestCsvParams,
 	str Strategy,
-<<<<<<< HEAD
 	path string,
-	cErr converter.ConvertError) *Result {
-	allSnapshots := make([]*converter.Snapshot, 0)
-	allObjectsIDs := make([]string, 0)
-	for name, rc := range readers {
-		csvTable, err := c.getCSVTable(rc, params.GetDelimiter())
-		if err != nil {
-			cErr.Add(path, err)
-=======
-	p string,
 	cErr converter.ConvertError,
 	progress process.Progress) *Result {
 	allSnapshots := make([]*converter.Snapshot, 0)
@@ -154,7 +144,6 @@
 		csvTable, err := c.getCSVTable(rc, params.GetDelimiter())
 		if err != nil {
 			cErr.Add(filePath, err)
->>>>>>> bc423072
 			if mode == pb.RpcObjectImportRequest_ALL_OR_NOTHING {
 				return nil
 			}
@@ -163,11 +152,7 @@
 		if params.TransposeRowsAndColumns && len(csvTable) != 0 {
 			csvTable = transpose(csvTable)
 		}
-<<<<<<< HEAD
-		objectsIDs, snapshots, err := str.CreateObjects(path, name, csvTable)
-=======
 		collectionID, snapshots, err := str.CreateObjects(filePath, csvTable, params.UseFirstRowForRelations, progress)
->>>>>>> bc423072
 		if err != nil {
 			cErr.Add(path, err)
 			if mode == pb.RpcObjectImportRequest_ALL_OR_NOTHING {

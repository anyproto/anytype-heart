--- conflicted
+++ resolved
@@ -55,11 +55,7 @@
 	return nil
 }
 
-<<<<<<< HEAD
-func (c *CSV) GetSnapshots(ctx context.Context, req *pb.RpcObjectImportRequest, progress process.Progress) (*converter.Response, converter.ConvertError) {
-=======
-func (c *CSV) GetSnapshots(req *pb.RpcObjectImportRequest, progress process.Progress) (*converter.Response, *converter.ConvertError) {
->>>>>>> 419daabf
+func (c *CSV) GetSnapshots(ctx context.Context, req *pb.RpcObjectImportRequest, progress process.Progress) (*converter.Response, *converter.ConvertError) {
 	params := c.GetParams(req)
 	if params == nil {
 		return nil, nil

--- conflicted
+++ resolved
@@ -107,11 +107,7 @@
 	for r := range pool.Results() {
 		if err := progress.TryStep(1); err != nil {
 			pool.Stop()
-<<<<<<< HEAD
-			return nil, ce
-=======
 			return nil, nil, converter.NewFromError("cancel error", err)
->>>>>>> f70e1363
 		}
 		res := r.(*Result)
 		if res.ce != nil {

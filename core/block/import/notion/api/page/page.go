--- conflicted
+++ resolved
@@ -108,11 +108,7 @@
 	for r := range pool.Results() {
 		if err := progress.TryStep(1); err != nil {
 			pool.Stop()
-<<<<<<< HEAD
-			return nil, converter.NewFromError("cancel error", err)
-=======
-			return nil, nil, converter.NewCancelError("cancel error", err)
->>>>>>> 45a641bc
+			return nil, converter.NewCancelError("cancel error", err)
 		}
 		res := r.(*Result)
 		if res.ce != nil {

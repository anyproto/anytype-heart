--- conflicted
+++ resolved
@@ -66,27 +66,14 @@
 	apiKey string,
 	mode pb.RpcObjectImportRequestMode,
 	pages []Page,
-<<<<<<< HEAD
-	request *block.MapRequest,
-	progress process.Progress,
-	relations *property.PropertiesStore) (*converter.Response, map[string]string, converter.ConvertError) {
-	notionPagesIdsToAnytype := make(map[string]string, 0)
+	notionImportContext *block.NotionImportContext,
+	relations *property.PropertiesStore,
+	progress process.Progress) (*converter.Response, converter.ConvertError) {
 	progress.SetProgressMessage("Start creating pages from notion")
-	convertError := ds.createIDsForPages(pages, progress, notionPagesIdsToAnytype)
-=======
-	notionImportContext *block.NotionImportContext,
-	progress process.Progress) (*converter.Response, converter.ConvertError) {
 	convertError := ds.fillNotionImportContext(pages, progress, notionImportContext)
->>>>>>> bc423072
 	if convertError != nil {
 		return nil, convertError
 	}
-<<<<<<< HEAD
-	request.PageNameToID = ds.extractTitleFromPages(pages)
-	request.NotionPageIdsToAnytype = notionPagesIdsToAnytype
-=======
-	progress.SetProgressMessage("Start creating blocks")
->>>>>>> bc423072
 	numWorkers := workerPoolSize
 	if len(pages) < workerPoolSize {
 		numWorkers = 1
@@ -95,11 +82,7 @@
 
 	go ds.addWorkToPool(pages, pool)
 
-<<<<<<< HEAD
-	do := NewDataObject(ctx, apiKey, mode, request, relations)
-=======
-	do := NewDataObject(ctx, apiKey, mode, notionImportContext)
->>>>>>> bc423072
+	do := NewDataObject(ctx, apiKey, mode, notionImportContext, relations)
 	go pool.Start(do)
 
 	allSnapshots, converterError := ds.readResultFromPool(pool, mode, progress)
@@ -169,10 +152,6 @@
 		if err := progress.TryStep(1); err != nil {
 			return converter.NewCancelError(p.ID, err)
 		}
-<<<<<<< HEAD
-		notionPagesIdsToAnytype[p.ID] = uuid.New().String()
-=======
-
 		importContext.NotionPageIdsToAnytype[p.ID] = uuid.New().String()
 		if p.Parent.PageID != "" {
 			importContext.ParentPageToChildIDs[p.Parent.PageID] = append(importContext.ParentPageToChildIDs[p.Parent.PageID], p.ID)
@@ -181,7 +160,6 @@
 			importContext.ParentPageToChildIDs[p.Parent.DatabaseID] = append(importContext.ParentPageToChildIDs[p.Parent.DatabaseID], p.ID)
 		}
 		importContext.PageNameToID[p.ID] = ds.extractTitleFromPages(p)
->>>>>>> bc423072
 	}
 	return nil
 }
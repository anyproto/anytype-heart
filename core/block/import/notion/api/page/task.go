--- conflicted
+++ resolved
@@ -21,26 +21,15 @@
 )
 
 type DataObject struct {
-<<<<<<< HEAD
 	apiKey    string
 	mode      pb.RpcObjectImportRequestMode
-	request   *block.MapRequest
+	request   *block.NotionImportContext
 	ctx       context.Context
 	relations *property.PropertiesStore
 }
 
-func NewDataObject(ctx context.Context, apiKey string, mode pb.RpcObjectImportRequestMode, request *block.MapRequest, relations *property.PropertiesStore) *DataObject {
+func NewDataObject(ctx context.Context, apiKey string, mode pb.RpcObjectImportRequestMode, request *block.NotionImportContext, relations *property.PropertiesStore) *DataObject {
 	return &DataObject{apiKey: apiKey, mode: mode, request: request, ctx: ctx, relations: relations}
-=======
-	apiKey  string
-	mode    pb.RpcObjectImportRequestMode
-	request *block.NotionImportContext
-	ctx     context.Context
-}
-
-func NewDataObject(ctx context.Context, apiKey string, mode pb.RpcObjectImportRequestMode, request *block.NotionImportContext) *DataObject {
-	return &DataObject{apiKey: apiKey, mode: mode, request: request, ctx: ctx}
->>>>>>> bc423072
 }
 
 type Result struct {
@@ -88,18 +77,7 @@
 	return &Result{snapshot: resultSnapshots, ce: ce}
 }
 
-<<<<<<< HEAD
 func (pt *Task) makeSnapshotFromPages(object *DataObject) (*model.SmartBlockSnapshotBase, []*model.SmartBlockSnapshotBase, converter.ConvertError) {
-=======
-func (pt *Task) makeSnapshotFromPages(
-	ctx context.Context,
-	apiKey string,
-	p Page,
-	mode pb.RpcObjectImportRequestMode,
-	request *block.NotionImportContext) (*model.SmartBlockSnapshotBase, []*model.SmartBlockSnapshotBase, converter.ConvertError,
-) {
-
->>>>>>> bc423072
 	allErrors := converter.ConvertError{}
 	details, subObjectsSnapshots, relationLinks := pt.provideDetails(object)
 	notionBlocks, blocksAndChildrenErr := pt.blockService.GetBlocksAndChildren(object.ctx, pt.p.ID, object.apiKey, pageSize, object.mode)
@@ -109,31 +87,17 @@
 			return nil, nil, allErrors
 		}
 	}
-<<<<<<< HEAD
 	object.request.Blocks = notionBlocks
-	resp := pt.blockService.MapNotionBlocksToAnytype(object.request)
-=======
-
-	request.Blocks = notionBlocks
-	resp := pt.blockService.MapNotionBlocksToAnytype(request, pt.p.ID)
->>>>>>> bc423072
+	resp := pt.blockService.MapNotionBlocksToAnytype(object.request, pt.p.ID)
 	snapshot := pt.provideSnapshot(resp.Blocks, details, relationLinks)
 	return snapshot, subObjectsSnapshots, nil
 }
 
-<<<<<<< HEAD
 func (pt *Task) provideDetails(object *DataObject) (map[string]*types.Value, []*model.SmartBlockSnapshotBase, []*model.RelationLink) {
 	details := pt.prepareDetails()
 	relationsSnapshots, relationLinks := pt.handlePageProperties(object, details)
 	addCoverDetail(pt.p, details)
 	return details, relationsSnapshots, relationLinks
-=======
-func (pt *Task) provideDetails(ctx context.Context, apiKey string, p Page, request *block.NotionImportContext) (map[string]*types.Value, []*model.SmartBlockSnapshotBase, []*model.RelationLink) {
-	details := pt.prepareDetails(p)
-	relations, relationLinks := pt.handlePageProperties(ctx, apiKey, p.ID, p.Properties, details, request)
-	addCoverDetail(p, details)
-	return details, relations, relationLinks
->>>>>>> bc423072
 }
 
 func (pt *Task) provideSnapshot(notionBlocks []*model.Block, details map[string]*types.Value, relationLinks []*model.RelationLink) *model.SmartBlockSnapshotBase {
@@ -163,17 +127,8 @@
 
 // handlePageProperties gets properties values by their ids from notion api
 // and transforms them to Details and RelationLinks
-<<<<<<< HEAD
 func (pt *Task) handlePageProperties(object *DataObject, details map[string]*types.Value) ([]*model.SmartBlockSnapshotBase, []*model.RelationLink) {
 	relationsSnapshots := make([]*model.SmartBlockSnapshotBase, 0)
-=======
-func (pt *Task) handlePageProperties(ctx context.Context,
-	apiKey, pageID string,
-	p property.Properties,
-	d map[string]*types.Value,
-	req *block.NotionImportContext) ([]*model.SmartBlockSnapshotBase, []*model.RelationLink) {
-	relations := make([]*model.SmartBlockSnapshotBase, 0)
->>>>>>> bc423072
 	relationsLinks := make([]*model.RelationLink, 0)
 	for k, v := range pt.p.Properties {
 		relation, relationLink, err := pt.retrieveRelation(object, k, v, details)
@@ -187,28 +142,15 @@
 	return relationsSnapshots, relationsLinks
 }
 
-<<<<<<< HEAD
 func (pt *Task) retrieveRelation(object *DataObject, key string, propObject property.Object, details map[string]*types.Value) ([]*model.SmartBlockSnapshotBase, *model.RelationLink, error) {
 	if err := pt.handlePagination(object.ctx, object.apiKey, propObject); err != nil {
-=======
-func (pt *Task) retrieveRelation(ctx context.Context,
-	apiKey, pageID, key string,
-	propObject property.Object,
-	req *block.NotionImportContext,
-	details map[string]*types.Value) ([]*model.SmartBlockSnapshotBase, *model.RelationLink, error) {
-	if err := pt.handlePagination(ctx, apiKey, pageID, propObject); err != nil {
->>>>>>> bc423072
 		return nil, nil, err
 	}
 	pt.handleLinkRelationsIDWithAnytypeID(propObject, object.request)
 	return pt.makeRelationFromProperty(object.relations, propObject, details, key)
 }
 
-<<<<<<< HEAD
 func (pt *Task) makeRelationFromProperty(relation *property.PropertiesStore,
-=======
-func (pt *Task) makeRelationFromProperty(req *block.NotionImportContext,
->>>>>>> bc423072
 	propObject property.Object,
 	details map[string]*types.Value,
 	name string) ([]*model.SmartBlockSnapshotBase, *model.RelationLink, error) {
@@ -253,11 +195,7 @@
 	return rel, key
 }
 
-<<<<<<< HEAD
 func (pt *Task) provideRelationOptionsSnapshots(id string, propObject property.Object, relation *property.PropertiesStore) []*model.SmartBlockSnapshotBase {
-=======
-func (pt *Task) provideRelationOptionsSnapshots(id string, propObject property.Object, req *block.NotionImportContext) []*model.SmartBlockSnapshotBase {
->>>>>>> bc423072
 	pt.relationOptCreateMutex.Lock()
 	defer pt.relationOptCreateMutex.Unlock()
 	subObjectsSnapshots := make([]*model.SmartBlockSnapshotBase, 0)
@@ -391,11 +329,7 @@
 		pr.GetPropertyType() == property.PropertyConfigTypePeople
 }
 
-<<<<<<< HEAD
 func getRelationOptions(pr property.Object, rel string, relation *property.PropertiesStore) []*model.SmartBlockSnapshotBase {
-=======
-func getRelationOptions(pr property.Object, rel string, req *block.NotionImportContext) []*model.SmartBlockSnapshotBase {
->>>>>>> bc423072
 	var opts []*model.SmartBlockSnapshotBase
 	switch property := pr.(type) {
 	case *property.StatusItem:
@@ -416,11 +350,7 @@
 	return opts
 }
 
-<<<<<<< HEAD
 func peopleItemOptions(property *property.PeopleItem, rel string, relation *property.PropertiesStore) []*model.SmartBlockSnapshotBase {
-=======
-func peopleItemOptions(property *property.PeopleItem, rel string, req *block.NotionImportContext) []*model.SmartBlockSnapshotBase {
->>>>>>> bc423072
 	peopleOptions := make([]*model.SmartBlockSnapshotBase, 0, len(property.People))
 	for _, po := range property.People {
 		if po.Name == "" {
@@ -440,11 +370,7 @@
 	return peopleOptions
 }
 
-<<<<<<< HEAD
 func multiselectItemOptions(property *property.MultiSelectItem, rel string, relation *property.PropertiesStore) []*model.SmartBlockSnapshotBase {
-=======
-func multiselectItemOptions(property *property.MultiSelectItem, rel string, req *block.NotionImportContext) []*model.SmartBlockSnapshotBase {
->>>>>>> bc423072
 	multiSelectOptions := make([]*model.SmartBlockSnapshotBase, 0, len(property.MultiSelect))
 	for _, so := range property.MultiSelect {
 		if so.Name == "" {
@@ -464,11 +390,7 @@
 	return multiSelectOptions
 }
 
-<<<<<<< HEAD
 func selectItemOptions(property *property.SelectItem, rel string, relation *property.PropertiesStore) *model.SmartBlockSnapshotBase {
-=======
-func selectItemOptions(property *property.SelectItem, rel string, req *block.NotionImportContext) *model.SmartBlockSnapshotBase {
->>>>>>> bc423072
 	if property.Select.Name == "" {
 		return nil
 	}
@@ -484,11 +406,7 @@
 	return optSnapshot
 }
 
-<<<<<<< HEAD
 func statusItemOptions(property *property.StatusItem, rel string, relation *property.PropertiesStore) *model.SmartBlockSnapshotBase {
-=======
-func statusItemOptions(property *property.StatusItem, rel string, req *block.NotionImportContext) *model.SmartBlockSnapshotBase {
->>>>>>> bc423072
 	if property.Status.Name == "" {
 		return nil
 	}
@@ -504,13 +422,8 @@
 	return optSnapshot
 }
 
-<<<<<<< HEAD
 func isOptionAlreadyExist(optName, rel string, relation *property.PropertiesStore) (bool, string) {
 	options := relation.ReadRelationsOptionsMap(rel)
-=======
-func isOptionAlreadyExist(optName, rel string, req *block.NotionImportContext) (bool, string) {
-	options := req.ReadRelationsOptionsMap(rel)
->>>>>>> bc423072
 	for _, option := range options {
 		name := pbtypes.GetString(option.Details, bundle.RelationKeyName.String())
 		id := pbtypes.GetString(option.Details, bundle.RelationKeyId.String())

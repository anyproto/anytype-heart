package block

import (
	"context"
	"encoding/json"
	"fmt"
	"io/ioutil"
	"net/http"
	"strconv"
	"time"

	"go.uber.org/zap"

	"github.com/anyproto/anytype-heart/core/block/import/converter"
	"github.com/anyproto/anytype-heart/core/block/import/notion/api"
	"github.com/anyproto/anytype-heart/core/block/import/notion/api/client"
	"github.com/anyproto/anytype-heart/pb"
	"github.com/anyproto/anytype-heart/pkg/lib/logging"
)

var logger = logging.Logger("notion-get-blocks")

const (
	// Page is also a block, so we use endpoint to retrieve its children
	endpoint    = "/blocks/%s/children"
	startCursor = "start_cursor"
	pageSize    = "page_size"
)

type Service struct {
	client *client.Client
}

func New(client *client.Client) *Service {
	return &Service{
		client: client,
	}
}

type Response struct {
	Results    []interface{} `json:"results"`
	HasMore    bool          `json:"has_more"`
	NextCursor *string       `json:"next_cursor"`
	Block      Block         `json:"block"`
}

func (s *Service) GetBlocksAndChildren(ctx context.Context,
	pageID, apiKey string,
	pageSize int64,
	mode pb.RpcObjectImportRequestMode) ([]interface{}, *converter.ConvertError) {
<<<<<<< HEAD
	ce := converter.NewError(mode)
	allBlocks := make([]interface{}, 0)
	blocks, err := s.getBlocks(ctx, pageID, apiKey, pageSize)
	if err != nil {
		ce.Add(err)
		if ce.ShouldAbortImport(0, pb.RpcObjectImportRequest_Notion) {
			return nil, ce
=======
	converterError := converter.NewError()
	allBlocks := make([]interface{}, 0)
	blocks, err := s.getBlocks(ctx, pageID, apiKey, pageSize)
	if err != nil {
		converterError.Add(err)
		if mode == pb.RpcObjectImportRequest_ALL_OR_NOTHING {
			return nil, converterError
>>>>>>> 530cb88a
		}
	}
	for _, b := range blocks {
		cs, ok := b.(ChildSetter)
		if !ok {
			allBlocks = append(allBlocks, b)
			continue
		}
		var (
			children []interface{}
			childErr *converter.ConvertError
		)
		if cs.HasChild() {
<<<<<<< HEAD
			children, err := s.GetBlocksAndChildren(ctx, cs.GetID(), apiKey, pageSize, mode)
			if err != nil {
				ce.Merge(err)
			}
			if ce.ShouldAbortImport(0, pb.RpcObjectImportRequest_Notion) {
				return nil, ce
=======
			children, childErr = s.GetBlocksAndChildren(ctx, cs.GetID(), apiKey, pageSize, mode)
			if !childErr.IsEmpty() {
				converterError.Merge(childErr)
				if mode == pb.RpcObjectImportRequest_ALL_OR_NOTHING {
					return nil, converterError
				}
>>>>>>> 530cb88a
			}
		}
		cs.SetChildren(children)
		allBlocks = append(allBlocks, b)
	}
	return allBlocks, nil
}

func (s *Service) MapNotionBlocksToAnytype(req *api.NotionImportContext, blocks []interface{}, pageID string) *MapResponse {
	return MapBlocks(req, blocks, pageID)
}

func (s *Service) getBlocks(ctx context.Context, pageID, apiKey string, pagination int64) ([]interface{}, error) {
	var (
		hasMore = true
		blocks  = make([]interface{}, 0)
		cursor  string
	)

	for hasMore {
		objects, err := s.getBlocksResponse(ctx, pageID, apiKey, cursor, pagination)
		if err != nil {
			return nil, err
		}

		for _, b := range objects.Results {
			buffer, err := json.Marshal(b)
			if err != nil {
				logger.Errorf("GetBlocks: failed to marshal: %s", err)
				continue
			}
			blockMap := b.(map[string]interface{})
			blocks = append(blocks, s.fillBlocks(Type(blockMap["type"].(string)), buffer)...)
		}

		if !objects.HasMore {
			hasMore = false
			continue
		}

		cursor = *objects.NextCursor
		time.Sleep(time.Millisecond * 5) // to avoid rate limit

	}
	return blocks, nil
}

//nolint:funlen
func (*Service) fillBlocks(blockType Type, buffer []byte) []interface{} {
	blocks := make([]interface{}, 0)
	switch blockType {
	case TypeParagraph:
		var p ParagraphBlock
		err := json.Unmarshal(buffer, &p)
		if err != nil {
			logger.With(zap.String("method", "getBlocks")).Error(err)
			return blocks
		}
		blocks = append(blocks, &p)
	case TypeHeading1:
		var h Heading1Block
		err := json.Unmarshal(buffer, &h)
		if err != nil {
			logger.With(zap.String("method", "getBlocks")).Error(err)
			return blocks
		}
		blocks = append(blocks, &h)
	case TypeHeading2:
		var h Heading2Block
		err := json.Unmarshal(buffer, &h)
		if err != nil {
			logger.With(zap.String("method", "getBlocks")).Error(err)
			return blocks
		}
		blocks = append(blocks, &h)
	case TypeHeading3:
		var h Heading3Block
		err := json.Unmarshal(buffer, &h)
		if err != nil {
			logger.With(zap.String("method", "getBlocks")).Error(err)
			return blocks
		}
		blocks = append(blocks, &h)
	case TypeCallout:
		var c CalloutBlock
		err := json.Unmarshal(buffer, &c)
		if err != nil {
			logger.With(zap.String("method", "getBlocks")).Error(err)
			return blocks
		}
		blocks = append(blocks, &c)
	case TypeQuote:
		var q QuoteBlock
		err := json.Unmarshal(buffer, &q)
		if err != nil {
			logger.With(zap.String("method", "getBlocks")).Error(err)
			return blocks
		}
		blocks = append(blocks, &q)
	case TypeBulletList:
		var list BulletedListBlock
		err := json.Unmarshal(buffer, &list)
		if err != nil {
			logger.With(zap.String("method", "getBlocks")).Error(err)
			return blocks
		}
		blocks = append(blocks, &list)
	case TypeNumberList:
		var nl NumberedListBlock
		err := json.Unmarshal(buffer, &nl)
		if err != nil {
			logger.With(zap.String("method", "getBlocks")).Error(err)
			return blocks
		}
		blocks = append(blocks, &nl)
	case TypeToggle:
		var t ToggleBlock
		err := json.Unmarshal(buffer, &t)
		if err != nil {
			logger.With(zap.String("method", "getBlocks")).Error(err)
			return blocks
		}
		blocks = append(blocks, &t)
	case TypeCode:
		var c CodeBlock
		err := json.Unmarshal(buffer, &c)
		if err != nil {
			logger.With(zap.String("method", "getBlocks")).Error(err)
			return blocks
		}
		blocks = append(blocks, &c)
	case TypeEquation:
		var e EquationBlock
		err := json.Unmarshal(buffer, &e)
		if err != nil {
			logger.With(zap.String("method", "getBlocks")).Error(err)
			return blocks
		}
		blocks = append(blocks, &e)
	case TypeToDo:
		var t ToDoBlock
		err := json.Unmarshal(buffer, &t)
		if err != nil {
			logger.With(zap.String("method", "getBlocks")).Error(err)
			return blocks
		}
		blocks = append(blocks, &t)
	case TypeFile:
		var f FileBlock
		err := json.Unmarshal(buffer, &f)
		if err != nil {
			logger.With(zap.String("method", "getBlocks")).Error(err)
			return blocks
		}
		blocks = append(blocks, &f)
	case TypeImage:
		var i ImageBlock
		err := json.Unmarshal(buffer, &i)
		if err != nil {
			logger.With(zap.String("method", "getBlocks")).Error(err)
			return blocks
		}
		blocks = append(blocks, &i)
	case TypeVideo:
		var v VideoBlock
		err := json.Unmarshal(buffer, &v)
		if err != nil {
			logger.With(zap.String("method", "getBlocks")).Error(err)
			return blocks
		}
		blocks = append(blocks, &v)
	case TypeAudio:
		var v AudioBlock
		err := json.Unmarshal(buffer, &v)
		if err != nil {
			logger.With(zap.String("method", "getBlocks")).Error(err)
			return blocks
		}
		blocks = append(blocks, &v)
	case TypePdf:
		var p PdfBlock
		err := json.Unmarshal(buffer, &p)
		if err != nil {
			logger.With(zap.String("method", "getBlocks")).Error(err)
			return blocks
		}
		blocks = append(blocks, &p)
	case TypeBookmark:
		var b BookmarkBlock
		err := json.Unmarshal(buffer, &b)
		if err != nil {
			logger.With(zap.String("method", "getBlocks")).Error(err)
			return blocks
		}
		blocks = append(blocks, &b)
	case TypeDivider:
		var d DividerBlock
		err := json.Unmarshal(buffer, &d)
		if err != nil {
			logger.With(zap.String("method", "getBlocks")).Error(err)
			return blocks
		}
		blocks = append(blocks, &d)
	case TypeTableOfContents:
		var t TableOfContentsBlock
		err := json.Unmarshal(buffer, &t)
		if err != nil {
			logger.With(zap.String("method", "getBlocks")).Error(err)
			return blocks
		}
		blocks = append(blocks, &t)
	case TypeEmbed:
		var e EmbedBlock
		err := json.Unmarshal(buffer, &e)
		if err != nil {
			logger.With(zap.String("method", "getBlocks")).Error(err)
			return blocks
		}
		blocks = append(blocks, &e)
	case TypeLinkPreview:
		var lp LinkPreviewBlock
		err := json.Unmarshal(buffer, &lp)
		if err != nil {
			logger.With(zap.String("method", "getBlocks")).Error(err)
			return blocks
		}
		blocks = append(blocks, &lp)
	case TypeChildDatabase:
		var c ChildDatabaseBlock
		err := json.Unmarshal(buffer, &c)
		if err != nil {
			logger.With(zap.String("method", "getBlocks")).Error(err)
			return blocks
		}
		blocks = append(blocks, &c)
	case TypeChildPage:
		var c ChildPageBlock
		err := json.Unmarshal(buffer, &c)
		if err != nil {
			logger.With(zap.String("method", "getBlocks")).Error(err)
			return blocks
		}
		blocks = append(blocks, &c)
	case TypeLinkToPage:
		var l LinkToPageBlock
		err := json.Unmarshal(buffer, &l)
		if err != nil {
			logger.With(zap.String("method", "getBlocks")).Error(err)
			return blocks
		}
		blocks = append(blocks, &l)
	case TypeUnsupported, TypeTemplate, TypeSyncedBlock:
		var u UnsupportedBlock
		err := json.Unmarshal(buffer, &u)
		if err != nil {
			logger.With(zap.String("method", "getBlocks")).Error(err)
			return blocks
		}
		blocks = append(blocks, &u)
	case TypeTable:
		var t TableBlock
		err := json.Unmarshal(buffer, &t)
		if err != nil {
			logger.With(zap.String("method", "getBlocks")).Error(err)
			return blocks
		}
		blocks = append(blocks, &t)
	case TypeTableRow:
		var t TableRowBlock
		err := json.Unmarshal(buffer, &t)
		if err != nil {
			logger.With(zap.String("method", "getBlocks")).Error(err)
			return blocks
		}
		blocks = append(blocks, &t)
	case TypeColumnList:
		var cl ColumnListBlock
		err := json.Unmarshal(buffer, &cl)
		if err != nil {
			logger.With(zap.String("method", "getBlocks")).Error(err)
			return blocks
		}
		cl.SetChildren([]interface{}{})
		blocks = append(blocks, &cl)
	case TypeColumn:
		var cb ColumnBlock
		err := json.Unmarshal(buffer, &cb)
		if err != nil {
			logger.With(zap.String("method", "getBlocks")).Error(err)
			return blocks
		}
		blocks = append(blocks, &cb)
	}
	return blocks
}

func (s *Service) getBlocksResponse(ctx context.Context,
	pageID, apiKey, cursor string,
	pagination int64) (Response, error) {

	url := fmt.Sprintf(endpoint, pageID)
	req, err := s.client.PrepareRequest(ctx, apiKey, http.MethodGet, url, nil)

	if err != nil {
		return Response{}, fmt.Errorf("GetBlocks: %s", err)
	}
	query := req.URL.Query()

	if cursor != "" {
		query.Add(startCursor, cursor)
	}

	query.Add(pageSize, strconv.FormatInt(pagination, 10))

	req.URL.RawQuery = query.Encode()
	res, err := s.client.DoWithRetry(endpoint, 0, req)
	if err != nil {
		return Response{}, fmt.Errorf("GetBlocks: %s", err)
	}
	defer res.Body.Close()

	b, err := ioutil.ReadAll(res.Body)

	if err != nil {
		return Response{}, fmt.Errorf("GetBlocks: %s", err)
	}
	var objects Response
	if res.StatusCode != http.StatusOK {
		notionErr := client.TransformHTTPCodeToError(b)
		if notionErr == nil {
			return Response{}, fmt.Errorf("GetBlocks: failed http request, %d code", res.StatusCode)
		}

		return Response{}, notionErr
	}

	err = json.Unmarshal(b, &objects)

	if err != nil {
		return Response{}, fmt.Errorf("GetBlocks: %s", err)
	}
	return objects, nil
}<|MERGE_RESOLUTION|>--- conflicted
+++ resolved
@@ -48,23 +48,13 @@
 	pageID, apiKey string,
 	pageSize int64,
 	mode pb.RpcObjectImportRequestMode) ([]interface{}, *converter.ConvertError) {
-<<<<<<< HEAD
-	ce := converter.NewError(mode)
-	allBlocks := make([]interface{}, 0)
-	blocks, err := s.getBlocks(ctx, pageID, apiKey, pageSize)
-	if err != nil {
-		ce.Add(err)
-		if ce.ShouldAbortImport(0, pb.RpcObjectImportRequest_Notion) {
-			return nil, ce
-=======
-	converterError := converter.NewError()
+	converterError := converter.NewError(mode)
 	allBlocks := make([]interface{}, 0)
 	blocks, err := s.getBlocks(ctx, pageID, apiKey, pageSize)
 	if err != nil {
 		converterError.Add(err)
-		if mode == pb.RpcObjectImportRequest_ALL_OR_NOTHING {
+		if ce.ShouldAbortImport(0, pb.RpcObjectImportRequest_Notion) {
 			return nil, converterError
->>>>>>> 530cb88a
 		}
 	}
 	for _, b := range blocks {
@@ -78,21 +68,12 @@
 			childErr *converter.ConvertError
 		)
 		if cs.HasChild() {
-<<<<<<< HEAD
-			children, err := s.GetBlocksAndChildren(ctx, cs.GetID(), apiKey, pageSize, mode)
-			if err != nil {
-				ce.Merge(err)
-			}
-			if ce.ShouldAbortImport(0, pb.RpcObjectImportRequest_Notion) {
-				return nil, ce
-=======
 			children, childErr = s.GetBlocksAndChildren(ctx, cs.GetID(), apiKey, pageSize, mode)
 			if !childErr.IsEmpty() {
 				converterError.Merge(childErr)
-				if mode == pb.RpcObjectImportRequest_ALL_OR_NOTHING {
-					return nil, converterError
+				if childErr.ShouldAbortImport(0, pb.RpcObjectImportRequest_Notion) {
+					return nil, childErr
 				}
->>>>>>> 530cb88a
 			}
 		}
 		cs.SetChildren(children)

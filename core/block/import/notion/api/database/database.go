package database

import (
	"context"
	"strings"
	"time"

	"github.com/globalsign/mgo/bson"
	"github.com/gogo/protobuf/types"
	"github.com/google/uuid"
	"github.com/samber/lo"

	"github.com/anyproto/anytype-heart/core/block/collection"
	"github.com/anyproto/anytype-heart/core/block/editor/state"
	"github.com/anyproto/anytype-heart/core/block/editor/template"
	"github.com/anyproto/anytype-heart/core/block/import/common"
	"github.com/anyproto/anytype-heart/core/block/import/notion/api"
	"github.com/anyproto/anytype-heart/core/block/import/notion/api/files"
	"github.com/anyproto/anytype-heart/core/block/import/notion/api/page"
	"github.com/anyproto/anytype-heart/core/block/import/notion/api/property"
	"github.com/anyproto/anytype-heart/core/block/process"
	"github.com/anyproto/anytype-heart/core/domain"
	"github.com/anyproto/anytype-heart/pb"
	"github.com/anyproto/anytype-heart/pkg/lib/bundle"
	sb "github.com/anyproto/anytype-heart/pkg/lib/core/smartblock"
	"github.com/anyproto/anytype-heart/pkg/lib/logging"
	"github.com/anyproto/anytype-heart/pkg/lib/pb/model"
	"github.com/anyproto/anytype-heart/util/pbtypes"
)

const ObjectType = "database"

const rootCollectionName = "Notion Import"

var log = logging.Logger("notion-import-database")

type Service struct {
	collectionService *collection.Service
}

// New is a constructor for Service
func New(c *collection.Service) *Service {
	return &Service{
		collectionService: c,
	}
}

// Database represent Database object from Notion https://developers.notion.com/reference/database
type Database struct {
	Object         string                      `json:"object"`
	ID             string                      `json:"id"`
	CreatedTime    time.Time                   `json:"created_time"`
	LastEditedTime time.Time                   `json:"last_edited_time"`
	CreatedBy      api.User                    `json:"created_by,omitempty"`
	LastEditedBy   api.User                    `json:"last_edited_by,omitempty"`
	Title          []api.RichText              `json:"title"`
	Parent         api.Parent                  `json:"parent"`
	URL            string                      `json:"url"`
	Properties     property.DatabaseProperties `json:"properties"`
	Description    []*api.RichText             `json:"description"`
	IsInline       bool                        `json:"is_inline"`
	Archived       bool                        `json:"archived"`
	Icon           *api.Icon                   `json:"icon,omitempty"`
	Cover          *api.FileObject             `json:"cover,omitempty"`
}

func (p *Database) GetObjectType() string {
	return ObjectType
}

// GetDatabase makes snapshots from notion Database objects
func (ds *Service) GetDatabase(
	_ context.Context,
	mode pb.RpcObjectImportRequestMode,
	databases []Database,
	progress process.Progress,
	req *api.NotionImportContext,
	fileDownloader files.Downloader,
) (*common.Response, *property.PropertiesStore, *common.ConvertError) {
	var (
		allSnapshots = make([]*common.Snapshot, 0)
		convertError = common.NewError(mode)
	)
	progress.SetProgressMessage("Start creating pages from notion databases")
<<<<<<< HEAD
	relations := &property.PropertiesStore{
		PropertyIdsToSnapshots: make(map[string]*common.StateSnapshot, 0),
		RelationsIdsToOptions:  make(map[string][]*common.StateSnapshot, 0),
	}
=======
	relations := property.NewPropertiesStore()
>>>>>>> 97c86c39
	for _, d := range databases {
		if err := progress.TryStep(1); err != nil {
			convertError.Add(common.ErrCancel)
			return nil, nil, convertError
		}
		snapshot, err := ds.makeDatabaseSnapshot(d, req, relations, fileDownloader)
		if err != nil {
			convertError.Add(err)
			if convertError.ShouldAbortImport(0, model.Import_Notion) {
				return nil, nil, convertError
			}
			continue
		}
		allSnapshots = append(allSnapshots, snapshot...)
	}
	if convertError.IsEmpty() {
		return &common.Response{Snapshots: allSnapshots}, relations, nil
	}
	return &common.Response{Snapshots: allSnapshots}, relations, convertError
}

func (ds *Service) makeDatabaseSnapshot(
	d Database,
	importContext *api.NotionImportContext,
<<<<<<< HEAD
	relations *property.PropertiesStore) ([]*common.Snapshot, error) {
	details := ds.getCollectionDetails(d)
	_, _, st, err := ds.collectionService.CreateCollection(details, nil)
	if err != nil {
		return nil, err
	}
	details = st.CombinedDetails().Merge(details)
	snapshots := ds.makeRelationsSnapshots(d, st, relations)
	id, databaseSnapshot := ds.provideDatabaseSnapshot(d, st, details)
=======
	relations *property.PropertiesStore,
	fileDownloader files.Downloader,
) ([]*common.Snapshot, error) {
	details, relationLinks := ds.getCollectionDetails(d)
	detailsStruct := &types.Struct{Fields: details}
	_, _, st, err := ds.collectionService.CreateCollection(detailsStruct, nil)
	if err != nil {
		return nil, err
	}
	api.UploadFileRelationLocally(fileDownloader, details, relationLinks)
	detailsStruct = pbtypes.StructMerge(st.CombinedDetails(), detailsStruct, false)
	snapshots := ds.makeRelationsSnapshots(d, st, relations)
	id, databaseSnapshot := ds.provideDatabaseSnapshot(d, st, detailsStruct, relationLinks)
>>>>>>> 97c86c39
	ds.fillImportContext(d, importContext, id, databaseSnapshot)
	snapshots = append(snapshots, databaseSnapshot)
	return snapshots, nil
}

func (ds *Service) fillImportContext(d Database, req *api.NotionImportContext, id string, databaseSnapshot *common.Snapshot) {
	req.NotionDatabaseIdsToAnytype[d.ID] = id
	req.DatabaseNameToID[d.ID] = databaseSnapshot.Snapshot.Data.Details.GetString(bundle.RelationKeyName)
	if d.Parent.DatabaseID != "" {
		req.PageTree.ParentPageToChildIDs[d.Parent.DatabaseID] = append(req.PageTree.ParentPageToChildIDs[d.Parent.DatabaseID], d.ID)
	}
	if d.Parent.PageID != "" {
		req.PageTree.ParentPageToChildIDs[d.Parent.PageID] = append(req.PageTree.ParentPageToChildIDs[d.Parent.PageID], d.ID)
	}
	if d.Parent.BlockID != "" {
		req.PageTree.ParentPageToChildIDs[d.Parent.BlockID] = append(req.PageTree.ParentPageToChildIDs[d.Parent.BlockID], d.ID)
	}
}

func (ds *Service) makeRelationsSnapshots(d Database, st *state.State, relations *property.PropertiesStore) []*common.Snapshot {
	snapshots := make([]*common.Snapshot, 0)
	for _, databaseProperty := range d.Properties {
		if _, ok := databaseProperty.(*property.DatabaseTitle); ok {
			ds.handleNameProperty(databaseProperty, st)
		}
	}
	hasTag := isDbContainsTagProperty(d.Properties)
	var tagAlreadyExist bool
	for name, databaseProperty := range d.Properties {
		if _, ok := databaseProperty.(*property.DatabaseTitle); ok {
			continue
		}
		relationKey := bson.NewObjectId().Hex()
		if tagName, tagRelationKey := ds.getNameAndRelationKeyForTagProperty(databaseProperty, hasTag); tagName != "" && tagRelationKey != "" && !tagAlreadyExist {
			name = tagName
			relationKey = tagRelationKey
			tagAlreadyExist = true
		}
		if snapshot := ds.makeRelationSnapshotFromDatabaseProperty(relations, databaseProperty, name, relationKey, st); snapshot != nil {
			snapshots = append(snapshots, snapshot)
		}
	}
	return snapshots
}

func (ds *Service) getNameAndRelationKeyForTagProperty(databaseProperty property.DatabasePropertyHandler, hasTag bool) (string, string) {
	var name, relationKey string
	if tags, ok := databaseProperty.(*property.DatabaseMultiSelect); ok && property.IsPropertyMatchTagRelation(tags.Name, hasTag) {
		name = bundle.RelationKeyTag.String()
		relationKey = bundle.RelationKeyTag.String()
	} else if tags, ok := databaseProperty.(*property.DatabaseSelect); ok && property.IsPropertyMatchTagRelation(tags.Name, hasTag) {
		name = bundle.RelationKeyTag.String()
		relationKey = bundle.RelationKeyTag.String()
	}
	return name, relationKey
}

func (ds *Service) handleNameProperty(databaseProperty property.DatabasePropertyHandler, st *state.State) *common.Snapshot {
	databaseProperty.SetDetail(bundle.RelationKeyName.String(), st.Details())
	relationLinks := &model.RelationLink{
		Key:    bundle.RelationKeyName.String(),
		Format: model.RelationFormat_shorttext,
	}
	err := common.ReplaceRelationsInDataView(st, relationLinks)
	if err != nil {
		log.Errorf("failed to add relation to notion database, %s", err)
	}
	return nil
}

func (ds *Service) makeRelationSnapshotFromDatabaseProperty(relations *property.PropertiesStore,
	databaseProperty property.DatabasePropertyHandler,
	name, relationKey string,
	st *state.State) *common.Snapshot {
<<<<<<< HEAD
	var (
		rel *common.StateSnapshot
		sn  *common.Snapshot
	)
	if rel = relations.ReadRelationsMap(databaseProperty.GetID()); rel == nil {
		rel, sn = ds.getRelationSnapshot(relationKey, databaseProperty, name)
		relations.WriteToRelationsMap(databaseProperty.GetID(), rel)
	}
	relKey := rel.Details.GetString(bundle.RelationKeyRelationKey)
	databaseProperty.SetDetail(relKey, st.Details())
=======
	rel, sn := ds.provideRelationSnapshot(relations, databaseProperty, name, relationKey)
	relKey := pbtypes.GetString(rel.GetDetails(), bundle.RelationKeyRelationKey.String())
	databaseProperty.SetDetail(relKey, st.Details().GetFields())
>>>>>>> 97c86c39
	relationLinks := &model.RelationLink{
		Key:    relKey,
		Format: databaseProperty.GetFormat(),
	}
	if relationKey == bundle.RelationKeyTag.String() {
		err := common.ReplaceRelationsInDataView(st, relationLinks)
		if err != nil {
			log.Errorf("failed to make tag relation not hidden in notion database, %s", err)
		}
		return sn
	}
	st.AddRelationLinks(relationLinks)
	err := common.AddRelationsToDataView(st, relationLinks)
	if err != nil {
		log.Errorf("failed to add relation to notion database, %s", err)
	}
	return sn
}

<<<<<<< HEAD
func (ds *Service) getRelationSnapshot(relationKey string, databaseProperty property.DatabasePropertyHandler, name string) (*common.StateSnapshot, *common.Snapshot) {
=======
func (ds *Service) provideRelationSnapshot(
	relations *property.PropertiesStore,
	databaseProperty property.DatabasePropertyHandler,
	name, relationKey string,
) (*model.SmartBlockSnapshotBase, *common.Snapshot) {
	var sn *common.Snapshot
	rel := relations.GetSnapshotByNameAndFormat(name, int64(databaseProperty.GetFormat()))
	if rel == nil {
		if rel = relations.ReadRelationsMap(databaseProperty.GetID()); rel == nil {
			rel, sn = ds.getRelationSnapshot(relationKey, databaseProperty, name)
			relations.WriteToRelationsMap(databaseProperty.GetID(), rel)
			relations.AddSnapshotByNameAndFormat(name, int64(databaseProperty.GetFormat()), rel)
		}
	}
	return rel, sn
}

func (ds *Service) getRelationSnapshot(relationKey string, databaseProperty property.DatabasePropertyHandler, name string) (*model.SmartBlockSnapshotBase, *common.Snapshot) {
>>>>>>> 97c86c39
	relationDetails := ds.getRelationDetails(databaseProperty, name, relationKey)
	relationSnapshot := &common.StateSnapshot{
		Details:     relationDetails,
		ObjectTypes: []string{bundle.TypeKeyRelation.String()},
		Key:         relationKey,
	}
	snapshot := &common.Snapshot{
		Id: relationDetails.GetString(bundle.RelationKeyId),
		Snapshot: &common.SnapshotModel{
			SbType: sb.SmartBlockTypeRelation,
			Data:   relationSnapshot,
		},
	}
	return relationSnapshot, snapshot
}

func (ds *Service) getRelationDetails(databaseProperty property.DatabasePropertyHandler, name, key string) *domain.Details {
	if name == "" {
		name = property.UntitledProperty
	}
	details := domain.NewDetails()
	details.SetInt64(bundle.RelationKeyRelationFormat, int64(databaseProperty.GetFormat()))
	details.SetString(bundle.RelationKeyName, name)
	details.SetString(bundle.RelationKeyRelationKey, key)
	details.SetInt64(bundle.RelationKeyCreatedDate, time.Now().Unix())
	details.SetInt64(bundle.RelationKeyLayout, int64(model.ObjectType_relation))
	details.SetString(bundle.RelationKeySourceFilePath, databaseProperty.GetID())
	uniqueKey, err := domain.NewUniqueKey(sb.SmartBlockTypeRelation, key)
	if err != nil {
		log.Warnf("failed to create unique key for Notion relation: %v", err)
		return details
	}
	details.SetString(bundle.RelationKeyId, uniqueKey.Marshal())
	return details
}

<<<<<<< HEAD
func (ds *Service) getCollectionDetails(d Database) *domain.Details {
	details := domain.NewDetails()
	details.SetString(bundle.RelationKeySourceFilePath, d.ID)
=======
func (ds *Service) getCollectionDetails(d Database) (map[string]*types.Value, []*model.RelationLink) {
	details := make(map[string]*types.Value, 0)
	details[bundle.RelationKeySourceFilePath.String()] = pbtypes.String(d.ID)
>>>>>>> 97c86c39
	if len(d.Title) > 0 {
		details.SetString(bundle.RelationKeyName, d.Title[0].PlainText)
	}
<<<<<<< HEAD
	if d.Icon != nil && d.Icon.Emoji != nil {
		details.SetString(bundle.RelationKeyIconEmoji, *d.Icon.Emoji)
	}

	if d.Cover != nil {
		if d.Cover.Type == api.External {
			details.SetString(bundle.RelationKeyCoverId, d.Cover.External.URL)
			details.SetInt64(bundle.RelationKeyCoverType, 1)
		}

		if d.Cover.Type == api.File {
			details.SetString(bundle.RelationKeyCoverId, d.Cover.File.URL)
			details.SetInt64(bundle.RelationKeyCoverType, 1)
		}
=======
	var relationLinks []*model.RelationLink
	if d.Cover != nil {
		api.SetCover(details, d.Cover)
		relationLinks = append(relationLinks, &model.RelationLink{
			Key:    bundle.RelationKeyCoverId.String(),
			Format: model.RelationFormat_file,
		})
>>>>>>> 97c86c39
	}
	if d.Icon != nil {
		relationLink := api.SetIcon(details, d.Icon)
		if relationLink != nil {
			relationLinks = append(relationLinks, relationLink)
		}
	}
	details.SetString(bundle.RelationKeyCreator, d.CreatedBy.Name)
	details.SetBool(bundle.RelationKeyIsArchived, d.Archived)
	details.SetString(bundle.RelationKeyLastModifiedBy, d.LastEditedBy.Name)
	details.SetString(bundle.RelationKeyDescription, api.RichTextToDescription(d.Description))
	details.SetBool(bundle.RelationKeyIsFavorite, false)
	details.SetInt64(bundle.RelationKeyLayout, int64(model.ObjectType_collection))

<<<<<<< HEAD
	details.SetInt64(bundle.RelationKeyLastModifiedDate, d.LastEditedTime.Unix())
	details.SetInt64(bundle.RelationKeyCreatedDate, d.CreatedTime.Unix())
	return details
}

func (ds *Service) provideDatabaseSnapshot(d Database, st *state.State, details *domain.Details) (string, *common.Snapshot) {
	snapshot := &common.StateSnapshot{
=======
	details[bundle.RelationKeyLastModifiedDate.String()] = pbtypes.Float64(float64(d.LastEditedTime.Unix()))
	details[bundle.RelationKeyCreatedDate.String()] = pbtypes.Float64(float64(d.CreatedTime.Unix()))
	return details, relationLinks
}

func (ds *Service) provideDatabaseSnapshot(d Database, st *state.State, detailsStruct *types.Struct, links []*model.RelationLink) (string, *common.Snapshot) {
	snapshot := &model.SmartBlockSnapshotBase{
>>>>>>> 97c86c39
		Blocks:        st.Blocks(),
		Details:       details,
		ObjectTypes:   []string{bundle.TypeKeyCollection.String()},
		Collections:   st.Store(),
		RelationLinks: lo.Union(st.GetRelationLinks(), links),
	}

	id := uuid.New().String()
	databaseSnapshot := &common.Snapshot{
		Id:       id,
		FileName: d.URL,
		Snapshot: &common.SnapshotModel{
			SbType: sb.SmartBlockTypePage,
			Data:   snapshot,
		},
	}
	return id, databaseSnapshot
}

func (ds *Service) AddPagesToCollections(databaseSnapshots []*common.Snapshot, pages []page.Page, databases []Database, notionPageIdsToAnytype, notionDatabaseIdsToAnytype map[string]string) {
	snapshots := makeSnapshotMapFromArray(databaseSnapshots)

	databaseToObjects := make(map[string][]string, 0)
	for _, p := range pages {
		if p.Parent.DatabaseID != "" {
			if parentID, ok := notionDatabaseIdsToAnytype[p.Parent.DatabaseID]; ok {
				databaseToObjects[parentID] = append(databaseToObjects[parentID], notionPageIdsToAnytype[p.ID])
			}
		}
	}
	for _, d := range databases {
		if d.Parent.DatabaseID != "" {
			if parentID, ok := notionDatabaseIdsToAnytype[d.Parent.DatabaseID]; ok {
				databaseToObjects[parentID] = append(databaseToObjects[parentID], notionDatabaseIdsToAnytype[d.ID])
			}
		}
	}
	for db, objects := range databaseToObjects {
		addObjectToSnapshot(snapshots[db], objects)
	}
}

func (ds *Service) AddObjectsToNotionCollection(notionContext *api.NotionImportContext,
	notionDB []Database,
	notionPages []page.Page) (*common.Snapshot, error) {
	allObjects := ds.filterObjects(notionContext, notionDB, notionPages)

	rootCollection := common.NewRootCollection(ds.collectionService)
	rootCol, err := rootCollection.MakeRootCollection(rootCollectionName, allObjects, "", nil, true, true)
	if err != nil {
		return nil, err
	}
	return rootCol, nil
}

func (ds *Service) filterObjects(notionContext *api.NotionImportContext,
	notionDB []Database,
	notionPages []page.Page) []string {
	allWorkspaceObjects := make([]string, 0)
	for _, database := range notionDB {
		if anytypeID := ds.getAnytypeIDForRootCollection(notionContext, notionContext.NotionDatabaseIdsToAnytype, database.Parent, database.ID); anytypeID != "" {
			allWorkspaceObjects = append(allWorkspaceObjects, anytypeID)
		}
	}
	for _, page := range notionPages {
		if anytypeID := ds.getAnytypeIDForRootCollection(notionContext, notionContext.NotionPageIdsToAnytype, page.Parent, page.ID); anytypeID != "" {
			allWorkspaceObjects = append(allWorkspaceObjects, anytypeID)
		}
	}
	return allWorkspaceObjects
}

func (ds *Service) getAnytypeIDForRootCollection(notionContext *api.NotionImportContext,
	notionIDToAnytypeID map[string]string,
	parent api.Parent,
	notionObjectID string) string {
	if parent.Workspace {
		if anytypeID, ok := notionIDToAnytypeID[notionObjectID]; ok {
			return anytypeID
		}
	}

	// if object is in database, but database wasn't added in integration, then we add object in root collection
	if parent.DatabaseID != "" {
		if _, ok := notionContext.NotionDatabaseIdsToAnytype[parent.DatabaseID]; !ok {
			if anytypeID, ok := notionIDToAnytypeID[notionObjectID]; ok {
				return anytypeID
			}
		}
	}

	// if object is a child in Page, but page wasn't added in integration, then we add object in root collection
	if parent.PageID != "" {
		if _, ok := notionContext.NotionPageIdsToAnytype[parent.PageID]; !ok {
			if anytypeID, ok := notionIDToAnytypeID[notionObjectID]; ok {
				return anytypeID
			}
		}
	}

	// If page with parent block is absent, we add child page to root collection
	if parent.BlockID != "" {
		if _, ok := notionContext.BlockToPage.ParentBlockToPage[parent.BlockID]; !ok {
			if anytypeID, ok := notionIDToAnytypeID[notionObjectID]; ok {
				return anytypeID
			}
		}
	}
	return ""
}

func isDbContainsTagProperty(databaseProperties property.DatabaseProperties) bool {
	for key, databaseProperty := range databaseProperties {
		if _, ok := databaseProperty.(*property.DatabaseMultiSelect); ok {
			if strings.TrimSpace(key) == property.TagNameProperty {
				return true
			}
		}
		if _, ok := databaseProperty.(*property.DatabaseSelect); ok {
			if strings.TrimSpace(key) == property.TagNameProperty {
				return true
			}
		}
	}
	return false
}

func makeSnapshotMapFromArray(snapshots []*common.Snapshot) map[string]*common.Snapshot {
	snapshotsMap := make(map[string]*common.Snapshot, len(snapshots))
	for _, s := range snapshots {
		snapshotsMap[s.Id] = s
	}
	return snapshotsMap
}

func addObjectToSnapshot(snapshots *common.Snapshot, targetID []string) {
	snapshots.Snapshot.Data.Collections = &types.Struct{
		Fields: map[string]*types.Value{template.CollectionStoreKey: pbtypes.StringList(targetID)},
	}
}<|MERGE_RESOLUTION|>--- conflicted
+++ resolved
@@ -82,14 +82,7 @@
 		convertError = common.NewError(mode)
 	)
 	progress.SetProgressMessage("Start creating pages from notion databases")
-<<<<<<< HEAD
-	relations := &property.PropertiesStore{
-		PropertyIdsToSnapshots: make(map[string]*common.StateSnapshot, 0),
-		RelationsIdsToOptions:  make(map[string][]*common.StateSnapshot, 0),
-	}
-=======
 	relations := property.NewPropertiesStore()
->>>>>>> 97c86c39
 	for _, d := range databases {
 		if err := progress.TryStep(1); err != nil {
 			convertError.Add(common.ErrCancel)
@@ -114,31 +107,18 @@
 func (ds *Service) makeDatabaseSnapshot(
 	d Database,
 	importContext *api.NotionImportContext,
-<<<<<<< HEAD
-	relations *property.PropertiesStore) ([]*common.Snapshot, error) {
-	details := ds.getCollectionDetails(d)
-	_, _, st, err := ds.collectionService.CreateCollection(details, nil)
-	if err != nil {
-		return nil, err
-	}
-	details = st.CombinedDetails().Merge(details)
-	snapshots := ds.makeRelationsSnapshots(d, st, relations)
-	id, databaseSnapshot := ds.provideDatabaseSnapshot(d, st, details)
-=======
 	relations *property.PropertiesStore,
 	fileDownloader files.Downloader,
 ) ([]*common.Snapshot, error) {
 	details, relationLinks := ds.getCollectionDetails(d)
-	detailsStruct := &types.Struct{Fields: details}
-	_, _, st, err := ds.collectionService.CreateCollection(detailsStruct, nil)
+	_, _, st, err := ds.collectionService.CreateCollection(details, nil)
 	if err != nil {
 		return nil, err
 	}
 	api.UploadFileRelationLocally(fileDownloader, details, relationLinks)
-	detailsStruct = pbtypes.StructMerge(st.CombinedDetails(), detailsStruct, false)
+	details = st.CombinedDetails().Merge(details)
 	snapshots := ds.makeRelationsSnapshots(d, st, relations)
-	id, databaseSnapshot := ds.provideDatabaseSnapshot(d, st, detailsStruct, relationLinks)
->>>>>>> 97c86c39
+	id, databaseSnapshot := ds.provideDatabaseSnapshot(d, st, details, relationLinks)
 	ds.fillImportContext(d, importContext, id, databaseSnapshot)
 	snapshots = append(snapshots, databaseSnapshot)
 	return snapshots, nil
@@ -213,22 +193,9 @@
 	databaseProperty property.DatabasePropertyHandler,
 	name, relationKey string,
 	st *state.State) *common.Snapshot {
-<<<<<<< HEAD
-	var (
-		rel *common.StateSnapshot
-		sn  *common.Snapshot
-	)
-	if rel = relations.ReadRelationsMap(databaseProperty.GetID()); rel == nil {
-		rel, sn = ds.getRelationSnapshot(relationKey, databaseProperty, name)
-		relations.WriteToRelationsMap(databaseProperty.GetID(), rel)
-	}
-	relKey := rel.Details.GetString(bundle.RelationKeyRelationKey)
-	databaseProperty.SetDetail(relKey, st.Details())
-=======
 	rel, sn := ds.provideRelationSnapshot(relations, databaseProperty, name, relationKey)
 	relKey := pbtypes.GetString(rel.GetDetails(), bundle.RelationKeyRelationKey.String())
-	databaseProperty.SetDetail(relKey, st.Details().GetFields())
->>>>>>> 97c86c39
+	databaseProperty.SetDetail(relKey, st.Details())
 	relationLinks := &model.RelationLink{
 		Key:    relKey,
 		Format: databaseProperty.GetFormat(),
@@ -248,9 +215,6 @@
 	return sn
 }
 
-<<<<<<< HEAD
-func (ds *Service) getRelationSnapshot(relationKey string, databaseProperty property.DatabasePropertyHandler, name string) (*common.StateSnapshot, *common.Snapshot) {
-=======
 func (ds *Service) provideRelationSnapshot(
 	relations *property.PropertiesStore,
 	databaseProperty property.DatabasePropertyHandler,
@@ -268,8 +232,7 @@
 	return rel, sn
 }
 
-func (ds *Service) getRelationSnapshot(relationKey string, databaseProperty property.DatabasePropertyHandler, name string) (*model.SmartBlockSnapshotBase, *common.Snapshot) {
->>>>>>> 97c86c39
+func (ds *Service) getRelationSnapshot(relationKey string, databaseProperty property.DatabasePropertyHandler, name string) (*common.StateSnapshot, *common.Snapshot) {
 	relationDetails := ds.getRelationDetails(databaseProperty, name, relationKey)
 	relationSnapshot := &common.StateSnapshot{
 		Details:     relationDetails,
@@ -306,34 +269,12 @@
 	return details
 }
 
-<<<<<<< HEAD
-func (ds *Service) getCollectionDetails(d Database) *domain.Details {
-	details := domain.NewDetails()
-	details.SetString(bundle.RelationKeySourceFilePath, d.ID)
-=======
 func (ds *Service) getCollectionDetails(d Database) (map[string]*types.Value, []*model.RelationLink) {
 	details := make(map[string]*types.Value, 0)
 	details[bundle.RelationKeySourceFilePath.String()] = pbtypes.String(d.ID)
->>>>>>> 97c86c39
 	if len(d.Title) > 0 {
 		details.SetString(bundle.RelationKeyName, d.Title[0].PlainText)
 	}
-<<<<<<< HEAD
-	if d.Icon != nil && d.Icon.Emoji != nil {
-		details.SetString(bundle.RelationKeyIconEmoji, *d.Icon.Emoji)
-	}
-
-	if d.Cover != nil {
-		if d.Cover.Type == api.External {
-			details.SetString(bundle.RelationKeyCoverId, d.Cover.External.URL)
-			details.SetInt64(bundle.RelationKeyCoverType, 1)
-		}
-
-		if d.Cover.Type == api.File {
-			details.SetString(bundle.RelationKeyCoverId, d.Cover.File.URL)
-			details.SetInt64(bundle.RelationKeyCoverType, 1)
-		}
-=======
 	var relationLinks []*model.RelationLink
 	if d.Cover != nil {
 		api.SetCover(details, d.Cover)
@@ -341,7 +282,6 @@
 			Key:    bundle.RelationKeyCoverId.String(),
 			Format: model.RelationFormat_file,
 		})
->>>>>>> 97c86c39
 	}
 	if d.Icon != nil {
 		relationLink := api.SetIcon(details, d.Icon)
@@ -356,23 +296,13 @@
 	details.SetBool(bundle.RelationKeyIsFavorite, false)
 	details.SetInt64(bundle.RelationKeyLayout, int64(model.ObjectType_collection))
 
-<<<<<<< HEAD
 	details.SetInt64(bundle.RelationKeyLastModifiedDate, d.LastEditedTime.Unix())
 	details.SetInt64(bundle.RelationKeyCreatedDate, d.CreatedTime.Unix())
-	return details
-}
-
-func (ds *Service) provideDatabaseSnapshot(d Database, st *state.State, details *domain.Details) (string, *common.Snapshot) {
-	snapshot := &common.StateSnapshot{
-=======
-	details[bundle.RelationKeyLastModifiedDate.String()] = pbtypes.Float64(float64(d.LastEditedTime.Unix()))
-	details[bundle.RelationKeyCreatedDate.String()] = pbtypes.Float64(float64(d.CreatedTime.Unix()))
 	return details, relationLinks
 }
 
 func (ds *Service) provideDatabaseSnapshot(d Database, st *state.State, detailsStruct *types.Struct, links []*model.RelationLink) (string, *common.Snapshot) {
 	snapshot := &model.SmartBlockSnapshotBase{
->>>>>>> 97c86c39
 		Blocks:        st.Blocks(),
 		Details:       details,
 		ObjectTypes:   []string{bundle.TypeKeyCollection.String()},

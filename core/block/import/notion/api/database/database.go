package database

import (
	"context"
	"time"

	"github.com/globalsign/mgo/bson"
	"github.com/gogo/protobuf/types"
	"github.com/google/uuid"

	"github.com/anyproto/anytype-heart/core/block/collection"
	"github.com/anyproto/anytype-heart/core/block/editor/state"
	"github.com/anyproto/anytype-heart/core/block/editor/template"
	"github.com/anyproto/anytype-heart/core/block/import/converter"
	"github.com/anyproto/anytype-heart/core/block/import/notion/api"
	"github.com/anyproto/anytype-heart/core/block/import/notion/api/block"
	"github.com/anyproto/anytype-heart/core/block/import/notion/api/page"
	"github.com/anyproto/anytype-heart/core/block/import/notion/api/property"
	"github.com/anyproto/anytype-heart/core/block/process"
	"github.com/anyproto/anytype-heart/pb"
	"github.com/anyproto/anytype-heart/pkg/lib/bundle"
	sb "github.com/anyproto/anytype-heart/pkg/lib/core/smartblock"
	"github.com/anyproto/anytype-heart/pkg/lib/localstore/addr"
	"github.com/anyproto/anytype-heart/pkg/lib/logging"
	"github.com/anyproto/anytype-heart/pkg/lib/pb/model"
	"github.com/anyproto/anytype-heart/util/pbtypes"
)

const ObjectType = "database"

const rootCollectionName = "Notion Import"

var logger = logging.Logger("notion-import-database")

type Service struct {
	collectionService *collection.Service
}

// New is a constructor for Service
func New(c *collection.Service) *Service {
	return &Service{
		collectionService: c,
	}
}

// Database represent Database object from Notion https://developers.notion.com/reference/database
type Database struct {
	Object         string                      `json:"object"`
	ID             string                      `json:"id"`
	CreatedTime    time.Time                   `json:"created_time"`
	LastEditedTime time.Time                   `json:"last_edited_time"`
	CreatedBy      api.User                    `json:"created_by,omitempty"`
	LastEditedBy   api.User                    `json:"last_edited_by,omitempty"`
	Title          []api.RichText              `json:"title"`
	Parent         api.Parent                  `json:"parent"`
	URL            string                      `json:"url"`
	Properties     property.DatabaseProperties `json:"properties"`
	Description    []*api.RichText             `json:"description"`
	IsInline       bool                        `json:"is_inline"`
	Archived       bool                        `json:"archived"`
	Icon           *api.Icon                   `json:"icon,omitempty"`
	Cover          *api.FileObject             `json:"cover,omitempty"`
}

func (p *Database) GetObjectType() string {
	return ObjectType
}

// GetDatabase makes snapshots from notion Database objects
<<<<<<< HEAD
func (ds *Service) GetDatabase(_ context.Context, mode pb.RpcObjectImportRequestMode, databases []Database, progress process.Progress) (
	*converter.Response, *block.MapRequest, *property.PropertiesStore, converter.ConvertError) {
=======
func (ds *Service) GetDatabase(ctx context.Context,
	mode pb.RpcObjectImportRequestMode,
	databases []Database,
	progress process.Progress,
	req *block.NotionImportContext) (*converter.Response, converter.ConvertError) {
>>>>>>> bc423072
	var (
		allSnapshots         = make([]*converter.Snapshot, 0)
		notionIdsToAnytype   = make(map[string]string, 0)
		databaseNameToID     = make(map[string]string, 0)
		parentPageToChildIDs = make(map[string][]string, 0)
		convertError         = converter.ConvertError{}
	)
	progress.SetProgressMessage("Start creating pages from notion databases")
<<<<<<< HEAD
	relations := &property.PropertiesStore{
		PropertyIdsToSnapshots: make(map[string]*model.SmartBlockSnapshotBase, 0),
		RelationsIdsToOptions:  make(map[string][]*model.SmartBlockSnapshotBase, 0),
	}
	for _, d := range databases {
		if err := progress.TryStep(1); err != nil {
			return nil, nil, nil, converter.NewCancelError(d.ID, err)
		}
		snapshot, err := ds.makeDatabaseSnapshot(d, notionIdsToAnytype, databaseNameToID, relations)
		if err != nil && mode == pb.RpcObjectImportRequest_ALL_OR_NOTHING {
			return nil, nil, nil, converter.NewFromError(d.ID, err)
=======
	for _, d := range databases {
		if err := progress.TryStep(1); err != nil {
			return nil, converter.NewCancelError(d.ID, err)
		}
		snapshot, err := ds.makeDatabaseSnapshot(d, req, notionIdsToAnytype, databaseNameToID, parentPageToChildIDs)
		if err != nil && mode == pb.RpcObjectImportRequest_ALL_OR_NOTHING {
			return nil, converter.NewFromError(d.ID, err)
>>>>>>> bc423072
		}
		if err != nil {
			continue
		}
		allSnapshots = append(allSnapshots, snapshot...)
	}
<<<<<<< HEAD
	mapRequest := &block.MapRequest{
		NotionDatabaseIdsToAnytype: notionIdsToAnytype,
		DatabaseNameToID:           databaseNameToID,
	}
	if convertError.IsEmpty() {
		return &converter.Response{Snapshots: allSnapshots}, mapRequest, relations, nil
	}
	return &converter.Response{Snapshots: allSnapshots}, mapRequest, relations, convertError
}

func (ds *Service) makeDatabaseSnapshot(d Database, notionIdsToAnytype, databaseNameToID map[string]string, relations *property.PropertiesStore) ([]*converter.Snapshot, error) {
=======
	req.NotionDatabaseIdsToAnytype = notionIdsToAnytype
	req.DatabaseNameToID = databaseNameToID
	req.ParentPageToChildIDs = parentPageToChildIDs
	if convertError.IsEmpty() {
		return &converter.Response{Snapshots: allSnapshots}, nil
	}
	return &converter.Response{Snapshots: allSnapshots}, convertError
}

func (ds *Service) makeDatabaseSnapshot(d Database, request *block.NotionImportContext, notionIdsToAnytype, databaseNameToID map[string]string, parentPageToChildIDs map[string][]string) ([]*converter.Snapshot, error) {
>>>>>>> bc423072
	details := ds.getCollectionDetails(d)

	detailsStruct := &types.Struct{Fields: details}
	_, _, st, err := ds.collectionService.CreateCollection(detailsStruct, nil)
	if err != nil {
		return nil, err
	}
	detailsStruct = pbtypes.StructMerge(st.CombinedDetails(), detailsStruct, false)
	snapshots := make([]*converter.Snapshot, 0)
	for _, databaseProperty := range d.Properties {
		if _, ok := databaseProperty.(*property.DatabaseTitle); ok {
			ds.handleNameProperty(databaseProperty, st)
		}
	}
	for key, databaseProperty := range d.Properties {
		if snapshot := ds.makeRelationSnapshotFromDatabaseProperty(relations, databaseProperty, key, st); snapshot != nil {
			snapshots = append(snapshots, snapshot)
		}
	}
	id, converterSnapshot := ds.provideSnapshot(d, st, detailsStruct)
	notionIdsToAnytype[d.ID] = id
	databaseNameToID[d.ID] = pbtypes.GetString(converterSnapshot.Snapshot.GetData().GetDetails(), bundle.RelationKeyName.String())
	if d.Parent.DatabaseID != "" {
		parentPageToChildIDs[d.Parent.DatabaseID] = append(parentPageToChildIDs[d.Parent.DatabaseID], d.ID)
	}
	if d.Parent.PageID != "" {
		parentPageToChildIDs[d.Parent.PageID] = append(parentPageToChildIDs[d.Parent.PageID], d.ID)
	}
	snapshots = append(snapshots, converterSnapshot)
	return snapshots, nil
}

<<<<<<< HEAD
func (ds *Service) handleNameProperty(databaseProperty property.DatabasePropertyHandler, st *state.State) *converter.Snapshot {
	databaseProperty.SetDetail(bundle.RelationKeyName.String(), st.Details().GetFields())
	relationLinks := &model.RelationLink{
		Key:    bundle.RelationKeyName.String(),
		Format: model.RelationFormat_shorttext,
=======
func (ds *Service) handleNameProperty(d Database, request *block.NotionImportContext, st *state.State) *converter.Snapshot {
	var (
		snapshot     *converter.Snapshot
		key          = "Name"
		nameProperty property.DatabasePropertyHandler
		ok           bool
	)
	if nameProperty, ok = d.Properties[key]; !ok {
		if nameProperty, ok = d.Properties[strings.ToUpper(key)]; ok {
			key = strings.ToUpper(key)
		} else if nameProperty, ok = d.Properties[strings.ToLower(key)]; ok {
			key = strings.ToLower(key)
		}
>>>>>>> bc423072
	}
	st.AddRelationLinks(relationLinks)
	err := converter.AddRelationsToDataView(st, relationLinks)
	if err != nil {
		logger.Errorf("failed to add relation to notion database, %s", err.Error())
	}
	return nil
}

<<<<<<< HEAD
func (ds *Service) makeRelationSnapshotFromDatabaseProperty(relations *property.PropertiesStore, databaseProperty property.DatabasePropertyHandler, key string, st *state.State) *converter.Snapshot {
=======
func (ds *Service) createRelationFromDatabaseProperty(req *block.NotionImportContext,
	databaseProperty property.DatabasePropertyHandler,
	key string,
	st *state.State) *converter.Snapshot {
>>>>>>> bc423072
	var (
		rel *model.SmartBlockSnapshotBase
		sn  *converter.Snapshot
	)
	if rel = relations.ReadRelationsMap(databaseProperty.GetID()); rel == nil {
		rel, sn = ds.getRelationSnapshot(databaseProperty, key)
		relations.WriteToRelationsMap(databaseProperty.GetID(), rel)
	}
	relKey := pbtypes.GetString(rel.GetDetails(), bundle.RelationKeyRelationKey.String())
	databaseProperty.SetDetail(relKey, st.Details().GetFields())
	relationLinks := &model.RelationLink{
		Key:    relKey,
		Format: databaseProperty.GetFormat(),
	}
	st.AddRelationLinks(relationLinks)
	err := converter.AddRelationsToDataView(st, relationLinks)
	if err != nil {
		logger.Errorf("failed to add relation to notion database, %s", err.Error())
	}
	return sn
}

func (ds *Service) getRelationSnapshot(databaseProperty property.DatabasePropertyHandler, name string) (*model.SmartBlockSnapshotBase, *converter.Snapshot) {
	relationKey := bson.NewObjectId().Hex()
	relationDetails := ds.getRelationDetails(databaseProperty, name, relationKey)
	relationSnapshot := &model.SmartBlockSnapshotBase{
		Details:     relationDetails,
		ObjectTypes: []string{bundle.TypeKeyRelation.URL()},
	}
	snapshot := &converter.Snapshot{
		Id:       addr.RelationKeyToIdPrefix + relationKey,
		Snapshot: &pb.ChangeSnapshot{Data: relationSnapshot},
		SbType:   sb.SmartBlockTypeSubObject,
	}
	return relationSnapshot, snapshot
}

func (ds *Service) getRelationDetails(databaseProperty property.DatabasePropertyHandler, name, key string) *types.Struct {
	details := &types.Struct{Fields: map[string]*types.Value{}}
	details.Fields[bundle.RelationKeyRelationFormat.String()] = pbtypes.Float64(float64(databaseProperty.GetFormat()))
	details.Fields[bundle.RelationKeyName.String()] = pbtypes.String(name)
	details.Fields[bundle.RelationKeyId.String()] = pbtypes.String(addr.RelationKeyToIdPrefix + key)
	details.Fields[bundle.RelationKeyRelationKey.String()] = pbtypes.String(key)
	details.Fields[bundle.RelationKeyLayout.String()] = pbtypes.Float64(float64(model.ObjectType_relation))
	details.Fields[bundle.RelationKeySourceFilePath.String()] = pbtypes.String(databaseProperty.GetID())
	return details
}

func (ds *Service) getCollectionDetails(d Database) map[string]*types.Value {
	details := make(map[string]*types.Value, 0)
	details[bundle.RelationKeySourceFilePath.String()] = pbtypes.String(d.URL)
	if len(d.Title) > 0 {
		details[bundle.RelationKeyName.String()] = pbtypes.String(d.Title[0].PlainText)
	}
	if d.Icon != nil && d.Icon.Emoji != nil {
		details[bundle.RelationKeyIconEmoji.String()] = pbtypes.String(*d.Icon.Emoji)
	}

	if d.Cover != nil {

		if d.Cover.Type == api.External {
			details[bundle.RelationKeyCoverId.String()] = pbtypes.String(d.Cover.External.URL)
			details[bundle.RelationKeyCoverType.String()] = pbtypes.Float64(1)
		}

		if d.Cover.Type == api.File {
			details[bundle.RelationKeyCoverId.String()] = pbtypes.String(d.Cover.File.URL)
			details[bundle.RelationKeyCoverType.String()] = pbtypes.Float64(1)
		}
	}
	details[bundle.RelationKeyCreator.String()] = pbtypes.String(d.CreatedBy.Name)
	details[bundle.RelationKeyIsArchived.String()] = pbtypes.Bool(d.Archived)
	details[bundle.RelationKeyLastModifiedBy.String()] = pbtypes.String(d.LastEditedBy.Name)
	details[bundle.RelationKeyDescription.String()] = pbtypes.String(api.RichTextToDescription(d.Description))
	details[bundle.RelationKeyIsFavorite.String()] = pbtypes.Bool(false)
	details[bundle.RelationKeyLayout.String()] = pbtypes.Float64(float64(model.ObjectType_collection))

	details[bundle.RelationKeyLastModifiedDate.String()] = pbtypes.Float64(float64(d.LastEditedTime.Unix()))
	details[bundle.RelationKeyCreatedDate.String()] = pbtypes.Float64(float64(d.CreatedTime.Unix()))
	return details
}

func (ds *Service) provideSnapshot(d Database, st *state.State, detailsStruct *types.Struct) (string, *converter.Snapshot) {
	snapshot := &model.SmartBlockSnapshotBase{
		Blocks:        st.Blocks(),
		Details:       detailsStruct,
		ObjectTypes:   []string{bundle.TypeKeyCollection.URL()},
		Collections:   st.Store(),
		RelationLinks: st.GetRelationLinks(),
	}

	id := uuid.New().String()
	converterSnapshot := &converter.Snapshot{
		Id:       id,
		FileName: d.URL,
		Snapshot: &pb.ChangeSnapshot{Data: snapshot},
		SbType:   sb.SmartBlockTypePage,
	}
	return id, converterSnapshot
}

func (ds *Service) AddPagesToCollections(databaseSnapshots []*converter.Snapshot, pages []page.Page, databases []Database, notionPageIdsToAnytype, notionDatabaseIdsToAnytype map[string]string) {
	snapshots := makeSnapshotMapFromArray(databaseSnapshots)

	databaseToObjects := make(map[string][]string, 0)
	for _, p := range pages {
		if p.Parent.DatabaseID != "" {
			if parentID, ok := notionDatabaseIdsToAnytype[p.Parent.DatabaseID]; ok {
				databaseToObjects[parentID] = append(databaseToObjects[parentID], notionPageIdsToAnytype[p.ID])
			}
		}
	}
	for _, d := range databases {
		if d.Parent.DatabaseID != "" {
			if parentID, ok := notionDatabaseIdsToAnytype[d.Parent.DatabaseID]; ok {
				databaseToObjects[parentID] = append(databaseToObjects[parentID], notionDatabaseIdsToAnytype[d.ID])
			}
		}
	}
	for db, objects := range databaseToObjects {
		addObjectToSnapshot(snapshots[db], objects)
	}
}

func (ds *Service) AddObjectsToNotionCollection(databaseSnapshots []*converter.Snapshot, pagesSnapshots []*converter.Snapshot) ([]*converter.Snapshot, error) {
	allObjects := make([]string, 0, len(databaseSnapshots)+len(pagesSnapshots))

	for _, snapshot := range databaseSnapshots {
		if snapshot.SbType == sb.SmartBlockTypeSubObject {
			continue
		}
		allObjects = append(allObjects, snapshot.Id)
	}

	for _, snapshot := range pagesSnapshots {
		if snapshot.SbType == sb.SmartBlockTypeSubObject {
			continue
		}
		allObjects = append(allObjects, snapshot.Id)
	}

	rootCollection := converter.NewRootCollection(ds.collectionService)
	rootCol, err := rootCollection.MakeRootCollection(rootCollectionName, allObjects)
	if err != nil {
		return nil, err
	}

	databaseSnapshots = append(databaseSnapshots, rootCol)

	return databaseSnapshots, nil
}

func makeSnapshotMapFromArray(snapshots []*converter.Snapshot) map[string]*converter.Snapshot {
	snapshotsMap := make(map[string]*converter.Snapshot, len(snapshots))
	for _, s := range snapshots {
		snapshotsMap[s.Id] = s
	}
	return snapshotsMap
}

func addObjectToSnapshot(snapshots *converter.Snapshot, targetID []string) {
	snapshots.Snapshot.Data.Collections = &types.Struct{
		Fields: map[string]*types.Value{template.CollectionStoreKey: pbtypes.StringList(targetID)},
	}
}<|MERGE_RESOLUTION|>--- conflicted
+++ resolved
@@ -67,16 +67,11 @@
 }
 
 // GetDatabase makes snapshots from notion Database objects
-<<<<<<< HEAD
-func (ds *Service) GetDatabase(_ context.Context, mode pb.RpcObjectImportRequestMode, databases []Database, progress process.Progress) (
-	*converter.Response, *block.MapRequest, *property.PropertiesStore, converter.ConvertError) {
-=======
-func (ds *Service) GetDatabase(ctx context.Context,
+func (ds *Service) GetDatabase(_ context.Context,
 	mode pb.RpcObjectImportRequestMode,
 	databases []Database,
 	progress process.Progress,
 	req *block.NotionImportContext) (*converter.Response, converter.ConvertError) {
->>>>>>> bc423072
 	var (
 		allSnapshots         = make([]*converter.Snapshot, 0)
 		notionIdsToAnytype   = make(map[string]string, 0)
@@ -85,46 +80,23 @@
 		convertError         = converter.ConvertError{}
 	)
 	progress.SetProgressMessage("Start creating pages from notion databases")
-<<<<<<< HEAD
 	relations := &property.PropertiesStore{
 		PropertyIdsToSnapshots: make(map[string]*model.SmartBlockSnapshotBase, 0),
 		RelationsIdsToOptions:  make(map[string][]*model.SmartBlockSnapshotBase, 0),
 	}
 	for _, d := range databases {
 		if err := progress.TryStep(1); err != nil {
-			return nil, nil, nil, converter.NewCancelError(d.ID, err)
-		}
-		snapshot, err := ds.makeDatabaseSnapshot(d, notionIdsToAnytype, databaseNameToID, relations)
-		if err != nil && mode == pb.RpcObjectImportRequest_ALL_OR_NOTHING {
-			return nil, nil, nil, converter.NewFromError(d.ID, err)
-=======
-	for _, d := range databases {
-		if err := progress.TryStep(1); err != nil {
 			return nil, converter.NewCancelError(d.ID, err)
 		}
-		snapshot, err := ds.makeDatabaseSnapshot(d, req, notionIdsToAnytype, databaseNameToID, parentPageToChildIDs)
+		snapshot, err := ds.makeDatabaseSnapshot(d, req, notionIdsToAnytype, databaseNameToID, parentPageToChildIDs, relations)
 		if err != nil && mode == pb.RpcObjectImportRequest_ALL_OR_NOTHING {
 			return nil, converter.NewFromError(d.ID, err)
->>>>>>> bc423072
 		}
 		if err != nil {
 			continue
 		}
 		allSnapshots = append(allSnapshots, snapshot...)
 	}
-<<<<<<< HEAD
-	mapRequest := &block.MapRequest{
-		NotionDatabaseIdsToAnytype: notionIdsToAnytype,
-		DatabaseNameToID:           databaseNameToID,
-	}
-	if convertError.IsEmpty() {
-		return &converter.Response{Snapshots: allSnapshots}, mapRequest, relations, nil
-	}
-	return &converter.Response{Snapshots: allSnapshots}, mapRequest, relations, convertError
-}
-
-func (ds *Service) makeDatabaseSnapshot(d Database, notionIdsToAnytype, databaseNameToID map[string]string, relations *property.PropertiesStore) ([]*converter.Snapshot, error) {
-=======
 	req.NotionDatabaseIdsToAnytype = notionIdsToAnytype
 	req.DatabaseNameToID = databaseNameToID
 	req.ParentPageToChildIDs = parentPageToChildIDs
@@ -134,8 +106,7 @@
 	return &converter.Response{Snapshots: allSnapshots}, convertError
 }
 
-func (ds *Service) makeDatabaseSnapshot(d Database, request *block.NotionImportContext, notionIdsToAnytype, databaseNameToID map[string]string, parentPageToChildIDs map[string][]string) ([]*converter.Snapshot, error) {
->>>>>>> bc423072
+func (ds *Service) makeDatabaseSnapshot(d Database, notionIdsToAnytype, databaseNameToID map[string]string, parentPageToChildIDs map[string][]string, relations *property.PropertiesStore) ([]*converter.Snapshot, error) {
 	details := ds.getCollectionDetails(d)
 
 	detailsStruct := &types.Struct{Fields: details}
@@ -168,27 +139,11 @@
 	return snapshots, nil
 }
 
-<<<<<<< HEAD
 func (ds *Service) handleNameProperty(databaseProperty property.DatabasePropertyHandler, st *state.State) *converter.Snapshot {
 	databaseProperty.SetDetail(bundle.RelationKeyName.String(), st.Details().GetFields())
 	relationLinks := &model.RelationLink{
 		Key:    bundle.RelationKeyName.String(),
 		Format: model.RelationFormat_shorttext,
-=======
-func (ds *Service) handleNameProperty(d Database, request *block.NotionImportContext, st *state.State) *converter.Snapshot {
-	var (
-		snapshot     *converter.Snapshot
-		key          = "Name"
-		nameProperty property.DatabasePropertyHandler
-		ok           bool
-	)
-	if nameProperty, ok = d.Properties[key]; !ok {
-		if nameProperty, ok = d.Properties[strings.ToUpper(key)]; ok {
-			key = strings.ToUpper(key)
-		} else if nameProperty, ok = d.Properties[strings.ToLower(key)]; ok {
-			key = strings.ToLower(key)
-		}
->>>>>>> bc423072
 	}
 	st.AddRelationLinks(relationLinks)
 	err := converter.AddRelationsToDataView(st, relationLinks)
@@ -198,14 +153,11 @@
 	return nil
 }
 
-<<<<<<< HEAD
-func (ds *Service) makeRelationSnapshotFromDatabaseProperty(relations *property.PropertiesStore, databaseProperty property.DatabasePropertyHandler, key string, st *state.State) *converter.Snapshot {
-=======
-func (ds *Service) createRelationFromDatabaseProperty(req *block.NotionImportContext,
+func (ds *Service) makeRelationSnapshotFromDatabaseProperty(relations *property.PropertiesStore,
+	req *block.NotionImportContext,
 	databaseProperty property.DatabasePropertyHandler,
 	key string,
 	st *state.State) *converter.Snapshot {
->>>>>>> bc423072
 	var (
 		rel *model.SmartBlockSnapshotBase
 		sn  *converter.Snapshot

package database

import (
	"context"
	"strings"
	"time"

	"github.com/globalsign/mgo/bson"
	"github.com/gogo/protobuf/types"
	"github.com/google/uuid"

	"github.com/anyproto/anytype-heart/core/block/collection"
	"github.com/anyproto/anytype-heart/core/block/editor/state"
	"github.com/anyproto/anytype-heart/core/block/editor/template"
	"github.com/anyproto/anytype-heart/core/block/import/common"
	"github.com/anyproto/anytype-heart/core/block/import/notion/api"
	"github.com/anyproto/anytype-heart/core/block/import/notion/api/page"
	"github.com/anyproto/anytype-heart/core/block/import/notion/api/property"
	"github.com/anyproto/anytype-heart/core/block/process"
	"github.com/anyproto/anytype-heart/core/domain"
	"github.com/anyproto/anytype-heart/pb"
	"github.com/anyproto/anytype-heart/pkg/lib/bundle"
	sb "github.com/anyproto/anytype-heart/pkg/lib/core/smartblock"
	"github.com/anyproto/anytype-heart/pkg/lib/logging"
	"github.com/anyproto/anytype-heart/pkg/lib/pb/model"
	"github.com/anyproto/anytype-heart/util/pbtypes"
)

const ObjectType = "database"

const rootCollectionName = "Notion Import"

var log = logging.Logger("notion-import-database")

type Service struct {
	collectionService *collection.Service
}

// New is a constructor for Service
func New(c *collection.Service) *Service {
	return &Service{
		collectionService: c,
	}
}

// Database represent Database object from Notion https://developers.notion.com/reference/database
type Database struct {
	Object         string                      `json:"object"`
	ID             string                      `json:"id"`
	CreatedTime    time.Time                   `json:"created_time"`
	LastEditedTime time.Time                   `json:"last_edited_time"`
	CreatedBy      api.User                    `json:"created_by,omitempty"`
	LastEditedBy   api.User                    `json:"last_edited_by,omitempty"`
	Title          []api.RichText              `json:"title"`
	Parent         api.Parent                  `json:"parent"`
	URL            string                      `json:"url"`
	Properties     property.DatabaseProperties `json:"properties"`
	Description    []*api.RichText             `json:"description"`
	IsInline       bool                        `json:"is_inline"`
	Archived       bool                        `json:"archived"`
	Icon           *api.Icon                   `json:"icon,omitempty"`
	Cover          *api.FileObject             `json:"cover,omitempty"`
}

func (p *Database) GetObjectType() string {
	return ObjectType
}

// GetDatabase makes snapshots from notion Database objects
func (ds *Service) GetDatabase(_ context.Context,
	mode pb.RpcObjectImportRequestMode,
	databases []Database,
	progress process.Progress,
	req *api.NotionImportContext) (*common.Response, *property.PropertiesStore, *common.ConvertError) {
	var (
		allSnapshots = make([]*common.Snapshot, 0)
		convertError = common.NewError(mode)
	)
	progress.SetProgressMessage("Start creating pages from notion databases")
	relations := &property.PropertiesStore{
		PropertyIdsToSnapshots: make(map[string]*model.SmartBlockSnapshotBase, 0),
		RelationsIdsToOptions:  make(map[string][]*model.SmartBlockSnapshotBase, 0),
	}
	for _, d := range databases {
		if err := progress.TryStep(1); err != nil {
			convertError.Add(common.ErrCancel)
			return nil, nil, convertError
		}
		snapshot, err := ds.makeDatabaseSnapshot(d, req, relations)
		if err != nil {
			convertError.Add(err)
<<<<<<< HEAD
			if convertError.ShouldAbortImport(0, model.ImportType_Notion) {
=======
			if convertError.ShouldAbortImport(0, model.Import_Notion) {
>>>>>>> cdc8eef9
				return nil, nil, convertError
			}
			continue
		}
		allSnapshots = append(allSnapshots, snapshot...)
	}
	if convertError.IsEmpty() {
		return &common.Response{Snapshots: allSnapshots}, relations, nil
	}
	return &common.Response{Snapshots: allSnapshots}, relations, convertError
}

func (ds *Service) makeDatabaseSnapshot(d Database,
	importContext *api.NotionImportContext,
	relations *property.PropertiesStore) ([]*common.Snapshot, error) {
	details := ds.getCollectionDetails(d)
	detailsStruct := &types.Struct{Fields: details}
	_, _, st, err := ds.collectionService.CreateCollection(detailsStruct, nil)
	if err != nil {
		return nil, err
	}
	detailsStruct = pbtypes.StructMerge(st.CombinedDetails(), detailsStruct, false)
	snapshots := ds.makeRelationsSnapshots(d, st, relations)
	id, databaseSnapshot := ds.provideDatabaseSnapshot(d, st, detailsStruct)
	ds.fillImportContext(d, importContext, id, databaseSnapshot)
	snapshots = append(snapshots, databaseSnapshot)
	return snapshots, nil
}

func (ds *Service) fillImportContext(d Database, req *api.NotionImportContext, id string, databaseSnapshot *common.Snapshot) {
	req.NotionDatabaseIdsToAnytype[d.ID] = id
	req.DatabaseNameToID[d.ID] = pbtypes.GetString(databaseSnapshot.Snapshot.GetData().GetDetails(), bundle.RelationKeyName.String())
	if d.Parent.DatabaseID != "" {
		req.PageTree.ParentPageToChildIDs[d.Parent.DatabaseID] = append(req.PageTree.ParentPageToChildIDs[d.Parent.DatabaseID], d.ID)
	}
	if d.Parent.PageID != "" {
		req.PageTree.ParentPageToChildIDs[d.Parent.PageID] = append(req.PageTree.ParentPageToChildIDs[d.Parent.PageID], d.ID)
	}
	if d.Parent.BlockID != "" {
		req.PageTree.ParentPageToChildIDs[d.Parent.BlockID] = append(req.PageTree.ParentPageToChildIDs[d.Parent.BlockID], d.ID)
	}
}

func (ds *Service) makeRelationsSnapshots(d Database, st *state.State, relations *property.PropertiesStore) []*common.Snapshot {
	snapshots := make([]*common.Snapshot, 0)
	for _, databaseProperty := range d.Properties {
		if _, ok := databaseProperty.(*property.DatabaseTitle); ok {
			ds.handleNameProperty(databaseProperty, st)
		}
	}
	hasTag := isDbContainsTagProperty(d.Properties)
	var tagAlreadyExist bool
	for name, databaseProperty := range d.Properties {
		if _, ok := databaseProperty.(*property.DatabaseTitle); ok {
			continue
		}
		relationKey := bson.NewObjectId().Hex()
		if tagName, tagRelationKey := ds.getNameAndRelationKeyForTagProperty(databaseProperty, hasTag); tagName != "" && tagRelationKey != "" && !tagAlreadyExist {
			name = tagName
			relationKey = tagRelationKey
			tagAlreadyExist = true
		}
		if snapshot := ds.makeRelationSnapshotFromDatabaseProperty(relations, databaseProperty, name, relationKey, st); snapshot != nil {
			snapshots = append(snapshots, snapshot)
		}
	}
	return snapshots
}

func (ds *Service) getNameAndRelationKeyForTagProperty(databaseProperty property.DatabasePropertyHandler, hasTag bool) (string, string) {
	var name, relationKey string
	if tags, ok := databaseProperty.(*property.DatabaseMultiSelect); ok && property.IsPropertyMatchTagRelation(tags.Name, hasTag) {
		name = bundle.RelationKeyTag.String()
		relationKey = bundle.RelationKeyTag.String()
	} else if tags, ok := databaseProperty.(*property.DatabaseSelect); ok && property.IsPropertyMatchTagRelation(tags.Name, hasTag) {
		name = bundle.RelationKeyTag.String()
		relationKey = bundle.RelationKeyTag.String()
	}
	return name, relationKey
}

func (ds *Service) handleNameProperty(databaseProperty property.DatabasePropertyHandler, st *state.State) *common.Snapshot {
	databaseProperty.SetDetail(bundle.RelationKeyName.String(), st.Details().GetFields())
	relationLinks := &model.RelationLink{
		Key:    bundle.RelationKeyName.String(),
		Format: model.RelationFormat_shorttext,
	}
	err := common.ReplaceRelationsInDataView(st, relationLinks)
	if err != nil {
		log.Errorf("failed to add relation to notion database, %s", err)
	}
	return nil
}

func (ds *Service) makeRelationSnapshotFromDatabaseProperty(relations *property.PropertiesStore,
	databaseProperty property.DatabasePropertyHandler,
	name, relationKey string,
	st *state.State) *common.Snapshot {
	var (
		rel *model.SmartBlockSnapshotBase
		sn  *common.Snapshot
	)
	if rel = relations.ReadRelationsMap(databaseProperty.GetID()); rel == nil {
		rel, sn = ds.getRelationSnapshot(relationKey, databaseProperty, name)
		relations.WriteToRelationsMap(databaseProperty.GetID(), rel)
	}
	relKey := pbtypes.GetString(rel.GetDetails(), bundle.RelationKeyRelationKey.String())
	databaseProperty.SetDetail(relKey, st.Details().GetFields())
	relationLinks := &model.RelationLink{
		Key:    relKey,
		Format: databaseProperty.GetFormat(),
	}
	if relationKey == bundle.RelationKeyTag.String() {
		err := common.ReplaceRelationsInDataView(st, relationLinks)
		if err != nil {
			log.Errorf("failed to make tag relation not hidden in notion database, %s", err)
		}
		return sn
	}
	st.AddRelationLinks(relationLinks)
	err := common.AddRelationsToDataView(st, relationLinks)
	if err != nil {
		log.Errorf("failed to add relation to notion database, %s", err)
	}
	return sn
}

func (ds *Service) getRelationSnapshot(relationKey string, databaseProperty property.DatabasePropertyHandler, name string) (*model.SmartBlockSnapshotBase, *common.Snapshot) {
	relationDetails := ds.getRelationDetails(databaseProperty, name, relationKey)
	relationSnapshot := &model.SmartBlockSnapshotBase{
		Details:     relationDetails,
		ObjectTypes: []string{bundle.TypeKeyRelation.String()},
		Key:         relationKey,
	}
	snapshot := &common.Snapshot{
		Id: relationKey,
		Snapshot: &pb.ChangeSnapshot{
			Data: relationSnapshot,
		},
		SbType: sb.SmartBlockTypeRelation,
	}
	return relationSnapshot, snapshot
}

func (ds *Service) getRelationDetails(databaseProperty property.DatabasePropertyHandler, name, key string) *types.Struct {
	if name == "" {
		name = property.UntitledProperty
	}
	details := &types.Struct{Fields: map[string]*types.Value{}}
	details.Fields[bundle.RelationKeyRelationFormat.String()] = pbtypes.Float64(float64(databaseProperty.GetFormat()))
	details.Fields[bundle.RelationKeyName.String()] = pbtypes.String(name)
	details.Fields[bundle.RelationKeyRelationKey.String()] = pbtypes.String(key)
	details.Fields[bundle.RelationKeyCreatedDate.String()] = pbtypes.Int64(time.Now().Unix())
	details.Fields[bundle.RelationKeyLayout.String()] = pbtypes.Float64(float64(model.ObjectType_relation))
	details.Fields[bundle.RelationKeySourceFilePath.String()] = pbtypes.String(databaseProperty.GetID())
	uniqueKey, err := domain.NewUniqueKey(sb.SmartBlockTypeRelation, key)
	if err != nil {
		log.Warnf("failed to create unique key for Notion relation: %v", err)
		return details
	}
	details.Fields[bundle.RelationKeyId.String()] = pbtypes.String(uniqueKey.Marshal())
	return details
}

func (ds *Service) getCollectionDetails(d Database) map[string]*types.Value {
	details := make(map[string]*types.Value, 0)
	details[bundle.RelationKeySourceFilePath.String()] = pbtypes.String(d.URL)
	if len(d.Title) > 0 {
		details[bundle.RelationKeyName.String()] = pbtypes.String(d.Title[0].PlainText)
	}
	if d.Icon != nil && d.Icon.Emoji != nil {
		details[bundle.RelationKeyIconEmoji.String()] = pbtypes.String(*d.Icon.Emoji)
	}

	if d.Cover != nil {
		if d.Cover.Type == api.External {
			details[bundle.RelationKeyCoverId.String()] = pbtypes.String(d.Cover.External.URL)
			details[bundle.RelationKeyCoverType.String()] = pbtypes.Float64(1)
		}

		if d.Cover.Type == api.File {
			details[bundle.RelationKeyCoverId.String()] = pbtypes.String(d.Cover.File.URL)
			details[bundle.RelationKeyCoverType.String()] = pbtypes.Float64(1)
		}
	}
	if d.Icon != nil {
		api.SetIcon(details, d.Icon)
	}
	details[bundle.RelationKeyCreator.String()] = pbtypes.String(d.CreatedBy.Name)
	details[bundle.RelationKeyIsArchived.String()] = pbtypes.Bool(d.Archived)
	details[bundle.RelationKeyLastModifiedBy.String()] = pbtypes.String(d.LastEditedBy.Name)
	details[bundle.RelationKeyDescription.String()] = pbtypes.String(api.RichTextToDescription(d.Description))
	details[bundle.RelationKeyIsFavorite.String()] = pbtypes.Bool(false)
	details[bundle.RelationKeyLayout.String()] = pbtypes.Float64(float64(model.ObjectType_collection))

	details[bundle.RelationKeyLastModifiedDate.String()] = pbtypes.Float64(float64(d.LastEditedTime.Unix()))
	details[bundle.RelationKeyCreatedDate.String()] = pbtypes.Float64(float64(d.CreatedTime.Unix()))
	return details
}

func (ds *Service) provideDatabaseSnapshot(d Database, st *state.State, detailsStruct *types.Struct) (string, *common.Snapshot) {
	snapshot := &model.SmartBlockSnapshotBase{
		Blocks:        st.Blocks(),
		Details:       detailsStruct,
		ObjectTypes:   []string{bundle.TypeKeyCollection.String()},
		Collections:   st.Store(),
		RelationLinks: st.GetRelationLinks(),
	}

	id := uuid.New().String()
	databaseSnapshot := &common.Snapshot{
		Id:       id,
		FileName: d.URL,
		Snapshot: &pb.ChangeSnapshot{Data: snapshot},
		SbType:   sb.SmartBlockTypePage,
	}
	return id, databaseSnapshot
}

func (ds *Service) AddPagesToCollections(databaseSnapshots []*common.Snapshot, pages []page.Page, databases []Database, notionPageIdsToAnytype, notionDatabaseIdsToAnytype map[string]string) {
	snapshots := makeSnapshotMapFromArray(databaseSnapshots)

	databaseToObjects := make(map[string][]string, 0)
	for _, p := range pages {
		if p.Parent.DatabaseID != "" {
			if parentID, ok := notionDatabaseIdsToAnytype[p.Parent.DatabaseID]; ok {
				databaseToObjects[parentID] = append(databaseToObjects[parentID], notionPageIdsToAnytype[p.ID])
			}
		}
	}
	for _, d := range databases {
		if d.Parent.DatabaseID != "" {
			if parentID, ok := notionDatabaseIdsToAnytype[d.Parent.DatabaseID]; ok {
				databaseToObjects[parentID] = append(databaseToObjects[parentID], notionDatabaseIdsToAnytype[d.ID])
			}
		}
	}
	for db, objects := range databaseToObjects {
		addObjectToSnapshot(snapshots[db], objects)
	}
}

func (ds *Service) AddObjectsToNotionCollection(notionContext *api.NotionImportContext,
	notionDB []Database,
	notionPages []page.Page) (*common.Snapshot, error) {
	allObjects := ds.filterObjects(notionContext, notionDB, notionPages)

	rootCollection := common.NewRootCollection(ds.collectionService)
	rootCol, err := rootCollection.MakeRootCollection(rootCollectionName, allObjects, "", nil, true)
	if err != nil {
		return nil, err
	}
	return rootCol, nil
}

func (ds *Service) filterObjects(notionContext *api.NotionImportContext,
	notionDB []Database,
	notionPages []page.Page) []string {
	allWorkspaceObjects := make([]string, 0)
	for _, database := range notionDB {
		if anytypeID := ds.getAnytypeIDForRootCollection(notionContext, notionContext.NotionDatabaseIdsToAnytype, database.Parent, database.ID); anytypeID != "" {
			allWorkspaceObjects = append(allWorkspaceObjects, anytypeID)
		}
	}
	for _, page := range notionPages {
		if anytypeID := ds.getAnytypeIDForRootCollection(notionContext, notionContext.NotionPageIdsToAnytype, page.Parent, page.ID); anytypeID != "" {
			allWorkspaceObjects = append(allWorkspaceObjects, anytypeID)
		}
	}
	return allWorkspaceObjects
}

func (ds *Service) getAnytypeIDForRootCollection(notionContext *api.NotionImportContext,
	notionIDToAnytypeID map[string]string,
	parent api.Parent,
	notionObjectID string) string {
	if parent.Workspace {
		if anytypeID, ok := notionIDToAnytypeID[notionObjectID]; ok {
			return anytypeID
		}
	}

	// if object is in database, but database wasn't added in integration, then we add object in root collection
	if parent.DatabaseID != "" {
		if _, ok := notionContext.NotionDatabaseIdsToAnytype[parent.DatabaseID]; !ok {
			if anytypeID, ok := notionIDToAnytypeID[notionObjectID]; ok {
				return anytypeID
			}
		}
	}

	// if object is a child in Page, but page wasn't added in integration, then we add object in root collection
	if parent.PageID != "" {
		if _, ok := notionContext.NotionPageIdsToAnytype[parent.PageID]; !ok {
			if anytypeID, ok := notionIDToAnytypeID[notionObjectID]; ok {
				return anytypeID
			}
		}
	}

	// If page with parent block is absent, we add child page to root collection
	if parent.BlockID != "" {
		if _, ok := notionContext.BlockToPage.ParentBlockToPage[parent.BlockID]; !ok {
			if anytypeID, ok := notionIDToAnytypeID[notionObjectID]; ok {
				return anytypeID
			}
		}
	}
	return ""
}

func isDbContainsTagProperty(databaseProperties property.DatabaseProperties) bool {
	for key, databaseProperty := range databaseProperties {
		if _, ok := databaseProperty.(*property.DatabaseMultiSelect); ok {
			if strings.TrimSpace(key) == property.TagNameProperty {
				return true
			}
		}
		if _, ok := databaseProperty.(*property.DatabaseSelect); ok {
			if strings.TrimSpace(key) == property.TagNameProperty {
				return true
			}
		}
	}
	return false
}

func makeSnapshotMapFromArray(snapshots []*common.Snapshot) map[string]*common.Snapshot {
	snapshotsMap := make(map[string]*common.Snapshot, len(snapshots))
	for _, s := range snapshots {
		snapshotsMap[s.Id] = s
	}
	return snapshotsMap
}

func addObjectToSnapshot(snapshots *common.Snapshot, targetID []string) {
	snapshots.Snapshot.Data.Collections = &types.Struct{
		Fields: map[string]*types.Value{template.CollectionStoreKey: pbtypes.StringList(targetID)},
	}
}<|MERGE_RESOLUTION|>--- conflicted
+++ resolved
@@ -89,11 +89,7 @@
 		snapshot, err := ds.makeDatabaseSnapshot(d, req, relations)
 		if err != nil {
 			convertError.Add(err)
-<<<<<<< HEAD
-			if convertError.ShouldAbortImport(0, model.ImportType_Notion) {
-=======
 			if convertError.ShouldAbortImport(0, model.Import_Notion) {
->>>>>>> cdc8eef9
 				return nil, nil, convertError
 			}
 			continue

--- conflicted
+++ resolved
@@ -62,12 +62,8 @@
 		return nil, converter.NewFromError("", converter.ErrNoObjectsToImport)
 	}
 
-<<<<<<< HEAD
-	dbSnapshots, mapRequest, relations, dbErr := n.dbService.GetDatabase(context.TODO(), req.Mode, db, progress)
-=======
 	notionImportContext := block.NewNotionImportContext()
 	dbSnapshots, dbErr := n.dbService.GetDatabase(context.TODO(), req.Mode, db, progress, notionImportContext)
->>>>>>> bc423072
 	if errors.Is(dbErr.GetResultError(req.Type), converter.ErrCancel) {
 		return nil, converter.NewFromError("", converter.ErrCancel)
 	}
@@ -75,12 +71,8 @@
 		ce.Merge(dbErr)
 		return nil, ce
 	}
-<<<<<<< HEAD
-	pgSnapshots, notionPageIDToAnytype, pgErr := n.pgService.GetPages(context.TODO(), apiKey, req.Mode, pages, mapRequest, progress, relations)
-=======
 
 	pgSnapshots, pgErr := n.pgService.GetPages(context.TODO(), apiKey, req.Mode, pages, notionImportContext, progress)
->>>>>>> bc423072
 	if errors.Is(pgErr.GetResultError(req.Type), converter.ErrCancel) {
 		return nil, converter.NewFromError("", converter.ErrCancel)
 	}

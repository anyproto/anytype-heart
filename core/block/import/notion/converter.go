package notion

import (
	"context"
	"errors"
	"fmt"
	"time"

	"github.com/anyproto/anytype-heart/core/block/collection"
	"github.com/anyproto/anytype-heart/core/block/import/converter"
	"github.com/anyproto/anytype-heart/core/block/import/notion/api/block"
	"github.com/anyproto/anytype-heart/core/block/import/notion/api/client"
	"github.com/anyproto/anytype-heart/core/block/import/notion/api/database"
	"github.com/anyproto/anytype-heart/core/block/import/notion/api/page"
	"github.com/anyproto/anytype-heart/core/block/import/notion/api/search"
	"github.com/anyproto/anytype-heart/core/block/process"
	"github.com/anyproto/anytype-heart/pb"
)

const (
	name                      = "Notion"
	pageSize                  = 100
	retryDelay                = time.Second
	retryAmount               = 5
	numberOfStepsForPages     = 4 // 3 cycles to get snapshots and 1 cycle to create objects
	numberOfStepsForDatabases = 2 // 1 cycles to get snapshots and 1 cycle to create objects
	stepForSearch             = 1
)

type Notion struct {
	search    *search.Service
	dbService *database.Service
	pgService *page.Service
}

func New(c *collection.Service) converter.Converter {
	cl := client.NewClient()
	return &Notion{
		search:    search.New(cl),
		dbService: database.New(c),
		pgService: page.New(cl),
	}
}

func (n *Notion) GetSnapshots(req *pb.RpcObjectImportRequest, progress process.Progress) (*converter.Response, converter.ConvertError) {
	ce := converter.NewError()
	apiKey := n.getParams(req)
	if apiKey == "" {
		ce.Add("apiKey", fmt.Errorf("failed to extract apikey"))
		return nil, ce
	}
	ctx, cancel := context.WithCancel(context.Background())
	go func() {
		select {
		case <-progress.Canceled():
			cancel()
		case <-progress.Done():
			cancel()
		}
	}()
	db, pages, err := n.search.Search(ctx, apiKey, pageSize)
	if err != nil {
		ce.Add("/search", fmt.Errorf("failed to get pages and databases %s", err))

		// always add this error because it's mean that we need to return error to user, even in case IGNORE_ERRORS is turned on
		// see shouldReturnError
		ce.Add("", converter.ErrFailedToReceiveListOfObjects)
		logger.With("err", ce.Error()).With("pages", len(pages)).With("dbs", len(db)).Error("import from notion failed")
		return nil, ce
	}
	logger.With("pages", len(pages)).With("dbs", len(db)).Warnf("import from notion started")
	progress.SetTotal(int64(len(db)*numberOfStepsForDatabases+len(pages)*numberOfStepsForPages) + stepForSearch)

	if err = progress.TryStep(1); err != nil {
		return nil, converter.NewFromError("", converter.ErrCancel)
	}
	if len(db) == 0 && len(pages) == 0 {
		return nil, converter.NewFromError("", converter.ErrNoObjectsToImport)
	}

	notionImportContext := block.NewNotionImportContext()
<<<<<<< HEAD
	dbSnapshots, relations, dbErr := n.dbService.GetDatabase(context.TODO(), req.Mode, db, progress, notionImportContext)
=======
	dbSnapshots, dbErr := n.dbService.GetDatabase(context.TODO(), req.Mode, db, progress, notionImportContext)
	if dbErr != nil {
		logger.With("err", dbErr.Error()).Warnf("import from notion db failed")
	}
>>>>>>> 7d4795b4
	if errors.Is(dbErr.GetResultError(req.Type), converter.ErrCancel) {
		return nil, converter.NewFromError("", converter.ErrCancel)
	}
	if dbErr != nil && req.Mode == pb.RpcObjectImportRequest_ALL_OR_NOTHING {
		ce.Merge(dbErr)
		return nil, ce
	}

<<<<<<< HEAD
	pgSnapshots, pgErr := n.pgService.GetPages(context.TODO(), apiKey, req.Mode, pages, notionImportContext, relations, progress)
=======
	pgSnapshots, pgErr := n.pgService.GetPages(ctx, apiKey, req.Mode, pages, notionImportContext, progress)
	if pgErr != nil {
		logger.With("err", pgErr.Error()).Warnf("import from notion pages failed")
	}
>>>>>>> 7d4795b4
	if errors.Is(pgErr.GetResultError(req.Type), converter.ErrCancel) {
		return nil, converter.NewFromError("", converter.ErrCancel)
	}
	if pgErr != nil && req.Mode == pb.RpcObjectImportRequest_ALL_OR_NOTHING {
		ce.Merge(pgErr)
		return nil, ce
	}

	var pgs, dbs []*converter.Snapshot

	if pgSnapshots != nil {
		pgs = pgSnapshots.Snapshots
	}

	if dbSnapshots != nil {
		dbs = dbSnapshots.Snapshots
	}

	n.dbService.AddPagesToCollections(dbs, pages, db, notionImportContext.NotionPageIdsToAnytype, notionImportContext.NotionDatabaseIdsToAnytype)

	dbs, err = n.dbService.AddObjectsToNotionCollection(dbs, pgs)
	if err != nil {
		ce.Add("", err)
		if req.Mode == pb.RpcObjectImportRequest_ALL_OR_NOTHING {
			return nil, ce
		}
	}

	allSnapshots := make([]*converter.Snapshot, 0, len(pgs)+len(dbs))
	allSnapshots = append(allSnapshots, pgs...)
	allSnapshots = append(allSnapshots, dbs...)

	if pgErr != nil {
		ce.Merge(pgErr)
	}

	if dbErr != nil {
		ce.Merge(dbErr)
	}
	if !ce.IsEmpty() {
		return &converter.Response{Snapshots: allSnapshots}, ce
	}

	return &converter.Response{Snapshots: allSnapshots}, nil
}

func (n *Notion) getParams(param *pb.RpcObjectImportRequest) string {
	if p := param.GetNotionParams(); p != nil {
		return p.GetApiKey()
	}
	return ""
}

func (n *Notion) Name() string {
	return name
}<|MERGE_RESOLUTION|>--- conflicted
+++ resolved
@@ -79,14 +79,10 @@
 	}
 
 	notionImportContext := block.NewNotionImportContext()
-<<<<<<< HEAD
 	dbSnapshots, relations, dbErr := n.dbService.GetDatabase(context.TODO(), req.Mode, db, progress, notionImportContext)
-=======
-	dbSnapshots, dbErr := n.dbService.GetDatabase(context.TODO(), req.Mode, db, progress, notionImportContext)
 	if dbErr != nil {
 		logger.With("err", dbErr.Error()).Warnf("import from notion db failed")
 	}
->>>>>>> 7d4795b4
 	if errors.Is(dbErr.GetResultError(req.Type), converter.ErrCancel) {
 		return nil, converter.NewFromError("", converter.ErrCancel)
 	}
@@ -95,14 +91,10 @@
 		return nil, ce
 	}
 
-<<<<<<< HEAD
-	pgSnapshots, pgErr := n.pgService.GetPages(context.TODO(), apiKey, req.Mode, pages, notionImportContext, relations, progress)
-=======
-	pgSnapshots, pgErr := n.pgService.GetPages(ctx, apiKey, req.Mode, pages, notionImportContext, progress)
+	pgSnapshots, pgErr := n.pgService.GetPages(ctx, apiKey, req.Mode, pages, notionImportContext, relations, progress)
 	if pgErr != nil {
 		logger.With("err", pgErr.Error()).Warnf("import from notion pages failed")
 	}
->>>>>>> 7d4795b4
 	if errors.Is(pgErr.GetResultError(req.Type), converter.ErrCancel) {
 		return nil, converter.NewFromError("", converter.ErrCancel)
 	}

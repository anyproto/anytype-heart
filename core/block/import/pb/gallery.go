--- conflicted
+++ resolved
@@ -44,15 +44,9 @@
 		fileKeys   []*pb.ChangeFileKeys
 		objectsIds []string
 	)
-<<<<<<< HEAD
 	if snapshots != nil && snapshots.Workspace != nil { // we use space icon for import collection
-		icon = pbtypes.GetString(snapshots.Workspace.Snapshot.Data.Details, bundle.RelationKeyIconImage.String())
+		icon = snapshots.Workspace.Snapshot.Data.Details.GetString(bundle.RelationKeyIconImage)
 		fileKeys = lo.Filter(snapshots.Workspace.Snapshot.FileKeys, func(item *pb.ChangeFileKeys, index int) bool { return item.Hash == icon })
-=======
-	if workspaceSnapshot != nil { // we use space icon for import collection
-		icon = workspaceSnapshot.Snapshot.Data.Details.GetString(bundle.RelationKeyIconImage)
-		fileKeys = lo.Filter(workspaceSnapshot.Snapshot.FileKeys, func(item *pb.ChangeFileKeys, index int) bool { return item.Hash == icon })
->>>>>>> bf9d8db2
 	}
 	collectionName := params.GetCollectionTitle() // collection name should be the name of experience
 	if collectionName == "" {

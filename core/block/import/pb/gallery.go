package pb

import (
	"github.com/globalsign/mgo/bson"

	"github.com/anyproto/anytype-heart/core/block/collection"
	"github.com/anyproto/anytype-heart/core/block/editor/state"
	widgets "github.com/anyproto/anytype-heart/core/block/editor/widget"
	"github.com/anyproto/anytype-heart/core/block/import/common"
	"github.com/anyproto/anytype-heart/core/block/simple"
	"github.com/anyproto/anytype-heart/pb"
	"github.com/anyproto/anytype-heart/pkg/lib/bundle"
	"github.com/anyproto/anytype-heart/pkg/lib/core/smartblock"
	"github.com/anyproto/anytype-heart/pkg/lib/localstore/addr"
	"github.com/anyproto/anytype-heart/pkg/lib/pb/model"
)

const widgetCollectionPattern = "'s Widgets"

type GalleryImport struct {
	service *collection.Service
}

func NewGalleryImport(service *collection.Service) *GalleryImport {
	return &GalleryImport{service: service}
}

func (g *GalleryImport) ProvideCollection(
	snapshots *common.SnapshotContext,
	_ map[string]string,
	params *pb.RpcObjectImportRequestPbParams,
	isNewSpace bool,
) (collectionsSnapshots []*common.Snapshot, err error) {
	if isNewSpace {
		return nil, nil
	}
	var widgetObjects []string
	if widget := snapshots.GetWidget(); widget != nil {
		widgetObjects = g.getObjectsFromWidgets(widget)
	}
<<<<<<< HEAD
	var (
		icon       string
		fileKeys   []*pb.ChangeFileKeys
		objectsIds []string
	)
	if workspace := snapshots.GetWorkspace(); workspace != nil { // we use space icon for import collection
		icon = workspace.Snapshot.Data.Details.GetString(bundle.RelationKeyIconImage)
		fileKeys = lo.Filter(workspace.Snapshot.FileKeys, func(item *pb.ChangeFileKeys, index int) bool { return item.Hash == icon })
=======
	var icon string
	if workspaceSnapshot != nil { // we use space icon for import collection
		icon = workspaceSnapshot.Snapshot.Data.Details.GetString(bundle.RelationKeyIconImage)
>>>>>>> 05e58434
	}
	collectionName := params.GetCollectionTitle() // collection name should be the name of experience
	if collectionName == "" {
		collectionName = rootCollectionName
	}
	rootCollection := common.NewImportCollection(g.service)
	if len(widgetObjects) > 0 {
<<<<<<< HEAD
		collectionsSnapshots, err = g.getWidgetsCollection(collectionName, rootCollection, widgetObjects, icon, fileKeys, snapshots.GetWidget(), collectionsSnapshots)
=======
		collectionsSnapshots, err = g.getWidgetsCollection(collectionName, rootCollection, widgetObjects, icon, widget, collectionsSnapshots)
>>>>>>> 05e58434
		if err != nil {
			return nil, err
		}
	}
<<<<<<< HEAD
	objectsIds = g.getObjectsIDs(snapshots.List())
	settings := common.MakeImportCollectionSetting(collectionName, objectsIds, icon, fileKeys, false, true, true)
=======
	objectsIDs := g.getObjectsIDs(snapshots)
	settings := common.NewImportCollectionSetting(
		common.WithCollectionName(collectionName),
		common.WithTargetObjects(objectsIDs),
		common.WithIcon(icon),
		common.WithRelations(),
	)
>>>>>>> 05e58434
	objectsCollection, err := rootCollection.MakeImportCollection(settings)
	if err != nil {
		return nil, err
	}
	collectionsSnapshots = append(collectionsSnapshots, objectsCollection)
	return collectionsSnapshots, err
}

func (g *GalleryImport) getWidgetsCollection(collectionName string,
	rootCollection *common.ImportCollection,
	widgetObjects []string,
	icon string,
	widget *common.Snapshot,
	collectionsSnapshots []*common.Snapshot,
) ([]*common.Snapshot, error) {
	widgetCollectionName := collectionName + widgetCollectionPattern
	settings := common.NewImportCollectionSetting(
		common.WithCollectionName(widgetCollectionName),
		common.WithTargetObjects(widgetObjects),
		common.WithIcon(icon),
		common.WithRelations(),
	)
	widgetsCollectionSnapshot, err := rootCollection.MakeImportCollection(settings)
	if err != nil {
		return nil, err
	}
	if widgetsCollectionSnapshot != nil && widget != nil {
		g.addCollectionWidget(widget, widgetsCollectionSnapshot.Id)
	}
	if widgetsCollectionSnapshot != nil {
		collectionsSnapshots = append(collectionsSnapshots, widgetsCollectionSnapshot)
	}
	return collectionsSnapshots, nil
}

func (g *GalleryImport) getObjectsFromWidgets(widgetSnapshot *common.Snapshot) []string {
	widgetState := state.NewDocFromSnapshot("", widgetSnapshot.Snapshot.ToProto()).(*state.State)
	var objectsInWidget []string
	err := widgetState.Iterate(func(b simple.Block) (isContinue bool) {
		if link := b.Model().GetLink(); link != nil && link.TargetBlockId != "" {
			if widgets.IsPredefinedWidgetTargetId(link.TargetBlockId) {
				return true
			}
			if link.TargetBlockId == addr.MissingObject {
				return true
			}
			objectsInWidget = append(objectsInWidget, link.TargetBlockId)
		}
		return true
	})
	if err != nil {
		return nil
	}
	return objectsInWidget
}

func (g *GalleryImport) addCollectionWidget(widgetSnapshot *common.Snapshot, collectionID string) {
	id := bson.NewObjectId().Hex()
	// create widget for import collection
	linkBlock := &model.Block{
		Id: id,
		Content: &model.BlockContentOfLink{
			Link: &model.BlockContentLink{
				TargetBlockId: collectionID,
			},
		},
	}
	widgetID := bson.NewObjectId().Hex()
	widgetBlock := &model.Block{
		Id:          widgetID,
		ChildrenIds: []string{id},
		Content: &model.BlockContentOfWidget{Widget: &model.BlockContentWidget{
			Layout: model.BlockContentWidget_CompactList,
			Limit:  0,
			ViewId: "",
		}},
	}
	// for widget object we only add import collection, other widgets should be erased
	widgetSnapshot.Snapshot.Data.Blocks = []*model.Block{widgetBlock, linkBlock}
}

func (g *GalleryImport) getObjectsIDs(snapshots []*common.Snapshot) []string {
	var resultIDs []string
	for _, snapshot := range snapshots {
		if snapshot.Snapshot.SbType == smartblock.SmartBlockTypePage {
			resultIDs = append(resultIDs, snapshot.Id)
		}
	}
	return resultIDs
}<|MERGE_RESOLUTION|>--- conflicted
+++ resolved
@@ -38,20 +38,9 @@
 	if widget := snapshots.GetWidget(); widget != nil {
 		widgetObjects = g.getObjectsFromWidgets(widget)
 	}
-<<<<<<< HEAD
-	var (
-		icon       string
-		fileKeys   []*pb.ChangeFileKeys
-		objectsIds []string
-	)
+	var icon string
 	if workspace := snapshots.GetWorkspace(); workspace != nil { // we use space icon for import collection
 		icon = workspace.Snapshot.Data.Details.GetString(bundle.RelationKeyIconImage)
-		fileKeys = lo.Filter(workspace.Snapshot.FileKeys, func(item *pb.ChangeFileKeys, index int) bool { return item.Hash == icon })
-=======
-	var icon string
-	if workspaceSnapshot != nil { // we use space icon for import collection
-		icon = workspaceSnapshot.Snapshot.Data.Details.GetString(bundle.RelationKeyIconImage)
->>>>>>> 05e58434
 	}
 	collectionName := params.GetCollectionTitle() // collection name should be the name of experience
 	if collectionName == "" {
@@ -59,27 +48,18 @@
 	}
 	rootCollection := common.NewImportCollection(g.service)
 	if len(widgetObjects) > 0 {
-<<<<<<< HEAD
-		collectionsSnapshots, err = g.getWidgetsCollection(collectionName, rootCollection, widgetObjects, icon, fileKeys, snapshots.GetWidget(), collectionsSnapshots)
-=======
-		collectionsSnapshots, err = g.getWidgetsCollection(collectionName, rootCollection, widgetObjects, icon, widget, collectionsSnapshots)
->>>>>>> 05e58434
+		collectionsSnapshots, err = g.getWidgetsCollection(collectionName, rootCollection, widgetObjects, icon, snapshots.GetWidget(), collectionsSnapshots)
 		if err != nil {
 			return nil, err
 		}
 	}
-<<<<<<< HEAD
-	objectsIds = g.getObjectsIDs(snapshots.List())
-	settings := common.MakeImportCollectionSetting(collectionName, objectsIds, icon, fileKeys, false, true, true)
-=======
-	objectsIDs := g.getObjectsIDs(snapshots)
+	objectsIDs := g.getObjectsIDs(snapshots.List())
 	settings := common.NewImportCollectionSetting(
 		common.WithCollectionName(collectionName),
 		common.WithTargetObjects(objectsIDs),
 		common.WithIcon(icon),
 		common.WithRelations(),
 	)
->>>>>>> 05e58434
 	objectsCollection, err := rootCollection.MakeImportCollection(settings)
 	if err != nil {
 		return nil, err

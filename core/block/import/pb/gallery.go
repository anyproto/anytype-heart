package pb

import (
	"github.com/globalsign/mgo/bson"
	"github.com/samber/lo"

	"github.com/anyproto/anytype-heart/core/block/collection"
	"github.com/anyproto/anytype-heart/core/block/editor/state"
	widgets "github.com/anyproto/anytype-heart/core/block/editor/widget"
	"github.com/anyproto/anytype-heart/core/block/import/common"
	"github.com/anyproto/anytype-heart/core/block/simple"
	"github.com/anyproto/anytype-heart/pb"
	"github.com/anyproto/anytype-heart/pkg/lib/bundle"
	"github.com/anyproto/anytype-heart/pkg/lib/core/smartblock"
	"github.com/anyproto/anytype-heart/pkg/lib/localstore/addr"
	"github.com/anyproto/anytype-heart/pkg/lib/pb/model"
	"github.com/anyproto/anytype-heart/util/pbtypes"
)

const widgetCollectionPattern = "'s Widgets"

type GalleryImport struct {
	service *collection.Service
}

func NewGalleryImport(service *collection.Service) *GalleryImport {
	return &GalleryImport{service: service}
}

func (g *GalleryImport) ProvideCollection(
	snapshots *snapshotSet,
	_ map[string]string,
	params *pb.RpcObjectImportRequestPbParams,
	isNewSpace bool,
) (collectionsSnapshots []*common.Snapshot, err error) {
	if isNewSpace {
		return nil, nil
	}
	var widgetObjects []string
	if snapshots != nil && snapshots.Widget != nil {
		widgetObjects = g.getObjectsFromWidgets(snapshots.Widget)
	}
	var (
		icon       string
		fileKeys   []*pb.ChangeFileKeys
		objectsIds []string
	)
	if snapshots != nil && snapshots.Workspace != nil { // we use space icon for import collection
		icon = pbtypes.GetString(snapshots.Workspace.Snapshot.Data.Details, bundle.RelationKeyIconImage.String())
		fileKeys = lo.Filter(snapshots.Workspace.Snapshot.FileKeys, func(item *pb.ChangeFileKeys, index int) bool { return item.Hash == icon })
	}
	collectionName := params.GetCollectionTitle() // collection name should be the name of experience
	if collectionName == "" {
		collectionName = rootCollectionName
	}
<<<<<<< HEAD
	rootCollection := common.NewRootCollection(g.service)
	if len(widgetObjects) > 0 && snapshots != nil {
		collectionsSnapshots, err = g.getWidgetsCollection(collectionName, rootCollection, widgetObjects, icon, fileKeys, snapshots.Widget, collectionsSnapshots)
=======
	rootCollection := common.NewImportCollection(g.service)
	if len(widgetObjects) > 0 {
		collectionsSnapshots, err = g.getWidgetsCollection(collectionName, rootCollection, widgetObjects, icon, fileKeys, widget, collectionsSnapshots)
>>>>>>> c75c749a
		if err != nil {
			return nil, err
		}
	}
<<<<<<< HEAD
	if snapshots != nil {
		objectsIds = g.getObjectsIDs(snapshots.List)
	}
	objectsCollection, err := rootCollection.MakeRootCollection(collectionName, objectsIds, icon, fileKeys, false, true)
=======
	objectsIDs := g.getObjectsIDs(snapshots)
	settings := common.MakeImportCollectionSetting(collectionName, objectsIDs, icon, fileKeys, false, true, true)
	objectsCollection, err := rootCollection.MakeImportCollection(settings)
>>>>>>> c75c749a
	if err != nil {
		return nil, err
	}
	collectionsSnapshots = append(collectionsSnapshots, objectsCollection)
	return collectionsSnapshots, err
}

func (g *GalleryImport) getWidgetsCollection(collectionName string,
	rootCollection *common.ImportCollection,
	widgetObjects []string,
	icon string,
	fileKeys []*pb.ChangeFileKeys,
	widget *common.Snapshot,
	collectionsSnapshots []*common.Snapshot,
) ([]*common.Snapshot, error) {
	widgetCollectionName := collectionName + widgetCollectionPattern
	settings := common.MakeImportCollectionSetting(widgetCollectionName, widgetObjects, icon, fileKeys, false, false, true)
	widgetsCollectionSnapshot, err := rootCollection.MakeImportCollection(settings)
	if err != nil {
		return nil, err
	}
	if widgetsCollectionSnapshot != nil && widget != nil {
		g.addCollectionWidget(widget, widgetsCollectionSnapshot.Id)
	}
	if widgetsCollectionSnapshot != nil {
		collectionsSnapshots = append(collectionsSnapshots, widgetsCollectionSnapshot)
	}
	return collectionsSnapshots, nil
}

func (g *GalleryImport) getObjectsFromWidgets(widgetSnapshot *common.Snapshot) []string {
	widgetState := state.NewDocFromSnapshot("", widgetSnapshot.Snapshot).(*state.State)
	var objectsInWidget []string
	err := widgetState.Iterate(func(b simple.Block) (isContinue bool) {
		if link := b.Model().GetLink(); link != nil && link.TargetBlockId != "" {
			if widgets.IsPredefinedWidgetTargetId(link.TargetBlockId) {
				return true
			}
			if link.TargetBlockId == addr.MissingObject {
				return true
			}
			objectsInWidget = append(objectsInWidget, link.TargetBlockId)
		}
		return true
	})
	if err != nil {
		return nil
	}
	return objectsInWidget
}

func (g *GalleryImport) addCollectionWidget(widgetSnapshot *common.Snapshot, collectionID string) {
	id := bson.NewObjectId().Hex()
	// create widget for import collection
	linkBlock := &model.Block{
		Id: id,
		Content: &model.BlockContentOfLink{
			Link: &model.BlockContentLink{
				TargetBlockId: collectionID,
			},
		},
	}
	widgetID := bson.NewObjectId().Hex()
	widgetBlock := &model.Block{
		Id:          widgetID,
		ChildrenIds: []string{id},
		Content: &model.BlockContentOfWidget{Widget: &model.BlockContentWidget{
			Layout: model.BlockContentWidget_CompactList,
			Limit:  0,
			ViewId: "",
		}},
	}
	// for widget object we only add import collection, other widgets should be erased
	widgetSnapshot.Snapshot.Data.Blocks = []*model.Block{widgetBlock, linkBlock}
}

func (g *GalleryImport) getObjectsIDs(snapshots []*common.Snapshot) []string {
	var resultIDs []string
	for _, snapshot := range snapshots {
		if snapshot.SbType == smartblock.SmartBlockTypePage {
			resultIDs = append(resultIDs, snapshot.Id)
		}
	}
	return resultIDs
}<|MERGE_RESOLUTION|>--- conflicted
+++ resolved
@@ -53,29 +53,18 @@
 	if collectionName == "" {
 		collectionName = rootCollectionName
 	}
-<<<<<<< HEAD
-	rootCollection := common.NewRootCollection(g.service)
+	rootCollection := common.NewImportCollection(g.service)
 	if len(widgetObjects) > 0 && snapshots != nil {
 		collectionsSnapshots, err = g.getWidgetsCollection(collectionName, rootCollection, widgetObjects, icon, fileKeys, snapshots.Widget, collectionsSnapshots)
-=======
-	rootCollection := common.NewImportCollection(g.service)
-	if len(widgetObjects) > 0 {
-		collectionsSnapshots, err = g.getWidgetsCollection(collectionName, rootCollection, widgetObjects, icon, fileKeys, widget, collectionsSnapshots)
->>>>>>> c75c749a
 		if err != nil {
 			return nil, err
 		}
 	}
-<<<<<<< HEAD
 	if snapshots != nil {
 		objectsIds = g.getObjectsIDs(snapshots.List)
 	}
-	objectsCollection, err := rootCollection.MakeRootCollection(collectionName, objectsIds, icon, fileKeys, false, true)
-=======
-	objectsIDs := g.getObjectsIDs(snapshots)
-	settings := common.MakeImportCollectionSetting(collectionName, objectsIDs, icon, fileKeys, false, true, true)
+	settings := common.MakeImportCollectionSetting(collectionName, objectsIds, icon, fileKeys, false, true, true)
 	objectsCollection, err := rootCollection.MakeImportCollection(settings)
->>>>>>> c75c749a
 	if err != nil {
 		return nil, err
 	}

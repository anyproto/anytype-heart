--- conflicted
+++ resolved
@@ -70,15 +70,11 @@
 			return nil, allErrors
 		}
 	}
-<<<<<<< HEAD
 	if rootCollection != nil {
 		allSnapshots = append(allSnapshots, rootCollection)
 		rootCollectionID = rootCollection.Id
 	}
-	progress.SetTotal(int64(len(allSnapshots)))
-=======
 	progress.SetTotalPreservingRatio(int64(len(allSnapshots)))
->>>>>>> 462e1c73
 	if allErrors.IsEmpty() {
 		return &converter.Response{Snapshots: allSnapshots, RootCollectionID: rootCollectionID}, nil
 	}

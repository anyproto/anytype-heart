--- conflicted
+++ resolved
@@ -431,14 +431,8 @@
 	snapshot.Snapshot.Data.Collections = st.Store()
 }
 
-<<<<<<< HEAD
 func (p *Pb) updateDetails(snapshots []*common.Snapshot) {
-	removeKeys := make([]string, 0, len(bundle.LocalRelationsKeys)+len(bundle.DerivedRelationsKeys))
-	removeKeys = slice.Filter(removeKeys, func(key string) bool {
-=======
-func (p *Pb) updateDetails(snapshots []*converter.Snapshot) {
 	removeKeys := slice.Filter(bundle.LocalAndDerivedRelationKeys, func(key string) bool {
->>>>>>> 7505f59b
 		// preserve some keys we have special cases for
 		return key != bundle.RelationKeyIsFavorite.String() &&
 			key != bundle.RelationKeyIsArchived.String() &&

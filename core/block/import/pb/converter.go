package pb

import (
	"context"
	"fmt"
	"io"
	"math/rand"
	"path/filepath"
	"time"

	"github.com/gogo/protobuf/jsonpb"
	"github.com/gogo/protobuf/types"
	"github.com/google/uuid"
	"github.com/samber/lo"

	"github.com/anyproto/anytype-heart/core/anytype/account"
	"github.com/anyproto/anytype-heart/core/block/collection"
	"github.com/anyproto/anytype-heart/core/block/editor/state"
	"github.com/anyproto/anytype-heart/core/block/editor/template"
<<<<<<< HEAD
	"github.com/anyproto/anytype-heart/core/block/import/converter"
	"github.com/anyproto/anytype-heart/core/block/import/source"
=======
	"github.com/anyproto/anytype-heart/core/block/import/common"
	"github.com/anyproto/anytype-heart/core/block/import/common/source"
>>>>>>> dd870f9a
	"github.com/anyproto/anytype-heart/core/block/process"
	"github.com/anyproto/anytype-heart/core/domain"
	"github.com/anyproto/anytype-heart/pb"
	"github.com/anyproto/anytype-heart/pkg/lib/bundle"
	"github.com/anyproto/anytype-heart/pkg/lib/core/smartblock"
	"github.com/anyproto/anytype-heart/pkg/lib/pb/model"
	"github.com/anyproto/anytype-heart/util/constant"
	"github.com/anyproto/anytype-heart/util/pbtypes"
	"github.com/anyproto/anytype-heart/util/slice"
)

const (
	Name               = "Pb"
	rootCollectionName = "Protobuf Import"
	configFile         = "config.json"
)

var ErrNotAnyBlockExtension = errors.New("not JSON or PB extension")

type Pb struct {
	service        *collection.Service
	accountService account.Service
	iconOption     int64
}

func New(service *collection.Service, accountService account.Service) common.Converter {
	return &Pb{
		service:        service,
		accountService: accountService,
	}
}

func (p *Pb) GetSnapshots(ctx context.Context, req *pb.RpcObjectImportRequest, progress process.Progress) (*common.Response, *common.ConvertError) {
	params, e := p.getParams(req.Params)
	if e != nil || params == nil {
		return nil, common.NewFromError(fmt.Errorf("wrong parameters"), req.Mode)
	}
<<<<<<< HEAD
	allErrors := converter.NewError(req.Mode)
=======
	allErrors := common.NewError(req.Mode)
>>>>>>> dd870f9a
	allSnapshots, widgetSnapshot, workspaceSnapshot := p.getSnapshots(progress, params, req.IsMigration, allErrors)
	oldToNewID := p.updateLinksToObjects(allSnapshots, allErrors, len(params.GetPath()))
	p.updateDetails(allSnapshots)
	if allErrors.ShouldAbortImport(len(params.GetPath()), req.Type) {
		return nil, allErrors
	}
	collectionProvider := GetProvider(params.GetImportType(), p.service)
	var rootCollectionID string
	rootCollection, colErr := collectionProvider.ProvideCollection(allSnapshots, widgetSnapshot, oldToNewID, params, workspaceSnapshot)
	if colErr != nil {
		allErrors.Add(colErr)
		if allErrors.ShouldAbortImport(len(params.GetPath()), req.Type) {
			return nil, allErrors
		}
	}
	if rootCollection != nil {
		allSnapshots = append(allSnapshots, rootCollection)
		rootCollectionID = rootCollection.Id
	}
	progress.SetTotalPreservingRatio(int64(len(allSnapshots)))
	if allErrors.IsEmpty() {
		return &common.Response{Snapshots: allSnapshots, RootCollectionID: rootCollectionID}, nil
	}
	return &common.Response{Snapshots: allSnapshots, RootCollectionID: rootCollectionID}, allErrors
}

func (p *Pb) Name() string {
	return Name
}

func (p *Pb) getParams(params pb.IsRpcObjectImportRequestParams) (*pb.RpcObjectImportRequestPbParams, error) {
	if p, ok := params.(*pb.RpcObjectImportRequestParamsOfPbParams); ok {
		return p.PbParams, nil
	}
	return nil, fmt.Errorf("PB: getParams wrong parameters format")
}

<<<<<<< HEAD
func (p *Pb) getSnapshots(progress process.Progress,
	params *pb.RpcObjectImportRequestPbParams,
	isMigration bool,
	allErrors *converter.ConvertError,
) (allSnapshots []*converter.Snapshot, widgetSnapshot *converter.Snapshot, workspaceSnapshot *converter.Snapshot) {
	for _, path := range params.GetPath() {
		if err := progress.TryStep(1); err != nil {
			allErrors.Add(converter.ErrCancel)
=======
func (p *Pb) getSnapshots(
	progress process.Progress,
	params *pb.RpcObjectImportRequestPbParams,
	isMigration bool,
	allErrors *common.ConvertError,
) (
	allSnapshots []*common.Snapshot,
	widgetSnapshot *common.Snapshot,
	workspaceSnapshot *common.Snapshot,
) {
	for _, path := range params.GetPath() {
		if err := progress.TryStep(1); err != nil {
			allErrors.Add(common.ErrCancel)
>>>>>>> dd870f9a
			return nil, nil, nil
		}
		snapshots, widget, workspace := p.handleImportPath(len(path), path, allErrors, isMigration, params.GetImportType())
		if allErrors.ShouldAbortImport(len(params.GetPath()), pb.RpcObjectImportRequest_Pb) {
			return nil, nil, nil
		}
		allSnapshots = append(allSnapshots, snapshots...)
		widgetSnapshot = widget
		workspaceSnapshot = workspace
	}
	return allSnapshots, widgetSnapshot, workspaceSnapshot
}

func (p *Pb) handleImportPath(pathCount int,
	path string,
<<<<<<< HEAD
	allErrors *converter.ConvertError,
	isMigration bool,
	importType pb.RpcObjectImportRequestPbParamsType,
) ([]*converter.Snapshot, *converter.Snapshot, *converter.Snapshot) {
=======
	allErrors *common.ConvertError,
	isMigration bool,
	importType pb.RpcObjectImportRequestPbParamsType,
) ([]*common.Snapshot, *common.Snapshot, *common.Snapshot) {
>>>>>>> dd870f9a
	importSource := source.GetSource(path)
	defer importSource.Close()
	err := p.extractFiles(path, importSource)
	if err != nil {
		allErrors.Add(err)
		if allErrors.ShouldAbortImport(pathCount, pb.RpcObjectImportRequest_Pb) {
			return nil, nil, nil
		}
	}
	var (
		profileID           string
		needToImportWidgets bool
	)
	profile, err := p.getProfileFromFiles(importSource)
	if err != nil {
		allErrors.Add(err)
		if allErrors.ShouldAbortImport(pathCount, pb.RpcObjectImportRequest_Pb) {
			return nil, nil, nil
		}
	}
	if profile != nil {
		pr, e := p.accountService.LocalProfile()
		if e != nil {
			allErrors.Add(e)
			if allErrors.ShouldAbortImport(pathCount, pb.RpcObjectImportRequest_Pb) {
				return nil, nil, nil
			}
		}
		needToImportWidgets = p.needToImportWidgets(profile.Address, pr.AccountAddr)
		profileID = profile.ProfileId
	}
	return p.getSnapshotsFromProvidedFiles(pathCount, importSource, allErrors, path, profileID, needToImportWidgets, isMigration, importType)
}

func (p *Pb) extractFiles(importPath string, importSource source.Source) error {
	err := importSource.Initialize(importPath)
	if err != nil {
		return err
	}
	if importSource.CountFilesWithGivenExtensions([]string{".pb", ".json"}) == 0 {
		return common.ErrNoObjectsToImport
	}
	return nil
}

func (p *Pb) getProfileFromFiles(importSource source.Source) (*pb.Profile, error) {
	var (
		profile *pb.Profile
		err     error
	)
	iterateError := importSource.Iterate(func(fileName string, fileReader io.ReadCloser) (isContinue bool) {
		if filepath.Base(fileName) == constant.ProfileFile {
			profile, err = p.readProfileFile(fileReader)
			return false
		}
		return true
	})
	if iterateError != nil {
		return nil, iterateError
	}
	return profile, err
}

func (p *Pb) readProfileFile(f io.ReadCloser) (*pb.Profile, error) {
	defer f.Close()
	profile := &pb.Profile{}
	data, err := io.ReadAll(f)
	if err != nil {
		return nil, err
	}
	if err = profile.Unmarshal(data); err != nil {
		return nil, err
	}
	return profile, nil
}

func (p *Pb) needToImportWidgets(address, accountID string) bool {
	return address == accountID
}

func (p *Pb) getSnapshotsFromProvidedFiles(pathCount int,
	pbFiles source.Source,
	allErrors *common.ConvertError,
	path, profileID string,
	needToImportWidgets, isMigration bool,
	importType pb.RpcObjectImportRequestPbParamsType,
<<<<<<< HEAD
) (allSnapshots []*converter.Snapshot, widgetSnapshot *converter.Snapshot, workspaceSnapshot *converter.Snapshot) {
=======
) (
	allSnapshots []*common.Snapshot,
	widgetSnapshot *common.Snapshot,
	workspaceSnapshot *common.Snapshot,
) {
>>>>>>> dd870f9a
	if iterateErr := pbFiles.Iterate(func(fileName string, fileReader io.ReadCloser) (isContinue bool) {
		snapshot, err := p.makeSnapshot(fileName, profileID, path, fileReader, isMigration)
		if err != nil {
			allErrors.Add(err)
			if allErrors.ShouldAbortImport(pathCount, pb.RpcObjectImportRequest_Pb) {
				return false
			}
		}
		if snapshot != nil {
			if p.shouldImportSnapshot(snapshot, needToImportWidgets, importType) {
				allSnapshots = append(allSnapshots, snapshot)
			}
			if snapshot.SbType == smartblock.SmartBlockTypeWidget {
				widgetSnapshot = snapshot
			}
			if snapshot.SbType == smartblock.SmartBlockTypeWorkspace {
				workspaceSnapshot = snapshot
			}
		}
		return true
	}); iterateErr != nil {
		allErrors.Add(iterateErr)
	}
	return allSnapshots, widgetSnapshot, workspaceSnapshot
}

func (p *Pb) makeSnapshot(name, profileID, path string, file io.ReadCloser, isMigration bool) (*common.Snapshot, error) {
	if name == constant.ProfileFile || name == configFile {
		return nil, nil
	}

	snapshot, errGS := p.getSnapshotFromFile(file, name)
	if errGS != nil {
		if errors.Is(errGS, ErrNotAnyBlockExtension) {
			return nil, nil
		}
		return nil, errGS
	}
	if valid := p.isSnapshotValid(snapshot); !valid {
		return nil, fmt.Errorf("snapshot is not valid")
	}
	id := uuid.New().String()
	id, err := p.normalizeSnapshot(snapshot, id, profileID, isMigration)
	if err != nil {
		return nil, fmt.Errorf("normalize snapshot: %w", err)
	}
	p.injectImportDetails(name, path, snapshot)
	return &common.Snapshot{
		Id:       id,
		SbType:   smartblock.SmartBlockType(snapshot.SbType),
		FileName: name,
		Snapshot: snapshot.Snapshot,
	}, nil
}

func (p *Pb) getSnapshotFromFile(rd io.ReadCloser, name string) (*pb.SnapshotWithType, error) {
	defer rd.Close()
	if filepath.Ext(name) == ".json" {
		snapshot := &pb.SnapshotWithType{}
		um := jsonpb.Unmarshaler{}
		if uErr := um.Unmarshal(rd, snapshot); uErr != nil {
			return nil, fmt.Errorf("PB:GetSnapshot %w", uErr)
		}
		return snapshot, nil
	}
	if filepath.Ext(name) == ".pb" {
		snapshot := &pb.SnapshotWithType{}
		data, err := io.ReadAll(rd)
		if err != nil {
			return nil, fmt.Errorf("PB:GetSnapshot %w", err)
		}
		if err = snapshot.Unmarshal(data); err != nil {
			return nil, fmt.Errorf("PB:GetSnapshot %w", err)
		}
		return snapshot, nil
	}
	return nil, ErrNotAnyBlockExtension
}

func (p *Pb) normalizeSnapshot(snapshot *pb.SnapshotWithType, id string, profileID string, isMigration bool) (string, error) {
	if _, ok := model.SmartBlockType_name[int32(snapshot.SbType)]; !ok {
		newSbType := model.SmartBlockType_Page
		if int32(snapshot.SbType) == 96 { // fallback for objectType smartblocktype
			newSbType = model.SmartBlockType_SubObject
		}
		snapshot.SbType = newSbType
	}

	if snapshot.SbType == model.SmartBlockType_SubObject {
		details := snapshot.Snapshot.Data.Details
		originalId := pbtypes.GetString(snapshot.Snapshot.Data.Details, bundle.RelationKeyId.String())
		var sourceObjectId string
		// migrate old sub objects into real objects
		if snapshot.Snapshot.Data.ObjectTypes[0] == bundle.TypeKeyObjectType.URL() {
			snapshot.SbType = model.SmartBlockType_STType
			typeKey, err := bundle.TypeKeyFromUrl(originalId)
			if err == nil {
				sourceObjectId = typeKey.BundledURL()
			}
		} else if snapshot.Snapshot.Data.ObjectTypes[0] == bundle.TypeKeyRelation.URL() {
			snapshot.SbType = model.SmartBlockType_STRelation
			relationKey, err := bundle.RelationKeyFromID(originalId)
			if err == nil {
				sourceObjectId = relationKey.BundledURL()
			}
		} else if snapshot.Snapshot.Data.ObjectTypes[0] == bundle.TypeKeyRelationOption.URL() {
			snapshot.SbType = model.SmartBlockType_STRelationOption
		} else {
			return "", fmt.Errorf("unknown sub object type %s", snapshot.Snapshot.Data.ObjectTypes[0])
		}
		if sourceObjectId != "" {
			if pbtypes.GetString(details, bundle.RelationKeySourceObject.String()) == "" {
				details.Fields[bundle.RelationKeySourceObject.String()] = pbtypes.String(sourceObjectId)
			}
		}
		id = originalId
	}

	if snapshot.SbType == model.SmartBlockType_ProfilePage {
		id = p.getIDForUserProfile(snapshot, profileID, id, isMigration)
		p.setProfileIconOption(snapshot, profileID)
	}
	if snapshot.SbType == model.SmartBlockType_Page {
		p.cleanupEmptyBlock(snapshot)
	}
	return id, nil
}

func (p *Pb) getIDForUserProfile(mo *pb.SnapshotWithType, profileID string, id string, isMigration bool) string {
	objectID := pbtypes.GetString(mo.Snapshot.Data.Details, bundle.RelationKeyId.String())
	if objectID == profileID && isMigration {
		return p.accountService.IdentityObjectId()
	}
	return id
}

func (p *Pb) setProfileIconOption(mo *pb.SnapshotWithType, profileID string) {
	objectID := pbtypes.GetString(mo.Snapshot.Data.Details, bundle.RelationKeyId.String())
	if objectID != profileID {
		return
	}
	mo.Snapshot.Data.Details.Fields[bundle.RelationKeyIconOption.String()] = pbtypes.Int64(p.getIconOption())
}

func (p *Pb) getIconOption() int64 {
	if p.iconOption == 0 {
		p.iconOption = int64(rand.Intn(16) + 1)
	}
	return p.iconOption
}

// cleanupEmptyBlockMigration is fixing existing pages, imported from Notion
func (p *Pb) cleanupEmptyBlock(snapshot *pb.SnapshotWithType) {
	var (
		emptyBlock *model.Block
	)

	for _, block := range snapshot.Snapshot.Data.Blocks {
		if block.Content == nil {
			emptyBlock = block
		} else if block.GetSmartblock() != nil {
			return
		}
	}
	if emptyBlock != nil {
		emptyBlock.Content = &model.BlockContentOfSmartblock{Smartblock: &model.BlockContentSmartblock{}}
	}
}

func (p *Pb) injectImportDetails(name string, path string, mo *pb.SnapshotWithType) {
	if mo.Snapshot.Data.Details == nil || mo.Snapshot.Data.Details.Fields == nil {
		mo.Snapshot.Data.Details = &types.Struct{Fields: map[string]*types.Value{}}
	}
	if id := pbtypes.GetString(mo.Snapshot.Data.Details, bundle.RelationKeyId.String()); id != "" {
		mo.Snapshot.Data.Details.Fields[bundle.RelationKeyOldAnytypeID.String()] = pbtypes.String(id)
	}
	sourceDetail := common.GetSourceDetail(name, path)
	mo.Snapshot.Data.Details.Fields[bundle.RelationKeySourceFilePath.String()] = pbtypes.String(sourceDetail)

	createdDate := pbtypes.GetInt64(mo.Snapshot.Data.Details, bundle.RelationKeyCreatedDate.String())
	if createdDate == 0 {
		mo.Snapshot.Data.Details.Fields[bundle.RelationKeyCreatedDate.String()] = pbtypes.Int64(time.Now().Unix())
	}
}

<<<<<<< HEAD
func (p *Pb) shouldImportSnapshot(snapshot *converter.Snapshot, needToImportWidgets bool, importType pb.RpcObjectImportRequestPbParamsType) bool {
=======
func (p *Pb) shouldImportSnapshot(snapshot *common.Snapshot, needToImportWidgets bool, importType pb.RpcObjectImportRequestPbParamsType) bool {
>>>>>>> dd870f9a
	return (snapshot.SbType == smartblock.SmartBlockTypeWorkspace && importType == pb.RpcObjectImportRequestPbParams_SPACE) ||
		(snapshot.SbType != smartblock.SmartBlockTypeWidget && snapshot.SbType != smartblock.SmartBlockTypeWorkspace) ||
		(snapshot.SbType == smartblock.SmartBlockTypeWidget && (needToImportWidgets || importType == pb.RpcObjectImportRequestPbParams_EXPERIENCE)) // we import widget in case of experience import
}

func (p *Pb) updateLinksToObjects(snapshots []*common.Snapshot, allErrors *common.ConvertError, pathCount int) map[string]string {
	oldToNewID := make(map[string]string, len(snapshots))
	fileIDs := make([]string, 0)
	for _, snapshot := range snapshots {
		id := pbtypes.GetString(snapshot.Snapshot.Data.Details, bundle.RelationKeyId.String())
		oldToNewID[id] = snapshot.Id
		fileIDs = append(fileIDs, lo.Map(snapshot.Snapshot.GetFileKeys(), func(item *pb.ChangeFileKeys, index int) string {
			return item.Hash
		})...)
	}
	for _, snapshot := range snapshots {
		st := state.NewDocFromSnapshot("", snapshot.Snapshot, state.WithUniqueKeyMigration(snapshot.SbType))
		err := common.UpdateLinksToObjects(st.(*state.State), oldToNewID, fileIDs)
		if err != nil {
			allErrors.Add(err)
			if allErrors.ShouldAbortImport(pathCount, pb.RpcObjectImportRequest_Pb) {
				return nil
			}
			continue
		}
		common.UpdateObjectIDsInRelations(st.(*state.State), oldToNewID, fileIDs)
		// TODO Fix
		// converter.UpdateObjectType(oldToNewID, st.(*state.State))
		p.updateObjectsIDsInCollection(st.(*state.State), oldToNewID)
		p.updateSnapshot(snapshot, st.(*state.State))
	}
	return oldToNewID
}

func (p *Pb) updateSnapshot(snapshot *common.Snapshot, st *state.State) {
	snapshot.Snapshot.Data.Details = pbtypes.StructMerge(snapshot.Snapshot.Data.Details, st.CombinedDetails(), false)
	snapshot.Snapshot.Data.Blocks = st.Blocks()
	snapshot.Snapshot.Data.ObjectTypes = domain.MarshalTypeKeys(st.ObjectTypeKeys())
	snapshot.Snapshot.Data.Collections = st.Store()
}

func (p *Pb) updateDetails(snapshots []*common.Snapshot) {
	removeKeys := slice.Filter(bundle.LocalAndDerivedRelationKeys, func(key string) bool {
		// preserve some keys we have special cases for
		return key != bundle.RelationKeyIsFavorite.String() &&
			key != bundle.RelationKeyIsArchived.String() &&
			key != bundle.RelationKeyCreatedDate.String() &&
			key != bundle.RelationKeyLastModifiedDate.String() &&
			key != bundle.RelationKeyId.String()
	})

	for _, snapshot := range snapshots {
		details := pbtypes.StructCutKeys(snapshot.Snapshot.Data.Details, removeKeys)
		snapshot.Snapshot.Data.Details = details
	}
}

func (p *Pb) updateObjectsIDsInCollection(st *state.State, newToOldIDs map[string]string) {
	objectsInCollections := st.GetStoreSlice(template.CollectionStoreKey)
	for i, id := range objectsInCollections {
		if newID, ok := newToOldIDs[id]; ok {
			objectsInCollections[i] = newID
		}
	}
	if len(objectsInCollections) != 0 {
		st.UpdateStoreSlice(template.CollectionStoreKey, objectsInCollections)
	}
}

func (p *Pb) isSnapshotValid(snapshot *pb.SnapshotWithType) bool {
	return !(snapshot == nil || snapshot.Snapshot == nil || snapshot.Snapshot.Data == nil)
}<|MERGE_RESOLUTION|>--- conflicted
+++ resolved
@@ -2,6 +2,7 @@
 
 import (
 	"context"
+	"errors"
 	"fmt"
 	"io"
 	"math/rand"
@@ -17,13 +18,8 @@
 	"github.com/anyproto/anytype-heart/core/block/collection"
 	"github.com/anyproto/anytype-heart/core/block/editor/state"
 	"github.com/anyproto/anytype-heart/core/block/editor/template"
-<<<<<<< HEAD
-	"github.com/anyproto/anytype-heart/core/block/import/converter"
-	"github.com/anyproto/anytype-heart/core/block/import/source"
-=======
 	"github.com/anyproto/anytype-heart/core/block/import/common"
 	"github.com/anyproto/anytype-heart/core/block/import/common/source"
->>>>>>> dd870f9a
 	"github.com/anyproto/anytype-heart/core/block/process"
 	"github.com/anyproto/anytype-heart/core/domain"
 	"github.com/anyproto/anytype-heart/pb"
@@ -61,11 +57,7 @@
 	if e != nil || params == nil {
 		return nil, common.NewFromError(fmt.Errorf("wrong parameters"), req.Mode)
 	}
-<<<<<<< HEAD
-	allErrors := converter.NewError(req.Mode)
-=======
 	allErrors := common.NewError(req.Mode)
->>>>>>> dd870f9a
 	allSnapshots, widgetSnapshot, workspaceSnapshot := p.getSnapshots(progress, params, req.IsMigration, allErrors)
 	oldToNewID := p.updateLinksToObjects(allSnapshots, allErrors, len(params.GetPath()))
 	p.updateDetails(allSnapshots)
@@ -103,16 +95,6 @@
 	return nil, fmt.Errorf("PB: getParams wrong parameters format")
 }
 
-<<<<<<< HEAD
-func (p *Pb) getSnapshots(progress process.Progress,
-	params *pb.RpcObjectImportRequestPbParams,
-	isMigration bool,
-	allErrors *converter.ConvertError,
-) (allSnapshots []*converter.Snapshot, widgetSnapshot *converter.Snapshot, workspaceSnapshot *converter.Snapshot) {
-	for _, path := range params.GetPath() {
-		if err := progress.TryStep(1); err != nil {
-			allErrors.Add(converter.ErrCancel)
-=======
 func (p *Pb) getSnapshots(
 	progress process.Progress,
 	params *pb.RpcObjectImportRequestPbParams,
@@ -126,7 +108,6 @@
 	for _, path := range params.GetPath() {
 		if err := progress.TryStep(1); err != nil {
 			allErrors.Add(common.ErrCancel)
->>>>>>> dd870f9a
 			return nil, nil, nil
 		}
 		snapshots, widget, workspace := p.handleImportPath(len(path), path, allErrors, isMigration, params.GetImportType())
@@ -140,19 +121,13 @@
 	return allSnapshots, widgetSnapshot, workspaceSnapshot
 }
 
-func (p *Pb) handleImportPath(pathCount int,
+func (p *Pb) handleImportPath(
+	pathCount int,
 	path string,
-<<<<<<< HEAD
-	allErrors *converter.ConvertError,
-	isMigration bool,
-	importType pb.RpcObjectImportRequestPbParamsType,
-) ([]*converter.Snapshot, *converter.Snapshot, *converter.Snapshot) {
-=======
 	allErrors *common.ConvertError,
 	isMigration bool,
 	importType pb.RpcObjectImportRequestPbParamsType,
 ) ([]*common.Snapshot, *common.Snapshot, *common.Snapshot) {
->>>>>>> dd870f9a
 	importSource := source.GetSource(path)
 	defer importSource.Close()
 	err := p.extractFiles(path, importSource)
@@ -233,21 +208,18 @@
 	return address == accountID
 }
 
-func (p *Pb) getSnapshotsFromProvidedFiles(pathCount int,
+func (p *Pb) getSnapshotsFromProvidedFiles(
+	pathCount int,
 	pbFiles source.Source,
 	allErrors *common.ConvertError,
 	path, profileID string,
 	needToImportWidgets, isMigration bool,
 	importType pb.RpcObjectImportRequestPbParamsType,
-<<<<<<< HEAD
-) (allSnapshots []*converter.Snapshot, widgetSnapshot *converter.Snapshot, workspaceSnapshot *converter.Snapshot) {
-=======
 ) (
 	allSnapshots []*common.Snapshot,
 	widgetSnapshot *common.Snapshot,
 	workspaceSnapshot *common.Snapshot,
 ) {
->>>>>>> dd870f9a
 	if iterateErr := pbFiles.Iterate(func(fileName string, fileReader io.ReadCloser) (isContinue bool) {
 		snapshot, err := p.makeSnapshot(fileName, profileID, path, fileReader, isMigration)
 		if err != nil {
@@ -433,11 +405,7 @@
 	}
 }
 
-<<<<<<< HEAD
-func (p *Pb) shouldImportSnapshot(snapshot *converter.Snapshot, needToImportWidgets bool, importType pb.RpcObjectImportRequestPbParamsType) bool {
-=======
 func (p *Pb) shouldImportSnapshot(snapshot *common.Snapshot, needToImportWidgets bool, importType pb.RpcObjectImportRequestPbParamsType) bool {
->>>>>>> dd870f9a
 	return (snapshot.SbType == smartblock.SmartBlockTypeWorkspace && importType == pb.RpcObjectImportRequestPbParams_SPACE) ||
 		(snapshot.SbType != smartblock.SmartBlockTypeWidget && snapshot.SbType != smartblock.SmartBlockTypeWorkspace) ||
 		(snapshot.SbType == smartblock.SmartBlockTypeWidget && (needToImportWidgets || importType == pb.RpcObjectImportRequestPbParams_EXPERIENCE)) // we import widget in case of experience import

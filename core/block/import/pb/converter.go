package pb

import (
	"context"
	"fmt"
	"io"
	"path/filepath"
	"time"

	"github.com/gogo/protobuf/jsonpb"
	"github.com/gogo/protobuf/types"
	"github.com/google/uuid"
	"github.com/pkg/errors"
	"github.com/samber/lo"
	"golang.org/x/exp/rand"

	"github.com/anyproto/anytype-heart/core/block/collection"
	"github.com/anyproto/anytype-heart/core/block/editor/state"
	"github.com/anyproto/anytype-heart/core/block/editor/template"
	widgets "github.com/anyproto/anytype-heart/core/block/editor/widget"
	"github.com/anyproto/anytype-heart/core/block/import/converter"
	"github.com/anyproto/anytype-heart/core/block/import/source"
	"github.com/anyproto/anytype-heart/core/block/process"
	"github.com/anyproto/anytype-heart/core/block/simple"
	"github.com/anyproto/anytype-heart/pb"
	"github.com/anyproto/anytype-heart/pkg/lib/bundle"
	"github.com/anyproto/anytype-heart/pkg/lib/core"
	"github.com/anyproto/anytype-heart/pkg/lib/core/smartblock"
	"github.com/anyproto/anytype-heart/pkg/lib/localstore/addr"
	"github.com/anyproto/anytype-heart/pkg/lib/pb/model"
	"github.com/anyproto/anytype-heart/space/typeprovider"
	"github.com/anyproto/anytype-heart/util/constant"
	"github.com/anyproto/anytype-heart/util/pbtypes"
	"github.com/anyproto/anytype-heart/util/slice"
)

const (
	Name               = "Pb"
	rootCollectionName = "Protobuf Import"
	configFile         = "config.json"
)

type Pb struct {
	service     *collection.Service
	sbtProvider typeprovider.SmartBlockTypeProvider
	core        core.Service
	iconOption  int64
}

func New(service *collection.Service, sbtProvider typeprovider.SmartBlockTypeProvider, core core.Service) converter.Converter {
	return &Pb{
		service:     service,
		sbtProvider: sbtProvider,
		core:        core,
	}
}

<<<<<<< HEAD
func (p *Pb) GetSnapshots(ctx context.Context, req *pb.RpcObjectImportRequest, progress process.Progress) (*converter.Response, *converter.ConvertError) {
	params, e := p.GetParams(req.Params)
	if e != nil || params == nil {
		return nil, converter.NewFromError(fmt.Errorf("wrong parameters"))
	}
	allSnapshots, targetObjects, allErrors := p.getSnapshots(req.SpaceId, req, progress, params.GetPath(), req.IsMigration)
	if !allErrors.IsEmpty() && req.Mode == pb.RpcObjectImportRequest_ALL_OR_NOTHING {
		return nil, allErrors
	}
	p.updateLinksToObjects(allSnapshots, allErrors, req.Mode)
=======
func (p *Pb) GetSnapshots(req *pb.RpcObjectImportRequest, progress process.Progress) (*converter.Response, *converter.ConvertError) {
	params, e := p.getParams(req.Params)
	if e != nil || params == nil {
		return nil, converter.NewFromError(fmt.Errorf("wrong parameters"))
	}
	allSnapshots, widgetSnapshot, allErrors := p.getSnapshots(req, progress, params.GetPath(), req.IsMigration)
	oldToNewID := p.updateLinksToObjects(allSnapshots, allErrors, req.Mode)
>>>>>>> f9fe0a65
	p.updateDetails(allSnapshots)
	if p.shouldReturnError(req, allErrors, params) {
		return nil, allErrors
	}
	if !params.GetNoCollection() {
		rootCol, colErr := p.provideRootCollection(allSnapshots, widgetSnapshot, oldToNewID)
		if colErr != nil {
			allErrors.Add(colErr)
			if req.Mode == pb.RpcObjectImportRequest_ALL_OR_NOTHING {
				return nil, allErrors
			}
		}
		if rootCol != nil {
			allSnapshots = append(allSnapshots, rootCol)
		}
	}
	progress.SetTotal(int64(len(allSnapshots)))
	if allErrors.IsEmpty() {
		return &converter.Response{Snapshots: allSnapshots}, nil
	}
	return &converter.Response{Snapshots: allSnapshots}, allErrors
}

<<<<<<< HEAD
func (p *Pb) getSnapshots(
	spaceID string,
	req *pb.RpcObjectImportRequest,
	progress process.Progress,
	allPaths []string,
	isMigration bool,
) ([]*converter.Snapshot, []string, *converter.ConvertError) {
	targetObjects := make([]string, 0)
=======
func (p *Pb) Name() string {
	return Name
}

func (p *Pb) getParams(params pb.IsRpcObjectImportRequestParams) (*pb.RpcObjectImportRequestPbParams, error) {
	if p, ok := params.(*pb.RpcObjectImportRequestParamsOfPbParams); ok {
		return p.PbParams, nil
	}
	return nil, errors.New("PB: getParams wrong parameters format")
}

func (p *Pb) getSnapshots(req *pb.RpcObjectImportRequest,
	progress process.Progress,
	allPaths []string,
	isMigration bool) ([]*converter.Snapshot, *converter.Snapshot, *converter.ConvertError) {
>>>>>>> f9fe0a65
	allSnapshots := make([]*converter.Snapshot, 0)
	allErrors := converter.NewError()
	var widgetSnapshot *converter.Snapshot
	for _, path := range allPaths {
		if err := progress.TryStep(1); err != nil {
			return nil, nil, converter.NewCancelError(err)
		}
<<<<<<< HEAD
		snapshots, objects := p.handlePath(spaceID, req, path, allErrors, isMigration)
=======
		snapshots, widget := p.handlePath(req, path, allErrors, isMigration)
>>>>>>> f9fe0a65
		if !allErrors.IsEmpty() && req.Mode == pb.RpcObjectImportRequest_ALL_OR_NOTHING {
			return nil, nil, allErrors
		}
		allSnapshots = append(allSnapshots, snapshots...)
		widgetSnapshot = widget
	}
	return allSnapshots, widgetSnapshot, allErrors
}

func (p *Pb) handlePath(
	spaceID string,
	req *pb.RpcObjectImportRequest,
	path string,
	allErrors *converter.ConvertError,
<<<<<<< HEAD
	isMigration bool,
) ([]*converter.Snapshot, []string) {
=======
	isMigration bool) ([]*converter.Snapshot, *converter.Snapshot) {
>>>>>>> f9fe0a65
	files, err := p.readFile(path)
	if err != nil {
		allErrors.Add(err)
		if req.Mode == pb.RpcObjectImportRequest_ALL_OR_NOTHING || errors.Is(err, converter.ErrNoObjectsToImport) {
			return nil, nil
		}
	}
	var (
		profileID           string
		needToImportWidgets bool
	)
	profile, err := p.getProfileFromFiles(files)
	if err != nil {
		allErrors.Add(err)
		if req.Mode == pb.RpcObjectImportRequest_ALL_OR_NOTHING {
			return nil, nil
		}
	}
	if profile != nil {
		pr, e := p.core.LocalProfile(spaceID)
		if e != nil {
			allErrors.Add(e)
			if req.Mode == pb.RpcObjectImportRequest_ALL_OR_NOTHING {
				return nil, nil
			}
		}
		needToImportWidgets = p.needToImportWidgets(profile.Address, pr.AccountAddr)
		profileID = profile.ProfileId
	}
<<<<<<< HEAD
	snapshots, objects := p.getSnapshotsFromFiles(spaceID, req, files, allErrors, path, profileID, needToImportWidgets, isMigration)
=======
	snapshots, widget := p.getSnapshotsFromProvidedFiles(req, files, allErrors, path, profileID, needToImportWidgets, isMigration)
>>>>>>> f9fe0a65
	if !allErrors.IsEmpty() && req.Mode == pb.RpcObjectImportRequest_ALL_OR_NOTHING {
		return nil, nil
	}
	return snapshots, widget
}

func (p *Pb) readFile(importPath string) (map[string]io.ReadCloser, error) {
	s := source.GetSource(importPath)
	if s == nil {
		return nil, fmt.Errorf("failed to identify source")
	}
	readers, err := s.GetFileReaders(importPath, []string{".pb", ".json"}, []string{constant.ProfileFile, configFile})
	if err != nil {
		return nil, err
	}
	if len(readers) == 0 {
		return nil, converter.ErrNoObjectsToImport
	}
	return readers, nil
}

func (p *Pb) getProfileFromFiles(files map[string]io.ReadCloser) (*pb.Profile, error) {
	var (
		profile *pb.Profile
		err     error
	)
	for name, f := range files {
		if filepath.Base(name) == constant.ProfileFile {
			profile, err = p.readProfileFile(f)
			if err != nil {
				return nil, err
			}
			break
		}
	}
	return profile, nil
}

<<<<<<< HEAD
func (p *Pb) getSnapshotsFromFiles(
	spaceID string,
	req *pb.RpcObjectImportRequest,
	pbFiles map[string]io.ReadCloser,
	allErrors *converter.ConvertError,
	path, profileID string,
	needToCreateWidgets, isMigration bool,
) ([]*converter.Snapshot, []string) {
	targetObjects := make([]string, 0)
=======
func (p *Pb) readProfileFile(f io.ReadCloser) (*pb.Profile, error) {
	defer f.Close()
	profile := &pb.Profile{}
	data, err := io.ReadAll(f)
	if err != nil {
		return nil, err
	}
	if err = profile.Unmarshal(data); err != nil {
		return nil, err
	}
	return profile, nil
}

func (p *Pb) needToImportWidgets(address, accountID string) bool {
	return address == accountID
}

func (p *Pb) getSnapshotsFromProvidedFiles(req *pb.RpcObjectImportRequest,
	pbFiles map[string]io.ReadCloser,
	allErrors *converter.ConvertError, path, profileID string,
	needToImportWidgets, isMigration bool) ([]*converter.Snapshot, *converter.Snapshot) {
>>>>>>> f9fe0a65
	allSnapshots := make([]*converter.Snapshot, 0)
	var widgetSnapshot *converter.Snapshot
	for name, file := range pbFiles {
<<<<<<< HEAD
		snapshot, err := p.getSnapshotForPbFile(spaceID, name, profileID, path, file, needToCreateWidgets, isMigration)
=======
		snapshot, err := p.makeSnapshot(name, profileID, path, file, isMigration)
>>>>>>> f9fe0a65
		if err != nil {
			allErrors.Add(err)
			if req.GetMode() == pb.RpcObjectImportRequest_ALL_OR_NOTHING {
				return nil, nil
			}
			continue
		}
		if snapshot != nil {
			if p.shouldImportSnapshot(snapshot, needToImportWidgets) {
				allSnapshots = append(allSnapshots, snapshot)
			}
			if snapshot.SbType == smartblock.SmartBlockTypeWidget {
				widgetSnapshot = snapshot
			}
		}
	}
	return allSnapshots, widgetSnapshot
}

<<<<<<< HEAD
func (p *Pb) getSnapshotForPbFile(spaceID string, name, profileID, path string,
	file io.ReadCloser,
	needToCreateWidgets, isMigration bool) (*converter.Snapshot, error) {
=======
func (p *Pb) makeSnapshot(name, profileID, path string, file io.ReadCloser, isMigration bool) (*converter.Snapshot, error) {
>>>>>>> f9fe0a65
	if name == constant.ProfileFile || name == configFile {
		return nil, nil
	}
	snapshot, errGS := p.getSnapshotFromFile(file, name)
	file.Close()
	if errGS != nil {
		return nil, errGS
	}
	if snapshot == nil {
		return nil, nil
	}
	id := uuid.New().String()
	id = p.normalizeSnapshot(snapshot, id, profileID, isMigration)
	p.injectImportDetails(name, path, snapshot)
	return &converter.Snapshot{
		Id:       id,
		SbType:   smartblock.SmartBlockType(snapshot.SbType),
		FileName: name,
		Snapshot: snapshot.Snapshot,
	}, nil
}

func (p *Pb) getSnapshotFromFile(rd io.ReadCloser, name string) (*pb.SnapshotWithType, error) {
	defer rd.Close()
	snapshot := &pb.SnapshotWithType{}
	if filepath.Ext(name) == ".json" {
		um := jsonpb.Unmarshaler{}
		if uErr := um.Unmarshal(rd, snapshot); uErr != nil {
			return nil, fmt.Errorf("PB:GetSnapshot %s", uErr)
		}
		return snapshot, nil
	}
	data, err := io.ReadAll(rd)
	if err != nil {
		return nil, fmt.Errorf("PB:GetSnapshot %s", err)
	}
	if err = snapshot.Unmarshal(data); err != nil {
		return nil, fmt.Errorf("PB:GetSnapshot %s", err)
	}
	return snapshot, nil
}

func (p *Pb) normalizeSnapshot(snapshot *pb.SnapshotWithType, id string, profileID string, isMigration bool) string {
	if _, ok := model.SmartBlockType_name[int32(snapshot.SbType)]; !ok {
		newSbType := model.SmartBlockType_Page
		if int32(snapshot.SbType) == 96 { // fallback for objectType smartblocktype
			newSbType = model.SmartBlockType_SubObject
		}
		snapshot.SbType = newSbType
	}

	if snapshot.SbType == model.SmartBlockType_SubObject {
		// migrate old sub objects into real objects
		if snapshot.Snapshot.Data.ObjectTypes[0] == addr.ObjectTypeKeyToIdPrefix+model.ObjectType_objectType.String() {
			snapshot.SbType = model.SmartBlockType_STType
		} else if snapshot.Snapshot.Data.ObjectTypes[0] == addr.ObjectTypeKeyToIdPrefix+model.ObjectType_relation.String() {
			snapshot.SbType = model.SmartBlockType_STRelation
		} else if snapshot.Snapshot.Data.ObjectTypes[0] == addr.ObjectTypeKeyToIdPrefix+model.ObjectType_relationOption.String() {
			snapshot.SbType = model.SmartBlockType_Page
		} else {
			return nil, fmt.Errorf("unknown sub object type %s", snapshot.Snapshot.Data.ObjectTypes[0])
		}
	}

	if snapshot.SbType == model.SmartBlockType_ProfilePage {
		id = p.getIDForUserProfile(spaceID, snapshot, profileID, id, isMigration)
		p.setProfileIconOption(snapshot, profileID)
	}
	if snapshot.SbType == model.SmartBlockType_Page {
		p.cleanupEmptyBlock(snapshot)
	}
	return id
}

// getIDForSubObject preserves original id from snapshot for relations and object types
func (p *Pb) getIDForSubObject(sn *pb.SnapshotWithType, id string) string {
	originalID := pbtypes.GetString(sn.Snapshot.Data.Details, bundle.RelationKeyId.String())
	if strings.HasPrefix(originalID, addr.ObjectTypeKeyToIdPrefix) || strings.HasPrefix(originalID, addr.RelationKeyToIdPrefix) {
		return originalID
	}
	return id
}

func (p *Pb) getIDForUserProfile(spaceID string, mo *pb.SnapshotWithType, profileID string, id string, isMigration bool) string {
	objectID := pbtypes.GetString(mo.Snapshot.Data.Details, bundle.RelationKeyId.String())
	if objectID == profileID && isMigration {
		return p.core.ProfileID(spaceID)
	}
	return id
}

func (p *Pb) setProfileIconOption(mo *pb.SnapshotWithType, profileID string) {
	objectID := pbtypes.GetString(mo.Snapshot.Data.Details, bundle.RelationKeyId.String())
	if objectID != profileID {
		return
	}
	mo.Snapshot.Data.Details.Fields[bundle.RelationKeyIconOption.String()] = pbtypes.Int64(p.getIconOption())
}

func (p *Pb) getIconOption() int64 {
	if p.iconOption == 0 {
		p.iconOption = int64(rand.Intn(16) + 1)
	}
	return p.iconOption
}

// cleanupEmptyBlockMigration is fixing existing pages, imported from Notion
func (p *Pb) cleanupEmptyBlock(snapshot *pb.SnapshotWithType) {
	var (
		emptyBlock *model.Block
	)

	for _, block := range snapshot.Snapshot.Data.Blocks {
		if block.Content == nil {
			emptyBlock = block
		} else if block.GetSmartblock() != nil {
			return
		}
	}
	if emptyBlock != nil {
		emptyBlock.Content = &model.BlockContentOfSmartblock{Smartblock: &model.BlockContentSmartblock{}}
	}
}

func (p *Pb) injectImportDetails(name string, path string, mo *pb.SnapshotWithType) {
	if mo.Snapshot.Data.Details == nil || mo.Snapshot.Data.Details.Fields == nil {
		mo.Snapshot.Data.Details = &types.Struct{Fields: map[string]*types.Value{}}
	}
	if id := pbtypes.GetString(mo.Snapshot.Data.Details, bundle.RelationKeyId.String()); id != "" {
		mo.Snapshot.Data.Details.Fields[bundle.RelationKeyOldAnytypeID.String()] = pbtypes.String(id)
	}
	sourceDetail := converter.GetSourceDetail(name, path)
	mo.Snapshot.Data.Details.Fields[bundle.RelationKeySourceFilePath.String()] = pbtypes.String(sourceDetail)

	createdDate := pbtypes.GetInt64(mo.Snapshot.Data.Details, bundle.RelationKeyCreatedDate.String())
	if createdDate == 0 {
		mo.Snapshot.Data.Details.Fields[bundle.RelationKeyCreatedDate.String()] = pbtypes.Int64(time.Now().Unix())
	}
}

func (p *Pb) shouldImportSnapshot(snapshot *converter.Snapshot, needToImportWidgets bool) bool {
	return snapshot.SbType != smartblock.SmartBlockTypeWidget || (snapshot.SbType == smartblock.SmartBlockTypeWidget && needToImportWidgets)
}

func (p *Pb) updateLinksToObjects(snapshots []*converter.Snapshot, allErrors *converter.ConvertError, mode pb.RpcObjectImportRequestMode) map[string]string {
	oldToNewID := make(map[string]string, len(snapshots))
	fileIDs := make([]string, 0)
	for _, snapshot := range snapshots {
		id := pbtypes.GetString(snapshot.Snapshot.Data.Details, bundle.RelationKeyId.String())
		oldToNewID[id] = snapshot.Id
		fileIDs = append(fileIDs, lo.Map(snapshot.Snapshot.GetFileKeys(), func(item *pb.ChangeFileKeys, index int) string {
			return item.Hash
		})...)
	}
	for _, snapshot := range snapshots {
<<<<<<< HEAD
		st := state.NewDocFromSnapshot("", snapshot.Snapshot, state.WithUniqueKeyMigration(snapshot.SbType))
		err := converter.UpdateLinksToObjects(st.(*state.State), newIDToOld, fileIDs)
=======
		st := state.NewDocFromSnapshot("", snapshot.Snapshot)
		err := converter.UpdateLinksToObjects(st.(*state.State), oldToNewID, fileIDs)
>>>>>>> f9fe0a65
		if err != nil {
			allErrors.Add(err)
			if mode == pb.RpcObjectImportRequest_ALL_OR_NOTHING {
				return nil
			}
			continue
		}
<<<<<<< HEAD
		converter.UpdateObjectIDsInRelations(st.(*state.State), newIDToOld, fileIDs)
		// TODO Fix
		// converter.UpdateObjectType(newIDToOld, st.(*state.State))
		p.updateObjectsIDsInCollection(st.(*state.State), newIDToOld)
=======
		converter.UpdateObjectIDsInRelations(st.(*state.State), oldToNewID, fileIDs)
		converter.UpdateObjectType(oldToNewID, st.(*state.State))
		p.updateObjectsIDsInCollection(st.(*state.State), oldToNewID)
>>>>>>> f9fe0a65
		p.updateSnapshot(snapshot, st.(*state.State))
	}
	return oldToNewID
}

func (p *Pb) updateSnapshot(snapshot *converter.Snapshot, st *state.State) {
	snapshot.Snapshot.Data.Details = pbtypes.StructMerge(snapshot.Snapshot.Data.Details, st.CombinedDetails(), false)
	snapshot.Snapshot.Data.Blocks = st.Blocks()
	snapshot.Snapshot.Data.ObjectTypes = slice.UnwrapStrings(st.ObjectTypeKeys())
	snapshot.Snapshot.Data.Collections = st.Store()
}

func (p *Pb) updateDetails(snapshots []*converter.Snapshot) {
	removeKeys := make([]string, 0, len(bundle.LocalRelationsKeys)+len(bundle.DerivedRelationsKeys))
	removeKeys = slice.Filter(removeKeys, func(key string) bool {
		// preserve some keys we have special cases for
		return key != bundle.RelationKeyIsFavorite.String() &&
			key != bundle.RelationKeyIsArchived.String() &&
			key != bundle.RelationKeyCreatedDate.String() &&
			key != bundle.RelationKeyLastModifiedDate.String()
	})

	for _, snapshot := range snapshots {
		details := pbtypes.StructCutKeys(snapshot.Snapshot.Data.Details, removeKeys)
		snapshot.Snapshot.Data.Details = details
	}
}

func (p *Pb) updateObjectsIDsInCollection(st *state.State, newToOldIDs map[string]string) {
	objectsInCollections := st.GetStoreSlice(template.CollectionStoreKey)
	for i, id := range objectsInCollections {
		if newID, ok := newToOldIDs[id]; ok {
			objectsInCollections[i] = newID
		}
	}
	if len(objectsInCollections) != 0 {
		st.UpdateStoreSlice(template.CollectionStoreKey, objectsInCollections)
	}
}

<<<<<<< HEAD
// cleanupEmptyBlockMigration is fixing existing pages, imported from Notion
func (p *Pb) cleanupEmptyBlock(snapshot *pb.SnapshotWithType) {
=======
func (p *Pb) shouldReturnError(req *pb.RpcObjectImportRequest, allErrors *converter.ConvertError, params *pb.RpcObjectImportRequestPbParams) bool {
	return (!allErrors.IsEmpty() && req.Mode == pb.RpcObjectImportRequest_ALL_OR_NOTHING) ||
		allErrors.IsNoObjectToImportError(len(params.GetPath()))
}

func (p *Pb) provideRootCollection(allObjects []*converter.Snapshot, widget *converter.Snapshot, oldToNewID map[string]string) (*converter.Snapshot, error) {
>>>>>>> f9fe0a65
	var (
		rootObjects         []string
		widgetFlags         widgets.ImportWidgetFlags
		objectsNotInWidgets []*converter.Snapshot
	)
	if widget != nil {
		widgetFlags, rootObjects = p.getObjectsFromWidgets(widget, oldToNewID)
		objectsNotInWidgets = lo.Filter(allObjects, func(item *converter.Snapshot, index int) bool {
			return !lo.Contains(rootObjects, item.Id)
		})
	}
	if !widgetFlags.IsEmpty() || len(rootObjects) > 0 {
		// add to root collection only objects from widgets, dashboard and favorites
		rootObjects = append(rootObjects, p.filterObjects(widgetFlags, objectsNotInWidgets)...)
	} else {
		// if we don't have any widget, we add everything (except sub objects and templates) to root collection
		rootObjects = lo.FilterMap(allObjects, func(item *converter.Snapshot, index int) (string, bool) {
			if item.SbType != smartblock.SmartBlockTypeSubObject && item.SbType != smartblock.SmartBlockTypeTemplate {
				return item.Id, true
			}
			return item.Id, false
		})
	}
	rootCollection := converter.NewRootCollection(p.service)
	rootCol, colErr := rootCollection.MakeRootCollection(rootCollectionName, rootObjects)
	return rootCol, colErr
}

func (p *Pb) getObjectsFromWidgets(widgetSnapshot *converter.Snapshot, oldToNewID map[string]string) (widgets.ImportWidgetFlags, []string) {
	widgetState := state.NewDocFromSnapshot("", widgetSnapshot.Snapshot).(*state.State)
	var (
		objectsInWidget     []string
		objectTypesToImport widgets.ImportWidgetFlags
	)
	err := widgetState.Iterate(func(b simple.Block) (isContinue bool) {
		if link := b.Model().GetLink(); link != nil && link.TargetBlockId != "" {
			if builtinWidget := widgets.FillImportFlags(link, &objectTypesToImport); builtinWidget {
				return true
			}
			if newID, objectExist := oldToNewID[link.TargetBlockId]; objectExist {
				objectsInWidget = append(objectsInWidget, newID)
			}
		}
		return true
	})
	if err != nil {
		return widgets.ImportWidgetFlags{}, nil
	}
	return objectTypesToImport, objectsInWidget
}

func (p *Pb) filterObjects(objectTypesToImport widgets.ImportWidgetFlags, objectsNotInWidget []*converter.Snapshot) []string {
	var rootObjects []string
	for _, snapshot := range objectsNotInWidget {
		if snapshot.SbType == smartblock.SmartBlockTypeSubObject || snapshot.SbType == smartblock.SmartBlockTypeTemplate {
			continue
		}
		if objectTypesToImport.ImportCollection && lo.Contains(snapshot.Snapshot.Data.ObjectTypes, bundle.TypeKeyCollection.URL()) {
			rootObjects = append(rootObjects, snapshot.Id)
			continue
		}
		if objectTypesToImport.ImportSet && lo.Contains(snapshot.Snapshot.Data.ObjectTypes, bundle.TypeKeySet.URL()) {
			rootObjects = append(rootObjects, snapshot.Id)
			continue
		}
		if pbtypes.GetBool(snapshot.Snapshot.Data.Details, bundle.RelationKeyIsFavorite.String()) {
			rootObjects = append(rootObjects, snapshot.Id)
			continue
		}
		if spaceDashboardID := pbtypes.GetString(snapshot.Snapshot.Data.Details, bundle.RelationKeySpaceDashboardId.String()); spaceDashboardID != "" {
			rootObjects = append(rootObjects, spaceDashboardID)
			continue
		}
	}
	return rootObjects
}<|MERGE_RESOLUTION|>--- conflicted
+++ resolved
@@ -55,26 +55,13 @@
 	}
 }
 
-<<<<<<< HEAD
 func (p *Pb) GetSnapshots(ctx context.Context, req *pb.RpcObjectImportRequest, progress process.Progress) (*converter.Response, *converter.ConvertError) {
-	params, e := p.GetParams(req.Params)
-	if e != nil || params == nil {
-		return nil, converter.NewFromError(fmt.Errorf("wrong parameters"))
-	}
-	allSnapshots, targetObjects, allErrors := p.getSnapshots(req.SpaceId, req, progress, params.GetPath(), req.IsMigration)
-	if !allErrors.IsEmpty() && req.Mode == pb.RpcObjectImportRequest_ALL_OR_NOTHING {
-		return nil, allErrors
-	}
-	p.updateLinksToObjects(allSnapshots, allErrors, req.Mode)
-=======
-func (p *Pb) GetSnapshots(req *pb.RpcObjectImportRequest, progress process.Progress) (*converter.Response, *converter.ConvertError) {
 	params, e := p.getParams(req.Params)
 	if e != nil || params == nil {
 		return nil, converter.NewFromError(fmt.Errorf("wrong parameters"))
 	}
 	allSnapshots, widgetSnapshot, allErrors := p.getSnapshots(req, progress, params.GetPath(), req.IsMigration)
 	oldToNewID := p.updateLinksToObjects(allSnapshots, allErrors, req.Mode)
->>>>>>> f9fe0a65
 	p.updateDetails(allSnapshots)
 	if p.shouldReturnError(req, allErrors, params) {
 		return nil, allErrors
@@ -98,32 +85,24 @@
 	return &converter.Response{Snapshots: allSnapshots}, allErrors
 }
 
-<<<<<<< HEAD
+func (p *Pb) Name() string {
+	return Name
+}
+
+func (p *Pb) getParams(params pb.IsRpcObjectImportRequestParams) (*pb.RpcObjectImportRequestPbParams, error) {
+	if p, ok := params.(*pb.RpcObjectImportRequestParamsOfPbParams); ok {
+		return p.PbParams, nil
+	}
+	return nil, errors.New("PB: getParams wrong parameters format")
+}
+
 func (p *Pb) getSnapshots(
 	spaceID string,
 	req *pb.RpcObjectImportRequest,
 	progress process.Progress,
 	allPaths []string,
 	isMigration bool,
-) ([]*converter.Snapshot, []string, *converter.ConvertError) {
-	targetObjects := make([]string, 0)
-=======
-func (p *Pb) Name() string {
-	return Name
-}
-
-func (p *Pb) getParams(params pb.IsRpcObjectImportRequestParams) (*pb.RpcObjectImportRequestPbParams, error) {
-	if p, ok := params.(*pb.RpcObjectImportRequestParamsOfPbParams); ok {
-		return p.PbParams, nil
-	}
-	return nil, errors.New("PB: getParams wrong parameters format")
-}
-
-func (p *Pb) getSnapshots(req *pb.RpcObjectImportRequest,
-	progress process.Progress,
-	allPaths []string,
-	isMigration bool) ([]*converter.Snapshot, *converter.Snapshot, *converter.ConvertError) {
->>>>>>> f9fe0a65
+) ([]*converter.Snapshot, *converter.Snapshot, *converter.ConvertError) {
 	allSnapshots := make([]*converter.Snapshot, 0)
 	allErrors := converter.NewError()
 	var widgetSnapshot *converter.Snapshot
@@ -131,11 +110,7 @@
 		if err := progress.TryStep(1); err != nil {
 			return nil, nil, converter.NewCancelError(err)
 		}
-<<<<<<< HEAD
-		snapshots, objects := p.handlePath(spaceID, req, path, allErrors, isMigration)
-=======
-		snapshots, widget := p.handlePath(req, path, allErrors, isMigration)
->>>>>>> f9fe0a65
+		snapshots, widget := p.handlePath(spaceID, req, path, allErrors, isMigration)
 		if !allErrors.IsEmpty() && req.Mode == pb.RpcObjectImportRequest_ALL_OR_NOTHING {
 			return nil, nil, allErrors
 		}
@@ -150,12 +125,8 @@
 	req *pb.RpcObjectImportRequest,
 	path string,
 	allErrors *converter.ConvertError,
-<<<<<<< HEAD
 	isMigration bool,
-) ([]*converter.Snapshot, []string) {
-=======
-	isMigration bool) ([]*converter.Snapshot, *converter.Snapshot) {
->>>>>>> f9fe0a65
+) ([]*converter.Snapshot, *converter.Snapshot) {
 	files, err := p.readFile(path)
 	if err != nil {
 		allErrors.Add(err)
@@ -185,11 +156,7 @@
 		needToImportWidgets = p.needToImportWidgets(profile.Address, pr.AccountAddr)
 		profileID = profile.ProfileId
 	}
-<<<<<<< HEAD
-	snapshots, objects := p.getSnapshotsFromFiles(spaceID, req, files, allErrors, path, profileID, needToImportWidgets, isMigration)
-=======
-	snapshots, widget := p.getSnapshotsFromProvidedFiles(req, files, allErrors, path, profileID, needToImportWidgets, isMigration)
->>>>>>> f9fe0a65
+	snapshots, widget := p.getSnapshotsFromProvidedFiles(spaceID, req, files, allErrors, path, profileID, needToImportWidgets, isMigration)
 	if !allErrors.IsEmpty() && req.Mode == pb.RpcObjectImportRequest_ALL_OR_NOTHING {
 		return nil, nil
 	}
@@ -228,17 +195,6 @@
 	return profile, nil
 }
 
-<<<<<<< HEAD
-func (p *Pb) getSnapshotsFromFiles(
-	spaceID string,
-	req *pb.RpcObjectImportRequest,
-	pbFiles map[string]io.ReadCloser,
-	allErrors *converter.ConvertError,
-	path, profileID string,
-	needToCreateWidgets, isMigration bool,
-) ([]*converter.Snapshot, []string) {
-	targetObjects := make([]string, 0)
-=======
 func (p *Pb) readProfileFile(f io.ReadCloser) (*pb.Profile, error) {
 	defer f.Close()
 	profile := &pb.Profile{}
@@ -256,19 +212,17 @@
 	return address == accountID
 }
 
-func (p *Pb) getSnapshotsFromProvidedFiles(req *pb.RpcObjectImportRequest,
+func (p *Pb) getSnapshotsFromProvidedFiles(
+	spaceID string,
+	req *pb.RpcObjectImportRequest,
 	pbFiles map[string]io.ReadCloser,
 	allErrors *converter.ConvertError, path, profileID string,
-	needToImportWidgets, isMigration bool) ([]*converter.Snapshot, *converter.Snapshot) {
->>>>>>> f9fe0a65
+	needToImportWidgets, isMigration bool,
+) ([]*converter.Snapshot, *converter.Snapshot) {
 	allSnapshots := make([]*converter.Snapshot, 0)
 	var widgetSnapshot *converter.Snapshot
 	for name, file := range pbFiles {
-<<<<<<< HEAD
-		snapshot, err := p.getSnapshotForPbFile(spaceID, name, profileID, path, file, needToCreateWidgets, isMigration)
-=======
-		snapshot, err := p.makeSnapshot(name, profileID, path, file, isMigration)
->>>>>>> f9fe0a65
+		snapshot, err := p.makeSnapshot(spaceID, name, profileID, path, file, isMigration)
 		if err != nil {
 			allErrors.Add(err)
 			if req.GetMode() == pb.RpcObjectImportRequest_ALL_OR_NOTHING {
@@ -288,13 +242,7 @@
 	return allSnapshots, widgetSnapshot
 }
 
-<<<<<<< HEAD
-func (p *Pb) getSnapshotForPbFile(spaceID string, name, profileID, path string,
-	file io.ReadCloser,
-	needToCreateWidgets, isMigration bool) (*converter.Snapshot, error) {
-=======
-func (p *Pb) makeSnapshot(name, profileID, path string, file io.ReadCloser, isMigration bool) (*converter.Snapshot, error) {
->>>>>>> f9fe0a65
+func (p *Pb) makeSnapshot(spaceID string, name, profileID, path string, file io.ReadCloser, isMigration bool) (*converter.Snapshot, error) {
 	if name == constant.ProfileFile || name == configFile {
 		return nil, nil
 	}
@@ -450,13 +398,8 @@
 		})...)
 	}
 	for _, snapshot := range snapshots {
-<<<<<<< HEAD
 		st := state.NewDocFromSnapshot("", snapshot.Snapshot, state.WithUniqueKeyMigration(snapshot.SbType))
-		err := converter.UpdateLinksToObjects(st.(*state.State), newIDToOld, fileIDs)
-=======
-		st := state.NewDocFromSnapshot("", snapshot.Snapshot)
 		err := converter.UpdateLinksToObjects(st.(*state.State), oldToNewID, fileIDs)
->>>>>>> f9fe0a65
 		if err != nil {
 			allErrors.Add(err)
 			if mode == pb.RpcObjectImportRequest_ALL_OR_NOTHING {
@@ -464,16 +407,10 @@
 			}
 			continue
 		}
-<<<<<<< HEAD
-		converter.UpdateObjectIDsInRelations(st.(*state.State), newIDToOld, fileIDs)
+		converter.UpdateObjectIDsInRelations(st.(*state.State), oldToNewID, fileIDs)
 		// TODO Fix
-		// converter.UpdateObjectType(newIDToOld, st.(*state.State))
-		p.updateObjectsIDsInCollection(st.(*state.State), newIDToOld)
-=======
-		converter.UpdateObjectIDsInRelations(st.(*state.State), oldToNewID, fileIDs)
-		converter.UpdateObjectType(oldToNewID, st.(*state.State))
+		// converter.UpdateObjectType(oldToNewID, st.(*state.State))
 		p.updateObjectsIDsInCollection(st.(*state.State), oldToNewID)
->>>>>>> f9fe0a65
 		p.updateSnapshot(snapshot, st.(*state.State))
 	}
 	return oldToNewID
@@ -514,47 +451,13 @@
 	}
 }
 
-<<<<<<< HEAD
-// cleanupEmptyBlockMigration is fixing existing pages, imported from Notion
-func (p *Pb) cleanupEmptyBlock(snapshot *pb.SnapshotWithType) {
-=======
 func (p *Pb) shouldReturnError(req *pb.RpcObjectImportRequest, allErrors *converter.ConvertError, params *pb.RpcObjectImportRequestPbParams) bool {
 	return (!allErrors.IsEmpty() && req.Mode == pb.RpcObjectImportRequest_ALL_OR_NOTHING) ||
 		allErrors.IsNoObjectToImportError(len(params.GetPath()))
 }
 
-func (p *Pb) provideRootCollection(allObjects []*converter.Snapshot, widget *converter.Snapshot, oldToNewID map[string]string) (*converter.Snapshot, error) {
->>>>>>> f9fe0a65
-	var (
-		rootObjects         []string
-		widgetFlags         widgets.ImportWidgetFlags
-		objectsNotInWidgets []*converter.Snapshot
-	)
-	if widget != nil {
-		widgetFlags, rootObjects = p.getObjectsFromWidgets(widget, oldToNewID)
-		objectsNotInWidgets = lo.Filter(allObjects, func(item *converter.Snapshot, index int) bool {
-			return !lo.Contains(rootObjects, item.Id)
-		})
-	}
-	if !widgetFlags.IsEmpty() || len(rootObjects) > 0 {
-		// add to root collection only objects from widgets, dashboard and favorites
-		rootObjects = append(rootObjects, p.filterObjects(widgetFlags, objectsNotInWidgets)...)
-	} else {
-		// if we don't have any widget, we add everything (except sub objects and templates) to root collection
-		rootObjects = lo.FilterMap(allObjects, func(item *converter.Snapshot, index int) (string, bool) {
-			if item.SbType != smartblock.SmartBlockTypeSubObject && item.SbType != smartblock.SmartBlockTypeTemplate {
-				return item.Id, true
-			}
-			return item.Id, false
-		})
-	}
-	rootCollection := converter.NewRootCollection(p.service)
-	rootCol, colErr := rootCollection.MakeRootCollection(rootCollectionName, rootObjects)
-	return rootCol, colErr
-}
-
-func (p *Pb) getObjectsFromWidgets(widgetSnapshot *converter.Snapshot, oldToNewID map[string]string) (widgets.ImportWidgetFlags, []string) {
-	widgetState := state.NewDocFromSnapshot("", widgetSnapshot.Snapshot).(*state.State)
+// cleanupEmptyBlockMigration is fixing existing pages, imported from Notion
+func (p *Pb) cleanupEmptyBlock(snapshot *pb.SnapshotWithType) {
 	var (
 		objectsInWidget     []string
 		objectTypesToImport widgets.ImportWidgetFlags

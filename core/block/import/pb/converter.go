--- conflicted
+++ resolved
@@ -61,14 +61,9 @@
 	if e != nil || params == nil {
 		return nil, converter.NewFromError(fmt.Errorf("wrong parameters"), req.Mode)
 	}
-<<<<<<< HEAD
-	allSnapshots, widgetSnapshot, allErrors := p.getSnapshots(req.SpaceId, req, progress, params.GetPath(), req.IsMigration)
-	oldToNewID := p.updateLinksToObjects(allSnapshots, allErrors, req.Mode)
-=======
 	allErrors := converter.NewError(req.Mode)
-	allSnapshots, widgetSnapshot := p.getSnapshots(progress, params.GetPath(), req.IsMigration, allErrors)
+	allSnapshots, widgetSnapshot := p.getSnapshots(req.SpaceId, progress, params.GetPath(), req.IsMigration, allErrors)
 	oldToNewID := p.updateLinksToObjects(allSnapshots, allErrors, len(params.GetPath()))
->>>>>>> 5149e357
 	p.updateDetails(allSnapshots)
 	if allErrors.ShouldAbortImport(len(params.GetPath()), req.Type) {
 		return nil, allErrors
@@ -105,21 +100,13 @@
 	return nil, errors.New("PB: getParams wrong parameters format")
 }
 
-<<<<<<< HEAD
 func (p *Pb) getSnapshots(
 	spaceID string,
-	req *pb.RpcObjectImportRequest,
 	progress process.Progress,
-	allPaths []string,
-	isMigration bool,
-) ([]*converter.Snapshot, *converter.Snapshot, *converter.ConvertError) {
-=======
-func (p *Pb) getSnapshots(progress process.Progress,
 	allPaths []string,
 	isMigration bool,
 	allErrors *converter.ConvertError,
 ) ([]*converter.Snapshot, *converter.Snapshot) {
->>>>>>> 5149e357
 	allSnapshots := make([]*converter.Snapshot, 0)
 	var widgetSnapshot *converter.Snapshot
 	for _, path := range allPaths {
@@ -127,15 +114,9 @@
 			allErrors.Add(converter.ErrCancel)
 			return nil, nil
 		}
-<<<<<<< HEAD
-		snapshots, widget := p.handlePath(spaceID, req, path, allErrors, isMigration)
-		if !allErrors.IsEmpty() && req.Mode == pb.RpcObjectImportRequest_ALL_OR_NOTHING {
-			return nil, nil, allErrors
-=======
-		snapshots, widget := p.handleImportPath(len(path), path, allErrors, isMigration)
+		snapshots, widget := p.handleImportPath(spaceID, len(path), path, allErrors, isMigration)
 		if allErrors.ShouldAbortImport(len(allPaths), pb.RpcObjectImportRequest_Pb) {
 			return nil, nil
->>>>>>> 5149e357
 		}
 		allSnapshots = append(allSnapshots, snapshots...)
 		widgetSnapshot = widget
@@ -143,13 +124,9 @@
 	return allSnapshots, widgetSnapshot
 }
 
-<<<<<<< HEAD
-func (p *Pb) handlePath(
+func (p *Pb) handleImportPath(
 	spaceID string,
-	req *pb.RpcObjectImportRequest,
-=======
-func (p *Pb) handleImportPath(pathCount int,
->>>>>>> 5149e357
+	pathCount int,
 	path string,
 	allErrors *converter.ConvertError,
 	isMigration bool) ([]*converter.Snapshot, *converter.Snapshot) {
@@ -184,15 +161,7 @@
 		needToImportWidgets = p.needToImportWidgets(profile.Address, pr.AccountAddr)
 		profileID = profile.ProfileId
 	}
-<<<<<<< HEAD
-	snapshots, widget := p.getSnapshotsFromProvidedFiles(spaceID, req, files, allErrors, path, profileID, needToImportWidgets, isMigration)
-	if !allErrors.IsEmpty() && req.Mode == pb.RpcObjectImportRequest_ALL_OR_NOTHING {
-		return nil, nil
-	}
-	return snapshots, widget
-=======
-	return p.getSnapshotsFromProvidedFiles(pathCount, importSource, allErrors, path, profileID, needToImportWidgets, isMigration)
->>>>>>> 5149e357
+	return p.getSnapshotsFromProvidedFiles(spaceID, pathCount, importSource, allErrors, path, profileID, needToImportWidgets, isMigration)
 }
 
 func (p *Pb) extractFiles(importPath string, importSource source.Source) error {
@@ -241,29 +210,18 @@
 	return address == accountID
 }
 
-<<<<<<< HEAD
 func (p *Pb) getSnapshotsFromProvidedFiles(
 	spaceID string,
-	req *pb.RpcObjectImportRequest,
-	pbFiles map[string]io.ReadCloser,
-	allErrors *converter.ConvertError, path, profileID string,
-=======
-func (p *Pb) getSnapshotsFromProvidedFiles(pathCount int,
+	pathCount int,
 	pbFiles source.Source,
 	allErrors *converter.ConvertError,
 	path, profileID string,
->>>>>>> 5149e357
 	needToImportWidgets, isMigration bool,
 ) ([]*converter.Snapshot, *converter.Snapshot) {
 	allSnapshots := make([]*converter.Snapshot, 0)
 	var widgetSnapshot *converter.Snapshot
-<<<<<<< HEAD
-	for name, file := range pbFiles {
-		snapshot, err := p.makeSnapshot(spaceID, name, profileID, path, file, isMigration)
-=======
 	if iterateErr := pbFiles.Iterate(func(fileName string, fileReader io.ReadCloser) (isContinue bool) {
-		snapshot, err := p.makeSnapshot(fileName, profileID, path, fileReader, isMigration)
->>>>>>> 5149e357
+		snapshot, err := p.makeSnapshot(spaceID, fileName, profileID, path, fileReader, isMigration)
 		if err != nil {
 			allErrors.Add(err)
 			if allErrors.ShouldAbortImport(pathCount, pb.RpcObjectImportRequest_Pb) {

package pb

import (
	"context"
	"errors"
	"fmt"
	"io"
	"math/rand"
	"path/filepath"
	"time"

	"github.com/gogo/protobuf/jsonpb"
	"github.com/gogo/protobuf/types"
	"github.com/google/uuid"

	"github.com/anyproto/anytype-heart/core/anytype/account"
	"github.com/anyproto/anytype-heart/core/block/collection"
	"github.com/anyproto/anytype-heart/core/block/editor/state"
	"github.com/anyproto/anytype-heart/core/block/editor/template"
	"github.com/anyproto/anytype-heart/core/block/import/common"
	"github.com/anyproto/anytype-heart/core/block/import/common/source"
	"github.com/anyproto/anytype-heart/core/block/process"
	"github.com/anyproto/anytype-heart/core/domain"
	"github.com/anyproto/anytype-heart/pb"
	"github.com/anyproto/anytype-heart/pkg/lib/bundle"
	"github.com/anyproto/anytype-heart/pkg/lib/core"
	"github.com/anyproto/anytype-heart/pkg/lib/core/smartblock"
	"github.com/anyproto/anytype-heart/pkg/lib/pb/model"
	"github.com/anyproto/anytype-heart/util/constant"
	"github.com/anyproto/anytype-heart/util/pbtypes"
	"github.com/anyproto/anytype-heart/util/slice"
)

const (
	Name               = "Pb"
	rootCollectionName = "Protobuf Import"
	configFile         = "config.json"
	fileDir            = "files"
)

var ErrNotAnyBlockExtension = errors.New("not JSON or PB extension")
var ErrWrongFormat = errors.New("wrong PB or JSON format")

type Pb struct {
	service         *collection.Service
	accountService  account.Service
	tempDirProvider core.TempDirProvider
	iconOption      int64
}

func New(service *collection.Service, accountService account.Service, tempDirProvider core.TempDirProvider) common.Converter {
	return &Pb{
		service:         service,
		accountService:  accountService,
		tempDirProvider: tempDirProvider,
	}
}

func (p *Pb) GetSnapshots(ctx context.Context, req *pb.RpcObjectImportRequest, progress process.Progress) (*common.Response, *common.ConvertError) {
	params, e := p.getParams(req.Params)
	if e != nil || params == nil {
		return nil, common.NewFromError(fmt.Errorf("wrong parameters"), req.Mode)
	}
	allErrors := common.NewError(req.Mode)
	allSnapshots, widgetSnapshot, workspaceSnapshot := p.getSnapshots(progress, params, req.IsMigration, allErrors)
	oldToNewID := p.updateLinksToObjects(allSnapshots, allErrors, len(params.GetPath()))
	p.updateDetails(allSnapshots)
	if allErrors.ShouldAbortImport(len(params.GetPath()), req.Type) {
		return nil, allErrors
	}
	collectionProvider := GetProvider(params.GetImportType(), p.service)
	var rootCollectionID string
	rootCollections, colErr := collectionProvider.ProvideCollection(allSnapshots, widgetSnapshot, oldToNewID, params, workspaceSnapshot, req.IsNewSpace)
	if colErr != nil {
		allErrors.Add(colErr)
		if allErrors.ShouldAbortImport(len(params.GetPath()), req.Type) {
			return nil, allErrors
		}
	}
	if len(rootCollections) > 0 {
		allSnapshots = append(allSnapshots, rootCollections...)
		rootCollectionID = rootCollections[0].Id
	}
	progress.SetTotalPreservingRatio(int64(len(allSnapshots)))
	if allErrors.IsEmpty() {
		return &common.Response{Snapshots: allSnapshots, RootCollectionID: rootCollectionID}, nil
	}
	return &common.Response{Snapshots: allSnapshots, RootCollectionID: rootCollectionID}, allErrors
}

func (p *Pb) Name() string {
	return Name
}

func (p *Pb) getParams(params pb.IsRpcObjectImportRequestParams) (*pb.RpcObjectImportRequestPbParams, error) {
	if p, ok := params.(*pb.RpcObjectImportRequestParamsOfPbParams); ok {
		return p.PbParams, nil
	}
	return nil, fmt.Errorf("PB: getParams wrong parameters format")
}

func (p *Pb) getSnapshots(
	progress process.Progress,
	params *pb.RpcObjectImportRequestPbParams,
	isMigration bool,
	allErrors *common.ConvertError,
) (
	allSnapshots []*common.Snapshot,
	widgetSnapshot *common.Snapshot,
	workspaceSnapshot *common.Snapshot,
) {
	for _, path := range params.GetPath() {
		if err := progress.TryStep(1); err != nil {
			allErrors.Add(common.ErrCancel)
			return nil, nil, nil
		}
		snapshots, widget, workspace := p.handleImportPath(len(path), path, allErrors, isMigration, params.GetImportType())
		if allErrors.ShouldAbortImport(len(params.GetPath()), model.Import_Pb) {
			return nil, nil, nil
		}
		allSnapshots = append(allSnapshots, snapshots...)
		widgetSnapshot = widget
		workspaceSnapshot = workspace
	}
	return allSnapshots, widgetSnapshot, workspaceSnapshot
}

func (p *Pb) handleImportPath(
	pathCount int,
	path string,
	allErrors *common.ConvertError,
	isMigration bool,
	importType pb.RpcObjectImportRequestPbParamsType,
) ([]*common.Snapshot, *common.Snapshot, *common.Snapshot) {
	importSource := source.GetSource(path)
	defer importSource.Close()
	err := p.extractFiles(path, importSource)
	if err != nil {
		allErrors.Add(err)
		if allErrors.ShouldAbortImport(pathCount, model.Import_Pb) {
			return nil, nil, nil
		}
	}
	var (
		profileID           string
		needToImportWidgets bool
	)
	profile, err := p.getProfileFromFiles(importSource)
	if err != nil {
		allErrors.Add(err)
		if allErrors.ShouldAbortImport(pathCount, model.Import_Pb) {
			return nil, nil, nil
		}
	}
	if profile != nil {
		pr, e := p.accountService.ProfileInfo()
		if e != nil {
			allErrors.Add(e)
			if allErrors.ShouldAbortImport(pathCount, model.Import_Pb) {
				return nil, nil, nil
			}
		}
		needToImportWidgets = p.needToImportWidgets(profile.Address, pr.AccountId)
		profileID = profile.ProfileId
	}
	return p.getSnapshotsFromProvidedFiles(pathCount, importSource, allErrors, path, profileID, needToImportWidgets, isMigration, importType)
}

func (p *Pb) extractFiles(importPath string, importSource source.Source) error {
	err := importSource.Initialize(importPath)
	if err != nil {
		return err
	}
	if importSource.CountFilesWithGivenExtensions([]string{".pb", ".json"}) == 0 {
		return common.GetNoObjectErrorBySourceType(importSource)
	}
	return nil
}

func (p *Pb) getProfileFromFiles(importSource source.Source) (*pb.Profile, error) {
	var (
		profile *pb.Profile
		err     error
	)
	iterateError := importSource.Iterate(func(fileName string, fileReader io.ReadCloser) (isContinue bool) {
		if filepath.Base(fileName) == constant.ProfileFile {
			profile, err = p.readProfileFile(fileReader)
			return false
		}
		return true
	})
	if iterateError != nil {
		return nil, fmt.Errorf("%w: %s", common.ErrFileImportSourceFileOpenError, iterateError.Error())
	}
	return profile, err
}

func (p *Pb) readProfileFile(f io.ReadCloser) (*pb.Profile, error) {
	defer f.Close()
	profile := &pb.Profile{}
	data, err := io.ReadAll(f)
	if err != nil {
		return nil, err
	}
	if err = profile.Unmarshal(data); err != nil {
		return nil, err
	}
	return profile, nil
}

func (p *Pb) needToImportWidgets(address, accountID string) bool {
	return address == accountID
}

func (p *Pb) getSnapshotsFromProvidedFiles(
	pathCount int,
	pbFiles source.Source,
	allErrors *common.ConvertError,
	path, profileID string,
	needToImportWidgets, isMigration bool,
	importType pb.RpcObjectImportRequestPbParamsType,
) (
	allSnapshots []*common.Snapshot,
	widgetSnapshot *common.Snapshot,
	workspaceSnapshot *common.Snapshot,
) {
	if iterateErr := pbFiles.Iterate(func(fileName string, fileReader io.ReadCloser) (isContinue bool) {
		// skip files from "files" directory
		if filepath.Dir(fileName) == fileDir {
			return true
		}
		snapshot, err := p.makeSnapshot(fileName, profileID, path, fileReader, isMigration, pbFiles)
		if err != nil {
			allErrors.Add(err)
			if allErrors.ShouldAbortImport(pathCount, model.Import_Pb) {
				return false
			}
		}
		if snapshot != nil {
			if p.shouldImportSnapshot(snapshot, needToImportWidgets, importType) {
				allSnapshots = append(allSnapshots, snapshot)
			}
			if snapshot.SbType == smartblock.SmartBlockTypeWidget {
				widgetSnapshot = snapshot
			}
			if snapshot.SbType == smartblock.SmartBlockTypeWorkspace {
				workspaceSnapshot = snapshot
			}
		}
		return true
	}); iterateErr != nil {
		allErrors.Add(fmt.Errorf("%w: %s", common.ErrFileImportSourceFileOpenError, iterateErr.Error()))
	}
	return allSnapshots, widgetSnapshot, workspaceSnapshot
}

func (p *Pb) makeSnapshot(name, profileID, path string,
	file io.ReadCloser,
	isMigration bool,
	pbFiles source.Source,
) (*common.Snapshot, error) {
	if name == constant.ProfileFile || name == configFile {
		return nil, nil
	}

	snapshot, errGS := p.getSnapshotFromFile(file, name)
	if errGS != nil {
		if errors.Is(errGS, ErrNotAnyBlockExtension) {
			return nil, nil
		}
		return nil, errGS
	}
	if valid := p.isSnapshotValid(snapshot); !valid {
		return nil, fmt.Errorf("%w: snapshot is not valid", common.ErrPbNotAnyBlockFormat)
	}
	id := uuid.New().String()
	id, err := p.normalizeSnapshot(snapshot, id, profileID, path, isMigration, pbFiles)
	if err != nil {
		return nil, fmt.Errorf("normalize snapshot: %w", err)
	}
	p.injectImportDetails(snapshot)
	return &common.Snapshot{
		Id:       id,
		SbType:   smartblock.SmartBlockType(snapshot.SbType),
		FileName: name,
		Snapshot: snapshot.Snapshot,
	}, nil
}

func (p *Pb) getSnapshotFromFile(rd io.ReadCloser, name string) (*pb.SnapshotWithType, error) {
	defer rd.Close()
	if filepath.Ext(name) == ".json" {
		snapshot := &pb.SnapshotWithType{}
		um := jsonpb.Unmarshaler{}
		if uErr := um.Unmarshal(rd, snapshot); uErr != nil {
<<<<<<< HEAD
			return nil, fmt.Errorf("PB:GetSnapshot %w: %s", common.ErrPbNotAnyBlockFormat, uErr.Error())
=======
			return nil, ErrWrongFormat
>>>>>>> 5c1cee04
		}
		return snapshot, nil
	}
	if filepath.Ext(name) == ".pb" {
		snapshot := &pb.SnapshotWithType{}
		data, err := io.ReadAll(rd)
		if err != nil {
			return nil, err
		}
		if err = snapshot.Unmarshal(data); err != nil {
<<<<<<< HEAD
			return nil, fmt.Errorf("PB:GetSnapshot %w: %s", common.ErrPbNotAnyBlockFormat, err.Error())
=======
			return nil, ErrWrongFormat
>>>>>>> 5c1cee04
		}
		return snapshot, nil
	}
	return nil, ErrNotAnyBlockExtension
}

func (p *Pb) normalizeSnapshot(snapshot *pb.SnapshotWithType,
	id, profileID, path string,
	isMigration bool,
	pbFiles source.Source) (string, error) {
	if _, ok := model.SmartBlockType_name[int32(snapshot.SbType)]; !ok {
		newSbType := model.SmartBlockType_Page
		if int32(snapshot.SbType) == 96 { // fallback for objectType smartblocktype
			newSbType = model.SmartBlockType_SubObject
		}
		snapshot.SbType = newSbType
	}

	if snapshot.SbType == model.SmartBlockType_SubObject {
		details := snapshot.Snapshot.Data.Details
		originalId := pbtypes.GetString(snapshot.Snapshot.Data.Details, bundle.RelationKeyId.String())
		var sourceObjectId string
		// migrate old sub objects into real objects
		if snapshot.Snapshot.Data.ObjectTypes[0] == bundle.TypeKeyObjectType.URL() {
			snapshot.SbType = model.SmartBlockType_STType
			typeKey, err := bundle.TypeKeyFromUrl(originalId)
			if err == nil {
				sourceObjectId = typeKey.BundledURL()
			}
		} else if snapshot.Snapshot.Data.ObjectTypes[0] == bundle.TypeKeyRelation.URL() {
			snapshot.SbType = model.SmartBlockType_STRelation
			relationKey, err := bundle.RelationKeyFromID(originalId)
			if err == nil {
				sourceObjectId = relationKey.BundledURL()
			}
		} else if snapshot.Snapshot.Data.ObjectTypes[0] == bundle.TypeKeyRelationOption.URL() {
			snapshot.SbType = model.SmartBlockType_STRelationOption
		} else {
			return "", fmt.Errorf("unknown sub object type %s", snapshot.Snapshot.Data.ObjectTypes[0])
		}
		if sourceObjectId != "" {
			if pbtypes.GetString(details, bundle.RelationKeySourceObject.String()) == "" {
				details.Fields[bundle.RelationKeySourceObject.String()] = pbtypes.String(sourceObjectId)
			}
		}
		id = originalId
	}

	if snapshot.SbType == model.SmartBlockType_ProfilePage {
		var err error
		id, err = p.getIDForUserProfile(snapshot, profileID, id, isMigration)
		if err != nil {
			return "", fmt.Errorf("get user profile id: %w", err)
		}
		p.setProfileIconOption(snapshot, profileID)
	}
	if snapshot.SbType == model.SmartBlockType_Page {
		p.cleanupEmptyBlock(snapshot)
	}
	if snapshot.SbType == model.SmartBlockType_File {
		err := p.normalizeFilePath(snapshot, pbFiles, path)
		if err != nil {
			return "", fmt.Errorf("failed to update file path in file snapshot %w", err)
		}
	}
	if snapshot.SbType == model.SmartBlockType_FileObject {
		err := p.normalizeFilePath(snapshot, pbFiles, path)
		if err != nil {
			return "", fmt.Errorf("failed to update file path in file snapshot %w", err)
		}
	}
	return id, nil
}

func (p *Pb) normalizeFilePath(snapshot *pb.SnapshotWithType, pbFiles source.Source, path string) error {
	filePath := pbtypes.GetString(snapshot.Snapshot.Data.Details, bundle.RelationKeySource.String())
	fileName, _, err := common.ProvideFileName(filePath, pbFiles, path, p.tempDirProvider)
	if err != nil {
		return err
	}
	if snapshot.Snapshot.Data.Details == nil || snapshot.Snapshot.Data.Details.Fields == nil {
		snapshot.Snapshot.Data.Details.Fields = map[string]*types.Value{}
	}
	snapshot.Snapshot.Data.Details.Fields[bundle.RelationKeySource.String()] = pbtypes.String(fileName)
	return nil
}

func (p *Pb) getIDForUserProfile(mo *pb.SnapshotWithType, profileID string, id string, isMigration bool) (string, error) {
	objectID := pbtypes.GetString(mo.Snapshot.Data.Details, bundle.RelationKeyId.String())
	if objectID == profileID && isMigration {
		return p.accountService.ProfileObjectId()
	}
	return id, nil
}

func (p *Pb) setProfileIconOption(mo *pb.SnapshotWithType, profileID string) {
	objectID := pbtypes.GetString(mo.Snapshot.Data.Details, bundle.RelationKeyId.String())
	if objectID != profileID {
		return
	}
	mo.Snapshot.Data.Details.Fields[bundle.RelationKeyIconOption.String()] = pbtypes.Int64(p.getIconOption())
}

func (p *Pb) getIconOption() int64 {
	if p.iconOption == 0 {
		p.iconOption = int64(rand.Intn(16) + 1)
	}
	return p.iconOption
}

// cleanupEmptyBlockMigration is fixing existing pages, imported from Notion
func (p *Pb) cleanupEmptyBlock(snapshot *pb.SnapshotWithType) {
	var (
		emptyBlock *model.Block
	)

	for _, block := range snapshot.Snapshot.Data.Blocks {
		if block.Content == nil {
			emptyBlock = block
		} else if block.GetSmartblock() != nil {
			return
		}
	}
	if emptyBlock != nil {
		emptyBlock.Content = &model.BlockContentOfSmartblock{Smartblock: &model.BlockContentSmartblock{}}
	}
}

func (p *Pb) injectImportDetails(sn *pb.SnapshotWithType) {
	if sn.Snapshot.Data.Details == nil || sn.Snapshot.Data.Details.Fields == nil {
		sn.Snapshot.Data.Details = &types.Struct{Fields: map[string]*types.Value{}}
	}
	if id := pbtypes.GetString(sn.Snapshot.Data.Details, bundle.RelationKeyId.String()); id != "" {
		sn.Snapshot.Data.Details.Fields[bundle.RelationKeyOldAnytypeID.String()] = pbtypes.String(id)
	}
	p.setSourceFilePath(sn)
	createdDate := pbtypes.GetInt64(sn.Snapshot.Data.Details, bundle.RelationKeyCreatedDate.String())
	if createdDate == 0 {
		sn.Snapshot.Data.Details.Fields[bundle.RelationKeyCreatedDate.String()] = pbtypes.Int64(time.Now().Unix())
	}
}

func (p *Pb) setSourceFilePath(sn *pb.SnapshotWithType) {
	spaceId := pbtypes.GetString(sn.Snapshot.Data.Details, bundle.RelationKeySpaceId.String())
	id := pbtypes.GetString(sn.Snapshot.Data.Details, bundle.RelationKeyId.String())
	sourceFilePath := filepath.Join(spaceId, id)
	sn.Snapshot.Data.Details.Fields[bundle.RelationKeySourceFilePath.String()] = pbtypes.String(sourceFilePath)
}

func (p *Pb) shouldImportSnapshot(snapshot *common.Snapshot, needToImportWidgets bool, importType pb.RpcObjectImportRequestPbParamsType) bool {
	return (snapshot.SbType == smartblock.SmartBlockTypeWorkspace && importType == pb.RpcObjectImportRequestPbParams_SPACE) ||
		(snapshot.SbType != smartblock.SmartBlockTypeWidget && snapshot.SbType != smartblock.SmartBlockTypeWorkspace) ||
		(snapshot.SbType == smartblock.SmartBlockTypeWidget && (needToImportWidgets || importType == pb.RpcObjectImportRequestPbParams_EXPERIENCE)) // we import widget in case of experience import
}

func (p *Pb) updateLinksToObjects(snapshots []*common.Snapshot, allErrors *common.ConvertError, pathCount int) map[string]string {
	oldToNewID := make(map[string]string, len(snapshots))
	for _, snapshot := range snapshots {
		id := pbtypes.GetString(snapshot.Snapshot.Data.Details, bundle.RelationKeyId.String())
		oldToNewID[id] = snapshot.Id
	}
	for _, snapshot := range snapshots {
		st := state.NewDocFromSnapshot("", snapshot.Snapshot, state.WithUniqueKeyMigration(snapshot.SbType))
		err := common.UpdateLinksToObjects(st.(*state.State), oldToNewID)
		if err != nil {
			allErrors.Add(err)
			if allErrors.ShouldAbortImport(pathCount, model.Import_Pb) {
				return nil
			}
			continue
		}
		common.UpdateObjectIDsInRelations(st.(*state.State), oldToNewID)
		// TODO Fix
		// converter.UpdateObjectType(oldToNewID, st.(*state.State))
		p.updateObjectsIDsInCollection(st.(*state.State), oldToNewID)
		p.updateSnapshot(snapshot, st.(*state.State))
	}
	return oldToNewID
}

func (p *Pb) updateSnapshot(snapshot *common.Snapshot, st *state.State) {
	snapshot.Snapshot.Data.Details = pbtypes.StructMerge(snapshot.Snapshot.Data.Details, st.CombinedDetails(), false)
	snapshot.Snapshot.Data.Blocks = st.Blocks()
	snapshot.Snapshot.Data.ObjectTypes = domain.MarshalTypeKeys(st.ObjectTypeKeys())
	snapshot.Snapshot.Data.Collections = st.Store()
}

func (p *Pb) updateDetails(snapshots []*common.Snapshot) {
	removeKeys := slice.Filter(bundle.LocalAndDerivedRelationKeys, func(key string) bool {
		// preserve some keys we have special cases for
		return key != bundle.RelationKeyIsFavorite.String() &&
			key != bundle.RelationKeyIsArchived.String() &&
			key != bundle.RelationKeyCreatedDate.String() &&
			key != bundle.RelationKeyLastModifiedDate.String() &&
			key != bundle.RelationKeyId.String()
	})

	for _, snapshot := range snapshots {
		details := pbtypes.StructCutKeys(snapshot.Snapshot.Data.Details, removeKeys)
		snapshot.Snapshot.Data.Details = details
	}
}

func (p *Pb) updateObjectsIDsInCollection(st *state.State, newToOldIDs map[string]string) {
	objectsInCollections := st.GetStoreSlice(template.CollectionStoreKey)
	for i, id := range objectsInCollections {
		if newID, ok := newToOldIDs[id]; ok {
			objectsInCollections[i] = newID
		}
	}
	if len(objectsInCollections) != 0 {
		st.UpdateStoreSlice(template.CollectionStoreKey, objectsInCollections)
	}
}

func (p *Pb) isSnapshotValid(snapshot *pb.SnapshotWithType) bool {
	return !(snapshot == nil || snapshot.Snapshot == nil || snapshot.Snapshot.Data == nil)
}<|MERGE_RESOLUTION|>--- conflicted
+++ resolved
@@ -293,11 +293,7 @@
 		snapshot := &pb.SnapshotWithType{}
 		um := jsonpb.Unmarshaler{}
 		if uErr := um.Unmarshal(rd, snapshot); uErr != nil {
-<<<<<<< HEAD
-			return nil, fmt.Errorf("PB:GetSnapshot %w: %s", common.ErrPbNotAnyBlockFormat, uErr.Error())
-=======
 			return nil, ErrWrongFormat
->>>>>>> 5c1cee04
 		}
 		return snapshot, nil
 	}
@@ -308,11 +304,7 @@
 			return nil, err
 		}
 		if err = snapshot.Unmarshal(data); err != nil {
-<<<<<<< HEAD
-			return nil, fmt.Errorf("PB:GetSnapshot %w: %s", common.ErrPbNotAnyBlockFormat, err.Error())
-=======
 			return nil, ErrWrongFormat
->>>>>>> 5c1cee04
 		}
 		return snapshot, nil
 	}

--- conflicted
+++ resolved
@@ -38,7 +38,6 @@
 	fileDir            = "files"
 )
 
-<<<<<<< HEAD
 var (
 	ErrNotAnyBlockExtension = errors.New("not JSON or PB extension")
 	ErrWrongFormat          = errors.New("wrong PB or JSON format")
@@ -48,9 +47,6 @@
 	List              []*common.Snapshot
 	Widget, Workspace *common.Snapshot
 }
-=======
-var ErrNotAnyBlockExtension = errors.New("not JSON or PB extension")
->>>>>>> 01ab91c7
 
 type Pb struct {
 	service         *collection.Service

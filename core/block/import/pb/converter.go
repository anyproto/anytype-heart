package pb

import (
	"context"
	"fmt"
	"io"
	"path/filepath"
	"strings"
	"time"

	"github.com/anyproto/any-sync/util/slice"
	"github.com/gogo/protobuf/jsonpb"
	"github.com/gogo/protobuf/types"
	"github.com/google/uuid"
	"github.com/pkg/errors"
	"github.com/samber/lo"
	"golang.org/x/exp/rand"

	"github.com/anyproto/anytype-heart/core/block/collection"
	"github.com/anyproto/anytype-heart/core/block/editor/state"
	"github.com/anyproto/anytype-heart/core/block/editor/template"
	"github.com/anyproto/anytype-heart/core/block/import/converter"
	"github.com/anyproto/anytype-heart/core/block/import/source"
	"github.com/anyproto/anytype-heart/core/block/process"
	"github.com/anyproto/anytype-heart/pb"
	"github.com/anyproto/anytype-heart/pkg/lib/bundle"
	"github.com/anyproto/anytype-heart/pkg/lib/core"
	"github.com/anyproto/anytype-heart/pkg/lib/core/smartblock"
	"github.com/anyproto/anytype-heart/pkg/lib/localstore/addr"
	"github.com/anyproto/anytype-heart/pkg/lib/pb/model"
	"github.com/anyproto/anytype-heart/space/typeprovider"
	"github.com/anyproto/anytype-heart/util/constant"
	"github.com/anyproto/anytype-heart/util/pbtypes"
)

const (
	Name               = "Pb"
	rootCollectionName = "Protobuf Import"
	configFile         = "config.json"
)

type Pb struct {
	service     *collection.Service
	sbtProvider typeprovider.SmartBlockTypeProvider
	core        core.Service
	iconOption  int64
}

func New(service *collection.Service, sbtProvider typeprovider.SmartBlockTypeProvider, core core.Service) converter.Converter {
	return &Pb{
		service:     service,
		sbtProvider: sbtProvider,
		core:        core,
	}
}

<<<<<<< HEAD
func (p *Pb) GetSnapshots(ctx context.Context, req *pb.RpcObjectImportRequest, progress process.Progress) (*converter.Response, converter.ConvertError) {
=======
func (p *Pb) GetSnapshots(req *pb.RpcObjectImportRequest, progress process.Progress) (*converter.Response, *converter.ConvertError) {
>>>>>>> 419daabf
	params, e := p.GetParams(req.Params)
	if e != nil || params == nil {
		return nil, converter.NewFromError(fmt.Errorf("wrong parameters"))
	}
	allSnapshots, targetObjects, allErrors := p.getSnapshots(req.SpaceId, req, progress, params.GetPath(), req.IsMigration)
	if !allErrors.IsEmpty() && req.Mode == pb.RpcObjectImportRequest_ALL_OR_NOTHING {
		return nil, allErrors
	}
	p.updateLinksToObjects(allSnapshots, allErrors, req.Mode)
	p.updateDetails(allSnapshots)
	if (!allErrors.IsEmpty() && req.Mode == pb.RpcObjectImportRequest_ALL_OR_NOTHING) ||
		allErrors.IsNoObjectToImportError(len(params.GetPath())) {
		return nil, allErrors
	}
	if !params.GetNoCollection() {
		rootCollection := converter.NewRootCollection(p.service)
		rootCol, colErr := rootCollection.MakeRootCollection(rootCollectionName, targetObjects)
		if colErr != nil {
			allErrors.Add(colErr)
			if req.Mode == pb.RpcObjectImportRequest_ALL_OR_NOTHING {
				return nil, allErrors
			}
		}
		if rootCol != nil {
			allSnapshots = append(allSnapshots, rootCol)
		}
	}
	progress.SetTotal(int64(len(allSnapshots)))
	if allErrors.IsEmpty() {
		return &converter.Response{Snapshots: allSnapshots}, nil
	}
	return &converter.Response{Snapshots: allSnapshots}, allErrors
}

func (p *Pb) getSnapshots(
	spaceID string,
	req *pb.RpcObjectImportRequest,
	progress process.Progress,
	allPaths []string,
<<<<<<< HEAD
	isMigration bool,
) ([]*converter.Snapshot, []string, converter.ConvertError) {
=======
	isMigration bool) ([]*converter.Snapshot, []string, *converter.ConvertError) {
>>>>>>> 419daabf
	targetObjects := make([]string, 0)
	allSnapshots := make([]*converter.Snapshot, 0)
	allErrors := converter.NewError()
	for _, path := range allPaths {
		if err := progress.TryStep(1); err != nil {
			return nil, nil, converter.NewCancelError(err)
		}
		snapshots, objects := p.handlePath(spaceID, req, path, allErrors, isMigration)
		if !allErrors.IsEmpty() && req.Mode == pb.RpcObjectImportRequest_ALL_OR_NOTHING {
			return nil, nil, allErrors
		}
		allSnapshots = append(allSnapshots, snapshots...)
		targetObjects = append(targetObjects, objects...)
	}
	return allSnapshots, targetObjects, allErrors
}

func (p *Pb) handlePath(
	spaceID string,
	req *pb.RpcObjectImportRequest,
	path string,
<<<<<<< HEAD
	allErrors converter.ConvertError,
	isMigration bool,
) ([]*converter.Snapshot, []string) {
=======
	allErrors *converter.ConvertError,
	isMigration bool) ([]*converter.Snapshot, []string) {
>>>>>>> 419daabf
	files, err := p.readFile(path)
	if err != nil {
		allErrors.Add(err)
		if req.Mode == pb.RpcObjectImportRequest_ALL_OR_NOTHING {
			return nil, nil
		}
	}
	if len(files) == 0 {
		return nil, nil
	}
	var (
		needToImportWidgets bool
		profileID           string
	)
	profile, err := p.getProfileFromFiles(files)
	if err != nil {
		allErrors.Add(err)
		if req.Mode == pb.RpcObjectImportRequest_ALL_OR_NOTHING {
			return nil, nil
		}
	}
	if profile != nil {
		pr, e := p.core.LocalProfile(spaceID)
		if e != nil {
			allErrors.Add(e)
			if req.Mode == pb.RpcObjectImportRequest_ALL_OR_NOTHING {
				return nil, nil
			}
		}
		needToImportWidgets = p.needToImportWidgets(profile.Address, pr.AccountAddr)
		profileID = profile.ProfileId
	}
	snapshots, objects := p.getSnapshotsFromFiles(spaceID, req, files, allErrors, path, profileID, needToImportWidgets, isMigration)
	if !allErrors.IsEmpty() && req.Mode == pb.RpcObjectImportRequest_ALL_OR_NOTHING {
		return nil, nil
	}
	return snapshots, objects
}

func (p *Pb) getProfileFromFiles(files map[string]io.ReadCloser) (*pb.Profile, error) {
	var (
		profile *pb.Profile
		err     error
	)
	for name, f := range files {
		if filepath.Base(name) == constant.ProfileFile {
			profile, err = p.readProfileFile(f)
			if err != nil {
				return nil, err
			}
			break
		}
	}
	return profile, nil
}

func (p *Pb) setWorkspaceDetails(profile *pb.Profile, snapshots []*converter.Snapshot) {
	var workspace *converter.Snapshot
	if profile == nil {
		return
	}
	for _, snapshot := range snapshots {
		if snapshot.SbType == smartblock.SmartBlockTypeWorkspace {
			workspace = snapshot
		}
	}

	if workspace != nil {
		spaceName := pbtypes.GetString(workspace.Snapshot.Data.Details, bundle.RelationKeyName.String())
		if spaceName == "" || spaceName == "Personal space" { // migrate legacy name
			workspace.Snapshot.Data.Details.Fields[bundle.RelationKeyName.String()] = pbtypes.String(profile.Name)
		}

		iconOption := pbtypes.GetInt64(workspace.Snapshot.Data.Details, bundle.RelationKeyIconOption.String())
		if iconOption == 0 {
			workspace.Snapshot.Data.Details.Fields[bundle.RelationKeyIconOption.String()] = pbtypes.Int64(p.getIconOption())
		}
	}

}
func (p *Pb) getSnapshotsFromFiles(
	spaceID string,
	req *pb.RpcObjectImportRequest,
	pbFiles map[string]io.ReadCloser,
	allErrors *converter.ConvertError,
	path, profileID string,
	needToCreateWidgets, isMigration bool,
) ([]*converter.Snapshot, []string) {
	targetObjects := make([]string, 0)
	allSnapshots := make([]*converter.Snapshot, 0)
	for name, file := range pbFiles {
		snapshot, err := p.getSnapshotForPbFile(spaceID, name, profileID, path, file, needToCreateWidgets, isMigration)
		if err != nil {
			allErrors.Add(err)
			if req.GetMode() == pb.RpcObjectImportRequest_ALL_OR_NOTHING {
				return nil, nil
			}
			continue
		}
		if snapshot != nil {
			allSnapshots = append(allSnapshots, snapshot)
			// not add sub objects to root collection
			if snapshot.SbType == smartblock.SmartBlockTypeSubObject {
				continue
			}
			targetObjects = append(targetObjects, snapshot.Id)
		}
	}
	return allSnapshots, targetObjects
}

func (p *Pb) getSnapshotForPbFile(spaceID string, name, profileID, path string,
	file io.ReadCloser,
	needToCreateWidgets, isMigration bool) (*converter.Snapshot, error) {
	if name == constant.ProfileFile || name == configFile {
		return nil, nil
	}
	id := uuid.New().String()
	snapshot, errGS := p.GetSnapshot(file, name, needToCreateWidgets)
	file.Close()
	if errGS != nil {
		return nil, errGS
	}
	if snapshot == nil {
		return nil, nil
	}
	if _, ok := model.SmartBlockType_name[int32(snapshot.SbType)]; !ok {
		newSbType := model.SmartBlockType_Page
		if int32(snapshot.SbType) == 96 { // fallback for objectType smartblocktype
			newSbType = model.SmartBlockType_SubObject
		}
		snapshot.SbType = newSbType
	}
	if snapshot.SbType == model.SmartBlockType_SubObject {
		id = p.getIDForSubObject(snapshot, id)
	}
	if snapshot.SbType == model.SmartBlockType_ProfilePage {
		id = p.getIDForUserProfile(spaceID, snapshot, profileID, id, isMigration)
		p.setProfileIconOption(snapshot, profileID)
	}
	if snapshot.SbType == model.SmartBlockType_Page {
		p.cleanupEmptyBlock(snapshot)
	}
	p.fillDetails(name, path, snapshot)
	return &converter.Snapshot{
		Id:       id,
		SbType:   smartblock.SmartBlockType(snapshot.SbType),
		FileName: name,
		Snapshot: snapshot.Snapshot,
	}, nil
}

func (p *Pb) getIDForUserProfile(spaceID string, mo *pb.SnapshotWithType, profileID string, id string, isMigration bool) string {
	objectID := pbtypes.GetString(mo.Snapshot.Data.Details, bundle.RelationKeyId.String())
	if objectID == profileID && isMigration {
		return p.core.ProfileID(spaceID)
	}
	return id
}

func (p *Pb) setProfileIconOption(mo *pb.SnapshotWithType, profileID string) {
	objectID := pbtypes.GetString(mo.Snapshot.Data.Details, bundle.RelationKeyId.String())
	if objectID != profileID {
		return
	}
	mo.Snapshot.Data.Details.Fields[bundle.RelationKeyIconOption.String()] = pbtypes.Int64(p.getIconOption())
}

func (p *Pb) getIconOption() int64 {
	if p.iconOption == 0 {
		p.iconOption = int64(rand.Intn(16) + 1)
	}
	return p.iconOption
}

func (p *Pb) fillDetails(name string, path string, mo *pb.SnapshotWithType) {
	if mo.Snapshot.Data.Details == nil || mo.Snapshot.Data.Details.Fields == nil {
		mo.Snapshot.Data.Details = &types.Struct{Fields: map[string]*types.Value{}}
	}
	if id := pbtypes.GetString(mo.Snapshot.Data.Details, bundle.RelationKeyId.String()); id != "" {
		mo.Snapshot.Data.Details.Fields[bundle.RelationKeyOldAnytypeID.String()] = pbtypes.String(id)
	}
	sourceDetail := converter.GetSourceDetail(name, path)
	mo.Snapshot.Data.Details.Fields[bundle.RelationKeySourceFilePath.String()] = pbtypes.String(sourceDetail)

	createdDate := pbtypes.GetInt64(mo.Snapshot.Data.Details, bundle.RelationKeyCreatedDate.String())
	if createdDate == 0 {
		mo.Snapshot.Data.Details.Fields[bundle.RelationKeyCreatedDate.String()] = pbtypes.Int64(time.Now().Unix())
	}
}

func (p *Pb) Name() string {
	return Name
}

func (p *Pb) GetParams(params pb.IsRpcObjectImportRequestParams) (*pb.RpcObjectImportRequestPbParams, error) {
	if p, ok := params.(*pb.RpcObjectImportRequestParamsOfPbParams); ok {
		return p.PbParams, nil
	}
	return nil, errors.New("PB: GetParams wrong parameters format")
}

func (p *Pb) readFile(importPath string) (map[string]io.ReadCloser, error) {
	s := source.GetSource(importPath)
	if s == nil {
		return nil, fmt.Errorf("failed to identify source")
	}
	readers, err := s.GetFileReaders(importPath, []string{".pb", ".json", ""})
	if err != nil {
		return nil, err
	}
	if len(readers) == 0 {
		return nil, converter.ErrNoObjectsToImport
	}
	return readers, nil
}

func (p *Pb) updateLinksToObjects(snapshots []*converter.Snapshot, allErrors *converter.ConvertError, mode pb.RpcObjectImportRequestMode) {
	newIDToOld := make(map[string]string, len(snapshots))
	fileIDs := make([]string, 0)
	for _, snapshot := range snapshots {
		id := pbtypes.GetString(snapshot.Snapshot.Data.Details, bundle.RelationKeyId.String())
		newIDToOld[id] = snapshot.Id
		fileIDs = append(fileIDs, lo.Map(snapshot.Snapshot.GetFileKeys(), func(item *pb.ChangeFileKeys, index int) string {
			return item.Hash
		})...)
	}
	for _, snapshot := range snapshots {
		st := state.NewDocFromSnapshot("", snapshot.Snapshot)
		err := converter.UpdateLinksToObjects(st.(*state.State), newIDToOld, fileIDs)
		if err != nil {
			allErrors.Add(err)
			if mode == pb.RpcObjectImportRequest_ALL_OR_NOTHING {
				return
			}
			continue
		}
		converter.UpdateObjectIDsInRelations(st.(*state.State), newIDToOld, fileIDs)
		converter.UpdateObjectType(newIDToOld, st.(*state.State))
		p.updateObjectsIDsInCollection(st.(*state.State), newIDToOld)
		p.updateSnapshot(snapshot, st.(*state.State))
	}
}

func (p *Pb) updateSnapshot(snapshot *converter.Snapshot, st *state.State) {
	snapshot.Snapshot.Data.Details = pbtypes.StructMerge(snapshot.Snapshot.Data.Details, st.CombinedDetails(), false)
	snapshot.Snapshot.Data.Blocks = st.Blocks()
	snapshot.Snapshot.Data.ObjectTypes = st.ObjectTypes()
	snapshot.Snapshot.Data.Collections = st.Store()
}

func (p *Pb) updateDetails(snapshots []*converter.Snapshot) {
	removeKeys := make([]string, 0, len(bundle.LocalRelationsKeys)+len(bundle.DerivedRelationsKeys))
	removeKeys = slice.Filter(removeKeys, func(key string) bool {
		// preserve some keys we have special cases for
		return key != bundle.RelationKeyIsFavorite.String() &&
			key != bundle.RelationKeyIsArchived.String() &&
			key != bundle.RelationKeyCreatedDate.String() &&
			key != bundle.RelationKeyLastModifiedDate.String()
	})

	for _, snapshot := range snapshots {
		details := pbtypes.StructCutKeys(snapshot.Snapshot.Data.Details, removeKeys)
		snapshot.Snapshot.Data.Details = details
	}
}

func (p *Pb) GetSnapshot(rd io.ReadCloser, name string, needToCreateWidget bool) (*pb.SnapshotWithType, error) {
	defer rd.Close()
	snapshot := &pb.SnapshotWithType{}
	if filepath.Ext(name) == ".json" {
		um := jsonpb.Unmarshaler{}
		if uErr := um.Unmarshal(rd, snapshot); uErr != nil {
			return nil, fmt.Errorf("PB:GetSnapshot %s", uErr)
		}
		return snapshot, nil
	}
	data, err := io.ReadAll(rd)
	if err != nil {
		return nil, fmt.Errorf("PB:GetSnapshot %s", err)
	}
	if err = snapshot.Unmarshal(data); err != nil {
		return nil, fmt.Errorf("PB:GetSnapshot %s", err)
	}
	if snapshot.SbType == model.SmartBlockType_Widget && !needToCreateWidget {
		return nil, nil
	}
	return snapshot, nil
}

func (p *Pb) readProfileFile(f io.ReadCloser) (*pb.Profile, error) {
	defer f.Close()
	profile := &pb.Profile{}
	data, err := io.ReadAll(f)
	if err != nil {
		return nil, err
	}
	if err = profile.Unmarshal(data); err != nil {
		return nil, err
	}
	return profile, nil
}

func (p *Pb) needToImportWidgets(address string, accountID string) bool {
	return address == accountID
}

func (p *Pb) updateObjectsIDsInCollection(st *state.State, newToOldIDs map[string]string) {
	objectsInCollections := st.GetStoreSlice(template.CollectionStoreKey)
	for i, id := range objectsInCollections {
		if newID, ok := newToOldIDs[id]; ok {
			objectsInCollections[i] = newID
		}
	}
	if len(objectsInCollections) != 0 {
		st.UpdateStoreSlice(template.CollectionStoreKey, objectsInCollections)
	}
}

// getIDForSubObject preserves original id from snapshot for relations and object types
func (p *Pb) getIDForSubObject(sn *pb.SnapshotWithType, id string) string {
	originalId := pbtypes.GetString(sn.Snapshot.Data.Details, bundle.RelationKeyId.String())
	if strings.HasPrefix(originalId, addr.ObjectTypeKeyToIdPrefix) || strings.HasPrefix(originalId, addr.RelationKeyToIdPrefix) {
		return originalId
	}
	return id
}

// cleanupEmptyBlockMigration is fixing existing pages, imported from Notion
func (p *Pb) cleanupEmptyBlock(snapshot *pb.SnapshotWithType) {
	var (
		emptyBlock *model.Block
	)

	for _, block := range snapshot.Snapshot.Data.Blocks {
		if block.Content == nil {
			emptyBlock = block
		} else if block.GetSmartblock() != nil {
			return
		}
	}
	if emptyBlock != nil {
		emptyBlock.Content = &model.BlockContentOfSmartblock{Smartblock: &model.BlockContentSmartblock{}}
	}
}<|MERGE_RESOLUTION|>--- conflicted
+++ resolved
@@ -54,11 +54,7 @@
 	}
 }
 
-<<<<<<< HEAD
-func (p *Pb) GetSnapshots(ctx context.Context, req *pb.RpcObjectImportRequest, progress process.Progress) (*converter.Response, converter.ConvertError) {
-=======
-func (p *Pb) GetSnapshots(req *pb.RpcObjectImportRequest, progress process.Progress) (*converter.Response, *converter.ConvertError) {
->>>>>>> 419daabf
+func (p *Pb) GetSnapshots(ctx context.Context, req *pb.RpcObjectImportRequest, progress process.Progress) (*converter.Response, *converter.ConvertError) {
 	params, e := p.GetParams(req.Params)
 	if e != nil || params == nil {
 		return nil, converter.NewFromError(fmt.Errorf("wrong parameters"))
@@ -98,12 +94,8 @@
 	req *pb.RpcObjectImportRequest,
 	progress process.Progress,
 	allPaths []string,
-<<<<<<< HEAD
 	isMigration bool,
-) ([]*converter.Snapshot, []string, converter.ConvertError) {
-=======
-	isMigration bool) ([]*converter.Snapshot, []string, *converter.ConvertError) {
->>>>>>> 419daabf
+) ([]*converter.Snapshot, []string, *converter.ConvertError) {
 	targetObjects := make([]string, 0)
 	allSnapshots := make([]*converter.Snapshot, 0)
 	allErrors := converter.NewError()
@@ -125,14 +117,9 @@
 	spaceID string,
 	req *pb.RpcObjectImportRequest,
 	path string,
-<<<<<<< HEAD
-	allErrors converter.ConvertError,
+	allErrors *converter.ConvertError,
 	isMigration bool,
 ) ([]*converter.Snapshot, []string) {
-=======
-	allErrors *converter.ConvertError,
-	isMigration bool) ([]*converter.Snapshot, []string) {
->>>>>>> 419daabf
 	files, err := p.readFile(path)
 	if err != nil {
 		allErrors.Add(err)

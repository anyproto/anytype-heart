--- conflicted
+++ resolved
@@ -76,14 +76,9 @@
 				return nil, allErrors
 			}
 		}
-<<<<<<< HEAD
 		if rootCollection != nil {
 			allSnapshots = append(allSnapshots, rootCollection)
-=======
-		if rootCol != nil {
-			allSnapshots = append(allSnapshots, rootCol)
 			rootCollectionID = rootCol.Id
->>>>>>> 1b77e64d
 		}
 	}
 	progress.SetTotal(int64(len(allSnapshots)))

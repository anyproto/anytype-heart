--- conflicted
+++ resolved
@@ -18,16 +18,12 @@
 // Importer encapsulate logic with import
 type Importer interface {
 	app.Component
-<<<<<<< HEAD
-	Import(ctx context.Context, req *pb.RpcObjectImportRequest, origin model.ObjectOrigin, progress process.Progress) (string, string, error)
-=======
 	Import(ctx context.Context,
 		req *pb.RpcObjectImportRequest,
 		origin model.ObjectOrigin,
 		progress process.Progress,
 	) (rootCollectionId string, processId string, err error)
 
->>>>>>> cdc8eef9
 	ListImports(req *pb.RpcObjectImportListRequest) ([]*pb.RpcObjectImportListImportResponse, error)
 	ImportWeb(ctx context.Context, req *pb.RpcObjectImportRequest) (string, *types.Struct, error)
 	// nolint: lll

package importer

import (
	"context"
	"fmt"
	"strings"
	"time"

	"github.com/anyproto/any-sync/app"
	"github.com/anyproto/any-sync/commonspace/object/tree/treestorage"
	"github.com/gogo/protobuf/types"
	"github.com/pkg/errors"
	"github.com/samber/lo"
	"go.uber.org/zap"

	"github.com/anyproto/anytype-heart/core/block"
	"github.com/anyproto/anytype-heart/core/block/collection"
	"github.com/anyproto/anytype-heart/core/block/getblock"
	"github.com/anyproto/anytype-heart/core/block/import/converter"
	"github.com/anyproto/anytype-heart/core/block/import/csv"
	"github.com/anyproto/anytype-heart/core/block/import/html"
	"github.com/anyproto/anytype-heart/core/block/import/markdown"
	"github.com/anyproto/anytype-heart/core/block/import/notion"
	pbc "github.com/anyproto/anytype-heart/core/block/import/pb"
	"github.com/anyproto/anytype-heart/core/block/import/syncer"
	"github.com/anyproto/anytype-heart/core/block/import/txt"
	"github.com/anyproto/anytype-heart/core/block/import/web"
	"github.com/anyproto/anytype-heart/core/block/import/workerpool"
	"github.com/anyproto/anytype-heart/core/block/process"
	"github.com/anyproto/anytype-heart/pb"
	"github.com/anyproto/anytype-heart/pkg/lib/bundle"
	"github.com/anyproto/anytype-heart/pkg/lib/core"
	sb "github.com/anyproto/anytype-heart/pkg/lib/core/smartblock"
	"github.com/anyproto/anytype-heart/pkg/lib/localstore/addr"
	"github.com/anyproto/anytype-heart/pkg/lib/localstore/filestore"
	"github.com/anyproto/anytype-heart/pkg/lib/localstore/objectstore"
	"github.com/anyproto/anytype-heart/pkg/lib/logging"
	"github.com/anyproto/anytype-heart/space/typeprovider"
	"github.com/anyproto/anytype-heart/util/pbtypes"
)

var log = logging.Logger("import")

const CName = "importer"

const workerPoolSize = 10

type Import struct {
	converters      map[string]converter.Converter
	s               *block.Service
	oc              Creator
	objectIDGetter  IDGetter
	tempDirProvider core.TempDirProvider
	sbtProvider     typeprovider.SmartBlockTypeProvider
}

func New(
	tempDirProvider core.TempDirProvider,
	sbtProvider typeprovider.SmartBlockTypeProvider,
) Importer {
	return &Import{
		tempDirProvider: tempDirProvider,
		sbtProvider:     sbtProvider,
		converters:      make(map[string]converter.Converter, 0),
	}
}

func (i *Import) Init(a *app.App) (err error) {
	i.s = a.MustComponent(block.CName).(*block.Service)
	coreService := a.MustComponent(core.CName).(core.Service)
	col := app.MustComponent[*collection.Service](a)
	converters := []converter.Converter{
		markdown.New(i.tempDirProvider, col),
		notion.New(col),
		pbc.New(col, i.sbtProvider, coreService),
		web.NewConverter(),
		html.New(col),
		txt.New(col),
		csv.New(col),
	}
	for _, c := range converters {
		i.converters[c.Name()] = c
	}

	picker := app.MustComponent[getblock.Picker](a)
	factory := syncer.New(syncer.NewFileSyncer(i.s), syncer.NewBookmarkSyncer(i.s), syncer.NewIconSyncer(i.s, picker))
	store := app.MustComponent[objectstore.ObjectStore](a)
	i.objectIDGetter = NewObjectIDGetter(store, coreService, i.s)
	fileStore := app.MustComponent[filestore.FileStore](a)
	relationSyncer := syncer.NewFileRelationSyncer(i.s, fileStore)
	i.oc = NewCreator(i.s, coreService, factory, store, relationSyncer, fileStore, picker)
	return nil
}

// Import get snapshots from converter or external api and create smartblocks from them
func (i *Import) Import(ctx context.Context, req *pb.RpcObjectImportRequest) error {
	progress := i.setupProgressBar(req)
	var returnedErr error
	defer func() {
		i.finishImportProcess(returnedErr, progress)
	}()
	if i.s != nil && !req.GetNoProgress() {
		i.s.ProcessAdd(progress)
	}
	if c, ok := i.converters[req.Type.String()]; ok {
		returnedErr = i.importFromBuiltinConverter(ctx, req, c, progress)
		return returnedErr
	}
	if req.Type == pb.RpcObjectImportRequest_External {
		returnedErr = i.importFromExternalSource(ctx, req, progress)
		return returnedErr
	}
	returnedErr = fmt.Errorf("unknown import type %s", req.Type)
	return returnedErr
}

func (i *Import) importFromBuiltinConverter(ctx context.Context,
	req *pb.RpcObjectImportRequest,
	c converter.Converter,
	progress process.Progress) error {
	allErrors := converter.NewError()
	res, err := c.GetSnapshots(ctx, req, progress)
	if !err.IsEmpty() {
		resultErr := err.GetResultError(req.Type)
		if shouldReturnError(resultErr, res, req) {
			return resultErr
		}
		allErrors.Merge(err)
	}
	if res == nil {
		return fmt.Errorf("source path doesn't contain %s resources to import", req.Type)
	}

	if len(res.Snapshots) == 0 {
		return fmt.Errorf("source path doesn't contain %s resources to import", req.Type)
	}

	i.createObjects(ctx, res, progress, req, allErrors)
	return allErrors.GetResultError(req.Type)
}

func (i *Import) importFromExternalSource(ctx context.Context, req *pb.RpcObjectImportRequest, progress process.Progress) error {
	allErrors := converter.NewError()
	if req.Snapshots != nil {
		sn := make([]*converter.Snapshot, len(req.Snapshots))
		for i, s := range req.Snapshots {
			sn[i] = &converter.Snapshot{
				Id:       s.GetId(),
				Snapshot: &pb.ChangeSnapshot{Data: s.Snapshot},
			}
		}
		res := &converter.Response{
			Snapshots: sn,
		}
		i.createObjects(ctx, res, progress, req, allErrors)
		if !allErrors.IsEmpty() {
			return allErrors.GetResultError(req.Type)
		}
		return nil
	}
	return converter.ErrNoObjectsToImport
}

func (i *Import) finishImportProcess(returnedErr error, progress process.Progress) {
	progress.Finish(returnedErr)
}

func shouldReturnError(e error, res *converter.Response, req *pb.RpcObjectImportRequest) bool {
	return (e != nil && req.Mode != pb.RpcObjectImportRequest_IGNORE_ERRORS) ||
		errors.Is(e, converter.ErrFailedToReceiveListOfObjects) || errors.Is(e, converter.ErrLimitExceeded) ||
		(errors.Is(e, converter.ErrNoObjectsToImport) && (res == nil || len(res.Snapshots) == 0)) || // return error only if we don't have object to import
		errors.Is(e, converter.ErrCancel)
}

func (i *Import) setupProgressBar(req *pb.RpcObjectImportRequest) process.Progress {
	progressBarType := pb.ModelProcess_Import
	if req.IsMigration {
		progressBarType = pb.ModelProcess_Migration
	}
	var progress process.Progress
	if req.GetNoProgress() {
		progress = process.NewNoOp()
	} else {
		progress = process.NewProgress(progressBarType)
	}
	return progress
}

func (i *Import) Name() string {
	return CName
}

// ListImports return all registered import types
func (i *Import) ListImports(_ *pb.RpcObjectImportListRequest) ([]*pb.RpcObjectImportListImportResponse, error) {
	res := make([]*pb.RpcObjectImportListImportResponse, len(i.converters))
	var idx int
	for _, c := range i.converters {
		res[idx] = &pb.RpcObjectImportListImportResponse{Type: convertType(c.Name())}
		idx++
	}
	return res, nil
}

// ValidateNotionToken return all registered import types
func (i *Import) ValidateNotionToken(
	ctx context.Context, req *pb.RpcObjectImportNotionValidateTokenRequest,
) (pb.RpcObjectImportNotionValidateTokenResponseErrorCode, error) {
	tv := notion.NewTokenValidator()
	return tv.Validate(ctx, req.GetToken())
}

func (i *Import) ImportWeb(ctx context.Context, req *pb.RpcObjectImportRequest) (string, *types.Struct, error) {
	progress := process.NewProgress(pb.ModelProcess_Import)
	defer progress.Finish(nil)
	allErrors := converter.NewError()

	progress.SetProgressMessage("Parse url")
	w := i.converters[web.Name]
	res, err := w.GetSnapshots(ctx, req, progress)

	if err != nil {
		return "", nil, err.Error()
	}
	if res.Snapshots == nil || len(res.Snapshots) == 0 {
		return "", nil, fmt.Errorf("snpashots are empty")
	}

	progress.SetProgressMessage("Create objects")
	details := i.createObjects(ctx, res, progress, req, allErrors)
	if !allErrors.IsEmpty() {
		return "", nil, fmt.Errorf("couldn't create objects")
	}
	return res.Snapshots[0].Id, details[res.Snapshots[0].Id], nil
}

func (i *Import) createObjects(ctx context.Context, res *converter.Response, progress process.Progress, req *pb.RpcObjectImportRequest, allErrors *converter.ConvertError) map[string]*types.Struct {
	oldIDToNew, createPayloads, err := i.getIDForAllObjects(ctx, res, allErrors, req)
	if err != nil {
		return nil
	}
	filesIDs := i.getFilesIDs(res)
	numWorkers := workerPoolSize
	if len(res.Snapshots) < workerPoolSize {
		numWorkers = 1
	}
	do := NewDataObject(oldIDToNew, createPayloads, filesIDs, ctx)
	pool := workerpool.NewPool(numWorkers)
	progress.SetProgressMessage("Create objects")
	go i.addWork(req.SpaceId, res, pool)
	go pool.Start(do)
	details := i.readResultFromPool(pool, req.Mode, allErrors, progress)
	return details
}

func (i *Import) getFilesIDs(res *converter.Response) []string {
	fileIDs := make([]string, 0)
	for _, snapshot := range res.Snapshots {
		fileIDs = append(fileIDs, lo.Map(snapshot.Snapshot.GetFileKeys(), func(item *pb.ChangeFileKeys, index int) string {
			return item.Hash
		})...)
	}
	return fileIDs
}

func (i *Import) getIDForAllObjects(ctx context.Context, res *converter.Response, allErrors *converter.ConvertError, req *pb.RpcObjectImportRequest) (map[string]string, map[string]treestorage.TreeStorageCreatePayload, error) {
	relationOptions := make([]*converter.Snapshot, 0)
	oldIDToNew := make(map[string]string, len(res.Snapshots))
	createPayloads := make(map[string]treestorage.TreeStorageCreatePayload, len(res.Snapshots))
	for _, snapshot := range res.Snapshots {
		// we will get id of relation options after we figure out according relations keys
		if lo.Contains(snapshot.Snapshot.GetData().GetObjectTypes(), bundle.TypeKeyRelationOption.URL()) {
			relationOptions = append(relationOptions, snapshot)
			continue
		}
		err := i.getObjectID(ctx, req.SpaceId, snapshot, createPayloads, oldIDToNew, req.UpdateExistingObjects)
		if err != nil {
			allErrors.Add(err)
			if req.Mode != pb.RpcObjectImportRequest_IGNORE_ERRORS {
				return nil, nil, err
			}
			log.With(zap.String("object name", snapshot.Id)).Error(err)
		}
	}
	for _, option := range relationOptions {
<<<<<<< HEAD
		err := i.getObjectID(ctx, req.SpaceId, option, createPayloads, oldIDToNew, req.UpdateExistingObjects)
=======
		i.replaceRelationKeyWithNew(option, oldIDToNew)
		err := i.getObjectID(ctx, option, createPayloads, oldIDToNew, req.UpdateExistingObjects)
>>>>>>> fa2638a2
		if err != nil {
			allErrors.Add(err)
			if req.Mode != pb.RpcObjectImportRequest_IGNORE_ERRORS {
				return nil, nil, err
			}
			log.With(zap.String("object name", option.Id)).Error(err)
		}
	}
	return oldIDToNew, createPayloads, nil
}

<<<<<<< HEAD
func (i *Import) getObjectID(
	ctx context.Context,
	spaceID string,
=======
func (i *Import) replaceRelationKeyWithNew(option *converter.Snapshot, oldIDToNew map[string]string) {
	if option.Snapshot.Data.Details == nil || len(option.Snapshot.Data.Details.Fields) == 0 {
		return
	}
	key := pbtypes.GetString(option.Snapshot.Data.Details, bundle.RelationKeyRelationKey.String())
	relationID := addr.RelationKeyToIdPrefix + key
	if newRelationID, ok := oldIDToNew[relationID]; ok {
		key = strings.TrimPrefix(newRelationID, addr.RelationKeyToIdPrefix)
	}
	option.Snapshot.Data.Details.Fields[bundle.RelationKeyRelationKey.String()] = pbtypes.String(key)
}

func (i *Import) getObjectID(ctx *session.Context,
>>>>>>> fa2638a2
	snapshot *converter.Snapshot,
	createPayloads map[string]treestorage.TreeStorageCreatePayload,
	oldIDToNew map[string]string,
	updateExisting bool,
) error {
	var (
		err         error
		id          string
		payload     treestorage.TreeStorageCreatePayload
		createdTime time.Time
	)
	createdTimeTS := pbtypes.GetInt64(snapshot.Snapshot.GetData().GetDetails(), bundle.RelationKeyCreatedDate.String())
	if createdTimeTS > 0 {
		createdTime = time.Unix(createdTimeTS, 0)
	} else {
		createdTime = time.Now()
	}
	if id, payload, err = i.objectIDGetter.Get(ctx, spaceID, snapshot, snapshot.SbType, createdTime, updateExisting, oldIDToNew); err == nil {
		oldIDToNew[snapshot.Id] = id
		if snapshot.SbType == sb.SmartBlockTypeSubObject && id == "" {
			oldIDToNew[snapshot.Id] = snapshot.Id
		}
		if payload.RootRawChange != nil {
			createPayloads[id] = payload
		}
		return nil
	}
	return err
}

func (i *Import) addWork(spaceID string, res *converter.Response, pool *workerpool.WorkerPool) {
	for _, snapshot := range res.Snapshots {
		t := NewTask(spaceID, snapshot, i.oc)
		stop := pool.AddWork(t)
		if stop {
			break
		}
	}
	pool.CloseTask()
}

func (i *Import) readResultFromPool(pool *workerpool.WorkerPool, mode pb.RpcObjectImportRequestMode, allErrors *converter.ConvertError, progress process.Progress) map[string]*types.Struct {
	details := make(map[string]*types.Struct, 0)
	for r := range pool.Results() {
		if err := progress.TryStep(1); err != nil {
			allErrors.Add(errors.Wrap(converter.ErrCancel, err.Error()))
			pool.Stop()
			return nil
		}
		res := r.(*Result)
		if res.err != nil {
			allErrors.Add(res.err)
			if mode == pb.RpcObjectImportRequest_ALL_OR_NOTHING {
				pool.Stop()
				return nil
			}
		}
		details[res.newID] = res.details
	}
	return details
}

func convertType(cType string) pb.RpcObjectImportListImportResponseType {
	return pb.RpcObjectImportListImportResponseType(pb.RpcObjectImportListImportResponseType_value[cType])
}<|MERGE_RESOLUTION|>--- conflicted
+++ resolved
@@ -282,12 +282,8 @@
 		}
 	}
 	for _, option := range relationOptions {
-<<<<<<< HEAD
+		i.replaceRelationKeyWithNew(option, oldIDToNew)
 		err := i.getObjectID(ctx, req.SpaceId, option, createPayloads, oldIDToNew, req.UpdateExistingObjects)
-=======
-		i.replaceRelationKeyWithNew(option, oldIDToNew)
-		err := i.getObjectID(ctx, option, createPayloads, oldIDToNew, req.UpdateExistingObjects)
->>>>>>> fa2638a2
 		if err != nil {
 			allErrors.Add(err)
 			if req.Mode != pb.RpcObjectImportRequest_IGNORE_ERRORS {
@@ -299,11 +295,6 @@
 	return oldIDToNew, createPayloads, nil
 }
 
-<<<<<<< HEAD
-func (i *Import) getObjectID(
-	ctx context.Context,
-	spaceID string,
-=======
 func (i *Import) replaceRelationKeyWithNew(option *converter.Snapshot, oldIDToNew map[string]string) {
 	if option.Snapshot.Data.Details == nil || len(option.Snapshot.Data.Details.Fields) == 0 {
 		return
@@ -316,8 +307,9 @@
 	option.Snapshot.Data.Details.Fields[bundle.RelationKeyRelationKey.String()] = pbtypes.String(key)
 }
 
-func (i *Import) getObjectID(ctx *session.Context,
->>>>>>> fa2638a2
+func (i *Import) getObjectID(
+	ctx context.Context,
+	spaceID string,
 	snapshot *converter.Snapshot,
 	createPayloads map[string]treestorage.TreeStorageCreatePayload,
 	oldIDToNew map[string]string,

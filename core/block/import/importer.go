package importer

import (
	"context"
	"errors"
	"fmt"
	"strings"
	"time"

	"github.com/anyproto/any-sync/app"
	"github.com/anyproto/any-sync/commonspace/object/tree/treestorage"
	"github.com/gogo/protobuf/types"
	"github.com/google/uuid"
	"github.com/samber/lo"
	"go.uber.org/zap"

	"github.com/anyproto/anytype-heart/core/anytype/account"
	"github.com/anyproto/anytype-heart/core/block"
	"github.com/anyproto/anytype-heart/core/block/collection"
	"github.com/anyproto/anytype-heart/core/block/import/common"
	creator "github.com/anyproto/anytype-heart/core/block/import/common/objectcreator"
	"github.com/anyproto/anytype-heart/core/block/import/common/objectid"
	"github.com/anyproto/anytype-heart/core/block/import/common/syncer"
	"github.com/anyproto/anytype-heart/core/block/import/common/workerpool"
	"github.com/anyproto/anytype-heart/core/block/import/csv"
	"github.com/anyproto/anytype-heart/core/block/import/html"
	"github.com/anyproto/anytype-heart/core/block/import/markdown"
	"github.com/anyproto/anytype-heart/core/block/import/notion"
	pbc "github.com/anyproto/anytype-heart/core/block/import/pb"
	"github.com/anyproto/anytype-heart/core/block/import/txt"
	"github.com/anyproto/anytype-heart/core/block/import/web"
	"github.com/anyproto/anytype-heart/core/block/object/objectcreator"
	"github.com/anyproto/anytype-heart/core/block/process"
	"github.com/anyproto/anytype-heart/core/domain"
	"github.com/anyproto/anytype-heart/core/domain/objectorigin"
	"github.com/anyproto/anytype-heart/core/event"
	"github.com/anyproto/anytype-heart/core/files/fileobject"
	"github.com/anyproto/anytype-heart/core/filestorage/filesync"
	"github.com/anyproto/anytype-heart/core/notifications"
	"github.com/anyproto/anytype-heart/metrics"
	"github.com/anyproto/anytype-heart/metrics/anymetry"
	"github.com/anyproto/anytype-heart/pb"
	"github.com/anyproto/anytype-heart/pkg/lib/bundle"
	"github.com/anyproto/anytype-heart/pkg/lib/core"
	"github.com/anyproto/anytype-heart/pkg/lib/localstore/addr"
	"github.com/anyproto/anytype-heart/pkg/lib/localstore/filestore"
	"github.com/anyproto/anytype-heart/pkg/lib/localstore/objectstore"
	"github.com/anyproto/anytype-heart/pkg/lib/logging"
	"github.com/anyproto/anytype-heart/pkg/lib/pb/model"
	"github.com/anyproto/anytype-heart/space"
	"github.com/anyproto/anytype-heart/util/conc"
	"github.com/anyproto/anytype-heart/util/pbtypes"
)

var log = logging.Logger("import")

const CName = "importer"

const workerPoolSize = 10

type Import struct {
	converters          map[string]common.Converter
	s                   *block.Service
	oc                  creator.Service
	idProvider          objectid.IdAndKeyProvider
	tempDirProvider     core.TempDirProvider
	fileStore           filestore.FileStore
	fileSync            filesync.FileSync
	notificationService notifications.Notifications
	eventSender         event.Sender

	importCtx       context.Context
	importCtxCancel context.CancelFunc
}

func New() Importer {
	return &Import{
		converters: make(map[string]common.Converter, 0),
	}
}

func (i *Import) Init(a *app.App) (err error) {
	i.s = app.MustComponent[*block.Service](a)
	accountService := app.MustComponent[account.Service](a)
	spaceService := app.MustComponent[space.Service](a)
	col := app.MustComponent[*collection.Service](a)
	i.tempDirProvider = app.MustComponent[core.TempDirProvider](a)
	converters := []common.Converter{
		markdown.New(i.tempDirProvider, col),
		notion.New(col),
		pbc.New(col, accountService, i.tempDirProvider),
		web.NewConverter(),
		html.New(col, i.tempDirProvider),
		txt.New(col),
		csv.New(col),
	}
	for _, c := range converters {
		i.converters[c.Name()] = c
	}
	store := app.MustComponent[objectstore.ObjectStore](a)
	i.fileStore = app.MustComponent[filestore.FileStore](a)
	fileObjectService := app.MustComponent[fileobject.Service](a)
	i.idProvider = objectid.NewIDProvider(store, spaceService, i.s, i.fileStore, fileObjectService)
	factory := syncer.New(syncer.NewFileSyncer(i.s, fileObjectService), syncer.NewBookmarkSyncer(i.s), syncer.NewIconSyncer(i.s, fileObjectService))
	relationSyncer := syncer.NewFileRelationSyncer(i.s, fileObjectService)
	objectCreator := app.MustComponent[objectcreator.Service](a)
	i.oc = creator.New(i.s, factory, store, relationSyncer, spaceService, objectCreator)
	i.fileSync = app.MustComponent[filesync.FileSync](a)
	i.notificationService = app.MustComponent[notifications.Notifications](a)
	i.eventSender = app.MustComponent[event.Sender](a)

	i.importCtx, i.importCtxCancel = context.WithCancel(context.Background())
	return nil
}

func (i *Import) Run(ctx context.Context) (err error) {
	return
}

func (i *Import) Close(ctx context.Context) (err error) {
	if i.importCtxCancel != nil {
		i.importCtxCancel()
	}
	return
}

// Import get snapshots from converter or external api and create smartblocks from them
func (i *Import) Import(ctx context.Context, importRequest *ImportRequest) *ImportResponse {
	if importRequest.IsSync {
		return i.importObjects(ctx, importRequest)
	}
	conc.Go(func() {
		res := i.importObjects(i.importCtx, importRequest)
		if res.Err != nil {
			log.Errorf("import from %s failed with error: %s", importRequest.Type.String(), res.Err)
		}
	})
	return nil
}

func (i *Import) importObjects(ctx context.Context, importRequest *ImportRequest) *ImportResponse {
	if importRequest.SpaceId == "" {
		return &ImportResponse{
			RootCollectionId: "",
			ProcessId:        "",
			ObjectsCount:     0,
			Err:              fmt.Errorf("spaceId is empty"),
		}
	}
	var (
		res           = &ImportResponse{}
		importId      = uuid.New().String()
		isNewProgress = false
	)
	if importRequest.Progress == nil {
		i.setupProgressBar(importRequest)
		isNewProgress = true
	}
	defer func() {
		i.onImportFinish(res, importRequest, importId)
	}()
	if i.s != nil && !importRequest.GetNoProgress() && isNewProgress {
		err := i.s.ProcessAdd(importRequest.Progress)
		if err != nil {
			return &ImportResponse{Err: fmt.Errorf("failed to add process")}
		}
	}
	i.recordEvent(&metrics.ImportStartedEvent{ID: importId, ImportType: importRequest.Type.String()})
	res.Err = fmt.Errorf("unknown import type %s", importRequest.Type)
	if c, ok := i.converters[importRequest.Type.String()]; ok {
		res.RootCollectionId, res.ObjectsCount, res.Err = i.importFromBuiltinConverter(ctx, importRequest, c)
	}
	if importRequest.Type == model.Import_External {
		res.ObjectsCount, res.Err = i.importFromExternalSource(ctx, importRequest)
	}
	res.ProcessId = importRequest.Progress.Id()
	return res
}

func (i *Import) onImportFinish(res *ImportResponse, req *ImportRequest, importId string) {
	i.finishImportProcess(res.Err, req)
	i.sendFileEvents(res.Err)
	i.recordEvent(&metrics.ImportFinishedEvent{ID: importId, ImportType: req.Type.String()})
	i.sendImportFinishEventToClient(res.RootCollectionId, req.IsSync, res.ObjectsCount, req.Type)
}

func (i *Import) sendFileEvents(returnedErr error) {
	if returnedErr == nil {
		i.fileSync.SendImportEvents()
	}
	i.fileSync.ClearImportEvents()
}

func (i *Import) importFromBuiltinConverter(ctx context.Context, req *ImportRequest, c common.Converter) (string, int64, error) {
	allErrors := common.NewError(req.Mode)
	res, err := c.GetSnapshots(ctx, req.RpcObjectImportRequest, req.Progress)
	if !err.IsEmpty() {
		resultErr := err.GetResultError(req.Type)
		if shouldReturnError(resultErr, res, req.RpcObjectImportRequest) {
			return "", 0, resultErr
		}
		allErrors.Merge(err)
	}
	if res == nil {
		return "", 0, fmt.Errorf("source path doesn't contain %s resources to import", req.Type)
	}

	if len(res.Snapshots) == 0 {
		return "", 0, fmt.Errorf("source path doesn't contain %s resources to import", req.Type)
	}

	details, rootCollectionID := i.createObjects(ctx, res, req.Progress, req.RpcObjectImportRequest, allErrors, req.Origin)
	resultErr := allErrors.GetResultError(req.Type)
	if resultErr != nil {
		rootCollectionID = ""
	}
	return rootCollectionID, i.getObjectCount(details, rootCollectionID), resultErr
}

func (i *Import) getObjectCount(details map[string]*types.Struct, rootCollectionID string) int64 {
	objectsCount := int64(len(details))
	if rootCollectionID != "" && objectsCount > 0 {
		objectsCount-- // exclude root collection object from counter
	}
	return objectsCount
}

func (i *Import) importFromExternalSource(ctx context.Context, req *ImportRequest) (int64, error) {
	allErrors := common.NewError(req.Mode)
	if req.Snapshots != nil {
		sn := make([]*common.Snapshot, len(req.Snapshots))
		for i, s := range req.Snapshots {
			sn[i] = &common.Snapshot{
				Id:       s.GetId(),
				Snapshot: &pb.ChangeSnapshot{Data: s.Snapshot},
			}
		}
		res := &common.Response{
			Snapshots: sn,
		}

		originImport := objectorigin.Import(model.Import_External)
		details, _ := i.createObjects(ctx, res, req.Progress, req.RpcObjectImportRequest, allErrors, originImport)
		if !allErrors.IsEmpty() {
			return 0, allErrors.GetResultError(req.Type)
		}
		return int64(len(details)), nil
	}
	return 0, common.ErrNoObjectsToImport
}

func (i *Import) finishImportProcess(returnedErr error, req *ImportRequest) {
	if notificationProgress, ok := req.Progress.(process.Notificationable); ok {
		notificationProgress.FinishWithNotification(i.provideNotification(returnedErr, req.Progress, req), returnedErr)
	} else {
		req.Progress.Finish(returnedErr)
	}
}

func (i *Import) provideNotification(returnedErr error, progress process.Progress, req *ImportRequest) *model.Notification {
	return &model.Notification{
		Status:  model.Notification_Created,
		IsLocal: true,
		Space:   req.SpaceId,
		Payload: &model.NotificationPayloadOfImport{Import: &model.NotificationImport{
			ProcessId:  progress.Id(),
			ErrorCode:  common.GetImportErrorCode(returnedErr),
			ImportType: req.Type,
			SpaceId:    req.SpaceId,
		}},
	}
}

func shouldReturnError(e error, res *common.Response, req *pb.RpcObjectImportRequest) bool {
	return (e != nil && req.Mode != pb.RpcObjectImportRequest_IGNORE_ERRORS) ||
		errors.Is(e, common.ErrFailedToReceiveListOfObjects) || errors.Is(e, common.ErrLimitExceeded) ||
		(errors.Is(e, common.ErrNoObjectsToImport) && (res == nil || len(res.Snapshots) == 0)) || // return error only if we don't have object to import
		errors.Is(e, common.ErrCancel)
}

<<<<<<< HEAD
func (i *Import) setupProgressBar(req *pb.RpcObjectImportRequest) process.Progress {
	var progressBarType pb.IsModelProcessMessage = &pb.ModelProcessMessageOfImport{}
=======
func (i *Import) setupProgressBar(req *ImportRequest) {
	progressBarType := pb.ModelProcess_Import
>>>>>>> 31981baf
	if req.IsMigration {
		progressBarType = &pb.ModelProcessMessageOfMigration{}
	}
	var progress process.Progress
	if req.GetNoProgress() {
		progress = process.NewNoOp()
	} else {
		progress = process.NewProgress(progressBarType)
		if req.SendNotification {
			progress = process.NewNotificationProcess(progressBarType, i.notificationService)
		}
	}
	req.Progress = progress
}

func (i *Import) Name() string {
	return CName
}

// ListImports return all registered import types
func (i *Import) ListImports(_ *pb.RpcObjectImportListRequest) ([]*pb.RpcObjectImportListImportResponse, error) {
	res := make([]*pb.RpcObjectImportListImportResponse, len(i.converters))
	var idx int
	for _, c := range i.converters {
		res[idx] = &pb.RpcObjectImportListImportResponse{Type: convertType(c.Name())}
		idx++
	}
	return res, nil
}

// ValidateNotionToken return all registered import types
func (i *Import) ValidateNotionToken(
	ctx context.Context, req *pb.RpcObjectImportNotionValidateTokenRequest,
) (pb.RpcObjectImportNotionValidateTokenResponseErrorCode, error) {
	tv := notion.NewTokenValidator()
	return tv.Validate(ctx, req.GetToken())
}

func (i *Import) ImportWeb(ctx context.Context, req *pb.RpcObjectImportRequest) (string, *types.Struct, error) {
	progress := process.NewProgress(&pb.ModelProcessMessageOfImport{})
	defer progress.Finish(nil)
	allErrors := common.NewError(0)

	progress.SetProgressMessage("Parse url")
	w := i.converters[web.Name]
	res, err := w.GetSnapshots(ctx, req, progress)

	if err != nil {
		return "", nil, err.Error()
	}
	if res.Snapshots == nil || len(res.Snapshots) == 0 {
		return "", nil, fmt.Errorf("snpashots are empty")
	}

	progress.SetProgressMessage("Create objects")
	details, _ := i.createObjects(ctx, res, progress, req, allErrors, objectorigin.None())
	if !allErrors.IsEmpty() {
		return "", nil, fmt.Errorf("couldn't create objects")
	}
	return res.Snapshots[0].Id, details[res.Snapshots[0].Id], nil
}

func (i *Import) createObjects(ctx context.Context,
	res *common.Response,
	progress process.Progress,
	req *pb.RpcObjectImportRequest,
	allErrors *common.ConvertError,
	origin objectorigin.ObjectOrigin,
) (map[string]*types.Struct, string) {
	oldIDToNew, createPayloads, err := i.getIDForAllObjects(ctx, res, allErrors, req, origin)
	if err != nil {
		return nil, ""
	}
	numWorkers := workerPoolSize
	if len(res.Snapshots) < workerPoolSize {
		numWorkers = 1
	}
	do := creator.NewDataObject(ctx, oldIDToNew, createPayloads, origin, req.SpaceId)
	pool := workerpool.NewPool(numWorkers)
	progress.SetProgressMessage("Create objects")
	go i.addWork(res, pool)
	go pool.Start(do)
	details := i.readResultFromPool(pool, req.Mode, allErrors, progress)
	return details, oldIDToNew[res.RootCollectionID]
}

func (i *Import) getIDForAllObjects(ctx context.Context,
	res *common.Response,
	allErrors *common.ConvertError,
	req *pb.RpcObjectImportRequest,
	origin objectorigin.ObjectOrigin,
) (map[string]string, map[string]treestorage.TreeStorageCreatePayload, error) {
	relationOptions := make([]*common.Snapshot, 0)
	oldIDToNew := make(map[string]string, len(res.Snapshots))
	createPayloads := make(map[string]treestorage.TreeStorageCreatePayload, len(res.Snapshots))
	for _, snapshot := range res.Snapshots {
		// we will get id of relation options after we figure out according relations keys
		if lo.Contains(snapshot.Snapshot.GetData().GetObjectTypes(), bundle.TypeKeyRelationOption.String()) {
			relationOptions = append(relationOptions, snapshot)
			continue
		}
		err := i.getObjectID(ctx, req.SpaceId, snapshot, createPayloads, oldIDToNew, req.UpdateExistingObjects, origin)
		if err != nil {
			allErrors.Add(err)
			if req.Mode != pb.RpcObjectImportRequest_IGNORE_ERRORS {
				return nil, nil, err
			}
			log.With(zap.String("object name", snapshot.Id)).Error(err)
		}
	}
	for _, option := range relationOptions {
		i.replaceRelationKeyWithNew(option, oldIDToNew)
		err := i.getObjectID(ctx, req.SpaceId, option, createPayloads, oldIDToNew, req.UpdateExistingObjects, origin)
		if err != nil {
			allErrors.Add(err)
			if req.Mode != pb.RpcObjectImportRequest_IGNORE_ERRORS {
				return nil, nil, err
			}
			log.With(zap.String("object name", option.Id)).Error(err)
		}
	}
	return oldIDToNew, createPayloads, nil
}

func (i *Import) replaceRelationKeyWithNew(option *common.Snapshot, oldIDToNew map[string]string) {
	if option.Snapshot.Data.Details == nil || len(option.Snapshot.Data.Details.Fields) == 0 {
		return
	}
	key := pbtypes.GetString(option.Snapshot.Data.Details, bundle.RelationKeyRelationKey.String())
	if newRelationID, ok := oldIDToNew[key]; ok {
		key = strings.TrimPrefix(newRelationID, addr.RelationKeyToIdPrefix)
	}
	option.Snapshot.Data.Details.Fields[bundle.RelationKeyRelationKey.String()] = pbtypes.String(key)
}

func (i *Import) getObjectID(
	ctx context.Context,
	spaceID string,
	snapshot *common.Snapshot,
	createPayloads map[string]treestorage.TreeStorageCreatePayload,
	oldIDToNew map[string]string,
	updateExisting bool,
	origin objectorigin.ObjectOrigin,
) error {

	// Preload file keys
	for _, fileKeys := range snapshot.Snapshot.GetFileKeys() {
		err := i.fileStore.AddFileKeys(domain.FileEncryptionKeys{
			FileId:         domain.FileId(fileKeys.Hash),
			EncryptionKeys: fileKeys.Keys,
		})
		if err != nil {
			return fmt.Errorf("add file keys: %w", err)
		}
	}
	if fileInfo := snapshot.Snapshot.GetData().GetFileInfo(); fileInfo != nil {
		keys := make(map[string]string, len(fileInfo.EncryptionKeys))
		for _, key := range fileInfo.EncryptionKeys {
			keys[key.Path] = key.Key
		}
		err := i.fileStore.AddFileKeys(domain.FileEncryptionKeys{
			FileId:         domain.FileId(fileInfo.FileId),
			EncryptionKeys: keys,
		})
		if err != nil {
			return fmt.Errorf("add file keys from file info: %w", err)
		}
	}

	var (
		id      string
		payload treestorage.TreeStorageCreatePayload
	)
	id, payload, err := i.idProvider.GetIDAndPayload(ctx, spaceID, snapshot, time.Now(), updateExisting, origin)
	if err != nil {
		return err
	}
	oldIDToNew[snapshot.Id] = id
	if payload.RootRawChange != nil {
		createPayloads[id] = payload
	}
	return i.extractInternalKey(snapshot, oldIDToNew)
}

func (i *Import) extractInternalKey(snapshot *common.Snapshot, oldIDToNew map[string]string) error {
	newUniqueKey := i.idProvider.GetInternalKey(snapshot.SbType)
	if newUniqueKey != "" {
		oldUniqueKey := pbtypes.GetString(snapshot.Snapshot.Data.Details, bundle.RelationKeyUniqueKey.String())
		if oldUniqueKey == "" {
			oldUniqueKey = snapshot.Snapshot.Data.Key
		}
		if oldUniqueKey != "" {
			oldIDToNew[oldUniqueKey] = newUniqueKey
		}
	}
	return nil
}

func (i *Import) addWork(res *common.Response, pool *workerpool.WorkerPool) {
	for _, snapshot := range res.Snapshots {
		t := creator.NewTask(snapshot, i.oc)
		stop := pool.AddWork(t)
		if stop {
			break
		}
	}
	pool.CloseTask()
}

func (i *Import) readResultFromPool(pool *workerpool.WorkerPool,
	mode pb.RpcObjectImportRequestMode,
	allErrors *common.ConvertError,
	progress process.Progress,
) map[string]*types.Struct {
	details := make(map[string]*types.Struct, 0)
	for r := range pool.Results() {
		if err := progress.TryStep(1); err != nil {
			allErrors.Add(fmt.Errorf("%w: %s", common.ErrCancel, err.Error()))
			pool.Stop()
			return nil
		}
		res := r.(*creator.Result)
		if res.Err != nil {
			allErrors.Add(res.Err)
			if mode == pb.RpcObjectImportRequest_ALL_OR_NOTHING {
				pool.Stop()
				return nil
			}
		}
		details[res.NewID] = res.Details
	}
	return details
}

func (i *Import) recordEvent(event anymetry.Event) {
	metrics.Service.Send(event)
}

func (i *Import) sendImportFinishEventToClient(rootCollectionID string, isSync bool, objectsCount int64, importType model.ImportType) {
	if isSync {
		return
	}
	i.eventSender.Broadcast(&pb.Event{
		Messages: []*pb.EventMessage{
			{
				Value: &pb.EventMessageValueOfImportFinish{
					ImportFinish: &pb.EventImportFinish{
						RootCollectionID: rootCollectionID,
						ObjectsCount:     objectsCount,
						ImportType:       importType,
					},
				},
			},
		},
	})
}

func convertType(cType string) pb.RpcObjectImportListImportResponseType {
	return pb.RpcObjectImportListImportResponseType(pb.RpcObjectImportListImportResponseType_value[cType])
}<|MERGE_RESOLUTION|>--- conflicted
+++ resolved
@@ -278,13 +278,8 @@
 		errors.Is(e, common.ErrCancel)
 }
 
-<<<<<<< HEAD
-func (i *Import) setupProgressBar(req *pb.RpcObjectImportRequest) process.Progress {
+func (i *Import) setupProgressBar(req *ImportRequest) {
 	var progressBarType pb.IsModelProcessMessage = &pb.ModelProcessMessageOfImport{}
-=======
-func (i *Import) setupProgressBar(req *ImportRequest) {
-	progressBarType := pb.ModelProcess_Import
->>>>>>> 31981baf
 	if req.IsMigration {
 		progressBarType = &pb.ModelProcessMessageOfMigration{}
 	}

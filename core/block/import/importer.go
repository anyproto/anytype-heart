package importer

import (
	"context"
	"errors"
	"fmt"
	"strings"
	"sync"
	"time"

	"github.com/anyproto/any-sync/app"
	"github.com/anyproto/any-sync/commonspace/object/tree/treestorage"
	"github.com/gogo/protobuf/types"
	"github.com/google/uuid"
	"github.com/samber/lo"
	"go.uber.org/zap"

	"github.com/anyproto/anytype-heart/core/anytype/account"
	"github.com/anyproto/anytype-heart/core/block"
	"github.com/anyproto/anytype-heart/core/block/collection"
	"github.com/anyproto/anytype-heart/core/block/import/common"
	creator "github.com/anyproto/anytype-heart/core/block/import/common/objectcreator"
	"github.com/anyproto/anytype-heart/core/block/import/common/objectid"
	"github.com/anyproto/anytype-heart/core/block/import/common/syncer"
	"github.com/anyproto/anytype-heart/core/block/import/common/workerpool"
	"github.com/anyproto/anytype-heart/core/block/import/csv"
	"github.com/anyproto/anytype-heart/core/block/import/html"
	"github.com/anyproto/anytype-heart/core/block/import/markdown"
	"github.com/anyproto/anytype-heart/core/block/import/notion"
	pbc "github.com/anyproto/anytype-heart/core/block/import/pb"
	"github.com/anyproto/anytype-heart/core/block/import/txt"
	"github.com/anyproto/anytype-heart/core/block/import/web"
	"github.com/anyproto/anytype-heart/core/block/object/idresolver"
	"github.com/anyproto/anytype-heart/core/block/object/objectcreator"
	"github.com/anyproto/anytype-heart/core/block/process"
	"github.com/anyproto/anytype-heart/core/filestorage/filesync"
	"github.com/anyproto/anytype-heart/metrics"
	"github.com/anyproto/anytype-heart/pb"
	"github.com/anyproto/anytype-heart/pkg/lib/bundle"
	"github.com/anyproto/anytype-heart/pkg/lib/core"
	"github.com/anyproto/anytype-heart/pkg/lib/localstore/addr"
	"github.com/anyproto/anytype-heart/pkg/lib/localstore/filestore"
	"github.com/anyproto/anytype-heart/pkg/lib/localstore/objectstore"
	"github.com/anyproto/anytype-heart/pkg/lib/logging"
	"github.com/anyproto/anytype-heart/pkg/lib/pb/model"
	"github.com/anyproto/anytype-heart/space"
	"github.com/anyproto/anytype-heart/util/pbtypes"
)

var log = logging.Logger("import")

const CName = "importer"

const workerPoolSize = 10

type Import struct {
	converters      map[string]common.Converter
	s               *block.Service
	oc              creator.Service
	idProvider      objectid.IDProvider
	tempDirProvider core.TempDirProvider
	fileSync        filesync.FileSync
	sync.Mutex
}

func New() Importer {
	return &Import{
		converters: make(map[string]common.Converter, 0),
	}
}

func (i *Import) Init(a *app.App) (err error) {
	i.s = app.MustComponent[*block.Service](a)
	accountService := app.MustComponent[account.Service](a)
	spaceService := app.MustComponent[space.Service](a)
	col := app.MustComponent[*collection.Service](a)
	i.tempDirProvider = app.MustComponent[core.TempDirProvider](a)
	converters := []common.Converter{
		markdown.New(i.tempDirProvider, col),
		notion.New(col),
		pbc.New(col, accountService),
		web.NewConverter(),
		html.New(col, i.tempDirProvider),
		txt.New(col),
		csv.New(col),
	}
	for _, c := range converters {
		i.converters[c.Name()] = c
	}
	resolver := a.MustComponent(idresolver.CName).(idresolver.Resolver)
	factory := syncer.New(syncer.NewFileSyncer(i.s), syncer.NewBookmarkSyncer(i.s), syncer.NewIconSyncer(i.s, resolver))
	store := app.MustComponent[objectstore.ObjectStore](a)
	i.idProvider = objectid.NewIDProvider(store, spaceService)
	fileStore := app.MustComponent[filestore.FileStore](a)
	relationSyncer := syncer.NewFileRelationSyncer(i.s, fileStore)
	objectCreator := app.MustComponent[objectcreator.Service](a)
	i.oc = creator.New(i.s, factory, store, relationSyncer, fileStore, spaceService, objectCreator)
	i.fileSync = app.MustComponent[filesync.FileSync](a)
	return nil
}

// Import get snapshots from converter or external api and create smartblocks from them
func (i *Import) Import(ctx context.Context, req *pb.RpcObjectImportRequest, origin model.ObjectOrigin, progress process.Progress) (string, string, error) {
	if req.SpaceId == "" {
		return "", "", fmt.Errorf("spaceId is empty")
	}
	i.Lock()
	defer i.Unlock()
	isNewProgress := false
	if progress == nil {
		progress = i.setupProgressBar(req)
		isNewProgress = true
	}
	var (
		returnedErr error
		importId    = uuid.New().String()
	)
	defer func() {
		i.finishImportProcess(returnedErr, progress)
		i.sendFileEvents(returnedErr)
		i.recordEvent(&metrics.ImportFinishedEvent{ID: importId, ImportType: req.Type.String()})
	}()
	if i.s != nil && !req.GetNoProgress() && isNewProgress {
		i.s.ProcessAdd(progress)
	}
	i.recordEvent(&metrics.ImportStartedEvent{ID: importId, ImportType: req.Type.String()})
	var rootCollectionID string
	if c, ok := i.converters[req.Type.String()]; ok {
		rootCollectionID, returnedErr = i.importFromBuiltinConverter(ctx, req, c, progress, origin)
		return rootCollectionID, "", returnedErr
	}
<<<<<<< HEAD
	if req.Type == model.ImportType_External {
=======
	if req.Type == model.Import_External {
>>>>>>> cdc8eef9
		returnedErr = i.importFromExternalSource(ctx, req, progress)
		return rootCollectionID, "", returnedErr
	}
	returnedErr = fmt.Errorf("unknown import type %s", req.Type)
	return rootCollectionID, progress.Id(), returnedErr
}

func (i *Import) sendFileEvents(returnedErr error) {
	if returnedErr == nil {
		i.fileSync.SendImportEvents()
	}
	i.fileSync.ClearImportEvents()
}

func (i *Import) importFromBuiltinConverter(ctx context.Context,
	req *pb.RpcObjectImportRequest,
	c common.Converter,
	progress process.Progress,
	origin model.ObjectOrigin,
) (string, error) {
	allErrors := common.NewError(req.Mode)
	res, err := c.GetSnapshots(ctx, req, progress)
	if !err.IsEmpty() {
		resultErr := err.GetResultError(req.Type)
		if shouldReturnError(resultErr, res, req) {
			return "", resultErr
		}
		allErrors.Merge(err)
	}
	if res == nil {
		return "", fmt.Errorf("source path doesn't contain %s resources to import", req.Type)
	}

	if len(res.Snapshots) == 0 {
		return "", fmt.Errorf("source path doesn't contain %s resources to import", req.Type)
	}

	_, rootCollectionID := i.createObjects(ctx, res, progress, req, allErrors, origin)
	resultErr := allErrors.GetResultError(req.Type)
	if resultErr != nil {
		rootCollectionID = ""
	}
	return rootCollectionID, resultErr
}

func (i *Import) importFromExternalSource(ctx context.Context,
	req *pb.RpcObjectImportRequest,
	progress process.Progress,
) error {
	allErrors := common.NewError(req.Mode)
	if req.Snapshots != nil {
		sn := make([]*common.Snapshot, len(req.Snapshots))
		for i, s := range req.Snapshots {
			sn[i] = &common.Snapshot{
				Id:       s.GetId(),
				Snapshot: &pb.ChangeSnapshot{Data: s.Snapshot},
			}
		}
		res := &common.Response{
			Snapshots: sn,
		}
		i.createObjects(ctx, res, progress, req, allErrors, model.ObjectOrigin_import)
		if !allErrors.IsEmpty() {
			return allErrors.GetResultError(req.Type)
		}
		return nil
	}
	return common.ErrNoObjectsToImport
}

func (i *Import) finishImportProcess(returnedErr error, progress process.Progress) {
	progress.Finish(returnedErr)
}

func shouldReturnError(e error, res *common.Response, req *pb.RpcObjectImportRequest) bool {
	return (e != nil && req.Mode != pb.RpcObjectImportRequest_IGNORE_ERRORS) ||
		errors.Is(e, common.ErrFailedToReceiveListOfObjects) || errors.Is(e, common.ErrLimitExceeded) ||
		(errors.Is(e, common.ErrNoObjectsToImport) && (res == nil || len(res.Snapshots) == 0)) || // return error only if we don't have object to import
		errors.Is(e, common.ErrCancel)
}

func (i *Import) setupProgressBar(req *pb.RpcObjectImportRequest) process.Progress {
	progressBarType := pb.ModelProcess_Import
	if req.IsMigration {
		progressBarType = pb.ModelProcess_Migration
	}
	var progress process.Progress
	if req.GetNoProgress() {
		progress = process.NewNoOp()
	} else {
		progress = process.NewProgress(progressBarType)
	}
	return progress
}

func (i *Import) Name() string {
	return CName
}

// ListImports return all registered import types
func (i *Import) ListImports(_ *pb.RpcObjectImportListRequest) ([]*pb.RpcObjectImportListImportResponse, error) {
	res := make([]*pb.RpcObjectImportListImportResponse, len(i.converters))
	var idx int
	for _, c := range i.converters {
		res[idx] = &pb.RpcObjectImportListImportResponse{Type: convertType(c.Name())}
		idx++
	}
	return res, nil
}

// ValidateNotionToken return all registered import types
func (i *Import) ValidateNotionToken(
	ctx context.Context, req *pb.RpcObjectImportNotionValidateTokenRequest,
) (pb.RpcObjectImportNotionValidateTokenResponseErrorCode, error) {
	tv := notion.NewTokenValidator()
	return tv.Validate(ctx, req.GetToken())
}

func (i *Import) ImportWeb(ctx context.Context, req *pb.RpcObjectImportRequest) (string, *types.Struct, error) {
	progress := process.NewProgress(pb.ModelProcess_Import)
	defer progress.Finish(nil)
	allErrors := common.NewError(0)

	progress.SetProgressMessage("Parse url")
	w := i.converters[web.Name]
	res, err := w.GetSnapshots(ctx, req, progress)

	if err != nil {
		return "", nil, err.Error()
	}
	if res.Snapshots == nil || len(res.Snapshots) == 0 {
		return "", nil, fmt.Errorf("snpashots are empty")
	}

	progress.SetProgressMessage("Create objects")
	details, _ := i.createObjects(ctx, res, progress, req, allErrors, model.ObjectOrigin_import)
	if !allErrors.IsEmpty() {
		return "", nil, fmt.Errorf("couldn't create objects")
	}
	return res.Snapshots[0].Id, details[res.Snapshots[0].Id], nil
}

func (i *Import) createObjects(ctx context.Context,
	res *common.Response,
	progress process.Progress,
	req *pb.RpcObjectImportRequest,
	allErrors *common.ConvertError,
	origin model.ObjectOrigin,
) (map[string]*types.Struct, string) {
	oldIDToNew, createPayloads, err := i.getIDForAllObjects(ctx, res, allErrors, req)
	if err != nil {
		return nil, ""
	}
	filesIDs := i.getFilesIDs(res)
	numWorkers := workerPoolSize
	if len(res.Snapshots) < workerPoolSize {
		numWorkers = 1
	}
	do := creator.NewDataObject(ctx, oldIDToNew, createPayloads, filesIDs, origin, req.SpaceId)
	pool := workerpool.NewPool(numWorkers)
	progress.SetProgressMessage("Create objects")
	go i.addWork(req.SpaceId, res, pool)
	go pool.Start(do)
	details := i.readResultFromPool(pool, req.Mode, allErrors, progress)
	return details, oldIDToNew[res.RootCollectionID]
}

func (i *Import) getFilesIDs(res *common.Response) []string {
	fileIDs := make([]string, 0)
	for _, snapshot := range res.Snapshots {
		fileIDs = append(fileIDs, lo.Map(snapshot.Snapshot.GetFileKeys(), func(item *pb.ChangeFileKeys, index int) string {
			return item.Hash
		})...)
	}
	return fileIDs
}

func (i *Import) getIDForAllObjects(ctx context.Context,
	res *common.Response,
	allErrors *common.ConvertError,
	req *pb.RpcObjectImportRequest,
) (map[string]string, map[string]treestorage.TreeStorageCreatePayload, error) {
	relationOptions := make([]*common.Snapshot, 0)
	oldIDToNew := make(map[string]string, len(res.Snapshots))
	createPayloads := make(map[string]treestorage.TreeStorageCreatePayload, len(res.Snapshots))
	for _, snapshot := range res.Snapshots {
		// we will get id of relation options after we figure out according relations keys
		if lo.Contains(snapshot.Snapshot.GetData().GetObjectTypes(), bundle.TypeKeyRelationOption.String()) {
			relationOptions = append(relationOptions, snapshot)
			continue
		}
		err := i.getObjectID(ctx, req.SpaceId, snapshot, createPayloads, oldIDToNew, req.UpdateExistingObjects)
		if err != nil {
			allErrors.Add(err)
			if req.Mode != pb.RpcObjectImportRequest_IGNORE_ERRORS {
				return nil, nil, err
			}
			log.With(zap.String("object name", snapshot.Id)).Error(err)
		}
	}
	for _, option := range relationOptions {
		i.replaceRelationKeyWithNew(option, oldIDToNew)
		err := i.getObjectID(ctx, req.SpaceId, option, createPayloads, oldIDToNew, req.UpdateExistingObjects)
		if err != nil {
			allErrors.Add(err)
			if req.Mode != pb.RpcObjectImportRequest_IGNORE_ERRORS {
				return nil, nil, err
			}
			log.With(zap.String("object name", option.Id)).Error(err)
		}
	}
	return oldIDToNew, createPayloads, nil
}

func (i *Import) replaceRelationKeyWithNew(option *common.Snapshot, oldIDToNew map[string]string) {
	if option.Snapshot.Data.Details == nil || len(option.Snapshot.Data.Details.Fields) == 0 {
		return
	}
	key := pbtypes.GetString(option.Snapshot.Data.Details, bundle.RelationKeyRelationKey.String())
	if newRelationID, ok := oldIDToNew[key]; ok {
		key = strings.TrimPrefix(newRelationID, addr.RelationKeyToIdPrefix)
	}
	option.Snapshot.Data.Details.Fields[bundle.RelationKeyRelationKey.String()] = pbtypes.String(key)
}

func (i *Import) getObjectID(
	ctx context.Context,
	spaceID string,
	snapshot *common.Snapshot,
	createPayloads map[string]treestorage.TreeStorageCreatePayload,
	oldIDToNew map[string]string,
	updateExisting bool,
) error {
	var (
		id      string
		payload treestorage.TreeStorageCreatePayload
	)

	id, payload, err := i.idProvider.GetIDAndPayload(ctx, spaceID, snapshot, time.Now(), updateExisting)
	if err != nil {
		return err
	}
	oldIDToNew[snapshot.Id] = id
	if payload.RootRawChange != nil {
		createPayloads[id] = payload
	}
	return nil
}

func (i *Import) addWork(spaceID string, res *common.Response, pool *workerpool.WorkerPool) {
	for _, snapshot := range res.Snapshots {
		t := creator.NewTask(spaceID, snapshot, i.oc)
		stop := pool.AddWork(t)
		if stop {
			break
		}
	}
	pool.CloseTask()
}

func (i *Import) readResultFromPool(pool *workerpool.WorkerPool,
	mode pb.RpcObjectImportRequestMode,
	allErrors *common.ConvertError,
	progress process.Progress,
) map[string]*types.Struct {
	details := make(map[string]*types.Struct, 0)
	for r := range pool.Results() {
		if err := progress.TryStep(1); err != nil {
			allErrors.Add(fmt.Errorf("%w: %w", common.ErrCancel, err))
			pool.Stop()
			return nil
		}
		res := r.(*creator.Result)
		if res.Err != nil {
			allErrors.Add(res.Err)
			if mode == pb.RpcObjectImportRequest_ALL_OR_NOTHING {
				pool.Stop()
				return nil
			}
		}
		details[res.NewID] = res.Details
	}
	return details
}
func (i *Import) recordEvent(event metrics.EventRepresentable) {
	metrics.SharedClient.RecordEvent(event)
}

func convertType(cType string) pb.RpcObjectImportListImportResponseType {
	return pb.RpcObjectImportListImportResponseType(pb.RpcObjectImportListImportResponseType_value[cType])
}<|MERGE_RESOLUTION|>--- conflicted
+++ resolved
@@ -129,11 +129,7 @@
 		rootCollectionID, returnedErr = i.importFromBuiltinConverter(ctx, req, c, progress, origin)
 		return rootCollectionID, "", returnedErr
 	}
-<<<<<<< HEAD
-	if req.Type == model.ImportType_External {
-=======
 	if req.Type == model.Import_External {
->>>>>>> cdc8eef9
 		returnedErr = i.importFromExternalSource(ctx, req, progress)
 		return rootCollectionID, "", returnedErr
 	}

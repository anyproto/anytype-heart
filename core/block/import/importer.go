package importer

import (
	"context"
	"errors"
	"fmt"
	"strings"
	"time"

	"github.com/anyproto/any-sync/app"
	"github.com/anyproto/any-sync/commonspace/object/tree/treestorage"
	"github.com/gogo/protobuf/types"
	"github.com/google/uuid"
	"github.com/samber/lo"
	"go.uber.org/zap"

	"github.com/anyproto/anytype-heart/core/anytype/account"
	"github.com/anyproto/anytype-heart/core/block"
	"github.com/anyproto/anytype-heart/core/block/collection"
	"github.com/anyproto/anytype-heart/core/block/detailservice"
	"github.com/anyproto/anytype-heart/core/block/import/common"
	creator "github.com/anyproto/anytype-heart/core/block/import/common/objectcreator"
	"github.com/anyproto/anytype-heart/core/block/import/common/objectid"
	"github.com/anyproto/anytype-heart/core/block/import/common/syncer"
	"github.com/anyproto/anytype-heart/core/block/import/common/workerpool"
	"github.com/anyproto/anytype-heart/core/block/import/csv"
	"github.com/anyproto/anytype-heart/core/block/import/html"
	"github.com/anyproto/anytype-heart/core/block/import/markdown"
	"github.com/anyproto/anytype-heart/core/block/import/notion"
	pbc "github.com/anyproto/anytype-heart/core/block/import/pb"
	"github.com/anyproto/anytype-heart/core/block/import/txt"
	"github.com/anyproto/anytype-heart/core/block/import/web"
	"github.com/anyproto/anytype-heart/core/block/object/objectcreator"
	"github.com/anyproto/anytype-heart/core/block/process"
	"github.com/anyproto/anytype-heart/core/domain"
	"github.com/anyproto/anytype-heart/core/domain/objectorigin"
	"github.com/anyproto/anytype-heart/core/event"
	"github.com/anyproto/anytype-heart/core/files/fileobject"
	"github.com/anyproto/anytype-heart/core/filestorage/filesync"
	"github.com/anyproto/anytype-heart/core/notifications"
	"github.com/anyproto/anytype-heart/metrics"
	"github.com/anyproto/anytype-heart/metrics/anymetry"
	"github.com/anyproto/anytype-heart/pb"
	"github.com/anyproto/anytype-heart/pkg/lib/bundle"
	"github.com/anyproto/anytype-heart/pkg/lib/core"
	"github.com/anyproto/anytype-heart/pkg/lib/localstore/addr"
	"github.com/anyproto/anytype-heart/pkg/lib/localstore/filestore"
	"github.com/anyproto/anytype-heart/pkg/lib/localstore/objectstore"
	"github.com/anyproto/anytype-heart/pkg/lib/logging"
	"github.com/anyproto/anytype-heart/pkg/lib/pb/model"
	"github.com/anyproto/anytype-heart/space"
	"github.com/anyproto/anytype-heart/util/conc"
	"github.com/anyproto/anytype-heart/util/pbtypes"
)

var log = logging.Logger("import")

const CName = "importer"

const workerPoolSize = 10

type Import struct {
	converters          map[string]common.Converter
	s                   *block.Service
	oc                  creator.Service
	idProvider          objectid.IdAndKeyProvider
	tempDirProvider     core.TempDirProvider
	fileStore           filestore.FileStore
	fileSync            filesync.FileSync
	notificationService notifications.Notifications
	eventSender         event.Sender

	importCtx       context.Context
	importCtxCancel context.CancelFunc
}

func New() Importer {
	return &Import{
		converters: make(map[string]common.Converter, 0),
	}
}

func (i *Import) Init(a *app.App) (err error) {
	i.s = app.MustComponent[*block.Service](a)
	accountService := app.MustComponent[account.Service](a)
	spaceService := app.MustComponent[space.Service](a)
	col := app.MustComponent[*collection.Service](a)
	i.tempDirProvider = app.MustComponent[core.TempDirProvider](a)
	converters := []common.Converter{
		markdown.New(i.tempDirProvider, col),
		notion.New(col),
		pbc.New(col, accountService, i.tempDirProvider),
		web.NewConverter(),
		html.New(col, i.tempDirProvider),
		txt.New(col),
		csv.New(col),
	}
	for _, c := range converters {
		i.converters[c.Name()] = c
	}
	store := app.MustComponent[objectstore.ObjectStore](a)
	i.fileStore = app.MustComponent[filestore.FileStore](a)
	fileObjectService := app.MustComponent[fileobject.Service](a)
	i.idProvider = objectid.NewIDProvider(store, spaceService, i.s, i.fileStore, fileObjectService)
	factory := syncer.New(syncer.NewFileSyncer(i.s, fileObjectService), syncer.NewBookmarkSyncer(i.s), syncer.NewIconSyncer(i.s, fileObjectService))
	relationSyncer := syncer.NewFileRelationSyncer(i.s, fileObjectService)
	objectCreator := app.MustComponent[objectcreator.Service](a)
	detailsService := app.MustComponent[detailservice.Service](a)
	i.oc = creator.New(detailsService, factory, store, relationSyncer, spaceService, objectCreator, i.s)
	i.fileSync = app.MustComponent[filesync.FileSync](a)
	i.notificationService = app.MustComponent[notifications.Notifications](a)
	i.eventSender = app.MustComponent[event.Sender](a)

	i.importCtx, i.importCtxCancel = context.WithCancel(context.Background())
	return nil
}

func (i *Import) Run(ctx context.Context) (err error) {
	return
}

func (i *Import) Close(ctx context.Context) (err error) {
	if i.importCtxCancel != nil {
		i.importCtxCancel()
	}
	return
}

// Import get snapshots from converter or external api and create smartblocks from them
func (i *Import) Import(ctx context.Context, importRequest *ImportRequest) *ImportResponse {
	if importRequest.IsSync {
		return i.importObjects(ctx, importRequest)
	}
	conc.Go(func() {
		res := i.importObjects(i.importCtx, importRequest)
		if res.Err != nil {
			log.Errorf("import from %s failed with error: %s", importRequest.Type.String(), res.Err)
		}
	})
	return nil
}

func (i *Import) importObjects(ctx context.Context, importRequest *ImportRequest) *ImportResponse {
	if importRequest.SpaceId == "" {
		return &ImportResponse{
			RootCollectionId: "",
			ProcessId:        "",
			ObjectsCount:     0,
			Err:              fmt.Errorf("spaceId is empty"),
		}
	}
	var (
		res           = &ImportResponse{}
		importId      = uuid.New().String()
		isNewProgress = false
	)
	if importRequest.Progress == nil {
		i.setupProgressBar(importRequest)
		isNewProgress = true
	}
	defer func() {
		i.onImportFinish(res, importRequest, importId)
	}()
	if i.s != nil && !importRequest.GetNoProgress() && isNewProgress {
		err := i.s.ProcessAdd(importRequest.Progress)
		if err != nil {
			return &ImportResponse{Err: fmt.Errorf("failed to add process")}
		}
	}
	i.recordEvent(&metrics.ImportStartedEvent{ID: importId, ImportType: importRequest.Type.String()})
	res.Err = fmt.Errorf("unknown import type %s", importRequest.Type)
	if c, ok := i.converters[importRequest.Type.String()]; ok {
		res.RootCollectionId, res.ObjectsCount, res.Err = i.importFromBuiltinConverter(ctx, importRequest, c)
	}
	if importRequest.Type == model.Import_External {
		res.ObjectsCount, res.Err = i.importFromExternalSource(ctx, importRequest)
	}
	res.ProcessId = importRequest.Progress.Id()
	return res
}

func (i *Import) onImportFinish(res *ImportResponse, req *ImportRequest, importId string) {
	i.finishImportProcess(res.Err, req)
	i.sendFileEvents(res.Err)
	i.recordEvent(&metrics.ImportFinishedEvent{ID: importId, ImportType: req.Type.String()})
	i.sendImportFinishEventToClient(res.RootCollectionId, req.IsSync, res.ObjectsCount, req.Type)
}

func (i *Import) sendFileEvents(returnedErr error) {
	if returnedErr == nil {
		i.fileSync.SendImportEvents()
	}
	i.fileSync.ClearImportEvents()
}

func (i *Import) importFromBuiltinConverter(ctx context.Context, req *ImportRequest, c common.Converter) (string, int64, error) {
	allErrors := common.NewError(req.Mode)
	res, err := c.GetSnapshots(ctx, req.RpcObjectImportRequest, req.Progress)
	if !err.IsEmpty() {
		resultErr := err.GetResultError(req.Type)
		if shouldReturnError(resultErr, res, req.RpcObjectImportRequest) {
			return "", 0, resultErr
		}
		allErrors.Merge(err)
	}
	if res == nil {
		return "", 0, fmt.Errorf("source path doesn't contain %s resources to import", req.Type)
	}

	if len(res.Snapshots) == 0 {
		return "", 0, fmt.Errorf("source path doesn't contain %s resources to import", req.Type)
	}

	details, rootCollectionID := i.createObjects(ctx, res, req.Progress, req.RpcObjectImportRequest, allErrors, req.Origin)
	resultErr := allErrors.GetResultError(req.Type)
	if resultErr != nil {
		rootCollectionID = ""
	}
	return rootCollectionID, i.getObjectCount(details, rootCollectionID), resultErr
}

func (i *Import) getObjectCount(details map[string]*types.Struct, rootCollectionID string) int64 {
	objectsCount := int64(len(details))
	if rootCollectionID != "" && objectsCount > 0 {
		objectsCount-- // exclude root collection object from counter
	}
	return objectsCount
}

func (i *Import) importFromExternalSource(ctx context.Context, req *ImportRequest) (int64, error) {
	allErrors := common.NewError(req.Mode)
	if req.Snapshots != nil {
		sn := make([]*common.Snapshot, len(req.Snapshots))
		for i, s := range req.Snapshots {
			sn[i] = &common.Snapshot{
				Id:       s.GetId(),
				Snapshot: &pb.ChangeSnapshot{Data: s.Snapshot},
			}
		}
		res := &common.Response{
			Snapshots: sn,
		}

		originImport := objectorigin.Import(model.Import_External)
		details, _ := i.createObjects(ctx, res, req.Progress, req.RpcObjectImportRequest, allErrors, originImport)
		if !allErrors.IsEmpty() {
			return 0, allErrors.GetResultError(req.Type)
		}
		return int64(len(details)), nil
	}
<<<<<<< HEAD
	return common.ErrNoSnapshotToImport
=======
	return 0, common.ErrNoObjectsToImport
>>>>>>> 5c1cee04
}

func (i *Import) finishImportProcess(returnedErr error, req *ImportRequest) {
	if notificationProgress, ok := req.Progress.(process.Notificationable); ok {
		notificationProgress.FinishWithNotification(i.provideNotification(returnedErr, req.Progress, req), returnedErr)
	} else {
		req.Progress.Finish(returnedErr)
	}
}

func (i *Import) provideNotification(returnedErr error, progress process.Progress, req *ImportRequest) *model.Notification {
	return &model.Notification{
		Status:  model.Notification_Created,
		IsLocal: true,
		Space:   req.SpaceId,
		Payload: &model.NotificationPayloadOfImport{Import: &model.NotificationImport{
			ProcessId:  progress.Id(),
			ErrorCode:  common.GetImportErrorCode(returnedErr),
			ImportType: req.Type,
			SpaceId:    req.SpaceId,
		}},
	}
}

func shouldReturnError(e error, res *common.Response, req *pb.RpcObjectImportRequest) bool {
	return (e != nil && req.Mode != pb.RpcObjectImportRequest_IGNORE_ERRORS) ||
		errors.Is(e, common.ErrNotionServerExceedRateLimit) || errors.Is(e, common.ErrCsvLimitExceeded) ||
		(common.IsNoObjectError(e) && (res == nil || len(res.Snapshots) == 0)) || // return error only if we don't have object to import
		errors.Is(e, common.ErrCancel)
}

func (i *Import) setupProgressBar(req *ImportRequest) {
	progressBarType := pb.ModelProcess_Import
	if req.IsMigration {
		progressBarType = pb.ModelProcess_Migration
	}
	var progress process.Progress
	if req.GetNoProgress() {
		progress = process.NewNoOp()
	} else {
		progress = process.NewProgress(progressBarType)
		if req.SendNotification {
			progress = process.NewNotificationProcess(progressBarType, i.notificationService)
		}
	}
	req.Progress = progress
}

func (i *Import) Name() string {
	return CName
}

// ListImports return all registered import types
func (i *Import) ListImports(_ *pb.RpcObjectImportListRequest) ([]*pb.RpcObjectImportListImportResponse, error) {
	res := make([]*pb.RpcObjectImportListImportResponse, len(i.converters))
	var idx int
	for _, c := range i.converters {
		res[idx] = &pb.RpcObjectImportListImportResponse{Type: convertType(c.Name())}
		idx++
	}
	return res, nil
}

// ValidateNotionToken return all registered import types
func (i *Import) ValidateNotionToken(
	ctx context.Context, req *pb.RpcObjectImportNotionValidateTokenRequest,
) (pb.RpcObjectImportNotionValidateTokenResponseErrorCode, error) {
	tv := notion.NewTokenValidator()
	return tv.Validate(ctx, req.GetToken())
}

func (i *Import) ImportWeb(ctx context.Context, req *pb.RpcObjectImportRequest) (string, *types.Struct, error) {
	progress := process.NewProgress(pb.ModelProcess_Import)
	defer progress.Finish(nil)
	allErrors := common.NewError(0)

	progress.SetProgressMessage("Parse url")
	w := i.converters[web.Name]
	res, err := w.GetSnapshots(ctx, req, progress)

	if err != nil {
		return "", nil, err.Error()
	}
	if res.Snapshots == nil || len(res.Snapshots) == 0 {
		return "", nil, fmt.Errorf("snpashots are empty")
	}

	progress.SetProgressMessage("Create objects")
	details, _ := i.createObjects(ctx, res, progress, req, allErrors, objectorigin.None())
	if !allErrors.IsEmpty() {
		return "", nil, fmt.Errorf("couldn't create objects")
	}
	return res.Snapshots[0].Id, details[res.Snapshots[0].Id], nil
}

func (i *Import) createObjects(ctx context.Context,
	res *common.Response,
	progress process.Progress,
	req *pb.RpcObjectImportRequest,
	allErrors *common.ConvertError,
	origin objectorigin.ObjectOrigin,
) (map[string]*types.Struct, string) {
	oldIDToNew, createPayloads, err := i.getIDForAllObjects(ctx, res, allErrors, req, origin)
	if err != nil {
		return nil, ""
	}
	numWorkers := workerPoolSize
	if len(res.Snapshots) < workerPoolSize {
		numWorkers = 1
	}
	do := creator.NewDataObject(ctx, oldIDToNew, createPayloads, origin, req.SpaceId)
	pool := workerpool.NewPool(numWorkers)
	progress.SetProgressMessage("Create objects")
	go i.addWork(res, pool)
	go pool.Start(do)
	details := i.readResultFromPool(pool, req.Mode, allErrors, progress)
	return details, oldIDToNew[res.RootCollectionID]
}

func (i *Import) getIDForAllObjects(ctx context.Context,
	res *common.Response,
	allErrors *common.ConvertError,
	req *pb.RpcObjectImportRequest,
	origin objectorigin.ObjectOrigin,
) (map[string]string, map[string]treestorage.TreeStorageCreatePayload, error) {
	relationOptions := make([]*common.Snapshot, 0)
	oldIDToNew := make(map[string]string, len(res.Snapshots))
	createPayloads := make(map[string]treestorage.TreeStorageCreatePayload, len(res.Snapshots))
	for _, snapshot := range res.Snapshots {
		// we will get id of relation options after we figure out according relations keys
		if lo.Contains(snapshot.Snapshot.GetData().GetObjectTypes(), bundle.TypeKeyRelationOption.String()) {
			relationOptions = append(relationOptions, snapshot)
			continue
		}
		err := i.getObjectID(ctx, req.SpaceId, snapshot, createPayloads, oldIDToNew, req.UpdateExistingObjects, origin)
		if err != nil {
			allErrors.Add(err)
			if req.Mode != pb.RpcObjectImportRequest_IGNORE_ERRORS {
				return nil, nil, err
			}
			log.With(zap.String("object name", snapshot.Id)).Error(err)
		}
	}
	for _, option := range relationOptions {
		i.replaceRelationKeyWithNew(option, oldIDToNew)
		err := i.getObjectID(ctx, req.SpaceId, option, createPayloads, oldIDToNew, req.UpdateExistingObjects, origin)
		if err != nil {
			allErrors.Add(err)
			if req.Mode != pb.RpcObjectImportRequest_IGNORE_ERRORS {
				return nil, nil, err
			}
			log.With(zap.String("object name", option.Id)).Error(err)
		}
	}
	return oldIDToNew, createPayloads, nil
}

func (i *Import) replaceRelationKeyWithNew(option *common.Snapshot, oldIDToNew map[string]string) {
	if option.Snapshot.Data.Details == nil || len(option.Snapshot.Data.Details.Fields) == 0 {
		return
	}
	key := pbtypes.GetString(option.Snapshot.Data.Details, bundle.RelationKeyRelationKey.String())
	if newRelationID, ok := oldIDToNew[key]; ok {
		key = strings.TrimPrefix(newRelationID, addr.RelationKeyToIdPrefix)
	}
	option.Snapshot.Data.Details.Fields[bundle.RelationKeyRelationKey.String()] = pbtypes.String(key)
}

func (i *Import) getObjectID(
	ctx context.Context,
	spaceID string,
	snapshot *common.Snapshot,
	createPayloads map[string]treestorage.TreeStorageCreatePayload,
	oldIDToNew map[string]string,
	updateExisting bool,
	origin objectorigin.ObjectOrigin,
) error {

	// Preload file keys
	for _, fileKeys := range snapshot.Snapshot.GetFileKeys() {
		err := i.fileStore.AddFileKeys(domain.FileEncryptionKeys{
			FileId:         domain.FileId(fileKeys.Hash),
			EncryptionKeys: fileKeys.Keys,
		})
		if err != nil {
			return fmt.Errorf("add file keys: %w", err)
		}
	}
	if fileInfo := snapshot.Snapshot.GetData().GetFileInfo(); fileInfo != nil {
		keys := make(map[string]string, len(fileInfo.EncryptionKeys))
		for _, key := range fileInfo.EncryptionKeys {
			keys[key.Path] = key.Key
		}
		err := i.fileStore.AddFileKeys(domain.FileEncryptionKeys{
			FileId:         domain.FileId(fileInfo.FileId),
			EncryptionKeys: keys,
		})
		if err != nil {
			return fmt.Errorf("add file keys from file info: %w", err)
		}
	}

	var (
		id      string
		payload treestorage.TreeStorageCreatePayload
	)
	id, payload, err := i.idProvider.GetIDAndPayload(ctx, spaceID, snapshot, time.Now(), updateExisting, origin)
	if err != nil {
		return err
	}
	oldIDToNew[snapshot.Id] = id
	if payload.RootRawChange != nil {
		createPayloads[id] = payload
	}
	return i.extractInternalKey(snapshot, oldIDToNew)
}

func (i *Import) extractInternalKey(snapshot *common.Snapshot, oldIDToNew map[string]string) error {
	newUniqueKey := i.idProvider.GetInternalKey(snapshot.SbType)
	if newUniqueKey != "" {
		oldUniqueKey := pbtypes.GetString(snapshot.Snapshot.Data.Details, bundle.RelationKeyUniqueKey.String())
		if oldUniqueKey == "" {
			oldUniqueKey = snapshot.Snapshot.Data.Key
		}
		if oldUniqueKey != "" {
			oldIDToNew[oldUniqueKey] = newUniqueKey
		}
	}
	return nil
}

func (i *Import) addWork(res *common.Response, pool *workerpool.WorkerPool) {
	for _, snapshot := range res.Snapshots {
		t := creator.NewTask(snapshot, i.oc)
		stop := pool.AddWork(t)
		if stop {
			break
		}
	}
	pool.CloseTask()
}

func (i *Import) readResultFromPool(pool *workerpool.WorkerPool,
	mode pb.RpcObjectImportRequestMode,
	allErrors *common.ConvertError,
	progress process.Progress,
) map[string]*types.Struct {
	details := make(map[string]*types.Struct, 0)
	for r := range pool.Results() {
		if err := progress.TryStep(1); err != nil {
			allErrors.Add(fmt.Errorf("%w: %s", common.ErrCancel, err.Error()))
			pool.Stop()
			return nil
		}
		res := r.(*creator.Result)
		if res.Err != nil {
			allErrors.Add(res.Err)
			if mode == pb.RpcObjectImportRequest_ALL_OR_NOTHING {
				pool.Stop()
				return nil
			}
		}
		details[res.NewID] = res.Details
	}
	return details
}

func (i *Import) recordEvent(event anymetry.Event) {
	metrics.Service.Send(event)
}

func (i *Import) sendImportFinishEventToClient(rootCollectionID string, isSync bool, objectsCount int64, importType model.ImportType) {
	if isSync {
		return
	}
	i.eventSender.Broadcast(&pb.Event{
		Messages: []*pb.EventMessage{
			{
				Value: &pb.EventMessageValueOfImportFinish{
					ImportFinish: &pb.EventImportFinish{
						RootCollectionID: rootCollectionID,
						ObjectsCount:     objectsCount,
						ImportType:       importType,
					},
				},
			},
		},
	})
}

func convertType(cType string) pb.RpcObjectImportListImportResponseType {
	return pb.RpcObjectImportListImportResponseType(pb.RpcObjectImportListImportResponseType_value[cType])
}<|MERGE_RESOLUTION|>--- conflicted
+++ resolved
@@ -248,11 +248,7 @@
 		}
 		return int64(len(details)), nil
 	}
-<<<<<<< HEAD
-	return common.ErrNoSnapshotToImport
-=======
-	return 0, common.ErrNoObjectsToImport
->>>>>>> 5c1cee04
+	return 0, common.ErrNoSnapshotToImport
 }
 
 func (i *Import) finishImportProcess(returnedErr error, req *ImportRequest) {

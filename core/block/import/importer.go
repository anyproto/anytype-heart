--- conflicted
+++ resolved
@@ -95,11 +95,7 @@
 }
 
 // Import get snapshots from converter or external api and create smartblocks from them
-<<<<<<< HEAD
-func (i *Import) Import(ctx context.Context, req *pb.RpcObjectImportRequest) error {
-=======
-func (i *Import) Import(ctx *session.Context, req *pb.RpcObjectImportRequest) (string, error) {
->>>>>>> 5149e357
+func (i *Import) Import(ctx context.Context, req *pb.RpcObjectImportRequest) (string, error) {
 	i.Lock()
 	defer i.Unlock()
 	progress := i.setupProgressBar(req)
@@ -134,16 +130,10 @@
 func (i *Import) importFromBuiltinConverter(ctx context.Context,
 	req *pb.RpcObjectImportRequest,
 	c converter.Converter,
-<<<<<<< HEAD
-	progress process.Progress) error {
-	allErrors := converter.NewError()
-	res, err := c.GetSnapshots(ctx, req, progress)
-=======
 	progress process.Progress,
 ) (string, error) {
 	allErrors := converter.NewError(req.Mode)
-	res, err := c.GetSnapshots(req, progress)
->>>>>>> 5149e357
+	res, err := c.GetSnapshots(ctx, req, progress)
 	if !err.IsEmpty() {
 		resultErr := err.GetResultError(req.Type)
 		if shouldReturnError(resultErr, res, req) {
@@ -167,16 +157,11 @@
 	return rootCollectionID, resultErr
 }
 
-<<<<<<< HEAD
-func (i *Import) importFromExternalSource(ctx context.Context, req *pb.RpcObjectImportRequest, progress process.Progress) error {
-	allErrors := converter.NewError()
-=======
-func (i *Import) importFromExternalSource(ctx *session.Context,
+func (i *Import) importFromExternalSource(ctx context.Context,
 	req *pb.RpcObjectImportRequest,
 	progress process.Progress,
 ) error {
 	allErrors := converter.NewError(req.Mode)
->>>>>>> 5149e357
 	if req.Snapshots != nil {
 		sn := make([]*converter.Snapshot, len(req.Snapshots))
 		for i, s := range req.Snapshots {
@@ -269,16 +254,12 @@
 	return res.Snapshots[0].Id, details[res.Snapshots[0].Id], nil
 }
 
-<<<<<<< HEAD
-func (i *Import) createObjects(ctx context.Context, res *converter.Response, progress process.Progress, req *pb.RpcObjectImportRequest, allErrors *converter.ConvertError) map[string]*types.Struct {
-=======
-func (i *Import) createObjects(ctx *session.Context,
+func (i *Import) createObjects(ctx context.Context,
 	res *converter.Response,
 	progress process.Progress,
 	req *pb.RpcObjectImportRequest,
 	allErrors *converter.ConvertError,
 ) (map[string]*types.Struct, string) {
->>>>>>> 5149e357
 	oldIDToNew, createPayloads, err := i.getIDForAllObjects(ctx, res, allErrors, req)
 	if err != nil {
 		return nil, ""
@@ -307,15 +288,11 @@
 	return fileIDs
 }
 
-<<<<<<< HEAD
-func (i *Import) getIDForAllObjects(ctx context.Context, res *converter.Response, allErrors *converter.ConvertError, req *pb.RpcObjectImportRequest) (map[string]string, map[string]treestorage.TreeStorageCreatePayload, error) {
-=======
-func (i *Import) getIDForAllObjects(ctx *session.Context,
+func (i *Import) getIDForAllObjects(ctx context.Context,
 	res *converter.Response,
 	allErrors *converter.ConvertError,
 	req *pb.RpcObjectImportRequest,
 ) (map[string]string, map[string]treestorage.TreeStorageCreatePayload, error) {
->>>>>>> 5149e357
 	relationOptions := make([]*converter.Snapshot, 0)
 	oldIDToNew := make(map[string]string, len(res.Snapshots))
 	createPayloads := make(map[string]treestorage.TreeStorageCreatePayload, len(res.Snapshots))

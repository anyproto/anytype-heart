--- conflicted
+++ resolved
@@ -434,13 +434,8 @@
 ) error {
 
 	// Preload file keys
-<<<<<<< HEAD
-	for _, fileKeys := range snapshot.Snapshot.GetFileKeys() {
+	for _, fileKeys := range snapshot.Snapshot.FileKeys {
 		err := i.objectStore.AddFileKeys(domain.FileEncryptionKeys{
-=======
-	for _, fileKeys := range snapshot.Snapshot.FileKeys {
-		err := i.fileStore.AddFileKeys(domain.FileEncryptionKeys{
->>>>>>> 63509716
 			FileId:         domain.FileId(fileKeys.Hash),
 			EncryptionKeys: fileKeys.Keys,
 		})

package importer

import (
	"context"
	"fmt"
	"time"

	"github.com/anyproto/any-sync/app"
	"github.com/anyproto/any-sync/commonspace/object/tree/treestorage"
	"github.com/gogo/protobuf/types"
	"github.com/pkg/errors"
	"github.com/samber/lo"
	"go.uber.org/zap"

	"github.com/anyproto/anytype-heart/core/block"
	"github.com/anyproto/anytype-heart/core/block/collection"
	"github.com/anyproto/anytype-heart/core/block/getblock"
	"github.com/anyproto/anytype-heart/core/block/import/converter"
	"github.com/anyproto/anytype-heart/core/block/import/csv"
	"github.com/anyproto/anytype-heart/core/block/import/html"
	"github.com/anyproto/anytype-heart/core/block/import/markdown"
	"github.com/anyproto/anytype-heart/core/block/import/notion"
	pbc "github.com/anyproto/anytype-heart/core/block/import/pb"
	"github.com/anyproto/anytype-heart/core/block/import/syncer"
	"github.com/anyproto/anytype-heart/core/block/import/txt"
	"github.com/anyproto/anytype-heart/core/block/import/web"
	"github.com/anyproto/anytype-heart/core/block/import/workerpool"
	"github.com/anyproto/anytype-heart/core/block/process"
	"github.com/anyproto/anytype-heart/pb"
	"github.com/anyproto/anytype-heart/pkg/lib/bundle"
	"github.com/anyproto/anytype-heart/pkg/lib/core"
	sb "github.com/anyproto/anytype-heart/pkg/lib/core/smartblock"
	"github.com/anyproto/anytype-heart/pkg/lib/localstore/filestore"
	"github.com/anyproto/anytype-heart/pkg/lib/localstore/objectstore"
	"github.com/anyproto/anytype-heart/pkg/lib/logging"
	"github.com/anyproto/anytype-heart/space/typeprovider"
	"github.com/anyproto/anytype-heart/util/pbtypes"
)

var log = logging.Logger("import")

const CName = "importer"

const workerPoolSize = 10

type Import struct {
	converters      map[string]converter.Converter
	s               *block.Service
	oc              Creator
	objectIDGetter  IDGetter
	tempDirProvider core.TempDirProvider
	sbtProvider     typeprovider.SmartBlockTypeProvider
}

func New(
	tempDirProvider core.TempDirProvider,
	sbtProvider typeprovider.SmartBlockTypeProvider,
) Importer {
	return &Import{
		tempDirProvider: tempDirProvider,
		sbtProvider:     sbtProvider,
		converters:      make(map[string]converter.Converter, 0),
	}
}

func (i *Import) Init(a *app.App) (err error) {
	i.s = a.MustComponent(block.CName).(*block.Service)
	coreService := a.MustComponent(core.CName).(core.Service)
	col := app.MustComponent[*collection.Service](a)
	converters := []converter.Converter{
		markdown.New(i.tempDirProvider, col),
		notion.New(col),
		pbc.New(col, i.sbtProvider, coreService),
		web.NewConverter(),
		html.New(col),
		txt.New(col),
		csv.New(col),
	}
	for _, c := range converters {
		i.converters[c.Name()] = c
	}

	picker := app.MustComponent[getblock.Picker](a)
	factory := syncer.New(syncer.NewFileSyncer(i.s), syncer.NewBookmarkSyncer(i.s), syncer.NewIconSyncer(i.s, picker))
	store := app.MustComponent[objectstore.ObjectStore](a)
	i.objectIDGetter = NewObjectIDGetter(store, coreService, i.s)
	fileStore := app.MustComponent[filestore.FileStore](a)
	relationSyncer := syncer.NewFileRelationSyncer(i.s, fileStore)
	i.oc = NewCreator(i.s, coreService, factory, store, relationSyncer, fileStore, picker)
	return nil
}

// Import get snapshots from converter or external api and create smartblocks from them
func (i *Import) Import(ctx context.Context, req *pb.RpcObjectImportRequest) error {
	progress := i.setupProgressBar(req)
	defer progress.Finish()
	if i.s != nil && !req.GetNoProgress() {
		i.s.ProcessAdd(progress)
	}
	allErrors := converter.NewError()
	if c, ok := i.converters[req.Type.String()]; ok {
<<<<<<< HEAD
		res, err := c.GetSnapshots(ctx, req, progress)
		if len(err) != 0 {
=======
		res, err := c.GetSnapshots(req, progress)
		if !err.IsEmpty() {
>>>>>>> 419daabf
			resultErr := err.GetResultError(req.Type)
			if shouldReturnError(resultErr, res, req) {
				return resultErr
			}
			allErrors.Merge(err)
		}

		if res == nil {
			return fmt.Errorf("source path doesn't contain %s resources to import", req.Type)
		}

		if len(res.Snapshots) == 0 {
			return fmt.Errorf("source path doesn't contain %s resources to import", req.Type)
		}

		i.createObjects(ctx, res, progress, req, allErrors)
		return allErrors.GetResultError(req.Type)
	}
	if req.Type == pb.RpcObjectImportRequest_External {
		if req.Snapshots != nil {
			sn := make([]*converter.Snapshot, len(req.Snapshots))
			for i, s := range req.Snapshots {
				sn[i] = &converter.Snapshot{
					Id:       s.GetId(),
					Snapshot: &pb.ChangeSnapshot{Data: s.Snapshot},
				}
			}
			res := &converter.Response{
				Snapshots: sn,
			}
			i.createObjects(ctx, res, progress, req, allErrors)
			if !allErrors.IsEmpty() {
				return allErrors.GetResultError(req.Type)
			}
			return nil
		}
		return converter.ErrNoObjectsToImport
	}
	return fmt.Errorf("unknown import type %s", req.Type)
}

func shouldReturnError(e error, res *converter.Response, req *pb.RpcObjectImportRequest) bool {
	return (e != nil && req.Mode != pb.RpcObjectImportRequest_IGNORE_ERRORS) ||
		errors.Is(e, converter.ErrFailedToReceiveListOfObjects) ||
		(errors.Is(e, converter.ErrNoObjectsToImport) && (res == nil || len(res.Snapshots) == 0)) || // return error only if we don't have object to import
		errors.Is(e, converter.ErrCancel)
}

func (i *Import) setupProgressBar(req *pb.RpcObjectImportRequest) process.Progress {
	progressBarType := pb.ModelProcess_Import
	if req.IsMigration {
		progressBarType = pb.ModelProcess_Migration
	}
	var progress process.Progress
	if req.GetNoProgress() {
		progress = process.NewNoOp()
	} else {
		progress = process.NewProgress(progressBarType)
	}
	return progress
}

func (i *Import) Name() string {
	return CName
}

// ListImports return all registered import types
func (i *Import) ListImports(_ *pb.RpcObjectImportListRequest) ([]*pb.RpcObjectImportListImportResponse, error) {
	res := make([]*pb.RpcObjectImportListImportResponse, len(i.converters))
	var idx int
	for _, c := range i.converters {
		res[idx] = &pb.RpcObjectImportListImportResponse{Type: convertType(c.Name())}
		idx++
	}
	return res, nil
}

// ValidateNotionToken return all registered import types
func (i *Import) ValidateNotionToken(
	ctx context.Context, req *pb.RpcObjectImportNotionValidateTokenRequest,
) (pb.RpcObjectImportNotionValidateTokenResponseErrorCode, error) {
	tv := notion.NewTokenValidator()
	return tv.Validate(ctx, req.GetToken())
}

func (i *Import) ImportWeb(ctx context.Context, req *pb.RpcObjectImportRequest) (string, *types.Struct, error) {
	progress := process.NewProgress(pb.ModelProcess_Import)
	defer progress.Finish()
	allErrors := converter.NewError()

	progress.SetProgressMessage("Parse url")
	w := i.converters[web.Name]
	res, err := w.GetSnapshots(ctx, req, progress)

	if err != nil {
		return "", nil, err.Error()
	}
	if res.Snapshots == nil || len(res.Snapshots) == 0 {
		return "", nil, fmt.Errorf("snpashots are empty")
	}

	progress.SetProgressMessage("Create objects")
	details := i.createObjects(ctx, res, progress, req, allErrors)
	if !allErrors.IsEmpty() {
		return "", nil, fmt.Errorf("couldn't create objects")
	}
	return res.Snapshots[0].Id, details[res.Snapshots[0].Id], nil
}

<<<<<<< HEAD
func (i *Import) createObjects(ctx context.Context,
	res *converter.Response,
	progress process.Progress,
	req *pb.RpcObjectImportRequest,
	allErrors map[string]error) map[string]*types.Struct {

=======
func (i *Import) createObjects(ctx *session.Context, res *converter.Response, progress process.Progress, req *pb.RpcObjectImportRequest, allErrors *converter.ConvertError) map[string]*types.Struct {
>>>>>>> 419daabf
	oldIDToNew, createPayloads, err := i.getIDForAllObjects(ctx, res, allErrors, req)
	if err != nil {
		return nil
	}
	filesIDs := i.getFilesIDs(res)
	numWorkers := workerPoolSize
	if len(res.Snapshots) < workerPoolSize {
		numWorkers = 1
	}
	do := NewDataObject(oldIDToNew, createPayloads, filesIDs, ctx)
	pool := workerpool.NewPool(numWorkers)
	progress.SetProgressMessage("Create objects")
	go i.addWork(req.SpaceId, res, pool)
	go pool.Start(do)
	details := i.readResultFromPool(pool, req.Mode, allErrors, progress)
	return details
}

func (i *Import) getFilesIDs(res *converter.Response) []string {
	fileIDs := make([]string, 0)
	for _, snapshot := range res.Snapshots {
		fileIDs = append(fileIDs, lo.Map(snapshot.Snapshot.GetFileKeys(), func(item *pb.ChangeFileKeys, index int) string {
			return item.Hash
		})...)
	}
	return fileIDs
}

<<<<<<< HEAD
func (i *Import) getIDForAllObjects(ctx context.Context, res *converter.Response, allErrors map[string]error, req *pb.RpcObjectImportRequest) (
	map[string]string, map[string]treestorage.TreeStorageCreatePayload, error) {
	getFileName := func(object *converter.Snapshot) string {
		if object.FileName != "" {
			return object.FileName
		}
		if object.Id != "" {
			return object.Id
		}
		return ""
	}
=======
func (i *Import) getIDForAllObjects(ctx *session.Context, res *converter.Response, allErrors *converter.ConvertError, req *pb.RpcObjectImportRequest) (map[string]string, map[string]treestorage.TreeStorageCreatePayload, error) {
>>>>>>> 419daabf
	relationOptions := make([]*converter.Snapshot, 0)
	oldIDToNew := make(map[string]string, len(res.Snapshots))
	createPayloads := make(map[string]treestorage.TreeStorageCreatePayload, len(res.Snapshots))
	for _, snapshot := range res.Snapshots {
		// we will get id of relation options after we figure out according relations keys
		if lo.Contains(snapshot.Snapshot.GetData().GetObjectTypes(), bundle.TypeKeyRelationOption.URL()) {
			relationOptions = append(relationOptions, snapshot)
			continue
		}
		err := i.getObjectID(ctx, req.SpaceId, snapshot, createPayloads, oldIDToNew, req.UpdateExistingObjects)
		if err != nil {
			allErrors.Add(err)
			if req.Mode != pb.RpcObjectImportRequest_IGNORE_ERRORS {
				return nil, nil, err
			}
			log.With(zap.String("object name", snapshot.Id)).Error(err)
		}
	}
	for _, option := range relationOptions {
		err := i.getObjectID(ctx, req.SpaceId, option, createPayloads, oldIDToNew, req.UpdateExistingObjects)
		if err != nil {
			allErrors.Add(err)
			if req.Mode != pb.RpcObjectImportRequest_IGNORE_ERRORS {
				return nil, nil, err
			}
			log.With(zap.String("object name", option.Id)).Error(err)
		}
	}
	return oldIDToNew, createPayloads, nil
}

func (i *Import) getObjectID(
	ctx context.Context,
	spaceID string,
	snapshot *converter.Snapshot,
	createPayloads map[string]treestorage.TreeStorageCreatePayload,
	oldIDToNew map[string]string,
	updateExisting bool,
) error {
	var (
		err         error
		id          string
		payload     treestorage.TreeStorageCreatePayload
		createdTime time.Time
	)
	createdTimeTS := pbtypes.GetInt64(snapshot.Snapshot.GetData().GetDetails(), bundle.RelationKeyCreatedDate.String())
	if createdTimeTS > 0 {
		createdTime = time.Unix(createdTimeTS, 0)
	} else {
		createdTime = time.Now()
	}
	if id, payload, err = i.objectIDGetter.Get(ctx, spaceID, snapshot, snapshot.SbType, createdTime, updateExisting, oldIDToNew); err == nil {
		oldIDToNew[snapshot.Id] = id
		if snapshot.SbType == sb.SmartBlockTypeSubObject && id == "" {
			oldIDToNew[snapshot.Id] = snapshot.Id
		}
		if payload.RootRawChange != nil {
			createPayloads[id] = payload
		}
		return nil
	}
	return err
}

func (i *Import) addWork(spaceID string, res *converter.Response, pool *workerpool.WorkerPool) {
	for _, snapshot := range res.Snapshots {
		t := NewTask(spaceID, snapshot, i.oc)
		stop := pool.AddWork(t)
		if stop {
			break
		}
	}
	pool.CloseTask()
}

func (i *Import) readResultFromPool(pool *workerpool.WorkerPool, mode pb.RpcObjectImportRequestMode, allErrors *converter.ConvertError, progress process.Progress) map[string]*types.Struct {
	details := make(map[string]*types.Struct, 0)
	for r := range pool.Results() {
		if err := progress.TryStep(1); err != nil {
			allErrors.Add(errors.Wrap(converter.ErrCancel, err.Error()))
			pool.Stop()
			return nil
		}
		res := r.(*Result)
		if res.err != nil {
			allErrors.Add(res.err)
			if mode == pb.RpcObjectImportRequest_ALL_OR_NOTHING {
				pool.Stop()
				return nil
			}
		}
		details[res.newID] = res.details
	}
	return details
}

func convertType(cType string) pb.RpcObjectImportListImportResponseType {
	return pb.RpcObjectImportListImportResponseType(pb.RpcObjectImportListImportResponseType_value[cType])
}<|MERGE_RESOLUTION|>--- conflicted
+++ resolved
@@ -99,13 +99,8 @@
 	}
 	allErrors := converter.NewError()
 	if c, ok := i.converters[req.Type.String()]; ok {
-<<<<<<< HEAD
 		res, err := c.GetSnapshots(ctx, req, progress)
-		if len(err) != 0 {
-=======
-		res, err := c.GetSnapshots(req, progress)
 		if !err.IsEmpty() {
->>>>>>> 419daabf
 			resultErr := err.GetResultError(req.Type)
 			if shouldReturnError(resultErr, res, req) {
 				return resultErr
@@ -215,16 +210,7 @@
 	return res.Snapshots[0].Id, details[res.Snapshots[0].Id], nil
 }
 
-<<<<<<< HEAD
-func (i *Import) createObjects(ctx context.Context,
-	res *converter.Response,
-	progress process.Progress,
-	req *pb.RpcObjectImportRequest,
-	allErrors map[string]error) map[string]*types.Struct {
-
-=======
-func (i *Import) createObjects(ctx *session.Context, res *converter.Response, progress process.Progress, req *pb.RpcObjectImportRequest, allErrors *converter.ConvertError) map[string]*types.Struct {
->>>>>>> 419daabf
+func (i *Import) createObjects(ctx context.Context, res *converter.Response, progress process.Progress, req *pb.RpcObjectImportRequest, allErrors *converter.ConvertError) map[string]*types.Struct {
 	oldIDToNew, createPayloads, err := i.getIDForAllObjects(ctx, res, allErrors, req)
 	if err != nil {
 		return nil
@@ -253,21 +239,7 @@
 	return fileIDs
 }
 
-<<<<<<< HEAD
-func (i *Import) getIDForAllObjects(ctx context.Context, res *converter.Response, allErrors map[string]error, req *pb.RpcObjectImportRequest) (
-	map[string]string, map[string]treestorage.TreeStorageCreatePayload, error) {
-	getFileName := func(object *converter.Snapshot) string {
-		if object.FileName != "" {
-			return object.FileName
-		}
-		if object.Id != "" {
-			return object.Id
-		}
-		return ""
-	}
-=======
-func (i *Import) getIDForAllObjects(ctx *session.Context, res *converter.Response, allErrors *converter.ConvertError, req *pb.RpcObjectImportRequest) (map[string]string, map[string]treestorage.TreeStorageCreatePayload, error) {
->>>>>>> 419daabf
+func (i *Import) getIDForAllObjects(ctx context.Context, res *converter.Response, allErrors *converter.ConvertError, req *pb.RpcObjectImportRequest) (map[string]string, map[string]treestorage.TreeStorageCreatePayload, error) {
 	relationOptions := make([]*converter.Snapshot, 0)
 	oldIDToNew := make(map[string]string, len(res.Snapshots))
 	createPayloads := make(map[string]treestorage.TreeStorageCreatePayload, len(res.Snapshots))

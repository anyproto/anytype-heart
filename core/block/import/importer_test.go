--- conflicted
+++ resolved
@@ -289,11 +289,7 @@
 		Params:                nil,
 		Snapshots:             snapshots,
 		UpdateExistingObjects: false,
-<<<<<<< HEAD
-		Type:                  model.ImportType_External,
-=======
 		Type:                  model.Import_External,
->>>>>>> cdc8eef9
 		Mode:                  2,
 		SpaceId:               "space1",
 	}, model.ObjectOrigin_import, nil)
@@ -318,11 +314,7 @@
 		Params:                nil,
 		Snapshots:             nil,
 		UpdateExistingObjects: false,
-<<<<<<< HEAD
-		Type:                  model.ImportType_External,
-=======
 		Type:                  model.Import_External,
->>>>>>> cdc8eef9
 		Mode:                  2,
 		SpaceId:               "space1",
 	}, model.ObjectOrigin_import, nil)

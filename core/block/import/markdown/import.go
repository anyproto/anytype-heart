--- conflicted
+++ resolved
@@ -51,15 +51,9 @@
 	return Name
 }
 
-<<<<<<< HEAD
-func (m *Markdown) GetParams(params pb.IsRpcObjectImportRequestParams) (string, error) {
-	if p, ok := params.(*pb.RpcObjectImportRequestParamsOfMarkdownParams); ok {
-		return p.MarkdownParams.GetPath(), nil
-=======
 func (m *Markdown) GetParams(req *pb.RpcObjectImportRequest) string {
 	if p := req.GetMarkdownParams(); p != nil {
 		return p.Path
->>>>>>> 81615a95
 	}
 
 	return ""
@@ -117,57 +111,31 @@
 
 	progress.SetProgressMessage("Start creating file blocks")
 
-	if cancelErr := m.fillEmptyBlocks(files, progress); cancelErr != nil {
+
+	childBlocks, cancelErr := m.fillEmptyBlocks(files, progress)
+
+	if cancelErr != nil {
 		return nil, cancelErr
 	}
 
-<<<<<<< HEAD
-	// process file blocks
-	childBlocks := make([]string, 0)
-	for _, file := range files {
-		if file.PageID == "" {
-			// not a page
-			continue
-		}
-
-		for _, b := range file.ParsedBlocks {
-			if len(b.ChildrenIds) != 0 {
-				childBlocks = append(childBlocks, b.ChildrenIds...)
-			}
-			if b.Id == "" {
-				b.Id = bson.NewObjectId().Hex()
-			}
-		}
-=======
 	progress.SetProgressMessage("Start creating link blocks")
 
 	if cancellErr := m.addLinkBlocks(files, progress); cancellErr != nil {
 		return nil, cancellErr
->>>>>>> 81615a95
 	}
 
 	progress.SetProgressMessage("Start creating root blocks")
 
-	if cancellErr := m.addChildBlocks(files, progress); cancellErr != nil {
+	if cancellErr := m.addChildBlocks(files, progress, childBlocks); cancellErr != nil {
 		return nil, cancellErr
 	}
 
 	progress.SetProgressMessage("Start creating snaphots")
 
-<<<<<<< HEAD
-		var childrenIds = make([]string, len(file.ParsedBlocks))
-		for _, b := range file.ParsedBlocks {
-			if isChildBlock(childBlocks, b) {
-				continue
-			}
-			childrenIds = append(childrenIds, b.Id)
-		}
-=======
 	var (
 		snapshots  []*converter.Snapshot
 		cancellErr converter.ConvertError
 	)
->>>>>>> 81615a95
 
 	if snapshots, cancellErr = m.createSnapshots(files, progress, details); cancellErr != nil {
 		return nil, cancellErr
@@ -441,7 +409,7 @@
 	return snapshots, nil
 }
 
-func (m *Markdown) addChildBlocks(files map[string]*FileInfo, progress *process.Progress) converter.ConvertError {
+func (m *Markdown) addChildBlocks(files map[string]*FileInfo, progress *process.Progress, childBlocks []string) converter.ConvertError {
 	for name, file := range files {
 		if err := progress.TryStep(1); err != nil {
 			cancellError := converter.NewFromError(name, err)
@@ -455,6 +423,9 @@
 
 		var childrenIds = make([]string, len(file.ParsedBlocks))
 		for _, b := range file.ParsedBlocks {
+			if isChildBlock(childBlocks, b) {
+				continue
+			}
 			childrenIds = append(childrenIds, b.Id)
 		}
 
@@ -464,7 +435,6 @@
 			Content:     &model.BlockContentOfSmartblock{},
 		})
 	}
-
 	return nil
 }
 
@@ -524,26 +494,29 @@
 	return nil
 }
 
-func (m *Markdown) fillEmptyBlocks(files map[string]*FileInfo, progress *process.Progress) converter.ConvertError {
-	for name, file := range files {
-		if err := progress.TryStep(1); err != nil {
-			cancellError := converter.NewFromError(name, err)
-			return cancellError
+func (m *Markdown) fillEmptyBlocks(files map[string]*FileInfo, progress *process.Progress) ([]string, converter.ConvertError) {
+	// process file blocks
+	childBlocks := make([]string, 0)
+	for name, file := range files {
+		if err := progress.TryStep(1); err != nil {
+			cancellError := converter.NewFromError(name, err)
+			return nil, cancellError
 		}
 
 		if file.PageID == "" {
-			// not a page
 			continue
 		}
 
 		for _, b := range file.ParsedBlocks {
+			if len(b.ChildrenIds) != 0 {
+				childBlocks = append(childBlocks, b.ChildrenIds...)
+			}
 			if b.Id == "" {
 				b.Id = bson.NewObjectId().Hex()
 			}
 		}
 	}
-
-	return nil
+	return childBlocks, nil
 }
 
 func (m *Markdown) createThreadObject(files map[string]*FileInfo,

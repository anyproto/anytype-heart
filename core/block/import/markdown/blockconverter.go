package markdown

import (
	"bufio"
	oserror "github.com/anyproto/anytype-heart/util/os"
	"io"
	"os"
	"path/filepath"
	"strings"

	"github.com/globalsign/mgo/bson"

	ce "github.com/anyproto/anytype-heart/core/block/import/converter"
	"github.com/anyproto/anytype-heart/core/block/import/markdown/anymark"
	"github.com/anyproto/anytype-heart/core/block/import/source"
	"github.com/anyproto/anytype-heart/pb"
	"github.com/anyproto/anytype-heart/pkg/lib/core"
	"github.com/anyproto/anytype-heart/pkg/lib/pb/model"
	"github.com/anyproto/anytype-heart/util/uri"
)

type mdConverter struct {
	tempDirProvider core.TempDirProvider
}

type FileInfo struct {
	os.FileInfo
	io.ReadCloser
	HasInboundLinks bool
	PageID          string
	IsRootFile      bool
	Title           string
	ParsedBlocks    []*model.Block
	Source          string
}

func newMDConverter(tempDirProvider core.TempDirProvider) *mdConverter {
	return &mdConverter{tempDirProvider: tempDirProvider}
}

func (m *mdConverter) markdownToBlocks(importPath, mode string, importSource source.Source) (map[string]*FileInfo, *ce.ConvertError) {
	allErrors := ce.NewError()
	files := m.processFiles(importPath, mode, allErrors, importSource)

	log.Debug("2. DirWithMarkdownToBlocks: MarkdownToBlocks completed")

	return files, allErrors
}

func (m *mdConverter) processFiles(importPath string, mode string, allErrors *ce.ConvertError, importSource source.Source) map[string]*FileInfo {
	fileInfo := make(map[string]*FileInfo, 0)
	supportedExtensions := []string{".md", ".csv"}
	imageFormats := []string{".jpg", ".jpeg", ".png", ".gif", ".webp"}
	videoFormats := []string{".mp4", ".m4v", ".mov"}
	audioFormats := []string{".mp3", ".ogg", ".wav", ".m4a", ".flac"}
	pdfFormat := []string{".pdf"}

	supportedExtensions = append(supportedExtensions, videoFormats...)
	supportedExtensions = append(supportedExtensions, imageFormats...)
	supportedExtensions = append(supportedExtensions, audioFormats...)
<<<<<<< HEAD
	supportedExtensions = append(supportedExtensions, pdfFormat...)
	readers, err := s.GetFileReaders(importPath, supportedExtensions, nil)
=======
	readers, err := importSource.GetFileReaders(importPath, supportedExtensions, nil)
>>>>>>> d2686f6a
	if err != nil {
		allErrors.Add(err)
		if mode == pb.RpcObjectImportRequest_ALL_OR_NOTHING.String() {
			return nil
		}
	}
	if source.CountFilesWithGivenExtension(readers, ".md") == 0 {
		allErrors.Add(ce.ErrNoObjectsToImport)
		return nil
	}
	for path, rc := range readers {
		if err = m.fillFilesInfo(importPath, fileInfo, path, rc); err != nil {
			allErrors.Add(err)
			if mode == pb.RpcObjectImportRequest_ALL_OR_NOTHING.String() {
				return nil
			}
		}
	}

	for name, file := range fileInfo {
		m.processBlocks(name, file, fileInfo)
		for _, b := range file.ParsedBlocks {
			m.processFileBlock(b, readers, importPath)
		}
	}
	return fileInfo
}

func (m *mdConverter) fillFilesInfo(importPath string, fileInfo map[string]*FileInfo, path string, rc io.ReadCloser) error {
	fileInfo[path] = &FileInfo{}
	if err := m.createBlocksFromFile(path, rc, fileInfo); err != nil {
		log.Errorf("failed to create blocks from file: %s", err)
		return err
	}
	fileInfo[path].Source = ce.GetSourceDetail(path, importPath)
	return nil
}

func (m *mdConverter) processBlocks(shortPath string, file *FileInfo, files map[string]*FileInfo) {
	for _, block := range file.ParsedBlocks {
		m.processTextBlock(block, files)
	}
	m.processLinkBlock(shortPath, file, files)
}

func (m *mdConverter) processTextBlock(block *model.Block, files map[string]*FileInfo) {
	txt := block.GetText()
	if txt != nil && txt.Marks != nil && len(txt.Marks.Marks) == 1 &&
		txt.Marks.Marks[0].Type == model.BlockContentTextMark_Link {
		link := txt.Marks.Marks[0].Param
		wholeLineLink := m.isWholeLineLink(txt)
		ext := filepath.Ext(link)

		// todo: bug with multiple markup links in arow when the first is external
		if file := files[link]; file != nil {
			if strings.EqualFold(ext, ".csv") {
				m.processCSVFileLink(block, files, link, wholeLineLink)
				return
			}
			if strings.EqualFold(ext, ".md") {
				// only convert if this is the only link in the row
				m.convertToAnytypeLinkBlock(block, wholeLineLink)
			} else {
				anymark.ConvertTextToFile(block)
			}
			file.HasInboundLinks = true
		} else if wholeLineLink {
			m.convertTextToBookmark(block)
		}
	}
}

func (m *mdConverter) isWholeLineLink(txt *model.BlockContentText) bool {
	var wholeLineLink bool
	textRunes := []rune(txt.Text)
	var from, to = int(txt.Marks.Marks[0].Range.From), int(txt.Marks.Marks[0].Range.To)
	if from == 0 || (from < len(textRunes) && len(strings.TrimSpace(string(textRunes[0:from]))) == 0) {
		if to >= len(textRunes) || len(strings.TrimSpace(string(textRunes[to:]))) == 0 {
			wholeLineLink = true
		}
	}
	return wholeLineLink
}

func (m *mdConverter) convertToAnytypeLinkBlock(block *model.Block, wholeLineLink bool) {
	if wholeLineLink {
		m.convertTextToPageLink(block)
	} else {
		m.convertTextToPageMention(block)
	}
}

func (m *mdConverter) processCSVFileLink(block *model.Block, files map[string]*FileInfo, link string, wholeLineLink bool) {
	csvDir := strings.TrimSuffix(link, ".csv")
	for name, file := range files {
		// set HasInboundLinks for all CSV-origin md files
		fileExt := filepath.Ext(name)
		if filepath.Dir(name) == csvDir && strings.EqualFold(fileExt, ".md") {
			file.HasInboundLinks = true
		}
	}
	m.convertToAnytypeLinkBlock(block, wholeLineLink)
	files[link].HasInboundLinks = true
}

func (m *mdConverter) processFileBlock(block *model.Block, files map[string]io.ReadCloser, importPath string) {
	if f := block.GetFile(); f != nil {
		if block.Id == "" {
			block.Id = bson.NewObjectId().Hex()
		}
		name, err := m.provideFileName(block.GetFile().Name, files, importPath)
		if err != nil {
			log.Errorf("failed to update file block, %v", err)
		}
		block.GetFile().Name = name
	}
}

func (m *mdConverter) processLinkBlock(shortPath string, file *FileInfo, files map[string]*FileInfo) {
	ext := filepath.Ext(shortPath)
	if !strings.EqualFold(ext, ".csv") {
		return
	}
	dependentFilesDir := strings.TrimSuffix(shortPath, ext)
	for targetName, targetFile := range files {
		fileExt := filepath.Ext(targetName)
		if filepath.Dir(targetName) == dependentFilesDir && strings.EqualFold(fileExt, ".md") {
			if !targetFile.HasInboundLinks {
				file.ParsedBlocks = append(file.ParsedBlocks, &model.Block{
					Id: bson.NewObjectId().Hex(),
					Content: &model.BlockContentOfLink{Link: &model.BlockContentLink{
						TargetBlockId: targetName,
						Style:         model.BlockContentLink_Page,
					}},
				})
				targetFile.HasInboundLinks = true
			}
		}
	}
}

func (m *mdConverter) convertTextToPageLink(block *model.Block) {
	block.Content = &model.BlockContentOfLink{
		Link: &model.BlockContentLink{
			TargetBlockId: block.GetText().Marks.Marks[0].Param,
			Style:         model.BlockContentLink_Page,
		},
	}
}

func (m *mdConverter) convertTextToBookmark(block *model.Block) {
	if err := uri.ValidateURI(block.GetText().Marks.Marks[0].Param); err != nil {
		return
	}

	block.Content = &model.BlockContentOfBookmark{
		Bookmark: &model.BlockContentBookmark{
			Url: block.GetText().Marks.Marks[0].Param,
		},
	}
}

func (m *mdConverter) convertTextToPageMention(block *model.Block) {
	for _, mark := range block.GetText().Marks.Marks {
		if mark.Type != model.BlockContentTextMark_Link {
			continue
		}
		mark.Type = model.BlockContentTextMark_Mention
	}
}

<<<<<<< HEAD
func (m *mdConverter) convertTextToFile(block *model.Block) {
	// "svg" excluded
	if block.GetText().Marks.Marks[0].Param == "" {
		return
	}

	imageFormats := []string{"jpg", "jpeg", "png", "gif", "webp"}
	videoFormats := []string{"mp4", "m4v", "mov"}
	audioFormats := []string{"mp3", "ogg", "wav", "m4a", "flac"}
	pdfFormat := "pdf"

	fileType := model.BlockContentFile_File
	fileExt := filepath.Ext(block.GetText().Marks.Marks[0].Param)
	if fileExt != "" {
		fileExt = fileExt[1:]
		for _, ext := range imageFormats {
			if strings.EqualFold(fileExt, ext) {
				fileType = model.BlockContentFile_Image
				break
			}
		}

		for _, ext := range videoFormats {
			if strings.EqualFold(fileExt, ext) {
				fileType = model.BlockContentFile_Video
				break
			}
		}

		for _, ext := range audioFormats {
			if strings.EqualFold(fileExt, ext) {
				fileType = model.BlockContentFile_Audio
				break
			}
		}

		if strings.EqualFold(fileExt, pdfFormat) {
			fileType = model.BlockContentFile_PDF
		}
	}

	block.Content = &model.BlockContentOfFile{
		File: &model.BlockContentFile{
			Name:  block.GetText().Marks.Marks[0].Param,
			State: model.BlockContentFile_Empty,
			Type:  fileType,
		},
	}
}

=======
>>>>>>> d2686f6a
func (m *mdConverter) createBlocksFromFile(shortPath string, f io.ReadCloser, files map[string]*FileInfo) error {
	if filepath.Base(shortPath) == shortPath {
		files[shortPath].IsRootFile = true
	}
	if filepath.Ext(shortPath) == ".md" {
		defer f.Close()
		b, err := io.ReadAll(f)
		if err != nil {
			return err
		}
		files[shortPath].ParsedBlocks, _, err = anymark.MarkdownToBlocks(b, filepath.Dir(shortPath), nil)
		if err != nil {
			log.Errorf("failed to read blocks: %s", err.Error())
		}
		// md file no longer needed
		m.processBlocks(shortPath, files[shortPath], files)
	} else {
		// need to store file reader, so we can use it to create local file and upload it
		files[shortPath].ReadCloser = f
	}
	return nil
}

func (m *mdConverter) provideFileName(fileName string, files map[string]io.ReadCloser, path string) (string, error) {
	if strings.HasPrefix(strings.ToLower(fileName), "http://") || strings.HasPrefix(strings.ToLower(fileName), "https://") {
		return fileName, nil
	}
	absolutePath := fileName
	if !filepath.IsAbs(fileName) {
		absolutePath = filepath.Join(path, fileName)
	}
	if _, err := os.Stat(absolutePath); err == nil {
		return absolutePath, nil
	}
	if rc, ok := files[fileName]; ok {
		return m.extractFileFromArchiveToTempDirectory(fileName, rc)
	}
	return "", nil
}

func (m *mdConverter) extractFileFromArchiveToTempDirectory(fileName string, rc io.ReadCloser) (string, error) {
	tempDir := m.tempDirProvider.TempDir()
	directoryWithFile := filepath.Dir(fileName)
	if directoryWithFile != "" {
		directoryWithFile = filepath.Join(tempDir, directoryWithFile)
		if err := os.Mkdir(directoryWithFile, 0777); err != nil && !os.IsExist(err) {
			return "", oserror.TransformError(err)
		}
	}
	pathToTmpFile := filepath.Join(tempDir, fileName)
	tmpFile, err := os.Create(pathToTmpFile)
	if os.IsExist(err) {
		return pathToTmpFile, nil
	}
	if err != nil {
		return "", oserror.TransformError(err)
	}
	defer tmpFile.Close()
	w := bufio.NewWriter(tmpFile)
	_, err = w.ReadFrom(rc)
	if err != nil {
		return "", err
	}
	if err = w.Flush(); err != nil {
		return "", err
	}
	return pathToTmpFile, nil
}<|MERGE_RESOLUTION|>--- conflicted
+++ resolved
@@ -58,12 +58,8 @@
 	supportedExtensions = append(supportedExtensions, videoFormats...)
 	supportedExtensions = append(supportedExtensions, imageFormats...)
 	supportedExtensions = append(supportedExtensions, audioFormats...)
-<<<<<<< HEAD
 	supportedExtensions = append(supportedExtensions, pdfFormat...)
-	readers, err := s.GetFileReaders(importPath, supportedExtensions, nil)
-=======
 	readers, err := importSource.GetFileReaders(importPath, supportedExtensions, nil)
->>>>>>> d2686f6a
 	if err != nil {
 		allErrors.Add(err)
 		if mode == pb.RpcObjectImportRequest_ALL_OR_NOTHING.String() {
@@ -235,59 +231,6 @@
 	}
 }
 
-<<<<<<< HEAD
-func (m *mdConverter) convertTextToFile(block *model.Block) {
-	// "svg" excluded
-	if block.GetText().Marks.Marks[0].Param == "" {
-		return
-	}
-
-	imageFormats := []string{"jpg", "jpeg", "png", "gif", "webp"}
-	videoFormats := []string{"mp4", "m4v", "mov"}
-	audioFormats := []string{"mp3", "ogg", "wav", "m4a", "flac"}
-	pdfFormat := "pdf"
-
-	fileType := model.BlockContentFile_File
-	fileExt := filepath.Ext(block.GetText().Marks.Marks[0].Param)
-	if fileExt != "" {
-		fileExt = fileExt[1:]
-		for _, ext := range imageFormats {
-			if strings.EqualFold(fileExt, ext) {
-				fileType = model.BlockContentFile_Image
-				break
-			}
-		}
-
-		for _, ext := range videoFormats {
-			if strings.EqualFold(fileExt, ext) {
-				fileType = model.BlockContentFile_Video
-				break
-			}
-		}
-
-		for _, ext := range audioFormats {
-			if strings.EqualFold(fileExt, ext) {
-				fileType = model.BlockContentFile_Audio
-				break
-			}
-		}
-
-		if strings.EqualFold(fileExt, pdfFormat) {
-			fileType = model.BlockContentFile_PDF
-		}
-	}
-
-	block.Content = &model.BlockContentOfFile{
-		File: &model.BlockContentFile{
-			Name:  block.GetText().Marks.Marks[0].Param,
-			State: model.BlockContentFile_Empty,
-			Type:  fileType,
-		},
-	}
-}
-
-=======
->>>>>>> d2686f6a
 func (m *mdConverter) createBlocksFromFile(shortPath string, f io.ReadCloser, files map[string]*FileInfo) error {
 	if filepath.Base(shortPath) == shortPath {
 		files[shortPath].IsRootFile = true

package html

import (
<<<<<<< HEAD
	"bufio"
	"context"
=======
>>>>>>> b2250de9
	"fmt"
	"io"
	"path/filepath"

	"github.com/google/uuid"

	"github.com/anyproto/anytype-heart/core/block/collection"
	"github.com/anyproto/anytype-heart/core/block/import/converter"
	"github.com/anyproto/anytype-heart/core/block/import/markdown/anymark"
	"github.com/anyproto/anytype-heart/core/block/import/source"
	"github.com/anyproto/anytype-heart/core/block/process"
	"github.com/anyproto/anytype-heart/pb"
	"github.com/anyproto/anytype-heart/pkg/lib/bundle"
	"github.com/anyproto/anytype-heart/pkg/lib/core"
	"github.com/anyproto/anytype-heart/pkg/lib/core/smartblock"
	"github.com/anyproto/anytype-heart/pkg/lib/logging"
	"github.com/anyproto/anytype-heart/pkg/lib/pb/model"
	oserror "github.com/anyproto/anytype-heart/util/os"
)

const numberOfStages = 2 // 1 cycle to get snapshots and 1 cycle to create objects
const (
	Name               = "Html"
	rootCollectionName = "HTML Import"
)

var log = logging.Logger("import-html")

type HTML struct {
	collectionService *collection.Service
	tempDirProvider   core.TempDirProvider
}

func New(collectionService *collection.Service, tempDirProvider core.TempDirProvider) converter.Converter {
	return &HTML{
		collectionService: collectionService,
		tempDirProvider:   tempDirProvider,
	}
}

func (h *HTML) Name() string {
	return Name
}

func (h *HTML) GetParams(req *pb.RpcObjectImportRequest) []string {
	if p := req.GetHtmlParams(); p != nil {
		return p.Path
	}

	return nil
}

func (h *HTML) GetSnapshots(ctx context.Context, req *pb.RpcObjectImportRequest, progress process.Progress) (*converter.Response, *converter.ConvertError) {
	path := h.GetParams(req)
	if len(path) == 0 {
		return nil, nil
	}
	progress.SetProgressMessage("Start creating snapshots from files")
	cErr := converter.NewError()
	snapshots, targetObjects, cancelError := h.getSnapshots(req, progress, path, cErr)
	if !cancelError.IsEmpty() {
		return nil, cancelError
	}
	if h.shouldReturnError(req, cErr, path) {
		return nil, cErr
	}

	rootCollection := converter.NewRootCollection(h.collectionService)
	rootCol, err := rootCollection.MakeRootCollection(rootCollectionName, targetObjects)
	if err != nil {
		cErr.Add(err)
		if req.Mode == pb.RpcObjectImportRequest_ALL_OR_NOTHING {
			return nil, cErr
		}
	}
	if rootCol != nil {
		snapshots = append(snapshots, rootCol)
	}

	progress.SetTotal(int64(numberOfStages * len(snapshots)))
	if cErr.IsEmpty() {
		return &converter.Response{Snapshots: snapshots}, nil
	}

	return &converter.Response{
		Snapshots: snapshots,
	}, cErr
}

func (h *HTML) shouldReturnError(req *pb.RpcObjectImportRequest, cErr *converter.ConvertError, path []string) bool {
	return (!cErr.IsEmpty() && req.Mode == pb.RpcObjectImportRequest_ALL_OR_NOTHING) ||
		(cErr.IsNoObjectToImportError(len(path)))
}

func (h *HTML) getSnapshots(req *pb.RpcObjectImportRequest, progress process.Progress, path []string, cErr *converter.ConvertError) ([]*converter.Snapshot, []string, *converter.ConvertError) {
	snapshots := make([]*converter.Snapshot, 0)
	targetObjects := make([]string, 0)
	for _, p := range path {
		if err := progress.TryStep(1); err != nil {
			return nil, nil, converter.NewCancelError(err)
		}
		sn, to, err := h.handleImportPath(p, req.GetMode())
		if err != nil {
			cErr.Add(err)
			if req.Mode == pb.RpcObjectImportRequest_ALL_OR_NOTHING {
				return nil, nil, nil
			}
			continue
		}
		snapshots = append(snapshots, sn...)
		targetObjects = append(targetObjects, to...)
	}
	return snapshots, targetObjects, nil
}

func (h *HTML) handleImportPath(path string, mode pb.RpcObjectImportRequestMode) ([]*converter.Snapshot, []string, error) {
	importSource := source.GetSource(path)
	if importSource == nil {
		return nil, nil, fmt.Errorf("failed to identify source: %s", path)
	}
	defer importSource.Close()
	supportedExtensions := []string{".html"}
	imageFormats := []string{".jpg", ".jpeg", ".png", ".gif", ".webp"}
	videoFormats := []string{".mp4", ".m4v", ".mov"}
	audioFormats := []string{".mp3", ".ogg", ".wav", ".m4a", ".flac"}
	pdf := []string{".pdf"}

	supportedExtensions = append(supportedExtensions, videoFormats...)
	supportedExtensions = append(supportedExtensions, imageFormats...)
	supportedExtensions = append(supportedExtensions, audioFormats...)
	supportedExtensions = append(supportedExtensions, pdf...)
	readers, err := importSource.GetFileReaders(path, supportedExtensions, nil)
	if err != nil {
		if mode == pb.RpcObjectImportRequest_ALL_OR_NOTHING {
			return nil, nil, err
		}
	}
	if source.CountFilesWithGivenExtension(readers, ".html") == 0 {
		return nil, nil, converter.ErrNoObjectsToImport
	}
	snapshots := make([]*converter.Snapshot, 0, len(readers))
	targetObjects := make([]string, 0, len(readers))
	for name, rc := range readers {
		if filepath.Ext(name) != ".html" {
			continue
		}
		blocks, err := h.getBlocksForSnapshot(rc, readers, path)
		if err != nil {
			if mode == pb.RpcObjectImportRequest_ALL_OR_NOTHING {
				return nil, nil, err
			}
			continue
		}
		sn, id := h.getSnapshot(blocks, name)
		snapshots = append(snapshots, sn)
		targetObjects = append(targetObjects, id)
	}
	return snapshots, targetObjects, nil
}

func (h *HTML) getBlocksForSnapshot(rc io.ReadCloser, files map[string]io.ReadCloser, path string) ([]*model.Block, error) {
	defer rc.Close()
	b, err := io.ReadAll(rc)
	if err != nil {
		return nil, err
	}
	blocks, _, err := anymark.HTMLToBlocks(b)
	for _, block := range blocks {
		if block.GetFile() != nil {
			if newFileName, _, err := converter.ProvideFileName(block.GetFile().GetName(), files, path, h.tempDirProvider); err == nil {
				block.GetFile().Name = newFileName
			} else {
				log.Errorf("failed to update file block with new file name: %v", oserror.TransformError(err))
			}
		}
		if block.GetText() != nil && block.GetText().Marks != nil && len(block.GetText().Marks.Marks) > 0 {
			h.updateFilesInLinks(block, files, path)
		}
	}
	return blocks, nil
}

func (h *HTML) updateFilesInLinks(block *model.Block, files map[string]io.ReadCloser, path string) {
	marks := block.GetText().GetMarks().GetMarks()
	for _, mark := range marks {
		if mark.Type == model.BlockContentTextMark_Link {
			var (
				err             error
				newFileName     string
				createFileBlock bool
			)
			if newFileName, createFileBlock, err = converter.ProvideFileName(mark.Param, files, path, h.tempDirProvider); err == nil {
				mark.Param = newFileName
				if createFileBlock {
					anymark.ConvertTextToFile(block)
					break
				}
				continue
			}
			log.Errorf("failed to update link block with new file name: %v", oserror.TransformError(err))
		}
	}
}

func (h *HTML) getSnapshot(blocks []*model.Block, p string) (*converter.Snapshot, string) {
	sn := &model.SmartBlockSnapshotBase{
		Blocks:      blocks,
<<<<<<< HEAD
		Details:     converter.GetCommonDetails(p, "", ""),
		ObjectTypes: []string{bundle.TypeKeyPage.String()},
=======
		Details:     converter.GetCommonDetails(p, "", "", model.ObjectType_basic),
		ObjectTypes: []string{bundle.TypeKeyPage.URL()},
>>>>>>> b2250de9
	}

	snapshot := &converter.Snapshot{
		Id:       uuid.New().String(),
		FileName: p,
		Snapshot: &pb.ChangeSnapshot{Data: sn},
		SbType:   smartblock.SmartBlockTypePage,
	}
	return snapshot, snapshot.Id
}<|MERGE_RESOLUTION|>--- conflicted
+++ resolved
@@ -1,11 +1,7 @@
 package html
 
 import (
-<<<<<<< HEAD
-	"bufio"
 	"context"
-=======
->>>>>>> b2250de9
 	"fmt"
 	"io"
 	"path/filepath"
@@ -213,13 +209,8 @@
 func (h *HTML) getSnapshot(blocks []*model.Block, p string) (*converter.Snapshot, string) {
 	sn := &model.SmartBlockSnapshotBase{
 		Blocks:      blocks,
-<<<<<<< HEAD
-		Details:     converter.GetCommonDetails(p, "", ""),
+		Details:     converter.GetCommonDetails(p, "", "", model.ObjectType_basic),
 		ObjectTypes: []string{bundle.TypeKeyPage.String()},
-=======
-		Details:     converter.GetCommonDetails(p, "", "", model.ObjectType_basic),
-		ObjectTypes: []string{bundle.TypeKeyPage.URL()},
->>>>>>> b2250de9
 	}
 
 	snapshot := &converter.Snapshot{

package html

import (
<<<<<<< HEAD
	"context"
=======
	"bufio"
>>>>>>> d5df61e6
	"fmt"
	"io"
	"os"
	"path/filepath"
	"strings"

	"github.com/google/uuid"

	"github.com/anyproto/anytype-heart/core/block/collection"
	"github.com/anyproto/anytype-heart/core/block/import/converter"
	"github.com/anyproto/anytype-heart/core/block/import/markdown/anymark"
	"github.com/anyproto/anytype-heart/core/block/import/source"
	"github.com/anyproto/anytype-heart/core/block/process"
	"github.com/anyproto/anytype-heart/pb"
	"github.com/anyproto/anytype-heart/pkg/lib/bundle"
	"github.com/anyproto/anytype-heart/pkg/lib/core"
	"github.com/anyproto/anytype-heart/pkg/lib/core/smartblock"
	"github.com/anyproto/anytype-heart/pkg/lib/logging"
	"github.com/anyproto/anytype-heart/pkg/lib/pb/model"
	oserror "github.com/anyproto/anytype-heart/util/os"
)

const numberOfStages = 2 // 1 cycle to get snapshots and 1 cycle to create objects
const (
	Name               = "Html"
	rootCollectionName = "HTML Import"
)

var log = logging.Logger("import-html")

type HTML struct {
	collectionService *collection.Service
	tempDirProvider   core.TempDirProvider
}

func New(collectionService *collection.Service, tempDirProvider core.TempDirProvider) converter.Converter {
	return &HTML{
		collectionService: collectionService,
		tempDirProvider:   tempDirProvider,
	}
}

func (h *HTML) Name() string {
	return Name
}

func (h *HTML) GetParams(req *pb.RpcObjectImportRequest) []string {
	if p := req.GetHtmlParams(); p != nil {
		return p.Path
	}

	return nil
}

func (h *HTML) GetSnapshots(ctx context.Context, req *pb.RpcObjectImportRequest, progress process.Progress) (*converter.Response, *converter.ConvertError) {
	path := h.GetParams(req)
	if len(path) == 0 {
		return nil, nil
	}
	progress.SetProgressMessage("Start creating snapshots from files")
	cErr := converter.NewError()
	snapshots, targetObjects, cancelError := h.getSnapshots(req, progress, path, cErr)
	if !cancelError.IsEmpty() {
		return nil, cancelError
	}
	if h.shouldReturnError(req, cErr, path) {
		return nil, cErr
	}

	rootCollection := converter.NewRootCollection(h.collectionService)
	rootCol, err := rootCollection.MakeRootCollection(rootCollectionName, targetObjects)
	if err != nil {
		cErr.Add(err)
		if req.Mode == pb.RpcObjectImportRequest_ALL_OR_NOTHING {
			return nil, cErr
		}
	}
	if rootCol != nil {
		snapshots = append(snapshots, rootCol)
	}

	progress.SetTotal(int64(numberOfStages * len(snapshots)))
	if cErr.IsEmpty() {
		return &converter.Response{Snapshots: snapshots}, nil
	}

	return &converter.Response{
		Snapshots: snapshots,
	}, cErr
}

func (h *HTML) shouldReturnError(req *pb.RpcObjectImportRequest, cErr *converter.ConvertError, path []string) bool {
	return (!cErr.IsEmpty() && req.Mode == pb.RpcObjectImportRequest_ALL_OR_NOTHING) ||
		(cErr.IsNoObjectToImportError(len(path)))
}

func (h *HTML) getSnapshots(req *pb.RpcObjectImportRequest, progress process.Progress, path []string, cErr *converter.ConvertError) ([]*converter.Snapshot, []string, *converter.ConvertError) {
	snapshots := make([]*converter.Snapshot, 0)
	targetObjects := make([]string, 0)
	for _, p := range path {
		if err := progress.TryStep(1); err != nil {
			return nil, nil, converter.NewCancelError(err)
		}
		sn, to, err := h.handleImportPath(p, req.GetMode())
		if err != nil {
			cErr.Add(err)
			if req.Mode == pb.RpcObjectImportRequest_ALL_OR_NOTHING {
				return nil, nil, nil
			}
			continue
		}
		snapshots = append(snapshots, sn...)
		targetObjects = append(targetObjects, to...)
	}
	return snapshots, targetObjects, nil
}

func (h *HTML) handleImportPath(path string, mode pb.RpcObjectImportRequestMode) ([]*converter.Snapshot, []string, error) {
	importSource := source.GetSource(path)
	if importSource == nil {
		return nil, nil, fmt.Errorf("failed to identify source: %s", path)
	}
	defer importSource.Close()
	supportedExtensions := []string{".html"}
	imageFormats := []string{".jpg", ".jpeg", ".png", ".gif", ".webp"}
	videoFormats := []string{".mp4", ".m4v"}
	audioFormats := []string{".mp3", ".ogg", ".wav", ".m4a", ".flac"}

	supportedExtensions = append(supportedExtensions, videoFormats...)
	supportedExtensions = append(supportedExtensions, imageFormats...)
	supportedExtensions = append(supportedExtensions, audioFormats...)
	readers, err := importSource.GetFileReaders(path, supportedExtensions, nil)
	if err != nil {
		if mode == pb.RpcObjectImportRequest_ALL_OR_NOTHING {
			return nil, nil, err
		}
	}
	if source.CountFilesWithGivenExtension(readers, ".html") == 0 {
		return nil, nil, converter.ErrNoObjectsToImport
	}
	snapshots := make([]*converter.Snapshot, 0, len(readers))
	targetObjects := make([]string, 0, len(readers))
	for name, rc := range readers {
		if filepath.Ext(name) != ".html" {
			continue
		}
		blocks, err := h.getBlocksForSnapshot(rc, readers, path)
		if err != nil {
			if mode == pb.RpcObjectImportRequest_ALL_OR_NOTHING {
				return nil, nil, err
			}
			continue
		}
		sn, id := h.getSnapshot(blocks, name)
		snapshots = append(snapshots, sn)
		targetObjects = append(targetObjects, id)
	}
	return snapshots, targetObjects, nil
}

func (h *HTML) getBlocksForSnapshot(rc io.ReadCloser, files map[string]io.ReadCloser, path string) ([]*model.Block, error) {
	defer rc.Close()
	b, err := io.ReadAll(rc)
	if err != nil {
		return nil, err
	}
	blocks, _, err := anymark.HTMLToBlocks(b)
	for _, block := range blocks {
		if block.GetFile() != nil {
			if newFileName, _, err := h.provideFileName(block.GetFile().GetName(), files, path); err == nil {
				block.GetFile().Name = newFileName
			} else {
				log.Errorf("failed to update file block with new file name: %v", oserror.TransformError(err))
			}
		}
		if block.GetText() != nil && block.GetText().Marks != nil && len(block.GetText().Marks.Marks) > 0 {
			h.updateFilesInLinks(block, files, path)
		}
	}
	return blocks, nil
}

func (h *HTML) updateFilesInLinks(block *model.Block, files map[string]io.ReadCloser, path string) {
	marks := block.GetText().GetMarks().GetMarks()
	for _, mark := range marks {
		if mark.Type == model.BlockContentTextMark_Link {
			var (
				err             error
				newFileName     string
				createFileBlock bool
			)
			if newFileName, createFileBlock, err = h.provideFileName(mark.Param, files, path); err == nil {
				mark.Param = newFileName
				if createFileBlock {
					anymark.ConvertTextToFile(block)
					break
				}
				continue
			}
			log.Errorf("failed to update link block with new file name: %v", oserror.TransformError(err))
		}
	}
}

func (h *HTML) getSnapshot(blocks []*model.Block, p string) (*converter.Snapshot, string) {
	sn := &model.SmartBlockSnapshotBase{
		Blocks:      blocks,
		Details:     converter.GetCommonDetails(p, "", ""),
		ObjectTypes: []string{bundle.TypeKeyPage.String()},
	}

	snapshot := &converter.Snapshot{
		Id:       uuid.New().String(),
		FileName: p,
		Snapshot: &pb.ChangeSnapshot{Data: sn},
		SbType:   smartblock.SmartBlockTypePage,
	}
	return snapshot, snapshot.Id
}

func (h *HTML) provideFileName(fileName string, files map[string]io.ReadCloser, path string) (string, bool, error) {
	if strings.HasPrefix(strings.ToLower(fileName), "http://") || strings.HasPrefix(strings.ToLower(fileName), "https://") {
		return fileName, false, nil
	}
	var createFileBlock bool
	// first try to check if file exist on local machine
	absolutePath := fileName
	if !filepath.IsAbs(fileName) {
		absolutePath = filepath.Join(path, fileName)
	}
	if _, err := os.Stat(absolutePath); err == nil {
		createFileBlock = true
		return absolutePath, createFileBlock, nil
	}
	// second case for archive, when file is inside zip archive
	if rc, ok := files[fileName]; ok {
		tempFile, err := h.extractFileFromArchiveToTempDirectory(fileName, rc)
		if err != nil {
			return "", false, err
		}
		createFileBlock = true
		return tempFile, createFileBlock, nil
	}
	return fileName, createFileBlock, nil
}

func (h *HTML) extractFileFromArchiveToTempDirectory(fileName string, rc io.ReadCloser) (string, error) {
	tempDir := h.tempDirProvider.TempDir()
	directoryWithFile := filepath.Dir(fileName)
	if directoryWithFile != "" {
		directoryWithFile = filepath.Join(tempDir, directoryWithFile)
		if err := os.Mkdir(directoryWithFile, 0777); err != nil && !os.IsExist(err) {
			return "", err
		}
	}
	pathToTmpFile := filepath.Join(tempDir, fileName)
	tmpFile, err := os.Create(pathToTmpFile)
	if os.IsExist(err) {
		return pathToTmpFile, nil
	}
	if err != nil {
		return "", err
	}
	defer tmpFile.Close()
	w := bufio.NewWriter(tmpFile)
	_, err = w.ReadFrom(rc)
	if err != nil {
		return "", err
	}
	if err = w.Flush(); err != nil {
		return "", err
	}
	return pathToTmpFile, nil
}<|MERGE_RESOLUTION|>--- conflicted
+++ resolved
@@ -1,11 +1,8 @@
 package html
 
 import (
-<<<<<<< HEAD
+	"bufio"
 	"context"
-=======
-	"bufio"
->>>>>>> d5df61e6
 	"fmt"
 	"io"
 	"os"

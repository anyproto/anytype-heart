package html

import (
	"context"
	"io"
	"path/filepath"

	"github.com/google/uuid"

	"github.com/anyproto/anytype-heart/core/block/collection"
	"github.com/anyproto/anytype-heart/core/block/import/common"
	"github.com/anyproto/anytype-heart/core/block/import/common/source"
	"github.com/anyproto/anytype-heart/core/block/import/markdown/anymark"
	"github.com/anyproto/anytype-heart/core/block/process"
	"github.com/anyproto/anytype-heart/pb"
	"github.com/anyproto/anytype-heart/pkg/lib/bundle"
	"github.com/anyproto/anytype-heart/pkg/lib/core"
	"github.com/anyproto/anytype-heart/pkg/lib/core/smartblock"
	"github.com/anyproto/anytype-heart/pkg/lib/logging"
	"github.com/anyproto/anytype-heart/pkg/lib/pb/model"
	oserror "github.com/anyproto/anytype-heart/util/os"
)

const numberOfStages = 2 // 1 cycle to get snapshots and 1 cycle to create objects
const (
	Name               = "Html"
	rootCollectionName = "HTML Import"
)

var log = logging.Logger("import-html")

type HTML struct {
	collectionService *collection.Service
	tempDirProvider   core.TempDirProvider
}

func New(collectionService *collection.Service, tempDirProvider core.TempDirProvider) common.Converter {
	return &HTML{
		collectionService: collectionService,
		tempDirProvider:   tempDirProvider,
	}
}

func (h *HTML) Name() string {
	return Name
}

func (h *HTML) GetParams(req *pb.RpcObjectImportRequest) []string {
	if p := req.GetHtmlParams(); p != nil {
		return p.Path
	}

	return nil
}

func (h *HTML) GetSnapshots(ctx context.Context, req *pb.RpcObjectImportRequest, progress process.Progress) (*common.Response, *common.ConvertError) {
	path := h.GetParams(req)
	if len(path) == 0 {
		return nil, nil
	}
	progress.SetProgressMessage("Start creating snapshots from files")
	allErrors := common.NewError(req.Mode)
	snapshots, targetObjects := h.getSnapshots(req, progress, path, allErrors)
	if allErrors.ShouldAbortImport(len(path), req.Type) {
		return nil, allErrors
	}
<<<<<<< HEAD
	rootCollection := converter.NewRootCollection(h.collectionService)
=======
	rootCollection := common.NewRootCollection(h.collectionService)
>>>>>>> dd870f9a
	rootCollectionSnapshot, err := rootCollection.MakeRootCollection(rootCollectionName, targetObjects, "", nil)
	if err != nil {
		allErrors.Add(err)
		if allErrors.ShouldAbortImport(len(path), req.Type) {
			return nil, allErrors
		}
	}
	var rootCollectionID string
	if rootCollectionSnapshot != nil {
		snapshots = append(snapshots, rootCollectionSnapshot)
		rootCollectionID = rootCollectionSnapshot.Id
	}
	progress.SetTotal(int64(numberOfStages * len(snapshots)))
	if allErrors.IsEmpty() {
		return &common.Response{Snapshots: snapshots, RootCollectionID: rootCollectionID}, nil
	}

	return &common.Response{
		Snapshots:        snapshots,
		RootCollectionID: rootCollectionID,
	}, allErrors
}

func (h *HTML) getSnapshots(req *pb.RpcObjectImportRequest, progress process.Progress, path []string, allErrors *common.ConvertError) ([]*common.Snapshot, []string) {
	snapshots := make([]*common.Snapshot, 0)
	targetObjects := make([]string, 0)
	for _, p := range path {
		if err := progress.TryStep(1); err != nil {
			allErrors.Add(common.ErrCancel)
			return nil, nil
		}
		sn, to := h.handleImportPath(p, allErrors)
		if allErrors.ShouldAbortImport(len(path), req.Type) {
			return nil, nil
		}
		snapshots = append(snapshots, sn...)
		targetObjects = append(targetObjects, to...)
	}
	return snapshots, targetObjects
}

func (h *HTML) handleImportPath(path string, allErrors *common.ConvertError) ([]*common.Snapshot, []string) {
	importSource := source.GetSource(path)
	defer importSource.Close()
	err := importSource.Initialize(path)
	if err != nil {
		allErrors.Add(err)
		if allErrors.ShouldAbortImport(len(path), pb.RpcObjectImportRequest_Html) {
			return nil, nil
		}
	}
	var numberOfFiles int
	if numberOfFiles = importSource.CountFilesWithGivenExtensions([]string{".html"}); numberOfFiles == 0 {
		allErrors.Add(common.ErrNoObjectsToImport)
		return nil, nil
	}
	return h.getSnapshotsAndRootObjects(path, allErrors, numberOfFiles, importSource)
}

func (h *HTML) getSnapshotsAndRootObjects(path string,
	allErrors *common.ConvertError,
	numberOfFiles int,
	importSource source.Source,
) ([]*common.Snapshot, []string) {
	snapshots := make([]*common.Snapshot, 0, numberOfFiles)
	rootObjects := make([]string, 0, numberOfFiles)
	if iterateErr := importSource.Iterate(func(fileName string, fileReader io.ReadCloser) (isContinue bool) {
		if filepath.Ext(fileName) != ".html" {
			return true
		}
		blocks, err := h.getBlocksForSnapshot(fileReader, importSource, path)
		if err != nil {
			allErrors.Add(err)
			if allErrors.ShouldAbortImport(len(path), pb.RpcObjectImportRequest_Html) {
				return false
			}
		}
		sn, id := h.getSnapshot(blocks, fileName)
		snapshots = append(snapshots, sn)
		rootObjects = append(rootObjects, id)
		return true
	}); iterateErr != nil {
		allErrors.Add(iterateErr)
	}
	return snapshots, rootObjects
}

func (h *HTML) getBlocksForSnapshot(rc io.ReadCloser, filesSource source.Source, path string) ([]*model.Block, error) {
	b, err := io.ReadAll(rc)
	if err != nil {
		return nil, err
	}
	blocks, _, err := anymark.HTMLToBlocks(b)
	for _, block := range blocks {
		if block.GetFile() != nil {
			if newFileName, _, err := common.ProvideFileName(block.GetFile().GetName(), filesSource, path, h.tempDirProvider); err == nil {
				block.GetFile().Name = newFileName
			} else {
				log.Errorf("failed to update file block with new file name: %v", oserror.TransformError(err))
			}
		}
		if block.GetText() != nil && block.GetText().Marks != nil && len(block.GetText().Marks.Marks) > 0 {
			h.updateFilesInLinks(block, filesSource, path)
		}
	}
	return blocks, nil
}

func (h *HTML) updateFilesInLinks(block *model.Block, filesSource source.Source, path string) {
	marks := block.GetText().GetMarks().GetMarks()
	for _, mark := range marks {
		if mark.Type == model.BlockContentTextMark_Link {
			var (
				err             error
				newFileName     string
				createFileBlock bool
			)
			if newFileName, createFileBlock, err = common.ProvideFileName(mark.Param, filesSource, path, h.tempDirProvider); err == nil {
				mark.Param = newFileName
				if createFileBlock {
					anymark.ConvertTextToFile(block)
					break
				}
				continue
			}
			log.Errorf("failed to update link block with new file name: %v", oserror.TransformError(err))
		}
	}
}

func (h *HTML) getSnapshot(blocks []*model.Block, p string) (*common.Snapshot, string) {
	sn := &model.SmartBlockSnapshotBase{
		Blocks:      blocks,
		Details:     common.GetCommonDetails(p, "", "", model.ObjectType_basic),
		ObjectTypes: []string{bundle.TypeKeyPage.String()},
	}

	snapshot := &common.Snapshot{
		Id:       uuid.New().String(),
		FileName: p,
		Snapshot: &pb.ChangeSnapshot{Data: sn},
		SbType:   smartblock.SmartBlockTypePage,
	}
	return snapshot, snapshot.Id
}<|MERGE_RESOLUTION|>--- conflicted
+++ resolved
@@ -64,11 +64,7 @@
 	if allErrors.ShouldAbortImport(len(path), req.Type) {
 		return nil, allErrors
 	}
-<<<<<<< HEAD
-	rootCollection := converter.NewRootCollection(h.collectionService)
-=======
 	rootCollection := common.NewRootCollection(h.collectionService)
->>>>>>> dd870f9a
 	rootCollectionSnapshot, err := rootCollection.MakeRootCollection(rootCollectionName, targetObjects, "", nil)
 	if err != nil {
 		allErrors.Add(err)

--- conflicted
+++ resolved
@@ -55,11 +55,7 @@
 	if allErrors.ShouldAbortImport(len(paths), req.Type) {
 		return nil, allErrors
 	}
-<<<<<<< HEAD
-	rootCollection := converter.NewRootCollection(t.service)
-=======
 	rootCollection := common.NewRootCollection(t.service)
->>>>>>> dd870f9a
 	rootCol, err := rootCollection.MakeRootCollection(rootCollectionName, targetObjects, "", nil)
 	if err != nil {
 		allErrors.Add(err)

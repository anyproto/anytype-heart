--- conflicted
+++ resolved
@@ -106,11 +106,7 @@
 	err := importSource.Initialize(p)
 	if err != nil {
 		allErrors.Add(err)
-<<<<<<< HEAD
-		if allErrors.ShouldAbortImport(pathsCount, model.ImportType_Txt) {
-=======
 		if allErrors.ShouldAbortImport(pathsCount, model.Import_Txt) {
->>>>>>> cdc8eef9
 			return nil, nil
 		}
 	}
@@ -129,11 +125,7 @@
 		blocks, err = t.getBlocksForSnapshot(fileReader)
 		if err != nil {
 			allErrors.Add(err)
-<<<<<<< HEAD
-			if allErrors.ShouldAbortImport(pathsCount, model.ImportType_Txt) {
-=======
 			if allErrors.ShouldAbortImport(pathsCount, model.Import_Txt) {
->>>>>>> cdc8eef9
 				return false
 			}
 		}

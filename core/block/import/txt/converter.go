--- conflicted
+++ resolved
@@ -55,13 +55,8 @@
 	if allErrors.ShouldAbortImport(len(paths), req.Type) {
 		return nil, allErrors
 	}
-<<<<<<< HEAD
-	rootCollection := converter.NewRootCollection(t.service)
+	rootCollection := common.NewRootCollection(t.service)
 	rootCol, err := rootCollection.MakeRootCollection(rootCollectionName, targetObjects, "", nil)
-=======
-	rootCollection := common.NewRootCollection(t.service)
-	rootCol, err := rootCollection.MakeRootCollection(rootCollectionName, targetObjects)
->>>>>>> 25f50c5b
 	if err != nil {
 		allErrors.Add(err)
 		if allErrors.ShouldAbortImport(len(paths), req.Type) {

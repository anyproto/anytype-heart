package txt

import (
	"context"
	"errors"
	"path/filepath"
	"testing"

	"github.com/stretchr/testify/assert"

	"github.com/anyproto/anytype-heart/core/block/import/common"
	"github.com/anyproto/anytype-heart/core/block/import/common/test"
	"github.com/anyproto/anytype-heart/core/block/process"
	"github.com/anyproto/anytype-heart/pb"
	"github.com/anyproto/anytype-heart/pkg/lib/bundle"
	"github.com/anyproto/anytype-heart/pkg/lib/pb/model"
	"github.com/anyproto/anytype-heart/util/pbtypes"
)

func TestTXT_GetSnapshots(t *testing.T) {
<<<<<<< HEAD
	h := &TXT{}
	p := process.NewNoOp()
	sn, err := h.GetSnapshots(context.Background(), &pb.RpcObjectImportRequest{
		Params: &pb.RpcObjectImportRequestParamsOfTxtParams{
			TxtParams: &pb.RpcObjectImportRequestTxtParams{Path: []string{"testdata/test.txt", "testdata/test"}},
		},
		Type: 4,
		Mode: 1,
	}, p)

	assert.NotNil(t, err)
	assert.True(t, errors.Is(err.GetResultError(model.Import_Txt), common.ErrNoObjectsToImport))
	assert.NotNil(t, sn)
	assert.Len(t, sn.Snapshots, 2)
	assert.Contains(t, sn.Snapshots[0].FileName, "test.txt")
	assert.NotEmpty(t, sn.Snapshots[0].Snapshot.Data.Details.Fields["name"])
	assert.Equal(t, sn.Snapshots[0].Snapshot.Data.Details.Fields["name"], pbtypes.String("test"))

	assert.Contains(t, sn.Snapshots[1].FileName, rootCollectionName)
	assert.NotEmpty(t, sn.Snapshots[1].Snapshot.Data.ObjectTypes)
	assert.Equal(t, sn.Snapshots[1].Snapshot.Data.ObjectTypes[0], bundle.TypeKeyCollection.String())

	var (
		found bool
		text  string
	)

	for _, block := range sn.Snapshots[0].Snapshot.Data.GetBlocks() {
		if t, ok := block.Content.(*model.BlockContentOfText); ok {
			found = ok
			text = t.Text.GetText()
=======
	t.Run("success", func(t *testing.T) {
		h := &TXT{}
		p := process.NewProgress(pb.ModelProcess_Import)
		sn, err := h.GetSnapshots(context.Background(), &pb.RpcObjectImportRequest{
			Params: &pb.RpcObjectImportRequestParamsOfTxtParams{
				TxtParams: &pb.RpcObjectImportRequestTxtParams{Path: []string{filepath.Join("testdata", "test.txt"), filepath.Join("testdata", "test")}},
			},
			Type: 4,
			Mode: 1,
		}, p)

		assert.NotNil(t, err)
		assert.True(t, errors.Is(err.GetResultError(model.Import_Txt), common.ErrFileImportNoObjectsInDirectory))
		assert.NotNil(t, sn)
		assert.Len(t, sn.Snapshots, 2)
		assert.Contains(t, sn.Snapshots[0].FileName, "test.txt")
		assert.NotEmpty(t, sn.Snapshots[0].Snapshot.Data.Details.Fields["name"])
		assert.Equal(t, sn.Snapshots[0].Snapshot.Data.Details.Fields["name"], pbtypes.String("test"))

		assert.Contains(t, sn.Snapshots[1].FileName, rootCollectionName)
		assert.NotEmpty(t, sn.Snapshots[1].Snapshot.Data.ObjectTypes)
		assert.Equal(t, sn.Snapshots[1].Snapshot.Data.ObjectTypes[0], bundle.TypeKeyCollection.String())

		var (
			found bool
			text  string
		)

		for _, block := range sn.Snapshots[0].Snapshot.Data.GetBlocks() {
			if t, ok := block.Content.(*model.BlockContentOfText); ok {
				found = ok
				text = t.Text.GetText()
			}
>>>>>>> 31e066d0
		}

		assert.Equal(t, text, "test")
		assert.True(t, found)
	})
	t.Run("no objects in dir", func(t *testing.T) {
		// given
		dir := t.TempDir()
		h := &TXT{}
		p := process.NewProgress(pb.ModelProcess_Import)

		// when
		_, err := h.GetSnapshots(context.Background(), &pb.RpcObjectImportRequest{
			Params: &pb.RpcObjectImportRequestParamsOfTxtParams{
				TxtParams: &pb.RpcObjectImportRequestTxtParams{Path: []string{dir}},
			},
			Type: 4,
			Mode: 1,
		}, p)
		// then
		assert.NotNil(t, err)
		assert.True(t, errors.Is(err.GetResultError(model.Import_Pb), common.ErrFileImportNoObjectsInDirectory))
	})
	t.Run("no objects in archive", func(t *testing.T) {
		// given
		dir := t.TempDir()
		zipPath := filepath.Join(dir, "empty.zip")
		err := test.CreateEmptyZip(t, zipPath)
		assert.Nil(t, err)

		h := &TXT{}
		p := process.NewProgress(pb.ModelProcess_Import)

		// when
		_, ce := h.GetSnapshots(context.Background(), &pb.RpcObjectImportRequest{
			Params: &pb.RpcObjectImportRequestParamsOfTxtParams{
				TxtParams: &pb.RpcObjectImportRequestTxtParams{Path: []string{zipPath}},
			},
			Type: 4,
			Mode: 1,
		}, p)
		// then
		assert.NotNil(t, ce)
		assert.True(t, errors.Is(ce.GetResultError(model.Import_Pb), common.ErrFileImportNoObjectsInZipArchive))
	})
}<|MERGE_RESOLUTION|>--- conflicted
+++ resolved
@@ -18,42 +18,9 @@
 )
 
 func TestTXT_GetSnapshots(t *testing.T) {
-<<<<<<< HEAD
-	h := &TXT{}
-	p := process.NewNoOp()
-	sn, err := h.GetSnapshots(context.Background(), &pb.RpcObjectImportRequest{
-		Params: &pb.RpcObjectImportRequestParamsOfTxtParams{
-			TxtParams: &pb.RpcObjectImportRequestTxtParams{Path: []string{"testdata/test.txt", "testdata/test"}},
-		},
-		Type: 4,
-		Mode: 1,
-	}, p)
-
-	assert.NotNil(t, err)
-	assert.True(t, errors.Is(err.GetResultError(model.Import_Txt), common.ErrNoObjectsToImport))
-	assert.NotNil(t, sn)
-	assert.Len(t, sn.Snapshots, 2)
-	assert.Contains(t, sn.Snapshots[0].FileName, "test.txt")
-	assert.NotEmpty(t, sn.Snapshots[0].Snapshot.Data.Details.Fields["name"])
-	assert.Equal(t, sn.Snapshots[0].Snapshot.Data.Details.Fields["name"], pbtypes.String("test"))
-
-	assert.Contains(t, sn.Snapshots[1].FileName, rootCollectionName)
-	assert.NotEmpty(t, sn.Snapshots[1].Snapshot.Data.ObjectTypes)
-	assert.Equal(t, sn.Snapshots[1].Snapshot.Data.ObjectTypes[0], bundle.TypeKeyCollection.String())
-
-	var (
-		found bool
-		text  string
-	)
-
-	for _, block := range sn.Snapshots[0].Snapshot.Data.GetBlocks() {
-		if t, ok := block.Content.(*model.BlockContentOfText); ok {
-			found = ok
-			text = t.Text.GetText()
-=======
 	t.Run("success", func(t *testing.T) {
 		h := &TXT{}
-		p := process.NewProgress(pb.ModelProcess_Import)
+		p := process.NewNoOp()
 		sn, err := h.GetSnapshots(context.Background(), &pb.RpcObjectImportRequest{
 			Params: &pb.RpcObjectImportRequestParamsOfTxtParams{
 				TxtParams: &pb.RpcObjectImportRequestTxtParams{Path: []string{filepath.Join("testdata", "test.txt"), filepath.Join("testdata", "test")}},
@@ -84,7 +51,6 @@
 				found = ok
 				text = t.Text.GetText()
 			}
->>>>>>> 31e066d0
 		}
 
 		assert.Equal(t, text, "test")

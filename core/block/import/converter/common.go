--- conflicted
+++ resolved
@@ -87,18 +87,10 @@
 		for _, filter := range view.GetFilters() {
 			updateObjectIDsInFilter(filter, oldIDtoNew)
 		}
-<<<<<<< HEAD
-=======
-		for _, relation := range view.Relations {
-			relationID := addr.RelationKeyToIdPrefix + relation.Key
-			if newID, ok := oldIDtoNew[relationID]; ok && newID != relationID {
-				updateRelationID(block.(dataview.Block), relation, view, newID)
-			}
-		}
+
 		if view.DefaultTemplateId != "" {
 			view.DefaultTemplateId = oldIDtoNew[view.DefaultTemplateId]
 		}
->>>>>>> 0a726122
 	}
 	for _, group := range dataView.GetGroupOrders() {
 		for _, vg := range group.ViewGroups {

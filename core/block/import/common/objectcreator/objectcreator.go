package objectcreator

import (
	"context"
	"errors"
	"fmt"
	"sync"

	"github.com/anyproto/any-sync/commonspace/object/tree/treestorage"
	"github.com/gogo/protobuf/types"
	"github.com/samber/lo"
	"go.uber.org/zap"

	"github.com/anyproto/anytype-heart/core/block"
	"github.com/anyproto/anytype-heart/core/block/editor/basic"
	"github.com/anyproto/anytype-heart/core/block/editor/smartblock"
	"github.com/anyproto/anytype-heart/core/block/editor/state"
	"github.com/anyproto/anytype-heart/core/block/editor/template"
	widgetObject "github.com/anyproto/anytype-heart/core/block/editor/widget"
	"github.com/anyproto/anytype-heart/core/block/history"
	"github.com/anyproto/anytype-heart/core/block/import/common"
	"github.com/anyproto/anytype-heart/core/block/import/common/syncer"
	"github.com/anyproto/anytype-heart/core/block/object/objectcreator"
	"github.com/anyproto/anytype-heart/core/block/simple"
	"github.com/anyproto/anytype-heart/core/domain"
	"github.com/anyproto/anytype-heart/pb"
	"github.com/anyproto/anytype-heart/pkg/lib/bundle"
	coresb "github.com/anyproto/anytype-heart/pkg/lib/core/smartblock"
	"github.com/anyproto/anytype-heart/pkg/lib/localstore/addr"
	"github.com/anyproto/anytype-heart/pkg/lib/localstore/filestore"
	"github.com/anyproto/anytype-heart/pkg/lib/localstore/objectstore"
	"github.com/anyproto/anytype-heart/pkg/lib/logging"
	"github.com/anyproto/anytype-heart/pkg/lib/pb/model"
	"github.com/anyproto/anytype-heart/space"
	"github.com/anyproto/anytype-heart/util/pbtypes"
)

var log = logging.Logger("import")

// Service incapsulate logic with creation of given smartblocks
type Service interface {
	//nolint:lll
	Create(dataObject *DataObject, sn *common.Snapshot) (*types.Struct, string, error)
}

type ObjectCreator struct {
	service        *block.Service
	spaceService   space.Service
	objectStore    objectstore.ObjectStore
	relationSyncer syncer.RelationSyncer
	syncFactory    *syncer.Factory
	fileStore      filestore.FileStore
	objectCreator  objectcreator.Service
	mu             sync.Mutex
}

func New(service *block.Service,
	syncFactory *syncer.Factory,
	objectStore objectstore.ObjectStore,
	relationSyncer syncer.RelationSyncer,
	fileStore filestore.FileStore,
	spaceService space.Service,
	objectCreator objectcreator.Service,
) Service {
	return &ObjectCreator{
		service:        service,
		syncFactory:    syncFactory,
		objectStore:    objectStore,
		relationSyncer: relationSyncer,
		fileStore:      fileStore,
		spaceService:   spaceService,
		objectCreator:  objectCreator,
	}
}

// Create creates smart blocks from given snapshots
func (oc *ObjectCreator) Create(dataObject *DataObject, sn *common.Snapshot) (*types.Struct, string, error) {
	snapshot := sn.Snapshot.Data
	oldIDtoNew := dataObject.oldIDtoNew
	fileIDs := dataObject.fileIDs
	ctx := dataObject.ctx
	origin := dataObject.origin
	spaceID := dataObject.spaceID

	var err error
	newID := oldIDtoNew[sn.Id]
	oc.setRootBlock(snapshot, newID)

	oc.injectImportDetails(sn, origin, spaceID)
	st := state.NewDocFromSnapshot(newID, sn.Snapshot, state.WithUniqueKeyMigration(sn.SbType)).(*state.State)
	st.SetLocalDetail(bundle.RelationKeyLastModifiedDate.String(), pbtypes.Int64(pbtypes.GetInt64(snapshot.Details, bundle.RelationKeyLastModifiedDate.String())))

	var filesToDelete []string
	defer func() {
		// delete file in ipfs if there is error after creation
		oc.onFinish(err, st, filesToDelete)
	}()

	common.UpdateObjectIDsInRelations(st, oldIDtoNew, fileIDs)

	if err = common.UpdateLinksToObjects(st, oldIDtoNew, fileIDs); err != nil {
		log.With("objectID", newID).Errorf("failed to update objects ids: %s", err)
	}

	if sn.SbType == coresb.SmartBlockTypeWorkspace {
		oc.setSpaceDashboardID(spaceID, st)
		return nil, newID, nil
	}

	if sn.SbType == coresb.SmartBlockTypeWidget {
		return oc.updateWidgetObject(st)
	}
	// TODO Fix this
	// converter.UpdateObjectType(oldIDtoNew, st)
	for _, link := range st.GetRelationLinks() {
		if link.Format == model.RelationFormat_file {
			filesToDelete = oc.relationSyncer.Sync(spaceID, st, link.Key, origin)
		}
	}
	filesToDelete = append(filesToDelete, oc.handleCoverRelation(spaceID, st)...)
	oc.setFileImportedFlagAndOrigin(st, origin)
	typeKeys := st.ObjectTypeKeys()
	if sn.SbType == coresb.SmartBlockTypeObjectType {
		// we widen typeKeys here to install bundled templates for imported object type
		typeKeys = append(typeKeys, domain.TypeKey(st.UniqueKeyInternal()))
	}
	err = oc.installBundledRelationsAndTypes(ctx, spaceID, st.GetRelationLinks(), typeKeys)
	if err != nil {
		log.With("objectID", newID).Errorf("failed to install bundled relations and types: %s", err)
	}
	var respDetails *types.Struct
	if payload := dataObject.createPayloads[newID]; payload.RootRawChange != nil {
		respDetails, err = oc.createNewObject(ctx, spaceID, payload, st, newID, oldIDtoNew)
		if err != nil {
			log.With("objectID", newID).Errorf("failed to create %s: %s", newID, err)
			return nil, "", err
		}
	} else {
		if canUpdateObject(sn.SbType) {
			respDetails = oc.updateExistingObject(st, oldIDtoNew, newID)
		}
	}
	oc.setFavorite(snapshot, newID)

	oc.setArchived(snapshot, newID)

	syncErr := oc.syncFilesAndLinks(newID, origin)
	if syncErr != nil {
		if errors.Is(syncErr, common.ErrFileLoad) {
			return respDetails, newID, syncErr
		}
	}

	return respDetails, newID, nil
}

func canUpdateObject(sbType coresb.SmartBlockType) bool {
	return sbType != coresb.SmartBlockTypeRelation && sbType != coresb.SmartBlockTypeObjectType && sbType != coresb.SmartBlockTypeRelationOption
}

func (oc *ObjectCreator) injectImportDetails(sn *common.Snapshot, origin model.ObjectOrigin, spaceID string) {
	lastModifiedDate := pbtypes.GetInt64(sn.Snapshot.Data.Details, bundle.RelationKeyLastModifiedDate.String())
	createdDate := pbtypes.GetInt64(sn.Snapshot.Data.Details, bundle.RelationKeyCreatedDate.String())
	if lastModifiedDate == 0 {
		if createdDate != 0 {
			sn.Snapshot.Data.Details.Fields[bundle.RelationKeyLastModifiedDate.String()] = pbtypes.Int64(int64(createdDate))
		} else {
			// we can't fallback to time.Now() because it will be inconsistent with the time used in object tree header.
			// So instead we should EXPLICITLY set creation date to the snapshot in all importers
			log.With("objectID", sn.Id).Warnf("both lastModifiedDate and createdDate are not set in the imported snapshot")
		}
	}

	if createdDate > 0 {
		// pass it explicitly to the snapshot
		sn.Snapshot.Data.OriginalCreatedTimestamp = createdDate
	}

	sn.Snapshot.Data.Details.Fields[bundle.RelationKeyOrigin.String()] = pbtypes.Int64(int64(origin))
	// we don't need to inject relatonLinks, they will be automatically injected for bundled relations

}

func (oc *ObjectCreator) updateExistingObject(st *state.State, oldIDtoNew map[string]string, newID string) *types.Struct {
	if st.Store() != nil {
		oc.updateLinksInCollections(st, oldIDtoNew, false)
	}
	return oc.resetState(newID, st)
}

func (oc *ObjectCreator) installBundledRelationsAndTypes(
	ctx context.Context,
	spaceID string,
	links pbtypes.RelationLinks,
	objectTypeKeys []domain.TypeKey,
) error {

	idsToCheck := make([]string, 0, len(links)+len(objectTypeKeys))
	for _, link := range links {
		// TODO: check if we have them in oldIDtoNew
		if !bundle.HasRelation(link.Key) {
			continue
		}

		idsToCheck = append(idsToCheck, addr.BundledRelationURLPrefix+link.Key)
	}

	for _, typeKey := range objectTypeKeys {
		if !bundle.HasObjectTypeByKey(typeKey) {
			continue
		}
		// TODO: check if we have them in oldIDtoNew
		idsToCheck = append(idsToCheck, addr.BundledObjectTypeURLPrefix+string(typeKey))
	}

	spc, err := oc.spaceService.Get(ctx, spaceID)
	if err != nil {
		return fmt.Errorf("get space %s: %w", spaceID, err)
	}
	_, _, err = oc.objectCreator.InstallBundledObjects(ctx, spc, idsToCheck)
	return err
}

func (oc *ObjectCreator) createNewObject(
	ctx context.Context,
	spaceID string,
	payload treestorage.TreeStorageCreatePayload,
	st *state.State,
	newID string,
	oldIDtoNew map[string]string) (*types.Struct, error) {
	var respDetails *types.Struct
	spc, err := oc.spaceService.Get(ctx, spaceID)
	if err != nil {
		return nil, fmt.Errorf("get space %s: %w", spaceID, err)
	}
	sb, err := spc.CreateTreeObjectWithPayload(ctx, payload, func(id string) *smartblock.InitContext {
		return &smartblock.InitContext{
			Ctx:         ctx,
			IsNewObject: true,
			State:       st,
			SpaceID:     spaceID,
		}
	})
	if err == nil {
		respDetails = sb.Details()
	} else if errors.Is(err, treestorage.ErrTreeExists) {
		err = spc.Do(newID, func(sb smartblock.SmartBlock) error {
			respDetails = sb.Details()
			return nil
		})
		if err != nil {
			return nil, fmt.Errorf("get existing object %s: %w", newID, err)
		}
	} else {
		log.With("objectID", newID).Errorf("failed to create %s: %s", newID, err)
		return nil, err
	}

	// update collection after we create it
	if st.Store() != nil {
		oc.updateLinksInCollections(st, oldIDtoNew, true)
		oc.resetState(newID, st)
	}
	return respDetails, nil
}

func (oc *ObjectCreator) setRootBlock(snapshot *model.SmartBlockSnapshotBase, newID string) {
	var found bool
	for _, b := range snapshot.Blocks {
		if b.Id == newID {
			found = true
			break
		}
	}
	if !found {
		oc.addRootBlock(snapshot, newID)
	}
}

func (oc *ObjectCreator) addRootBlock(snapshot *model.SmartBlockSnapshotBase, pageID string) {
	for i, b := range snapshot.Blocks {
		if _, ok := b.Content.(*model.BlockContentOfSmartblock); ok {
			snapshot.Blocks[i].Id = pageID
			return
		}
	}
	notRootBlockChild := make(map[string]bool, 0)
	for _, b := range snapshot.Blocks {
		for _, id := range b.ChildrenIds {
			notRootBlockChild[id] = true
		}
	}
	childrenIds := make([]string, 0)
	for _, b := range snapshot.Blocks {
		if _, ok := notRootBlockChild[b.Id]; !ok {
			childrenIds = append(childrenIds, b.Id)
		}
	}
	snapshot.Blocks = append(snapshot.Blocks, &model.Block{
		Id: pageID,
		Content: &model.BlockContentOfSmartblock{
			Smartblock: &model.BlockContentSmartblock{},
		},
		ChildrenIds: childrenIds,
	})
}

func (oc *ObjectCreator) onFinish(err error, st *state.State, filesToDelete []string) {
	if err != nil {
		for _, bl := range st.Blocks() {
			if f := bl.GetFile(); f != nil {
				oc.deleteFile(f.Hash)
			}
			for _, hash := range filesToDelete {
				oc.deleteFile(hash)
			}
		}
	}
}

func (oc *ObjectCreator) deleteFile(hash string) {
	inboundLinks, err := oc.objectStore.GetOutboundLinksByID(hash)
	if err != nil {
		log.With("file", hash).Errorf("failed to get inbound links for file: %s", err)
	}
	if len(inboundLinks) == 0 {
		err = oc.service.DeleteObject(hash)
		if err != nil {
			log.With("file", hash).Errorf("failed to delete file: %s", err)
		}
	}
}

func (oc *ObjectCreator) setSpaceDashboardID(spaceID string, st *state.State) {
	// hand-pick relation because space is a special case
	var details []*pb.RpcObjectSetDetailsDetail
	spaceDashBoardID := pbtypes.GetString(st.CombinedDetails(), bundle.RelationKeySpaceDashboardId.String())
	if spaceDashBoardID != "" {
		details = append(details, &pb.RpcObjectSetDetailsDetail{
			Key:   bundle.RelationKeySpaceDashboardId.String(),
			Value: pbtypes.String(spaceDashBoardID),
		})
	}

	spaceName := pbtypes.GetString(st.CombinedDetails(), bundle.RelationKeyName.String())
	if spaceName != "" {
		details = append(details, &pb.RpcObjectSetDetailsDetail{
			Key:   bundle.RelationKeyName.String(),
			Value: pbtypes.String(spaceName),
		})
	}

	iconOption := pbtypes.GetInt64(st.CombinedDetails(), bundle.RelationKeyIconOption.String())
	if iconOption != 0 {
		details = append(details, &pb.RpcObjectSetDetailsDetail{
			Key:   bundle.RelationKeyIconOption.String(),
			Value: pbtypes.Int64(iconOption),
		})
	}
	if len(details) > 0 {
		spc, err := oc.spaceService.Get(context.Background(), spaceID)
		if err != nil {
			log.Errorf("failed to get space: %v", err)
			return
		}
		err = block.Do(oc.service, spc.DerivedIDs().Workspace, func(ws basic.CommonOperations) error {
			if err := ws.SetDetails(nil, details, false); err != nil {
				return err
			}
			return nil
		})
		if err != nil {
			log.Errorf("failed to set spaceDashBoardID, %s", err)
		}
	}
}

func (oc *ObjectCreator) handleCoverRelation(spaceID string, st *state.State) []string {
	if pbtypes.GetInt64(st.Details(), bundle.RelationKeyCoverType.String()) != 1 {
		return nil
	}
	filesToDelete := oc.relationSyncer.Sync(spaceID, st, bundle.RelationKeyCoverId.String(), 0)
	return filesToDelete
}

func (oc *ObjectCreator) resetState(newID string, st *state.State) *types.Struct {
	var respDetails *types.Struct
	err := block.Do(oc.service, newID, func(b smartblock.SmartBlock) error {
		err := history.ResetToVersion(b, st)
		if err != nil {
			log.With(zap.String("object id", newID)).Errorf("failed to set state %s: %s", newID, err)
		}
		commonOperations, ok := b.(basic.CommonOperations)
		if !ok {
			return nil
		}
		err = commonOperations.FeaturedRelationAdd(nil, bundle.RelationKeyType.String())
		if err != nil {
			log.With(zap.String("object id", newID)).Errorf("failed to set featuredRelations %s: %s", newID, err)
		}
		respDetails = b.CombinedDetails()
		return nil
	})
	if err != nil {
		log.With(zap.String("object id", newID)).Errorf("failed to reset state %s: %s", newID, err)
	}
	return respDetails
}

func (oc *ObjectCreator) setFavorite(snapshot *model.SmartBlockSnapshotBase, newID string) {
	isFavorite := pbtypes.GetBool(snapshot.Details, bundle.RelationKeyIsFavorite.String())
	if isFavorite {
		err := oc.service.SetPageIsFavorite(pb.RpcObjectSetIsFavoriteRequest{ContextId: newID, IsFavorite: true})
		if err != nil {
			log.With(zap.String("object id", newID)).Errorf("failed to set isFavorite when importing object: %s", err)
		}
	}
}

func (oc *ObjectCreator) setArchived(snapshot *model.SmartBlockSnapshotBase, newID string) {
	isArchive := pbtypes.GetBool(snapshot.Details, bundle.RelationKeyIsArchived.String())
	if isArchive {
		err := oc.service.SetPageIsArchived(pb.RpcObjectSetIsArchivedRequest{ContextId: newID, IsArchived: true})
		if err != nil {
			log.With(zap.String("object id", newID)).
				Errorf("failed to set isFavorite when importing object %s: %s", newID, err)
		}
	}
}

func (oc *ObjectCreator) syncFilesAndLinks(newID string, origin model.ObjectOrigin) error {
	tasks := make([]func() error, 0)
	// todo: rewrite it in order not to create state with URLs inside links
	err := block.Do(oc.service, newID, func(b smartblock.SmartBlock) error {
		st := b.NewState()
		return st.Iterate(func(bl simple.Block) (isContinue bool) {
			s := oc.syncFactory.GetSyncer(bl)
			if s != nil {
				// We can't run syncer here because it will cause a deadlock, so we defer this operation
				tasks = append(tasks, func() error {
					err := s.Sync(newID, bl, origin)
					if err != nil {
						return err
					}
					return nil
				})
			}
			return true
		})
	})
	if err != nil {
		return err
	}
	var fileLoadErr error
	for _, task := range tasks {
		err = task()
		if err != nil {
			log.With(zap.String("objectID", newID)).Errorf("failed to sync: %s", err)
			if errors.Is(err, common.ErrFileLoad) {
				fileLoadErr = err
			}
		}
	}
	return fileLoadErr
}

func (oc *ObjectCreator) updateLinksInCollections(st *state.State, oldIDtoNew map[string]string, isNewCollection bool) {
	err := block.Do(oc.service, st.RootId(), func(b smartblock.SmartBlock) error {
		originalState := b.NewState()
		var existedObjects []string
		if !isNewCollection {
			existedObjects = originalState.GetStoreSlice(template.CollectionStoreKey)
		}
		oc.mergeCollections(existedObjects, st, oldIDtoNew)
		return nil
	})
	if err != nil {
		log.Errorf("failed to get existed objects in collection, %s", err)
	}
}

func (oc *ObjectCreator) mergeCollections(existedObjects []string, st *state.State, oldIDtoNew map[string]string) {
	objectsInCollections := st.GetStoreSlice(template.CollectionStoreKey)
	for i, id := range objectsInCollections {
		if newID, ok := oldIDtoNew[id]; ok {
			objectsInCollections[i] = newID
		}
	}
	result := lo.Union(existedObjects, objectsInCollections)
	st.UpdateStoreSlice(template.CollectionStoreKey, result)
}

func (oc *ObjectCreator) setFileImportedFlagAndOrigin(st *state.State, origin model.ObjectOrigin) {
	var fileHashes []string
	err := st.Iterate(func(bl simple.Block) (isContinue bool) {
		if fh, ok := bl.(simple.FileHashes); ok {
			fileHashes = fh.FillFileHashes(fileHashes)
		}
		return true
	})
	if err != nil {
		log.Errorf("failed to collect file hashes in state, %s", err)
	}

<<<<<<< HEAD
	// TODO Fix
	//for _, hash := range fileHashes {
	//	err = oc.fileStore.SetIsFileImported(hash, true)
	//	if err != nil {
	//		log.Errorf("failed to set isFileImported for file %s: %s", hash, err)
	//	}
	//	err = oc.fileStore.SetFileOrigin(hash, origin)
	//	if err != nil {
	//		log.Errorf("failed to set origin for file %s: %s", hash, err)
	//	}
	//}
=======
	for _, hash := range fileHashes {
		err = oc.fileStore.SetIsFileImported(hash, true)
		if err != nil {
			log.Errorf("failed to set isFileImported for file %s: %s", hash, err)
		}
		err = oc.fileStore.SetFileOrigin(hash, origin)
		if err != nil {
			log.Errorf("failed to set origin for file %s: %s", hash, err)
		}
	}
}

func (oc *ObjectCreator) updateWidgetObject(st *state.State) (*types.Struct, string, error) {
	err := block.DoState(oc.service, st.RootId(), func(oldState *state.State, sb smartblock.SmartBlock) error {
		blocks := st.Blocks()
		blocksMap := make(map[string]*model.Block, len(blocks))
		existingWidgetsTargetIDs, err := oc.getExistingWidgetsTargetIDs(oldState)
		if err != nil {
			return err
		}
		for _, block := range blocks {
			blocksMap[block.Id] = block
		}
		for _, block := range blocks {
			if widget := block.GetWidget(); widget != nil {
				if len(block.ChildrenIds) > 0 {
					err := oc.addWidgetBlock(oldState, block, blocksMap, existingWidgetsTargetIDs)
					if err != nil {
						return err
					}
				}
			}
		}
		return nil
	})
	return nil, "", err
}

func (oc *ObjectCreator) addWidgetBlock(oldState *state.State,
	block *model.Block,
	blocksMap map[string]*model.Block,
	existingWidgetsTargetIDs map[string]struct{},
) error {
	linkBlockID := block.ChildrenIds[0]
	if linkBlock, ok := blocksMap[linkBlockID]; ok {
		if oc.skipObject(linkBlock.GetLink().GetTargetBlockId(), existingWidgetsTargetIDs) {
			return nil
		}
		oldState.Add(simple.New(block))
		oldState.Add(simple.New(linkBlock))
		err := oldState.InsertTo("", model.Block_Inner, block.Id)
		if err != nil {
			return err
		}
	}
	return nil
}

func (oc *ObjectCreator) skipObject(targetID string, existingWidgetsTargetIDs map[string]struct{}) bool {
	if widgetObject.IsPredefinedWidgetTargetId(targetID) {
		if _, ok := existingWidgetsTargetIDs[targetID]; ok {
			return true
		}
	}
	return false
}

func (oc *ObjectCreator) getExistingWidgetsTargetIDs(oldState *state.State) (map[string]struct{}, error) {
	existingWidgetsTargetIDs := make(map[string]struct{}, 0)
	err := oldState.Iterate(func(b simple.Block) (isContinue bool) {
		if b.Model().GetLink() != nil {
			existingWidgetsTargetIDs[b.Model().GetLink().GetTargetBlockId()] = struct{}{}
		}
		return true
	})
	if err != nil {
		return nil, err
	}
	return existingWidgetsTargetIDs, nil
>>>>>>> 51d444ea
}<|MERGE_RESOLUTION|>--- conflicted
+++ resolved
@@ -502,7 +502,6 @@
 		log.Errorf("failed to collect file hashes in state, %s", err)
 	}
 
-<<<<<<< HEAD
 	// TODO Fix
 	//for _, hash := range fileHashes {
 	//	err = oc.fileStore.SetIsFileImported(hash, true)
@@ -514,17 +513,6 @@
 	//		log.Errorf("failed to set origin for file %s: %s", hash, err)
 	//	}
 	//}
-=======
-	for _, hash := range fileHashes {
-		err = oc.fileStore.SetIsFileImported(hash, true)
-		if err != nil {
-			log.Errorf("failed to set isFileImported for file %s: %s", hash, err)
-		}
-		err = oc.fileStore.SetFileOrigin(hash, origin)
-		if err != nil {
-			log.Errorf("failed to set origin for file %s: %s", hash, err)
-		}
-	}
 }
 
 func (oc *ObjectCreator) updateWidgetObject(st *state.State) (*types.Struct, string, error) {
@@ -594,5 +582,4 @@
 		return nil, err
 	}
 	return existingWidgetsTargetIDs, nil
->>>>>>> 51d444ea
 }
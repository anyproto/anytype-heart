--- conflicted
+++ resolved
@@ -88,13 +88,10 @@
 	if sn.SbType == coresb.SmartBlockTypeFile {
 		return nil, newID, nil
 	}
-<<<<<<< HEAD
-
-=======
->>>>>>> 5a6defd3
+
 	oc.setRootBlock(snapshot, newID)
 
-	oc.injectImportDetails(sn, origin)
+	oc.injectImportDetails(sn, origin, spaceID)
 	st := state.NewDocFromSnapshot(newID, sn.Snapshot, state.WithUniqueKeyMigration(sn.SbType)).(*state.State)
 	st.SetLocalDetail(bundle.RelationKeyLastModifiedDate.String(), pbtypes.Int64(pbtypes.GetInt64(snapshot.Details, bundle.RelationKeyLastModifiedDate.String())))
 
@@ -106,9 +103,6 @@
 
 	common.UpdateObjectIDsInRelations(st, oldIDtoNew, fileIDs)
 
-	// this function is needed to support old use cases
-	oc.setFileImportedFlagAndOrigin(st, origin, oldIDtoNew)
-
 	if err = common.UpdateLinksToObjects(st, oldIDtoNew, fileIDs); err != nil {
 		log.With("objectID", newID).Errorf("failed to update objects ids: %s", err)
 	}
@@ -122,7 +116,6 @@
 		return oc.updateWidgetObject(st)
 	}
 
-<<<<<<< HEAD
 	st.ModifyLinkedFilesInDetails(func(fileId string) string {
 		newFileId := oc.relationSyncer.Sync(spaceID, fileId, dataObject.createPayloads, origin)
 		if newFileId != fileId {
@@ -131,16 +124,6 @@
 		return newFileId
 	})
 
-=======
-	// TODO Fix this
-	// converter.UpdateObjectType(oldIDtoNew, st)
-	for _, link := range st.GetRelationLinks() {
-		if link.Format == model.RelationFormat_file {
-			filesToDelete = oc.relationSyncer.Sync(spaceID, st, link.Key, origin)
-		}
-	}
-	filesToDelete = append(filesToDelete, oc.handleCoverRelation(spaceID, st, origin)...)
->>>>>>> 5a6defd3
 	typeKeys := st.ObjectTypeKeys()
 	if sn.SbType == coresb.SmartBlockTypeObjectType {
 		// we widen typeKeys here to install bundled templates for imported object type
@@ -398,17 +381,6 @@
 	}
 }
 
-<<<<<<< HEAD
-=======
-func (oc *ObjectCreator) handleCoverRelation(spaceID string, st *state.State, origin *domain.ObjectOrigin) []string {
-	if pbtypes.GetInt64(st.Details(), bundle.RelationKeyCoverType.String()) != 1 {
-		return nil
-	}
-	filesToDelete := oc.relationSyncer.Sync(spaceID, st, bundle.RelationKeyCoverId.String(), origin)
-	return filesToDelete
-}
-
->>>>>>> 5a6defd3
 func (oc *ObjectCreator) resetState(newID string, st *state.State) *types.Struct {
 	var respDetails *types.Struct
 	err := block.Do(oc.service, newID, func(b smartblock.SmartBlock) error {
@@ -454,11 +426,7 @@
 	}
 }
 
-<<<<<<< HEAD
-func (oc *ObjectCreator) syncFilesAndLinks(snapshotPayloads map[string]treestorage.TreeStorageCreatePayload, id domain.FullID, origin model.ObjectOrigin) error {
-=======
-func (oc *ObjectCreator) syncFilesAndLinks(newID string, origin *domain.ObjectOrigin) error {
->>>>>>> 5a6defd3
+func (oc *ObjectCreator) syncFilesAndLinks(snapshotPayloads map[string]treestorage.TreeStorageCreatePayload, id domain.FullID, origin *domain.ObjectOrigin) error {
 	tasks := make([]func() error, 0)
 	// todo: rewrite it in order not to create state with URLs inside links
 	err := block.Do(oc.service, id.ObjectID, func(b smartblock.SmartBlock) error {
@@ -520,56 +488,6 @@
 	st.UpdateStoreSlice(template.CollectionStoreKey, result)
 }
 
-<<<<<<< HEAD
-=======
-func (oc *ObjectCreator) setFileImportedFlagAndOrigin(st *state.State, origin *domain.ObjectOrigin, oldToNew map[string]string) {
-	var fileHashes []string
-	err := st.Iterate(func(bl simple.Block) (isContinue bool) {
-		if fh, ok := bl.(simple.FileHashes); ok {
-			fileHashes = fh.FillFileHashes(fileHashes)
-		}
-		return true
-	})
-	if err != nil {
-		log.Errorf("failed to collect file hashes in state, %s", err)
-	}
-
-	for _, hash := range fileHashes {
-		// we have file objects, so skip this logic
-		if newID, ok := oldToNew[hash]; ok {
-			if oc.saveFileKeys(st, newID) {
-				return
-			}
-			continue
-		}
-		err = oc.fileStore.SetIsFileImported(hash, true)
-		if err != nil {
-			log.Errorf("failed to set isFileImported for file %s: %s", hash, err)
-		}
-		err = oc.fileStore.SetFileOrigin(hash, origin.Origin)
-		if err != nil {
-			log.Errorf("failed to set origin for file %s: %s", hash, err)
-		}
-		err = oc.fileStore.SetFileImportType(hash, origin.ImportType)
-		if err != nil {
-			log.Errorf("failed to set origin for file %s: %s", hash, err)
-		}
-	}
-}
-
-func (oc *ObjectCreator) saveFileKeys(st *state.State, newHash string) bool {
-	fileKeys, err := oc.fileStore.GetFileKeys(newHash)
-	if err != nil {
-		return true
-	}
-	st.AddFileKeys(&pb.ChangeFileKeys{
-		Hash: newHash,
-		Keys: fileKeys,
-	})
-	return false
-}
-
->>>>>>> 5a6defd3
 func (oc *ObjectCreator) updateWidgetObject(st *state.State) (*types.Struct, string, error) {
 	err := block.DoState(oc.service, st.RootId(), func(oldState *state.State, sb smartblock.SmartBlock) error {
 		blocks := st.Blocks()

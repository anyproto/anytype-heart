--- conflicted
+++ resolved
@@ -125,12 +125,7 @@
 			filesToDelete = oc.relationSyncer.Sync(spaceID, st, link.Key, origin)
 		}
 	}
-<<<<<<< HEAD
 	filesToDelete = append(filesToDelete, oc.handleCoverRelation(spaceID, st, origin)...)
-	oc.setFileImportedFlagAndOrigin(st, origin)
-=======
-	filesToDelete = append(filesToDelete, oc.handleCoverRelation(spaceID, st)...)
->>>>>>> 69d8093f
 	typeKeys := st.ObjectTypeKeys()
 	if sn.SbType == coresb.SmartBlockTypeObjectType {
 		// we widen typeKeys here to install bundled templates for imported object type
@@ -503,11 +498,7 @@
 	st.UpdateStoreSlice(template.CollectionStoreKey, result)
 }
 
-<<<<<<< HEAD
-func (oc *ObjectCreator) setFileImportedFlagAndOrigin(st *state.State, origin *domain.ObjectOrigin) {
-=======
-func (oc *ObjectCreator) setFileImportedFlagAndOrigin(st *state.State, origin model.ObjectOrigin, oldToNew map[string]string) {
->>>>>>> 69d8093f
+func (oc *ObjectCreator) setFileImportedFlagAndOrigin(st *state.State, origin *domain.ObjectOrigin, oldToNew map[string]string) {
 	var fileHashes []string
 	err := st.Iterate(func(bl simple.Block) (isContinue bool) {
 		if fh, ok := bl.(simple.FileHashes); ok {

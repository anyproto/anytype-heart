package common

import (
	"crypto/sha256"
	"encoding/hex"
	"path/filepath"
	"sort"
	"strings"
	"time"

	"github.com/ipfs/go-cid"

	"github.com/anyproto/anytype-heart/core/block/editor/state"
	"github.com/anyproto/anytype-heart/core/block/editor/widget"
	"github.com/anyproto/anytype-heart/core/block/import/common/filetime"
	"github.com/anyproto/anytype-heart/core/block/simple"
	"github.com/anyproto/anytype-heart/core/block/simple/bookmark"
	"github.com/anyproto/anytype-heart/core/block/simple/dataview"
	"github.com/anyproto/anytype-heart/core/block/simple/file"
	"github.com/anyproto/anytype-heart/core/block/simple/link"
	"github.com/anyproto/anytype-heart/core/block/simple/text"
	"github.com/anyproto/anytype-heart/core/domain"
	"github.com/anyproto/anytype-heart/pkg/lib/bundle"
	"github.com/anyproto/anytype-heart/pkg/lib/localstore/addr"
	"github.com/anyproto/anytype-heart/pkg/lib/logging"
	"github.com/anyproto/anytype-heart/pkg/lib/pb/model"
	"github.com/anyproto/anytype-heart/util/pbtypes"
)

var log = logging.Logger("import")

func GetCommonDetails(sourcePath, name, emoji string, layout model.ObjectTypeLayout) *domain.Details {
	creationTime, modTime := filetime.ExtractFileTimes(sourcePath)
	if name == "" {
		name = strings.TrimSuffix(filepath.Base(sourcePath), filepath.Ext(sourcePath))
	}
	h := sha256.Sum256([]byte(sourcePath))
	hash := hex.EncodeToString(h[:])
	details := domain.NewDetails()
	details.SetString(bundle.RelationKeyName, name)
	details.SetString(bundle.RelationKeySourceFilePath, hash)
	details.SetString(bundle.RelationKeyIconEmoji, emoji)
	details.SetInt64(bundle.RelationKeyCreatedDate, creationTime)
	details.SetInt64(bundle.RelationKeyLastModifiedDate, modTime)
	details.SetInt64(bundle.RelationKeyResolvedLayout, int64(layout))
	return details
}

func UpdateLinksToObjects(st *state.State, oldIDtoNew map[string]string) error {
	return st.Iterate(func(bl simple.Block) (isContinue bool) {
		// TODO I think we should use some kind of iterator by object ids
		switch block := bl.(type) {
		case link.Block:
			handleLinkBlock(oldIDtoNew, block, st)
		case bookmark.Block:
			handleBookmarkBlock(oldIDtoNew, block, st)
		case text.Block:
			handleTextBlock(oldIDtoNew, block, st)
		case dataview.Block:
			handleDataviewBlock(block, oldIDtoNew, st)
		case file.Block:
			handleFileBlock(oldIDtoNew, block, st)
		}
		return true
	})
}

func handleDataviewBlock(block simple.Block, oldIDtoNew map[string]string, st *state.State) {
	dataView := block.Model().GetDataview()
	target := dataView.TargetObjectId
	if target != "" {
		newTarget := oldIDtoNew[target]
		if newTarget == "" {
			newTarget = addr.MissingObject
		}
		dataView.TargetObjectId = newTarget
		st.Set(simple.New(block.Model()))
	}

	for _, view := range dataView.GetViews() {
		for _, filter := range view.GetFilters() {
			updateObjectIDsInFilter(filter, oldIDtoNew)
			updateRelationKeyInFilter(oldIDtoNew, filter)
		}

		if view.DefaultTemplateId != "" {
			view.DefaultTemplateId = oldIDtoNew[view.DefaultTemplateId]
		}

		if view.DefaultObjectTypeId != "" {
			view.DefaultObjectTypeId = oldIDtoNew[view.DefaultObjectTypeId]
		}

		updateRelationsInView(view, oldIDtoNew)
		updateSortsInView(view, oldIDtoNew)
	}
	for _, group := range dataView.GetGroupOrders() {
		for _, vg := range group.ViewGroups {
			groups := replaceChunks(vg.GroupId, oldIDtoNew)
			sort.Strings(groups)
			vg.GroupId = strings.Join(groups, "")
		}
	}
	for _, group := range dataView.GetObjectOrders() {
		for i, id := range group.ObjectIds {
			if newId, exist := oldIDtoNew[id]; exist {
				group.ObjectIds[i] = newId
			}
		}
	}
	updateRelationsLinksInView(dataView, oldIDtoNew)
}

func updateSortsInView(view *model.BlockContentDataviewView, oldIDtoNew map[string]string) {
	for _, sort := range view.GetSorts() {
		if newKey, ok := oldIDtoNew[sort.RelationKey]; ok && sort.RelationKey != newKey {
			sort.RelationKey = newKey
		}
	}
}

func updateRelationsLinksInView(dataView *model.BlockContentDataview, oldIDtoNew map[string]string) {
	for _, relationLink := range dataView.GetRelationLinks() {
		if newKey, ok := oldIDtoNew[relationLink.Key]; ok && relationLink.Key != newKey {
			relationLink.Key = newKey
		}
	}
}

func updateRelationsInView(view *model.BlockContentDataviewView, oldIDtoNew map[string]string) {
	for _, relation := range view.Relations {
		if newKey, ok := oldIDtoNew[relation.Key]; ok && relation.Key != newKey {
			relation.Key = newKey
		}
	}
}

func updateRelationKeyInFilter(oldIDtoNew map[string]string, filter *model.BlockContentDataviewFilter) {
	if newKey, ok := oldIDtoNew[filter.RelationKey]; ok && filter.RelationKey != newKey {
		filter.RelationKey = newKey
	}
}

func updateObjectIDsInFilter(filter *model.BlockContentDataviewFilter, oldIDtoNew map[string]string) {
	if objectIDs := pbtypes.GetStringListValue(filter.Value); objectIDs != nil {
		var newIDs []string
		for _, objectID := range objectIDs {
			if newID := oldIDtoNew[objectID]; newID != "" {
				newIDs = append(newIDs, newID)
			}
		}
		if len(newIDs) != 0 {
			filter.Value = pbtypes.StringList(newIDs)
		}
		return
	}
	if objectID := filter.Value.GetStringValue(); objectID != "" {
		if newID := oldIDtoNew[objectID]; newID != "" {
			filter.Value = pbtypes.String(newID)
		}
	}
}

func handleBookmarkBlock(oldIDtoNew map[string]string, block simple.Block, st *state.State) {
	newTarget := oldIDtoNew[block.Model().GetBookmark().TargetObjectId]
	if newTarget == "" {
		log.Errorf("failed to find bookmark object")
		return
	}

	block.Model().GetBookmark().TargetObjectId = newTarget
	st.Set(simple.New(block.Model()))
}

func handleLinkBlock(oldIDtoNew map[string]string, block simple.Block, st *state.State) {
	targetBlockID := block.Model().GetLink().TargetBlockId

	newTarget := oldIDtoNew[targetBlockID]
	if newTarget == "" {
		if widget.IsPredefinedWidgetTargetId(targetBlockID) {
			return
		}
		if isBundledObjects(targetBlockID) {
			return
		}
		newTarget = addr.MissingObject
	}

	block.Model().GetLink().TargetBlockId = newTarget
	st.Set(simple.New(block.Model()))
}

func handleFileBlock(oldIdToNew map[string]string, block simple.Block, st *state.State) {
	if targetObjectId := block.Model().GetFile().TargetObjectId; targetObjectId != "" {
		newId := oldIdToNew[targetObjectId]
		if newId == "" {
			newId = addr.MissingObject
		}
		block.Model().GetFile().TargetObjectId = newId
	}
	if hash := block.Model().GetFile().GetHash(); hash != "" {
		// Means that we created file object for this file
		newId := oldIdToNew[hash]
		if newId != "" {
			block.Model().GetFile().TargetObjectId = newId
		}
	}
	st.Set(simple.New(block.Model()))
}

func isBundledObjects(targetObjectID string) bool {
	ot, err := bundle.TypeKeyFromUrl(targetObjectID)
	if err == nil && bundle.HasObjectTypeByKey(ot) {
		return true
	}
	rel, err := pbtypes.RelationIdToKey(targetObjectID)
	if err == nil && bundle.HasRelation(domain.RelationKey(rel)) {
		return true
	}

	if strings.HasPrefix(targetObjectID, addr.DatePrefix) {
		return true
	}
	return false
}

func handleTextBlock(oldIDtoNew map[string]string, block simple.Block, st *state.State) {
	if iconImage := block.Model().GetText().GetIconImage(); iconImage != "" {
		newTarget := oldIDtoNew[iconImage]
		if newTarget == "" {
			newTarget = iconImage
			_, err := cid.Decode(newTarget) // this can be url, because for notion import we store url to picture
			if err == nil {
				newTarget = addr.MissingObject
			}
		}
		block.Model().GetText().IconImage = newTarget
	}
	marks := block.Model().GetText().GetMarks().GetMarks()
	for i, mark := range marks {
		if mark.Type != model.BlockContentTextMark_Mention && mark.Type != model.BlockContentTextMark_Object {
			continue
		}
		if isBundledObjects(mark.Param) {
			return
		}
		newTarget := oldIDtoNew[mark.Param]
		if newTarget == "" {
			newTarget = addr.MissingObject
		}

		marks[i].Param = newTarget
	}
	st.Set(simple.New(block.Model()))
}

<<<<<<< HEAD
func UpdateObjectIDsInRelations(st *state.State, oldIDtoNew map[string]string) {
	for k, v := range st.Details().Iterate() {
		// TODO: GO-5214 Fetch relation format from bundled info and snapshots
		// if !isLinkToObject(relLink) {
		// 	continue
		// }
		if k == bundle.RelationKeyFeaturedRelations {
			// special cases
			// featured relations have incorrect IDs
=======
func UpdateObjectIDsInRelations(st *state.State, oldIDtoNew map[string]string, relationKeysToFormat map[domain.RelationKey]int32) {
	for k, v := range st.Details().Iterate() {
		format, ok := relationKeysToFormat[k]
		if !ok {
			rel, err := bundle.GetRelation(k)
			if err != nil {
				continue
			}
			format = int32(rel.Format)
		}
		if !isObjectRelation(k, format) {
>>>>>>> 065dfa31
			continue
		}
		handleObjectRelation(st, oldIDtoNew, v, k)
	}
}

func isObjectRelation(key domain.RelationKey, format int32) bool {
	return key != bundle.RelationKeyFeaturedRelations && // featured relations have relation keys instead of IDs
		(key == bundle.RelationKeyCoverId || // cover could either be a color (longtext) or image (object)
			format == int32(model.RelationFormat_object) ||
			format == int32(model.RelationFormat_tag) ||
			format == int32(model.RelationFormat_status) ||
			format == int32(model.RelationFormat_file))
}

func handleObjectRelation(st *state.State, oldIDtoNew map[string]string, v domain.Value, k domain.RelationKey) {
	if objectId, ok := v.TryString(); ok {
		newObjectIDs := getNewObjectsIDForRelation([]string{objectId}, oldIDtoNew)
		if len(newObjectIDs) != 0 {
			st.SetDetail(k, domain.String(newObjectIDs[0]))
		}
		return
	}

	objectsIDs, ok := v.TryStringList()
	if !ok {
		// we can fail getting string list, because we did not check relation format
		return
	}
	objectsIDs = getNewObjectsIDForRelation(objectsIDs, oldIDtoNew)
	st.SetDetail(k, domain.StringList(objectsIDs))
}

func getNewObjectsIDForRelation(objectsIDs []string, oldIDtoNew map[string]string) []string {
	for i, val := range objectsIDs {
		if val == "" {
			continue
		}
		newTarget := oldIDtoNew[val]
		if newTarget == "" {
			// preserve links to bundled objects
			if isBundledObjects(val) {
				continue
			}
			newTarget = addr.MissingObject
			_, err := cid.Decode(val) // this can be url, because for notion import we store url for following upload
			if err != nil {
				newTarget = val
			}
		}
		objectsIDs[i] = newTarget
	}
	return objectsIDs
}

// TODO Fix this
// func UpdateObjectType(oldIDtoNew map[string]string, st *state.State) {
// 	objectType := st.ObjectTypeKey()
// 	if newType, ok := oldIDtoNew[objectType]; ok {
// 		st.SetObjectTypeKey(newType)
// 	}
// }

func replaceChunks(s string, oldToNew map[string]string) []string {
	var result []string
	i := 0

	var buf strings.Builder
	for i < len(s) {
		// Assume no match found
		foundMatch := false

		// Iterate through the oldToNew map keys to find the first match
		for o, n := range oldToNew {
			if strings.HasPrefix(s[i:], o) {
				// Write the new substring to the result
				if buf.Len() != 0 {
					// dump the buffer to the result
					result = append(result, buf.String())
					buf.Reset()
				}

				result = append(result, n)

				// Move the index forward by the length of the matched old substring
				i += len(o)
				foundMatch = true
				break
			}
		}

		// If no match found, append the current character to the result
		if !foundMatch {
			buf.WriteByte(s[i])
			i++
		}
	}

	return result
}

func AddRelationsToDataView(collectionState *state.State, relationLink *model.RelationLink) error {
	return collectionState.Iterate(func(block simple.Block) (isContinue bool) {
		if dataView, ok := block.(dataview.Block); ok {
			if len(block.Model().GetDataview().GetViews()) == 0 {
				return true
			}
			for _, view := range block.Model().GetDataview().GetViews() {
				err := dataView.AddViewRelation(view.GetId(), &model.BlockContentDataviewRelation{
					Key:       relationLink.Key,
					IsVisible: true,
					Width:     dataview.DefaultViewRelationWidth,
				})
				if err != nil {
					return true
				}
			}
			err := dataView.AddRelation(&model.RelationLink{
				Key:    relationLink.Key,
				Format: relationLink.Format,
			})
			if err != nil {
				return true
			}
		}
		return true
	})
}

func ConvertStringToTime(t string) int64 {
	parsedTime, err := time.Parse(time.RFC3339, t)
	if err != nil {
		parsedTime, err := time.Parse(time.DateOnly, t)
		if err != nil {
			return 0
		}
		return parsedTime.Unix()
	}
	return parsedTime.Unix()
}<|MERGE_RESOLUTION|>--- conflicted
+++ resolved
@@ -254,17 +254,6 @@
 	st.Set(simple.New(block.Model()))
 }
 
-<<<<<<< HEAD
-func UpdateObjectIDsInRelations(st *state.State, oldIDtoNew map[string]string) {
-	for k, v := range st.Details().Iterate() {
-		// TODO: GO-5214 Fetch relation format from bundled info and snapshots
-		// if !isLinkToObject(relLink) {
-		// 	continue
-		// }
-		if k == bundle.RelationKeyFeaturedRelations {
-			// special cases
-			// featured relations have incorrect IDs
-=======
 func UpdateObjectIDsInRelations(st *state.State, oldIDtoNew map[string]string, relationKeysToFormat map[domain.RelationKey]int32) {
 	for k, v := range st.Details().Iterate() {
 		format, ok := relationKeysToFormat[k]
@@ -276,7 +265,6 @@
 			format = int32(rel.Format)
 		}
 		if !isObjectRelation(k, format) {
->>>>>>> 065dfa31
 			continue
 		}
 		handleObjectRelation(st, oldIDtoNew, v, k)

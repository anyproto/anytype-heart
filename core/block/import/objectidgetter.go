--- conflicted
+++ resolved
@@ -57,14 +57,10 @@
 	spaceID string,
 	sn *converter.Snapshot,
 	createdTime time.Time,
-<<<<<<< HEAD
 	getExisting bool,
 	oldToNewIDs map[string]string,
 ) (string, treestorage.TreeStorageCreatePayload, error) {
-=======
-	getExisting bool) (string, treestorage.TreeStorageCreatePayload, error) {
 	sbType := sn.SbType
->>>>>>> f4020586
 	if sbType == sb.SmartBlockTypeWorkspace {
 		workspaceID := ou.core.PredefinedObjects(spaceID).Workspace
 		return workspaceID, treestorage.TreeStorageCreatePayload{}, nil
@@ -78,14 +74,8 @@
 	if err != nil {
 		return "", treestorage.TreeStorageCreatePayload{}, fmt.Errorf("get object by old anytype id: %w", err)
 	}
-<<<<<<< HEAD
 	if id != "" {
 		return id, treestorage.TreeStorageCreatePayload{}, nil
-=======
-	if sbType == sb.SmartBlockTypeSubObject {
-		id = ou.getSubObjectID(sn)
-		return id, treestorage.TreeStorageCreatePayload{}, err
->>>>>>> f4020586
 	}
 
 	if getExisting || sbType == sb.SmartBlockTypeProfilePage {
@@ -139,43 +129,6 @@
 	return "", err
 }
 
-<<<<<<< HEAD
-=======
-func (ou *ObjectIDGetter) getSubObjectID(sn *converter.Snapshot) string {
-	ids, err := ou.getAlreadyExistingSubObject(sn)
-	if err == nil && len(ids) > 0 {
-		return ids[0]
-	}
-
-	id := ou.createSubObject(sn)
-	return id
-}
-
-func (ou *ObjectIDGetter) createSubObject(sn *converter.Snapshot) string {
-	ot := sn.Snapshot.Data.ObjectTypes
-	var (
-		objects *types.Struct
-		id      string
-	)
-	ou.cleanupSubObjectID(sn)
-	so := pbtypes.GetString(sn.Snapshot.Data.Details, bundle.RelationKeySourceObject.String())
-	if so != "" &&
-		!bundle.HasRelation(strings.TrimPrefix(so, addr.BundledRelationURLPrefix)) &&
-		!bundle.HasObjectType(strings.TrimPrefix(so, addr.BundledObjectTypeURLPrefix)) {
-		// remove sourceObject in case we have removed it from the library
-		delete(sn.Snapshot.Data.Details.Fields, bundle.RelationKeySourceObject.String())
-	}
-
-	req := &CreateSubObjectRequest{subObjectType: ot[0], details: sn.Snapshot.Data.Details}
-	id, objects, err := ou.service.CreateObject(req, "")
-	if err != nil {
-		id = sn.Id
-	}
-	sn.Snapshot.Data.Details = pbtypes.StructMerge(sn.Snapshot.Data.Details, objects, false)
-	return id
-}
-
->>>>>>> f4020586
 func (ou *ObjectIDGetter) getIDBySourceObject(sn *converter.Snapshot) string {
 	so := pbtypes.GetString(sn.Snapshot.Data.Details, bundle.RelationKeySourceObject.String())
 	if strings.HasPrefix(so, addr.BundledObjectTypeURLPrefix) ||
@@ -185,104 +138,7 @@
 	return ""
 }
 
-<<<<<<< HEAD
 func (ou *ObjectIDGetter) getExistingObject(spaceID string, sn *converter.Snapshot) string {
-=======
-func (ou *ObjectIDGetter) getAlreadyExistingSubObject(snapshot *converter.Snapshot) ([]string, error) {
-	id := pbtypes.GetString(snapshot.Snapshot.Data.Details, bundle.RelationKeyId.String())
-
-	ids, _, err := ou.objectStore.QueryObjectIDs(database.Query{
-		Filters: []*model.BlockContentDataviewFilter{
-			{
-				Condition:   model.BlockContentDataviewFilter_Equal,
-				RelationKey: bundle.RelationKeyId.String(),
-				Value:       pbtypes.String(id),
-			},
-		},
-	}, []sb.SmartBlockType{snapshot.SbType})
-	var subObjectType string
-	if len(snapshot.Snapshot.Data.GetObjectTypes()) != 0 {
-		subObjectType = snapshot.Snapshot.Data.GetObjectTypes()[0]
-	}
-	if len(ids) == 0 && subObjectType == bundle.TypeKeyRelation.URL() {
-		return ou.getExistingRelation(snapshot)
-	}
-	if len(ids) == 0 && subObjectType == bundle.TypeKeyRelationOption.URL() {
-		return ou.getExistingRelationOption(snapshot)
-	}
-	return ids, err
-}
-
-// nolint: dupl
-func (ou *ObjectIDGetter) getExistingRelation(snapshot *converter.Snapshot) ([]string, error) {
-	name := pbtypes.GetString(snapshot.Snapshot.Data.Details, bundle.RelationKeyName.String())
-	format := pbtypes.GetFloat64(snapshot.Snapshot.Data.Details, bundle.RelationKeyRelationFormat.String())
-	ids, _, err := ou.objectStore.QueryObjectIDs(database.Query{
-		Filters: []*model.BlockContentDataviewFilter{
-			{
-				Condition:   model.BlockContentDataviewFilter_Equal,
-				RelationKey: bundle.RelationKeyName.String(),
-				Value:       pbtypes.String(name),
-			},
-			{
-				Condition:   model.BlockContentDataviewFilter_Equal,
-				RelationKey: bundle.RelationKeyRelationFormat.String(),
-				Value:       pbtypes.Float64(format),
-			},
-			{
-				Condition:   model.BlockContentDataviewFilter_Equal,
-				RelationKey: bundle.RelationKeyType.String(),
-				Value:       pbtypes.String(bundle.TypeKeyRelation.URL()),
-			},
-		},
-	}, []sb.SmartBlockType{snapshot.SbType})
-	return ids, err
-}
-
-// nolint: dupl
-func (ou *ObjectIDGetter) getExistingRelationOption(snapshot *converter.Snapshot) ([]string, error) {
-	name := pbtypes.GetString(snapshot.Snapshot.Data.Details, bundle.RelationKeyName.String())
-	key := pbtypes.GetString(snapshot.Snapshot.Data.Details, bundle.RelationKeyRelationKey.String())
-	ids, _, err := ou.objectStore.QueryObjectIDs(database.Query{
-		Filters: []*model.BlockContentDataviewFilter{
-			{
-				Condition:   model.BlockContentDataviewFilter_Equal,
-				RelationKey: bundle.RelationKeyName.String(),
-				Value:       pbtypes.String(name),
-			},
-			{
-				Condition:   model.BlockContentDataviewFilter_Equal,
-				RelationKey: bundle.RelationKeyRelationKey.String(),
-				Value:       pbtypes.String(key),
-			},
-			{
-				Condition:   model.BlockContentDataviewFilter_Equal,
-				RelationKey: bundle.RelationKeyType.String(),
-				Value:       pbtypes.String(bundle.TypeKeyRelationOption.URL()),
-			},
-		},
-	}, []sb.SmartBlockType{snapshot.SbType})
-	return ids, err
-}
-
-func (ou *ObjectIDGetter) cleanupSubObjectID(sn *converter.Snapshot) {
-	subID := sn.Snapshot.Data.Details.Fields[bundle.RelationKeyId.String()].GetStringValue()
-	if subID == "" && (strings.HasPrefix(sn.Id, addr.RelationKeyToIdPrefix) || strings.HasPrefix(sn.Id, addr.ObjectTypeKeyToIdPrefix)) {
-		// preserve id for the case of relation or object type
-		subID = sn.Id
-	}
-	subID = ou.removePrefixesFromSubID(subID)
-	sn.Snapshot.Data.Details.Fields[bundle.RelationKeyId.String()] = pbtypes.String(subID)
-}
-
-func (ou *ObjectIDGetter) removePrefixesFromSubID(subID string) string {
-	subID = strings.TrimPrefix(subID, addr.RelationKeyToIdPrefix)
-	subID = strings.TrimPrefix(subID, addr.ObjectTypeKeyToIdPrefix)
-	return subID
-}
-
-func (ou *ObjectIDGetter) getExistingObject(sn *converter.Snapshot) string {
->>>>>>> f4020586
 	source := pbtypes.GetString(sn.Snapshot.Data.Details, bundle.RelationKeySourceFilePath.String())
 	ids, _, err := ou.objectStore.QueryObjectIDs(database.Query{
 		Filters: []*model.BlockContentDataviewFilter{

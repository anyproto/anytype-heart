package importer

import (
	"context"
	"fmt"
	"github.com/anyproto/anytype-heart/pkg/lib/localstore/addr"
	"strings"
	"sync"

	"github.com/anyproto/any-sync/commonspace/object/tree/treestorage"
	"github.com/gogo/protobuf/types"
	"github.com/samber/lo"
	"go.uber.org/zap"

	"github.com/anyproto/anytype-heart/core/block"
	"github.com/anyproto/anytype-heart/core/block/editor/basic"
	sb "github.com/anyproto/anytype-heart/core/block/editor/smartblock"
	"github.com/anyproto/anytype-heart/core/block/editor/state"
	"github.com/anyproto/anytype-heart/core/block/editor/template"
	"github.com/anyproto/anytype-heart/core/block/history"
	"github.com/anyproto/anytype-heart/core/block/import/converter"
	"github.com/anyproto/anytype-heart/core/block/import/syncer"
	"github.com/anyproto/anytype-heart/core/block/simple"
	"github.com/anyproto/anytype-heart/core/filestorage/filesync"
	"github.com/anyproto/anytype-heart/core/session"
	"github.com/anyproto/anytype-heart/pb"
	"github.com/anyproto/anytype-heart/pkg/lib/bundle"
	"github.com/anyproto/anytype-heart/pkg/lib/core"
	coresb "github.com/anyproto/anytype-heart/pkg/lib/core/smartblock"
	"github.com/anyproto/anytype-heart/pkg/lib/localstore/objectstore"
	"github.com/anyproto/anytype-heart/pkg/lib/pb/model"
	"github.com/anyproto/anytype-heart/space"
	"github.com/anyproto/anytype-heart/util/pbtypes"
)

const relationsLimit = 10

type objectCreator interface {
	CreateSmartBlockFromState(ctx context.Context, sbType coresb.SmartBlockType, details *types.Struct, createState *state.State) (id string, newDetails *types.Struct, err error)
	CreateSubObjectInWorkspace(details *types.Struct, workspaceID string) (id string, newDetails *types.Struct, err error)
	CreateSubObjectsInWorkspace(details []*types.Struct) (ids []string, objects []*types.Struct, err error)
}

type ObjectCreator struct {
	service        *block.Service
	objCreator     objectCreator
	core           core.Service
	objectStore    objectstore.ObjectStore
	relationSyncer syncer.RelationSyncer
	syncFactory    *syncer.Factory
	spaceService   space.Service
	fileSync       filesync.FileSync
	mu             sync.Mutex
}

func NewCreator(service *block.Service,
	objCreator objectCreator,
	core core.Service,
	syncFactory *syncer.Factory,
	objectStore objectstore.ObjectStore,
	relationSyncer syncer.RelationSyncer,
) Creator {
	return &ObjectCreator{
		service:        service,
		objCreator:     objCreator,
		core:           core,
		syncFactory:    syncFactory,
		objectStore:    objectStore,
		relationSyncer: relationSyncer,
	}
}

// Create creates smart blocks from given snapshots
func (oc *ObjectCreator) Create(ctx *session.Context,
	sn *converter.Snapshot,
	oldIDtoNew map[string]string,
	createPayloads map[string]treestorage.TreeStorageCreatePayload) (*types.Struct, string, error) {
	snapshot := sn.Snapshot.Data

	var err error
	newID := oldIDtoNew[sn.Id]
	oc.updateRootBlock(snapshot, newID)

	oc.setWorkspaceID(err, newID, snapshot)

	st := state.NewDocFromSnapshot(newID, sn.Snapshot).(*state.State)
	st.SetRootId(newID)
	// explicitly set last modified date, because all local details removed in NewDocFromSnapshot; createdDate covered in the object header
	st.SetLastModified(pbtypes.GetInt64(sn.Snapshot.Data.Details, bundle.RelationKeyLastModifiedDate.String()), oc.core.ProfileID())
	var filesToDelete []string
	defer func() {
		// delete file in ipfs if there is error after creation
		oc.onFinish(err, st, filesToDelete)
	}()

	converter.UpdateObjectIDsInRelations(st, oldIDtoNew)
	if sn.SbType == coresb.SmartBlockTypeSubObject {
		oc.handleSubObject(st, newID)
		return nil, newID, nil
	}

	if err = converter.UpdateLinksToObjects(st, oldIDtoNew, newID); err != nil {
		log.With("object", newID).Errorf("failed to update objects ids: %s", err.Error())
	}

	if sn.SbType == coresb.SmartBlockTypeWorkspace {
		oc.setSpaceDashboardID(st)
		return nil, newID, nil
	}

	converter.UpdateObjectType(oldIDtoNew, st)
	for _, link := range st.GetRelationLinks() {
		if link.Format == model.RelationFormat_file {
			filesToDelete = oc.relationSyncer.Sync(st, link.Key)
		}
	}
	oc.updateDetailsKey(st, oldIDtoNew)
	filesToDelete = append(filesToDelete, oc.handleCoverRelation(st)...)
	var respDetails *types.Struct
	if payload := createPayloads[newID]; payload.RootRawChange != nil {
		respDetails, err = oc.createNewObject(ctx, payload, st, newID, oldIDtoNew)
		if err != nil {
			log.With("object", newID).Errorf("failed to create %s: %s", newID, err.Error())
			return nil, "", err
		}
<<<<<<< HEAD
	} else {
		respDetails = oc.updateExistingObject(ctx, st, oldIDtoNew, newID)
=======
		respDetails = sb.Details()
		// update collection after we create it
		if st.Store() != nil {
			oc.updateCollectionState(st, oldIDtoNew, relations, createdRelations)
			oc.resetState(ctx, newID, st)
		}
	} else {
		if st.Store() != nil {
			oc.updateCollectionState(st, oldIDtoNew, relations, createdRelations)
		}
		respDetails = oc.resetState(ctx, newID, st)
>>>>>>> f70e1363
	}
	oc.setFavorite(snapshot, newID)

	oc.setArchived(snapshot, newID)

	syncErr := oc.syncFilesAndLinks(ctx, st, newID)
	if syncErr != nil {
		log.With(zap.String("object id", newID)).Errorf("failed to sync %s: %s", newID, err.Error())
	}

	return respDetails, newID, nil
}

<<<<<<< HEAD
func (oc *ObjectCreator) updateExistingObject(ctx *session.Context, st *state.State, oldIDtoNew map[string]string, newID string) *types.Struct {
	if st.Store() != nil {
		oc.updateLinksInCollections(st, oldIDtoNew)
=======
func (oc *ObjectCreator) updateCollectionState(st *state.State,
	oldIDtoNew map[string]string,
	relations []*converter.Relation,
	createdRelations map[string]RelationsIDToFormat) {
	oc.updateLinksInCollections(st, oldIDtoNew)
	if err := oc.addRelationsToCollectionDataView(st, relations, createdRelations); err != nil {
		log.With("object", st.RootId()).Errorf("failed to add relations to object view: %s", err.Error())
	}
}

func (oc *ObjectCreator) setArchived(snapshot *model.SmartBlockSnapshotBase, newID string) {
	isArchive := pbtypes.GetBool(snapshot.Details, bundle.RelationKeyIsArchived.String())
	if isArchive {
		err := oc.service.SetPageIsArchived(pb.RpcObjectSetIsArchivedRequest{ContextId: newID, IsArchived: true})
		if err != nil {
			log.With(zap.String("object id", newID)).
				Errorf("failed to set isFavorite when importing object %s: %s", newID, err.Error())
		}
>>>>>>> f70e1363
	}
	respDetails := oc.resetState(ctx, newID, st)
	return respDetails
}

func (oc *ObjectCreator) createNewObject(ctx *session.Context,
	payload treestorage.TreeStorageCreatePayload,
	st *state.State,
	newID string,
	oldIDtoNew map[string]string) (*types.Struct, error) {
	sb, err := oc.service.CreateTreeObjectWithPayload(context.Background(), payload, func(id string) *sb.InitContext {
		return &sb.InitContext{
			IsNewObject: true,
			State:       st,
		}
	})
	if err != nil {
		log.With("object", newID).Errorf("failed to create %s: %s", newID, err.Error())
		return nil, err
	}
	respDetails := sb.Details()
	// update collection after we create it
	if st.Store() != nil {
		oc.updateLinksInCollections(st, oldIDtoNew)
		oc.resetState(ctx, newID, st)
	}
	return respDetails, nil
}

func (oc *ObjectCreator) updateRootBlock(snapshot *model.SmartBlockSnapshotBase, newID string) {
	var found bool
	for _, b := range snapshot.Blocks {
		if b.Id == newID {
			found = true
			break
		}
	}
	if !found {
		oc.addRootBlock(snapshot, newID)
	}
}

func (oc *ObjectCreator) addRootBlock(snapshot *model.SmartBlockSnapshotBase, pageID string) {
	for i, b := range snapshot.Blocks {
		if _, ok := b.Content.(*model.BlockContentOfSmartblock); ok {
			snapshot.Blocks[i].Id = pageID
			return
		}
	}
	notRootBlockChild := make(map[string]bool, 0)
	for _, b := range snapshot.Blocks {
		for _, id := range b.ChildrenIds {
			notRootBlockChild[id] = true
		}
	}
	childrenIds := make([]string, 0)
	for _, b := range snapshot.Blocks {
		if _, ok := notRootBlockChild[b.Id]; !ok {
			childrenIds = append(childrenIds, b.Id)
		}
	}
	snapshot.Blocks = append(snapshot.Blocks, &model.Block{
		Id: pageID,
		Content: &model.BlockContentOfSmartblock{
			Smartblock: &model.BlockContentSmartblock{},
		},
		ChildrenIds: childrenIds,
	})
}

func (oc *ObjectCreator) setWorkspaceID(err error, newID string, snapshot *model.SmartBlockSnapshotBase) {
	if oc.core.PredefinedBlocks().Account == newID {
		return
	}
	workspaceID, err := oc.core.GetWorkspaceIdForObject(newID)
	if err != nil {
		// todo: GO-1304 I catch this during the import, we need find the root cause and fix it
		log.With(zap.String("object id", newID)).Errorf("failed to get workspace id %s: %s", newID, err.Error())
	}

	if snapshot.Details != nil && snapshot.Details.Fields != nil {
		snapshot.Details.Fields[bundle.RelationKeyWorkspaceId.String()] = pbtypes.String(workspaceID)
	}
}

func (oc *ObjectCreator) onFinish(err error, st *state.State, filesToDelete []string) {
	if err != nil {
		for _, bl := range st.Blocks() {
			if f := bl.GetFile(); f != nil {
				oc.deleteFile(f.Hash)
			}
			for _, hash := range filesToDelete {
				oc.deleteFile(hash)
			}
		}
	}
}

func (oc *ObjectCreator) deleteFile(hash string) {
	inboundLinks, err := oc.objectStore.GetOutboundLinksById(hash)
	if err != nil {
		log.With("file", hash).Errorf("failed to get inbound links for file: %s", err)
	}
	if len(inboundLinks) == 0 {
		err = oc.service.DeleteObject(hash)
		if err != nil {
			log.With("file", hash).Errorf("failed to delete file: %s", err)
		}
	}
}

func (oc *ObjectCreator) handleSubObject(st *state.State, newID string) {
	oc.mu.Lock()
	defer oc.mu.Unlock()
	if deleted := pbtypes.GetBool(st.CombinedDetails(), bundle.RelationKeyIsDeleted.String()); deleted {
		err := oc.service.RemoveSubObjectsInWorkspace([]string{newID}, oc.core.PredefinedBlocks().Account, true)
		if err != nil {
			log.With(zap.String("object id", newID)).Errorf("failed to remove from collections %s: %s", newID, err.Error())
		}
		return
	}

	// RQ: the rest handling were removed
}

func (oc *ObjectCreator) setSpaceDashboardID(st *state.State) {
	// hand-pick relation because space is a special case
	var details []*pb.RpcObjectSetDetailsDetail
	spaceDashBoardID := pbtypes.GetString(st.CombinedDetails(), bundle.RelationKeySpaceDashboardId.String())
	if spaceDashBoardID != "" {
		details = append(details, &pb.RpcObjectSetDetailsDetail{
			Key:   bundle.RelationKeySpaceDashboardId.String(),
			Value: pbtypes.String(spaceDashBoardID),
		})
	}

	spaceName := pbtypes.GetString(st.CombinedDetails(), bundle.RelationKeyName.String())
	if spaceName != "" {
		details = append(details, &pb.RpcObjectSetDetailsDetail{
			Key:   bundle.RelationKeyName.String(),
			Value: pbtypes.String(spaceName),
		})
	}

	iconOption := pbtypes.GetInt64(st.CombinedDetails(), bundle.RelationKeyIconOption.String())
	if iconOption != 0 {
		details = append(details, &pb.RpcObjectSetDetailsDetail{
			Key:   bundle.RelationKeyIconOption.String(),
			Value: pbtypes.Int64(iconOption),
		})
	}
	if len(details) > 0 {
		err := block.Do(oc.service, oc.core.PredefinedBlocks().Account, func(ws basic.CommonOperations) error {
			if err := ws.SetDetails(nil, details, false); err != nil {
				return err
			}
			return nil
		})
		if err != nil {
			log.Errorf("failed to set spaceDashBoardID, %s", err.Error())
		}
	}
}

func (oc *ObjectCreator) updateDetailsKey(st *state.State, oldIDtoNew map[string]string) {
	details := st.Details()
	keyToRemove := make([]string, 0)
	for k, v := range details.GetFields() {
		if newKey, ok := oldIDtoNew[addr.RelationKeyToIdPrefix+k]; ok && newKey != addr.RelationKeyToIdPrefix+k {
			relKey := strings.TrimPrefix(newKey, addr.RelationKeyToIdPrefix)
			st.SetDetail(relKey, v)
			keyToRemove = append(keyToRemove, k)
		}
	}
	oc.updateRelationLinks(st, keyToRemove, oldIDtoNew)
	st.RemoveRelation(keyToRemove...)

}

func (oc *ObjectCreator) updateRelationLinks(st *state.State, keyToRemove []string, oldToNewIDs map[string]string) {
	relLinksToUpdate := make([]*model.RelationLink, 0)
	for _, key := range keyToRemove {
		if relLink := st.GetRelationLinks().Get(key); relLink != nil {
			newKey := oldToNewIDs[addr.RelationKeyToIdPrefix+key]
			relLinksToUpdate = append(relLinksToUpdate, &model.RelationLink{
				Key:    strings.TrimPrefix(newKey, addr.RelationKeyToIdPrefix),
				Format: relLink.Format,
			})
		}
	}
	st.AddRelationLinks(relLinksToUpdate...)
}

func (oc *ObjectCreator) handleCoverRelation(st *state.State) []string {
	if pbtypes.GetInt64(st.Details(), bundle.RelationKeyCoverType.String()) != 1 {
		return nil
	}
	filesToDelete := oc.relationSyncer.Sync(st, bundle.RelationKeyCoverId.String())
	return filesToDelete
}

func (oc *ObjectCreator) updateLinksInCollections(st *state.State, oldIDtoNew map[string]string) {
	var existedObjects []string
	err := block.DoStateCtx(oc.service, nil, st.RootId(), func(s *state.State, b sb.SmartBlock) error {
		existedObjects = s.GetStoreSlice(template.CollectionStoreKey)
		return nil
	})
	if err != nil {
		log.Errorf("failed to get existed objects in collection, %s", err)
	}
	objectsInCollections := st.GetStoreSlice(template.CollectionStoreKey)
	for i, id := range objectsInCollections {
		if newID, ok := oldIDtoNew[id]; ok {
			objectsInCollections[i] = newID
		}
	}
	result := slice.Union(existedObjects, objectsInCollections)
	st.UpdateStoreSlice(template.CollectionStoreKey, result)
}

func (oc *ObjectCreator) resetState(ctx *session.Context, newID string, st *state.State) *types.Struct {
	var respDetails *types.Struct
	err := oc.service.Do(newID, func(b sb.SmartBlock) error {
		err := history.ResetToVersion(b, st)
		if err != nil {
			log.With(zap.String("object id", newID)).Errorf("failed to set state %s: %s", newID, err.Error())
		}
		commonOperations, ok := b.(basic.CommonOperations)
		if !ok {
			return fmt.Errorf("common operations is not allowed for this object")
		}
		err = commonOperations.FeaturedRelationAdd(ctx, bundle.RelationKeyType.String())
		if err != nil {
			log.With(zap.String("object id", newID)).Errorf("failed to set featuredRelations %s: %s", newID, err.Error())
		}
		respDetails = b.CombinedDetails()
		return nil
	})
	if err != nil {
		log.With(zap.String("object id", newID)).Errorf("failed to reset state %s: %s", newID, err.Error())
	}
	return respDetails
}

func (oc *ObjectCreator) setFavorite(snapshot *model.SmartBlockSnapshotBase, newID string) {
	isFavorite := pbtypes.GetBool(snapshot.Details, bundle.RelationKeyIsFavorite.String())
	if isFavorite {
		err := oc.service.SetPageIsFavorite(pb.RpcObjectSetIsFavoriteRequest{ContextId: newID, IsFavorite: true})
		if err != nil {
			log.With(zap.String("object id", newID)).Errorf("failed to set isFavorite when importing object: %s", err.Error())
		}
	}
}

func (oc *ObjectCreator) setArchived(snapshot *model.SmartBlockSnapshotBase, newID string) {
	isArchive := pbtypes.GetBool(snapshot.Details, bundle.RelationKeyIsArchived.String())
	if isArchive {
		err := oc.service.SetPageIsArchived(pb.RpcObjectSetIsArchivedRequest{ContextId: newID, IsArchived: true})
		if err != nil {
			log.With(zap.String("object id", newID)).
				Errorf("failed to set isFavorite when importing object %s: %s", newID, err.Error())
		}
	}
}

func (oc *ObjectCreator) syncFilesAndLinks(ctx *session.Context, st *state.State, newID string) error {
	return st.Iterate(func(bl simple.Block) (isContinue bool) {
		s := oc.syncFactory.GetSyncer(bl)
		if s != nil {
			if sErr := s.Sync(ctx, newID, bl); sErr != nil {
				log.With(zap.String("object id", newID)).Errorf("sync: %s", sErr)
			}
		}
<<<<<<< HEAD
		return true
	})
=======
	}
	return nil
}

func (oc *ObjectCreator) updateLinksInCollections(st *state.State, oldIDtoNew map[string]string) {
	err := block.DoStateCtx(oc.service, nil, st.RootId(), func(s *state.State, b sb.SmartBlock) error {
		oc.mergeCollections(s.GetStoreSlice(template.CollectionStoreKey), st, oldIDtoNew)
		return nil
	})
	if err != nil {
		log.Errorf("failed to get existed objects in collection, %s", err)
	}
}

func (oc *ObjectCreator) mergeCollections(existedObjects []string, st *state.State, oldIDtoNew map[string]string) {
	objectsInCollections := st.GetStoreSlice(template.CollectionStoreKey)
	for i, id := range objectsInCollections {
		if newID, ok := oldIDtoNew[id]; ok {
			objectsInCollections[i] = newID
		}
	}
	result := lo.Union(existedObjects, objectsInCollections)
	st.UpdateStoreSlice(template.CollectionStoreKey, result)
>>>>>>> f70e1363
}<|MERGE_RESOLUTION|>--- conflicted
+++ resolved
@@ -123,22 +123,11 @@
 			log.With("object", newID).Errorf("failed to create %s: %s", newID, err.Error())
 			return nil, "", err
 		}
-<<<<<<< HEAD
-	} else {
-		respDetails = oc.updateExistingObject(ctx, st, oldIDtoNew, newID)
-=======
-		respDetails = sb.Details()
-		// update collection after we create it
-		if st.Store() != nil {
-			oc.updateCollectionState(st, oldIDtoNew, relations, createdRelations)
-			oc.resetState(ctx, newID, st)
-		}
 	} else {
 		if st.Store() != nil {
 			oc.updateCollectionState(st, oldIDtoNew, relations, createdRelations)
 		}
-		respDetails = oc.resetState(ctx, newID, st)
->>>>>>> f70e1363
+		respDetails = oc.updateExistingObject(ctx, st, oldIDtoNew, newID)
 	}
 	oc.setFavorite(snapshot, newID)
 
@@ -152,11 +141,6 @@
 	return respDetails, newID, nil
 }
 
-<<<<<<< HEAD
-func (oc *ObjectCreator) updateExistingObject(ctx *session.Context, st *state.State, oldIDtoNew map[string]string, newID string) *types.Struct {
-	if st.Store() != nil {
-		oc.updateLinksInCollections(st, oldIDtoNew)
-=======
 func (oc *ObjectCreator) updateCollectionState(st *state.State,
 	oldIDtoNew map[string]string,
 	relations []*converter.Relation,
@@ -167,15 +151,9 @@
 	}
 }
 
-func (oc *ObjectCreator) setArchived(snapshot *model.SmartBlockSnapshotBase, newID string) {
-	isArchive := pbtypes.GetBool(snapshot.Details, bundle.RelationKeyIsArchived.String())
-	if isArchive {
-		err := oc.service.SetPageIsArchived(pb.RpcObjectSetIsArchivedRequest{ContextId: newID, IsArchived: true})
-		if err != nil {
-			log.With(zap.String("object id", newID)).
-				Errorf("failed to set isFavorite when importing object %s: %s", newID, err.Error())
-		}
->>>>>>> f70e1363
+func (oc *ObjectCreator) updateExistingObject(ctx *session.Context, st *state.State, oldIDtoNew map[string]string, newID string) *types.Struct {
+	if st.Store() != nil {
+		oc.updateLinksInCollections(st, oldIDtoNew)
 	}
 	respDetails := oc.resetState(ctx, newID, st)
 	return respDetails
@@ -377,25 +355,6 @@
 	return filesToDelete
 }
 
-func (oc *ObjectCreator) updateLinksInCollections(st *state.State, oldIDtoNew map[string]string) {
-	var existedObjects []string
-	err := block.DoStateCtx(oc.service, nil, st.RootId(), func(s *state.State, b sb.SmartBlock) error {
-		existedObjects = s.GetStoreSlice(template.CollectionStoreKey)
-		return nil
-	})
-	if err != nil {
-		log.Errorf("failed to get existed objects in collection, %s", err)
-	}
-	objectsInCollections := st.GetStoreSlice(template.CollectionStoreKey)
-	for i, id := range objectsInCollections {
-		if newID, ok := oldIDtoNew[id]; ok {
-			objectsInCollections[i] = newID
-		}
-	}
-	result := slice.Union(existedObjects, objectsInCollections)
-	st.UpdateStoreSlice(template.CollectionStoreKey, result)
-}
-
 func (oc *ObjectCreator) resetState(ctx *session.Context, newID string, st *state.State) *types.Struct {
 	var respDetails *types.Struct
 	err := oc.service.Do(newID, func(b sb.SmartBlock) error {
@@ -449,12 +408,8 @@
 				log.With(zap.String("object id", newID)).Errorf("sync: %s", sErr)
 			}
 		}
-<<<<<<< HEAD
 		return true
 	})
-=======
-	}
-	return nil
 }
 
 func (oc *ObjectCreator) updateLinksInCollections(st *state.State, oldIDtoNew map[string]string) {
@@ -476,5 +431,4 @@
 	}
 	result := lo.Union(existedObjects, objectsInCollections)
 	st.UpdateStoreSlice(template.CollectionStoreKey, result)
->>>>>>> f70e1363
 }
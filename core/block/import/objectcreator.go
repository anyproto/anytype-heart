package importer

import (
	"context"
	"errors"
	"fmt"
	"path"
	"sync"

	"github.com/anyproto/any-sync/commonspace/object/tree/treestorage"
	"github.com/gogo/protobuf/types"
	"github.com/samber/lo"
	"go.uber.org/zap"

	"github.com/anyproto/anytype-heart/core/block"
	"github.com/anyproto/anytype-heart/core/block/editor/basic"
	"github.com/anyproto/anytype-heart/core/block/editor/smartblock"
	"github.com/anyproto/anytype-heart/core/block/editor/state"
	"github.com/anyproto/anytype-heart/core/block/editor/template"
	"github.com/anyproto/anytype-heart/core/block/getblock"
	"github.com/anyproto/anytype-heart/core/block/history"
	"github.com/anyproto/anytype-heart/core/block/import/converter"
	"github.com/anyproto/anytype-heart/core/block/import/syncer"
	"github.com/anyproto/anytype-heart/core/block/object/objectcache"
	"github.com/anyproto/anytype-heart/core/block/simple"
	"github.com/anyproto/anytype-heart/core/domain"
	"github.com/anyproto/anytype-heart/pb"
	"github.com/anyproto/anytype-heart/pkg/lib/bundle"
	coresb "github.com/anyproto/anytype-heart/pkg/lib/core/smartblock"
	"github.com/anyproto/anytype-heart/pkg/lib/localstore/addr"
	"github.com/anyproto/anytype-heart/pkg/lib/localstore/filestore"
	"github.com/anyproto/anytype-heart/pkg/lib/localstore/objectstore"
	"github.com/anyproto/anytype-heart/pkg/lib/pb/model"
	"github.com/anyproto/anytype-heart/space"
	"github.com/anyproto/anytype-heart/util/pbtypes"
)

const relationsLimit = 10

type ObjectCreator struct {
	service        *block.Service
	objectCache    objectcache.Cache
	spaceService   space.SpaceService
	objectStore    objectstore.ObjectStore
	relationSyncer syncer.RelationSyncer
	syncFactory    *syncer.Factory
	fileStore      filestore.FileStore
	mu             sync.Mutex
}

func NewCreator(service *block.Service,
	cache objectcache.Cache,
	spaceService space.SpaceService,
	syncFactory *syncer.Factory,
	objectStore objectstore.ObjectStore,
	relationSyncer syncer.RelationSyncer,
	fileStore filestore.FileStore,
) Creator {
	return &ObjectCreator{
		service:        service,
		spaceService:   spaceService,
		syncFactory:    syncFactory,
		objectStore:    objectStore,
		relationSyncer: relationSyncer,
		fileStore:      fileStore,
		objectCache:    cache,
	}
}

// Create creates smart blocks from given snapshots
func (oc *ObjectCreator) Create(
	ctx context.Context,
	spaceID string,
	sn *converter.Snapshot,
	oldIDtoNew map[string]string,
	createPayloads map[string]treestorage.TreeStorageCreatePayload,
	fileIDs []string,
) (*types.Struct, string, error) {
	snapshot := sn.Snapshot.Data

	var err error
	newID := oldIDtoNew[sn.Id]
	oc.setRootBlock(snapshot, newID)

	st := state.NewDocFromSnapshot(newID, sn.Snapshot, state.WithUniqueKeyMigration(sn.SbType)).(*state.State)
	st.SetRootId(newID)
	// explicitly set last modified date, because all local details removed in NewDocFromSnapshot; createdDate covered in the object header
	lastModifiedDate := pbtypes.GetInt64(sn.Snapshot.Data.Details, bundle.RelationKeyLastModifiedDate.String())
	createdDate := pbtypes.GetInt64(sn.Snapshot.Data.Details, bundle.RelationKeyCreatedDate.String())
	if lastModifiedDate == 0 {
		if createdDate != 0 {
			lastModifiedDate = createdDate
		} else {
			// we can't fallback to time.Now() because it will be inconsistent with the time used in object tree header.
			// So instead we should EXPLICITLY set creation date to the snapshot in all importers
			log.With("objectID", sn.Id).With("ext", path.Ext(sn.FileName)).Warnf("both lastModifiedDate and createdDate are not set in the imported snapshot")
		}
	}
<<<<<<< HEAD

	st.SetLastModified(lastModifiedDate, addr.IdentityPrefix+oc.core.AccountId())
=======
	derivedSmartblockIds, err := oc.spaceService.DerivedIDs(ctx, spaceID)
	if err != nil {
		return nil, "", fmt.Errorf("failed to create imported object %s, %s", newID, err)
	}

	st.SetLastModified(lastModifiedDate, derivedSmartblockIds.Profile)
>>>>>>> 166948e7
	var filesToDelete []string
	defer func() {
		// delete file in ipfs if there is error after creation
		oc.onFinish(err, st, filesToDelete)
	}()

	converter.UpdateObjectIDsInRelations(st, oldIDtoNew, fileIDs)

	if err = converter.UpdateLinksToObjects(st, oldIDtoNew, fileIDs); err != nil {
		log.With("objectID", newID).Errorf("failed to update objects ids: %s", err.Error())
	}

	if sn.SbType == coresb.SmartBlockTypeWorkspace {
		oc.setSpaceDashboardID(st, derivedSmartblockIds.Workspace)
		return nil, newID, nil
	}

	// TODO Fix this
	// converter.UpdateObjectType(oldIDtoNew, st)
	for _, link := range st.GetRelationLinks() {
		if link.Format == model.RelationFormat_file {
			filesToDelete = oc.relationSyncer.Sync(spaceID, st, link.Key)
		}
	}
	filesToDelete = append(filesToDelete, oc.handleCoverRelation(spaceID, st)...)
	oc.setFileAsImported(st)
	var respDetails *types.Struct
	err = oc.installBundledRelationsAndTypes(ctx, spaceID, st.GetRelationLinks(), st.ObjectTypeKeys())
	if err != nil {
		log.With("objectID", newID).Errorf("failed to install bundled relations and types: %s", err.Error())
	}
	if payload := createPayloads[newID]; payload.RootRawChange != nil {
		respDetails, err = oc.createNewObject(ctx, spaceID, payload, st, newID, oldIDtoNew)
		if err != nil {
			log.With("objectID", newID).Errorf("failed to create %s: %s", newID, err.Error())
			return nil, "", err
		}
	} else {
		if canUpdateObject(sn.SbType) {
			respDetails = oc.updateExistingObject(st, oldIDtoNew, newID)
		}
	}
	oc.setFavorite(snapshot, newID)

	oc.setArchived(snapshot, newID)

	syncErr := oc.syncFilesAndLinks(newID)
	if syncErr != nil {
		log.With(zap.String("object id", newID)).Errorf("failed to sync %s: %s", newID, syncErr)
	}

	return respDetails, newID, nil
}

func canUpdateObject(sbType coresb.SmartBlockType) bool {
	return sbType != coresb.SmartBlockTypeRelation && sbType != coresb.SmartBlockTypeObjectType && sbType != coresb.SmartBlockTypeRelationOption
}

func (oc *ObjectCreator) updateExistingObject(st *state.State, oldIDtoNew map[string]string, newID string) *types.Struct {
	if st.Store() != nil {
		oc.updateLinksInCollections(st, oldIDtoNew, false)
	}
	return oc.resetState(newID, st)
}

func (oc *ObjectCreator) installBundledRelationsAndTypes(
	ctx context.Context,
	spaceID string,
	links pbtypes.RelationLinks,
	objectTypeKeys []domain.TypeKey,
) error {

	idsToCheck := make([]string, 0, len(links)+len(objectTypeKeys))
	for _, link := range links {
		// TODO: check if we have them in oldIDtoNew
		if !bundle.HasRelation(link.Key) {
			continue
		}

		idsToCheck = append(idsToCheck, addr.BundledRelationURLPrefix+link.Key)
	}

	for _, typeKey := range objectTypeKeys {
		if !bundle.HasObjectTypeByKey(typeKey) {
			continue
		}
		// TODO: check if we have them in oldIDtoNew
		idsToCheck = append(idsToCheck, addr.BundledObjectTypeURLPrefix+string(typeKey))
	}

	_, _, err := oc.service.InstallBundledObjects(ctx, spaceID, idsToCheck)
	return err
}

func (oc *ObjectCreator) createNewObject(
	ctx context.Context,
	spaceID string,
	payload treestorage.TreeStorageCreatePayload,
	st *state.State,
	newID string,
	oldIDtoNew map[string]string) (*types.Struct, error) {
	var respDetails *types.Struct
	sb, err := oc.objectCache.CreateTreeObjectWithPayload(ctx, spaceID, payload, func(id string) *smartblock.InitContext {
		return &smartblock.InitContext{
			Ctx:         ctx,
			IsNewObject: true,
			State:       st,
			SpaceID:     spaceID,
		}
	})
	if err == nil {
		respDetails = sb.Details()
	} else if errors.Is(err, treestorage.ErrTreeExists) {
		err = getblock.Do(oc.service, newID, func(sb smartblock.SmartBlock) error {
			respDetails = sb.Details()
			return nil
		})
		if err != nil {
			return nil, fmt.Errorf("get existing object %s: %w", newID, err)
		}
	} else {
		log.With("objectID", newID).Errorf("failed to create %s: %s", newID, err.Error())
		return nil, err
	}
	log.With("objectID", newID).Infof("import object created %s", pbtypes.GetString(st.CombinedDetails(), bundle.RelationKeyName.String()))

	// update collection after we create it
	if st.Store() != nil {
		oc.updateLinksInCollections(st, oldIDtoNew, true)
		oc.resetState(newID, st)
	}
	return respDetails, nil
}

func (oc *ObjectCreator) setRootBlock(snapshot *model.SmartBlockSnapshotBase, newID string) {
	var found bool
	for _, b := range snapshot.Blocks {
		if b.Id == newID {
			found = true
			break
		}
	}
	if !found {
		oc.addRootBlock(snapshot, newID)
	}
}

func (oc *ObjectCreator) addRootBlock(snapshot *model.SmartBlockSnapshotBase, pageID string) {
	for i, b := range snapshot.Blocks {
		if _, ok := b.Content.(*model.BlockContentOfSmartblock); ok {
			snapshot.Blocks[i].Id = pageID
			return
		}
	}
	notRootBlockChild := make(map[string]bool, 0)
	for _, b := range snapshot.Blocks {
		for _, id := range b.ChildrenIds {
			notRootBlockChild[id] = true
		}
	}
	childrenIds := make([]string, 0)
	for _, b := range snapshot.Blocks {
		if _, ok := notRootBlockChild[b.Id]; !ok {
			childrenIds = append(childrenIds, b.Id)
		}
	}
	snapshot.Blocks = append(snapshot.Blocks, &model.Block{
		Id: pageID,
		Content: &model.BlockContentOfSmartblock{
			Smartblock: &model.BlockContentSmartblock{},
		},
		ChildrenIds: childrenIds,
	})
}

func (oc *ObjectCreator) onFinish(err error, st *state.State, filesToDelete []string) {
	if err != nil {
		for _, bl := range st.Blocks() {
			if f := bl.GetFile(); f != nil {
				oc.deleteFile(f.Hash)
			}
			for _, hash := range filesToDelete {
				oc.deleteFile(hash)
			}
		}
	}
}

func (oc *ObjectCreator) deleteFile(hash string) {
	inboundLinks, err := oc.objectStore.GetOutboundLinksByID(hash)
	if err != nil {
		log.With("file", hash).Errorf("failed to get inbound links for file: %s", err)
	}
	if len(inboundLinks) == 0 {
		err = oc.service.DeleteObject(hash)
		if err != nil {
			log.With("file", hash).Errorf("failed to delete file: %s", err)
		}
	}
}

func (oc *ObjectCreator) setSpaceDashboardID(st *state.State, workspace string) {
	// hand-pick relation because space is a special case
	var details []*pb.RpcObjectSetDetailsDetail
	spaceDashBoardID := pbtypes.GetString(st.CombinedDetails(), bundle.RelationKeySpaceDashboardId.String())
	if spaceDashBoardID != "" {
		details = append(details, &pb.RpcObjectSetDetailsDetail{
			Key:   bundle.RelationKeySpaceDashboardId.String(),
			Value: pbtypes.String(spaceDashBoardID),
		})
	}

	spaceName := pbtypes.GetString(st.CombinedDetails(), bundle.RelationKeyName.String())
	if spaceName != "" {
		details = append(details, &pb.RpcObjectSetDetailsDetail{
			Key:   bundle.RelationKeyName.String(),
			Value: pbtypes.String(spaceName),
		})
	}

	iconOption := pbtypes.GetInt64(st.CombinedDetails(), bundle.RelationKeyIconOption.String())
	if iconOption != 0 {
		details = append(details, &pb.RpcObjectSetDetailsDetail{
			Key:   bundle.RelationKeyIconOption.String(),
			Value: pbtypes.Int64(iconOption),
		})
	}
	if len(details) > 0 {
		err := block.Do(oc.service, workspace, func(ws basic.CommonOperations) error {
			if err := ws.SetDetails(nil, details, false); err != nil {
				return err
			}
			return nil
		})
		if err != nil {
			log.Errorf("failed to set spaceDashBoardID, %s", err.Error())
		}
	}
}

func (oc *ObjectCreator) handleCoverRelation(spaceID string, st *state.State) []string {
	if pbtypes.GetInt64(st.Details(), bundle.RelationKeyCoverType.String()) != 1 {
		return nil
	}
	filesToDelete := oc.relationSyncer.Sync(spaceID, st, bundle.RelationKeyCoverId.String())
	return filesToDelete
}

func (oc *ObjectCreator) resetState(newID string, st *state.State) *types.Struct {
	var respDetails *types.Struct
	err := block.Do(oc.service, newID, func(b smartblock.SmartBlock) error {
		err := history.ResetToVersion(b, st)
		if err != nil {
			log.With(zap.String("object id", newID)).Errorf("failed to set state %s: %s", newID, err.Error())
		}
		commonOperations, ok := b.(basic.CommonOperations)
		if !ok {
			return nil
		}
		err = commonOperations.FeaturedRelationAdd(nil, bundle.RelationKeyType.String())
		if err != nil {
			log.With(zap.String("object id", newID)).Errorf("failed to set featuredRelations %s: %s", newID, err.Error())
		}
		respDetails = b.CombinedDetails()
		return nil
	})
	if err != nil {
		log.With(zap.String("object id", newID)).Errorf("failed to reset state %s: %s", newID, err.Error())
	}
	return respDetails
}

func (oc *ObjectCreator) setFavorite(snapshot *model.SmartBlockSnapshotBase, newID string) {
	isFavorite := pbtypes.GetBool(snapshot.Details, bundle.RelationKeyIsFavorite.String())
	if isFavorite {
		err := oc.service.SetPageIsFavorite(pb.RpcObjectSetIsFavoriteRequest{ContextId: newID, IsFavorite: true})
		if err != nil {
			log.With(zap.String("object id", newID)).Errorf("failed to set isFavorite when importing object: %s", err.Error())
		}
	}
}

func (oc *ObjectCreator) setArchived(snapshot *model.SmartBlockSnapshotBase, newID string) {
	isArchive := pbtypes.GetBool(snapshot.Details, bundle.RelationKeyIsArchived.String())
	if isArchive {
		err := oc.service.SetPageIsArchived(pb.RpcObjectSetIsArchivedRequest{ContextId: newID, IsArchived: true})
		if err != nil {
			log.With(zap.String("object id", newID)).
				Errorf("failed to set isFavorite when importing object %s: %s", newID, err.Error())
		}
	}
}

func (oc *ObjectCreator) syncFilesAndLinks(newID string) error {
	tasks := make([]func() error, 0)
	// todo: rewrite it in order not to create state with URLs inside links
	err := block.Do(oc.service, newID, func(b smartblock.SmartBlock) error {
		st := b.NewState()
		return st.Iterate(func(bl simple.Block) (isContinue bool) {
			s := oc.syncFactory.GetSyncer(bl)
			if s != nil {
				// We can't run syncer here because it will cause a deadlock, so we defer this operation
				tasks = append(tasks, func() error {
					err := s.Sync(newID, bl)
					if err != nil {
						return err
					}
					return nil
				})
			}
			return true
		})
	})
	if err != nil {
		return err
	}
	for _, task := range tasks {
		if err := task(); err != nil {
			log.With(zap.String("objectID", newID)).Errorf("syncer: %s", err)
		}
	}
	return nil
}

func (oc *ObjectCreator) updateLinksInCollections(st *state.State, oldIDtoNew map[string]string, isNewCollection bool) {
	err := block.Do(oc.service, st.RootId(), func(b smartblock.SmartBlock) error {
		originalState := b.NewState()
		var existedObjects []string
		if !isNewCollection {
			existedObjects = originalState.GetStoreSlice(template.CollectionStoreKey)
		}
		oc.mergeCollections(existedObjects, st, oldIDtoNew)
		return nil
	})
	if err != nil {
		log.Errorf("failed to get existed objects in collection, %s", err)
	}
}

func (oc *ObjectCreator) mergeCollections(existedObjects []string, st *state.State, oldIDtoNew map[string]string) {
	objectsInCollections := st.GetStoreSlice(template.CollectionStoreKey)
	for i, id := range objectsInCollections {
		if newID, ok := oldIDtoNew[id]; ok {
			objectsInCollections[i] = newID
		}
	}
	result := lo.Union(existedObjects, objectsInCollections)
	st.UpdateStoreSlice(template.CollectionStoreKey, result)
}

func (oc *ObjectCreator) setFileAsImported(st *state.State) {
	var fileHashes []string
	err := st.Iterate(func(bl simple.Block) (isContinue bool) {
		if fh, ok := bl.(simple.FileHashes); ok {
			fileHashes = fh.FillFileHashes(fileHashes)
		}
		return true
	})
	if err != nil {
		log.Errorf("failed to collect file hashes in state, %s", err)
	}

	for _, hash := range fileHashes {
		err = oc.fileStore.SetIsFileImported(hash, true)
		if err != nil {
			log.Errorf("failed to set isFileImported for file %s: %s", hash, err)
		}
	}
}<|MERGE_RESOLUTION|>--- conflicted
+++ resolved
@@ -96,17 +96,8 @@
 			log.With("objectID", sn.Id).With("ext", path.Ext(sn.FileName)).Warnf("both lastModifiedDate and createdDate are not set in the imported snapshot")
 		}
 	}
-<<<<<<< HEAD
 
 	st.SetLastModified(lastModifiedDate, addr.IdentityPrefix+oc.core.AccountId())
-=======
-	derivedSmartblockIds, err := oc.spaceService.DerivedIDs(ctx, spaceID)
-	if err != nil {
-		return nil, "", fmt.Errorf("failed to create imported object %s, %s", newID, err)
-	}
-
-	st.SetLastModified(lastModifiedDate, derivedSmartblockIds.Profile)
->>>>>>> 166948e7
 	var filesToDelete []string
 	defer func() {
 		// delete file in ipfs if there is error after creation

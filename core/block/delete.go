package block

import (
	"context"
	"errors"
	"fmt"

	"github.com/anyproto/anytype-heart/core/block/editor/smartblock"
	"github.com/anyproto/anytype-heart/core/domain"
	"github.com/anyproto/anytype-heart/core/event"
	"github.com/anyproto/anytype-heart/core/files/fileobject"
	"github.com/anyproto/anytype-heart/pb"
	"github.com/anyproto/anytype-heart/pkg/lib/bundle"
	coresb "github.com/anyproto/anytype-heart/pkg/lib/core/smartblock"
	"github.com/anyproto/anytype-heart/pkg/lib/database"
	"github.com/anyproto/anytype-heart/pkg/lib/pb/model"
	"github.com/anyproto/anytype-heart/space/clientspace"
)

func (s *Service) DeleteObjectByFullID(id domain.FullID) error {
	var sbType coresb.SmartBlockType
	spc, err := s.spaceService.Get(context.Background(), id.SpaceID)
	if err != nil {
		return err
	}
	err = spc.Do(id.ObjectID, func(b smartblock.SmartBlock) error {
		if err = b.Restrictions().Object.Check(model.Restrictions_Delete); err != nil {
			return err
		}
		sbType = b.Type()
		return nil
	})
	if err != nil {
		return err
	}
	switch sbType {
	case coresb.SmartBlockTypeObjectType,
		coresb.SmartBlockTypeRelation,
		coresb.SmartBlockTypeRelationOption,
		coresb.SmartBlockTypeTemplate:
		err = s.deleteDerivedObject(id, spc)
	case coresb.SmartBlockTypeSubObject:
		return fmt.Errorf("subobjects deprecated")
	case coresb.SmartBlockTypeFileObject:
		err = s.fileObjectService.DeleteFileData(id.ObjectID)
		if err != nil && !errors.Is(err, fileobject.ErrEmptyFileId) {
			return fmt.Errorf("delete file data: %w", err)
		}
		err = spc.DeleteTree(context.Background(), id.ObjectID)
	default:
		err = spc.DeleteTree(context.Background(), id.ObjectID)
	}
	if err != nil {
		return err
	}
	sendOnRemoveEvent(s.eventSender, id.ObjectID)
	// Remove from cache
	err = spc.Remove(context.Background(), id.ObjectID)
	if err != nil {
		return err
	}
	return nil
}

func (s *Service) deleteDerivedObject(id domain.FullID, spc clientspace.Space) (err error) {
	var (
		relationKey string
		sbType      coresb.SmartBlockType
	)
	err = spc.Do(id.ObjectID, func(b smartblock.SmartBlock) error {
		st := b.NewState()
		st.SetDetailAndBundledRelation(bundle.RelationKeyIsUninstalled, domain.Bool(true))
		if sbType == coresb.SmartBlockTypeRelation {
			relationKey = st.Details().GetString(bundle.RelationKeyRelationKey)
		}
		return b.Apply(st)
	})
	if err != nil {
		return fmt.Errorf("set isUninstalled flag: %w", err)
	}
	err = s.OnDelete(id, nil)
	if err != nil {
		return fmt.Errorf("on delete: %w", err)
	}
	if sbType == coresb.SmartBlockTypeRelation {
		err := s.deleteRelationOptions(relationKey)
		if err != nil {
			return fmt.Errorf("failed to delete relation options of deleted relation: %w", err)
		}
	}
	return nil
}

func (s *Service) deleteRelationOptions(relationKey string) error {
	relationOptions, _, err := s.objectStore.QueryObjectIDs(database.Query{
		Filters: []database.FilterRequest{
			{
				RelationKey: bundle.RelationKeyLayout,
				Condition:   model.BlockContentDataviewFilter_Equal,
				Value:       domain.Int64(model.ObjectType_relationOption),
			},
			{
				RelationKey: bundle.RelationKeyRelationKey,
				Condition:   model.BlockContentDataviewFilter_Equal,
				Value:       domain.String(relationKey),
			},
		},
	})
	if err != nil {
		return err
	}
	for _, id := range relationOptions {
		err := s.DeleteObject(id)
		if err != nil {
			return err
		}
	}
	return nil
}

func (s *Service) DeleteObject(objectId string) (err error) {
	spaceId, err := s.resolver.ResolveSpaceID(objectId)
	if err != nil {
		return fmt.Errorf("resolve spaceID: %w", err)
	}
	return s.DeleteObjectByFullID(domain.FullID{SpaceID: spaceId, ObjectID: objectId})
}

func (s *Service) OnDelete(id domain.FullID, workspaceRemove func() error) error {
	err := s.DoFullId(id, func(b smartblock.SmartBlock) error {
		b.ObjectCloseAllSessions()
		st := b.NewState()
<<<<<<< HEAD
		isFavorite = st.LocalDetails().GetBool(bundle.RelationKeyIsFavorite)
		if isFavorite {
			_ = s.SetPageIsFavorite(pb.RpcObjectSetIsFavoriteRequest{IsFavorite: false, ContextId: id.ObjectID})
=======
		isFavorite := pbtypes.GetBool(st.LocalDetails(), bundle.RelationKeyIsFavorite.String())
		if err := s.detailsService.SetIsFavorite(id.ObjectID, isFavorite); err != nil {
			log.With("objectId", id).Errorf("failed to favorite object: %v", err)
>>>>>>> 4cc97573
		}
		b.SetIsDeleted()
		if workspaceRemove != nil {
			return workspaceRemove()
		}
		return nil
	})
	if err != nil {
		log.With("error", err, "objectId", id.ObjectID).Error("failed to perform delete operation on object")
	}
	if err := s.objectStore.DeleteObject(id); err != nil {
		return fmt.Errorf("delete object from local store: %w", err)
	}

	return nil
}

func sendOnRemoveEvent(eventSender event.Sender, ids ...string) {
	eventSender.Broadcast(&pb.Event{
		Messages: []*pb.EventMessage{
			{
				Value: &pb.EventMessageValueOfObjectRemove{
					ObjectRemove: &pb.EventObjectRemove{
						Ids: ids,
					},
				},
			},
		},
	})
}<|MERGE_RESOLUTION|>--- conflicted
+++ resolved
@@ -130,15 +130,9 @@
 	err := s.DoFullId(id, func(b smartblock.SmartBlock) error {
 		b.ObjectCloseAllSessions()
 		st := b.NewState()
-<<<<<<< HEAD
-		isFavorite = st.LocalDetails().GetBool(bundle.RelationKeyIsFavorite)
-		if isFavorite {
-			_ = s.SetPageIsFavorite(pb.RpcObjectSetIsFavoriteRequest{IsFavorite: false, ContextId: id.ObjectID})
-=======
-		isFavorite := pbtypes.GetBool(st.LocalDetails(), bundle.RelationKeyIsFavorite.String())
+		isFavorite := st.LocalDetails().GetBool(bundle.RelationKeyIsFavorite)
 		if err := s.detailsService.SetIsFavorite(id.ObjectID, isFavorite); err != nil {
 			log.With("objectId", id).Errorf("failed to favorite object: %v", err)
->>>>>>> 4cc97573
 		}
 		b.SetIsDeleted()
 		if workspaceRemove != nil {

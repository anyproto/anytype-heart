--- conflicted
+++ resolved
@@ -127,13 +127,8 @@
 	t.Run("get object with non existing relation", func(t *testing.T) {
 		// given
 		storeFixture := objectstore.NewStoreFixture(t)
-<<<<<<< HEAD
 		relationKey := domain.RelationKey("key")
-		storeFixture.AddObjects(t, []objectstore.TestObject{
-=======
-		relationKey := "key"
 		storeFixture.AddObjects(t, spaceId, []objectstore.TestObject{
->>>>>>> e6712037
 			{
 				bundle.RelationKeyId:            domain.String("id"),
 				domain.RelationKey(relationKey): domain.String("value"),
@@ -1188,11 +1183,7 @@
 		// given
 		e := &export{}
 		st := state.NewDoc("root", nil).(*state.State)
-<<<<<<< HEAD
-		st.SetDetail(bundle.RelationKeySpaceId, domain.String("spaceId"))
-=======
-		st.SetDetail(bundle.RelationKeySpaceId.String(), pbtypes.String(spaceId))
->>>>>>> e6712037
+		st.SetDetail(bundle.RelationKeySpaceId, domain.String(spaceId))
 
 		// when
 		fileName := e.makeFileName("docId", "", pbjson.NewConverter(st), st, smartblock.SmartBlockTypeFileObject)

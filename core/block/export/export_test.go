--- conflicted
+++ resolved
@@ -54,6 +54,9 @@
 	}
 	assert.Equal(t, len(names), len(nl))
 }
+
+const spaceId = "space1"
+
 func TestExport_Export(t *testing.T) {
 	t.Run("export success", func(t *testing.T) {
 		// given
@@ -243,10 +246,6 @@
 			notificationService: notifications,
 		}
 
-<<<<<<< HEAD
-const spaceId = "space1"
-
-=======
 		// when
 		_, success, err := e.Export(context.Background(), pb.RpcObjectListExportRequest{
 			SpaceId:       spaceId,
@@ -264,7 +263,7 @@
 		assert.Equal(t, 0, success)
 	})
 }
->>>>>>> 1f651369
+
 func Test_docsForExport(t *testing.T) {
 	t.Run("get object with existing links", func(t *testing.T) {
 		// given
@@ -291,14 +290,8 @@
 			sbtProvider: provider,
 		}
 
-<<<<<<< HEAD
-		// when
-		docsForExport, err := e.docsForExport(spaceId, pb.RpcObjectListExportRequest{
-			SpaceId:       spaceId,
-=======
 		expCtx := newExportContext(e, pb.RpcObjectListExportRequest{
 			SpaceId:       "spaceId",
->>>>>>> 1f651369
 			ObjectIds:     []string{"id"},
 			IncludeNested: true,
 		})
@@ -334,15 +327,8 @@
 			objectStore: storeFixture,
 			sbtProvider: provider,
 		}
-<<<<<<< HEAD
-
-		// when
-		docsForExport, err := e.docsForExport(spaceId, pb.RpcObjectListExportRequest{
-			SpaceId:       spaceId,
-=======
 		expCtx := newExportContext(e, pb.RpcObjectListExportRequest{
 			SpaceId:       "spaceId",
->>>>>>> 1f651369
 			ObjectIds:     []string{"id"},
 			IncludeNested: true,
 		})
@@ -409,14 +395,8 @@
 			picker:      objectGetter,
 		}
 
-<<<<<<< HEAD
-		// when
-		docsForExport, err := e.docsForExport(spaceId, pb.RpcObjectListExportRequest{
-			SpaceId:   spaceId,
-=======
 		expCtx := newExportContext(e, pb.RpcObjectListExportRequest{
 			SpaceId:   "spaceId",
->>>>>>> 1f651369
 			ObjectIds: []string{"id"},
 			Format:    model.Export_Protobuf,
 		})
@@ -493,15 +473,8 @@
 			objectStore: storeFixture,
 			picker:      objectGetter,
 		}
-<<<<<<< HEAD
-
-		// when
-		docsForExport, err := e.docsForExport(spaceId, pb.RpcObjectListExportRequest{
-			SpaceId:   spaceId,
-=======
 		expCtx := newExportContext(e, pb.RpcObjectListExportRequest{
 			SpaceId:   "spaceId",
->>>>>>> 1f651369
 			ObjectIds: []string{"id"},
 			Format:    model.Export_Protobuf,
 		})
@@ -578,19 +551,11 @@
 			picker:      objectGetter,
 		}
 
-<<<<<<< HEAD
-		// when
-		docsForExport, err := e.docsForExport(spaceId, pb.RpcObjectListExportRequest{
-			SpaceId:   spaceId,
-			ObjectIds: []string{"id"},
-			Format:    model.Export_Protobuf,
-=======
 		expCtx := newExportContext(e, pb.RpcObjectListExportRequest{
 			SpaceId:       "spaceId",
 			ObjectIds:     []string{"id"},
 			IncludeNested: true,
 			Format:        model.Export_Protobuf,
->>>>>>> 1f651369
 		})
 
 		// when
@@ -675,19 +640,11 @@
 			picker:      objectGetter,
 		}
 
-<<<<<<< HEAD
-		// when
-		docsForExport, err := e.docsForExport(spaceId, pb.RpcObjectListExportRequest{
-			SpaceId:   spaceId,
-			ObjectIds: []string{"id"},
-			Format:    model.Export_Protobuf,
-=======
 		expCtx := newExportContext(e, pb.RpcObjectListExportRequest{
 			SpaceId:       "spaceId",
 			ObjectIds:     []string{"id"},
 			IncludeNested: true,
 			Format:        model.Export_Protobuf,
->>>>>>> 1f651369
 		})
 
 		// when
@@ -858,14 +815,8 @@
 			sbtProvider: provider,
 		}
 
-<<<<<<< HEAD
-		// when
-		docsForExport, err := e.docsForExport(spaceId, pb.RpcObjectListExportRequest{
-			SpaceId:       spaceId,
-=======
 		expCtx := newExportContext(e, pb.RpcObjectListExportRequest{
 			SpaceId:       "spaceId",
->>>>>>> 1f651369
 			ObjectIds:     []string{"id"},
 			IncludeNested: true,
 			Format:        model.Export_Protobuf,
@@ -940,19 +891,16 @@
 			picker:      objectGetter,
 		}
 
-<<<<<<< HEAD
-		// when
-		docsForExport, err := e.docsForExport(spaceId, pb.RpcObjectListExportRequest{
-			SpaceId:   spaceId,
-			ObjectIds: []string{"id"},
-			Format:    model.Export_Protobuf,
-=======
 		expCtx := newExportContext(e, pb.RpcObjectListExportRequest{
 			SpaceId:       "spaceId",
 			ObjectIds:     []string{"id"},
 			IncludeNested: true,
 			Format:        model.Export_Protobuf,
->>>>>>> 1f651369
+		// when
+		docsForExport, err := e.docsForExport(spaceId, pb.RpcObjectListExportRequest{
+			SpaceId:   spaceId,
+			ObjectIds: []string{"id"},
+			Format:    model.Export_Protobuf,
 		})
 
 		// when
@@ -1230,15 +1178,6 @@
 		objectGetter.EXPECT().GetObject(context.Background(), "id").Return(smartBlockTest, nil)
 		objectGetter.EXPECT().GetObject(context.Background(), objectTypeId).Return(objectType, nil)
 
-<<<<<<< HEAD
-		service := mock_space.NewMockService(t)
-		space := mock_clientspace.NewMockSpace(t)
-		space.EXPECT().Do("id", mock.Anything).Return(nil)
-		space.EXPECT().Id().Return("spaceId")
-
-		service.EXPECT().Get(context.Background(), "spaceId").Return(space, nil)
-=======
->>>>>>> 1f651369
 		e := &export{
 			objectStore: storeFixture,
 			picker:      objectGetter,
@@ -1283,13 +1222,6 @@
 			},
 		})
 
-<<<<<<< HEAD
-		service := mock_space.NewMockService(t)
-		space := mock_clientspace.NewMockSpace(t)
-		space.EXPECT().Do("id", mock.Anything).Return(nil)
-		space.EXPECT().Id().Return("spaceId")
-		service.EXPECT().Get(context.Background(), "spaceId").Return(space, nil)
-=======
 		smartBlockTest := smarttest.New("id")
 		doc := smartBlockTest.NewState().SetDetails(&types.Struct{
 			Fields: map[string]*types.Value{
@@ -1305,7 +1237,6 @@
 		objectGetter := mock_cache.NewMockObjectGetter(t)
 		objectGetter.EXPECT().GetObject(context.Background(), "id").Return(smartBlockTest, nil)
 
->>>>>>> 1f651369
 		e := &export{
 			objectStore: storeFixture,
 			picker:      objectGetter,
@@ -1472,55 +1403,35 @@
 func Test_provideFileName(t *testing.T) {
 	t.Run("file dir for relation", func(t *testing.T) {
 		// when
-<<<<<<< HEAD
-		fileName := e.makeFileName("docId", spaceId, pbjson.NewConverter(nil), nil, smartblock.SmartBlockTypeRelation)
-=======
-		fileName := makeFileName("docId", "spaceId", pbjson.NewConverter(nil).Ext(), nil, smartblock.SmartBlockTypeRelation)
->>>>>>> 1f651369
+		fileName := makeFileName("docId", spaceId, pbjson.NewConverter(nil).Ext(), nil, smartblock.SmartBlockTypeRelation)
 
 		// then
 		assert.Equal(t, relationsDirectory+string(filepath.Separator)+"docId.pb.json", fileName)
 	})
 	t.Run("file dir for relation option", func(t *testing.T) {
 		// when
-<<<<<<< HEAD
-		fileName := e.makeFileName("docId", spaceId, pbjson.NewConverter(nil), nil, smartblock.SmartBlockTypeRelationOption)
-=======
-		fileName := makeFileName("docId", "spaceId", pbjson.NewConverter(nil).Ext(), nil, smartblock.SmartBlockTypeRelationOption)
->>>>>>> 1f651369
+		fileName := makeFileName("docId", spaceId, pbjson.NewConverter(nil).Ext(), nil, smartblock.SmartBlockTypeRelationOption)
 
 		// then
 		assert.Equal(t, relationsOptionsDirectory+string(filepath.Separator)+"docId.pb.json", fileName)
 	})
 	t.Run("file dir for types", func(t *testing.T) {
 		// when
-<<<<<<< HEAD
-		fileName := e.makeFileName("docId", spaceId, pbjson.NewConverter(nil), nil, smartblock.SmartBlockTypeObjectType)
-=======
-		fileName := makeFileName("docId", "spaceId", pbjson.NewConverter(nil).Ext(), nil, smartblock.SmartBlockTypeObjectType)
->>>>>>> 1f651369
+		fileName := makeFileName("docId", spaceId, pbjson.NewConverter(nil).Ext(), nil, smartblock.SmartBlockTypeObjectType)
 
 		// then
 		assert.Equal(t, typesDirectory+string(filepath.Separator)+"docId.pb.json", fileName)
 	})
 	t.Run("file dir for objects", func(t *testing.T) {
 		// when
-<<<<<<< HEAD
-		fileName := e.makeFileName("docId", spaceId, pbjson.NewConverter(nil), nil, smartblock.SmartBlockTypePage)
-=======
-		fileName := makeFileName("docId", "spaceId", pbjson.NewConverter(nil).Ext(), nil, smartblock.SmartBlockTypePage)
->>>>>>> 1f651369
+		fileName := makeFileName("docId", spaceId, pbjson.NewConverter(nil).Ext(), nil, smartblock.SmartBlockTypePage)
 
 		// then
 		assert.Equal(t, objectsDirectory+string(filepath.Separator)+"docId.pb.json", fileName)
 	})
 	t.Run("file dir for files objects", func(t *testing.T) {
 		// when
-<<<<<<< HEAD
-		fileName := e.makeFileName("docId", spaceId, pbjson.NewConverter(nil), nil, smartblock.SmartBlockTypeFileObject)
-=======
-		fileName := makeFileName("docId", "spaceId", pbjson.NewConverter(nil).Ext(), nil, smartblock.SmartBlockTypeFileObject)
->>>>>>> 1f651369
+		fileName := makeFileName("docId", spaceId, pbjson.NewConverter(nil).Ext(), nil, smartblock.SmartBlockTypeFileObject)
 
 		// then
 		assert.Equal(t, filesObjects+string(filepath.Separator)+"docId.pb.json", fileName)
@@ -1553,12 +1464,8 @@
 			})
 			ids = append(ids, id)
 		}
-<<<<<<< HEAD
 		e := &export{objectStore: store}
-=======
-		e := &export{objectStore: fixture}
 		expCtx := newExportContext(e, pb.RpcObjectListExportRequest{})
->>>>>>> 1f651369
 
 		// when
 		records, err := expCtx.queryAndFilterObjectsByRelation("spaceId", ids, bundle.RelationKeyId.String())

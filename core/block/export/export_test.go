--- conflicted
+++ resolved
@@ -69,11 +69,7 @@
 				bundle.RelationKeySpaceId: pbtypes.String("spaceId"),
 			},
 		})
-<<<<<<< HEAD
 		err := storeFixture.SpaceIndex(spaceId).UpdateObjectLinks(context.Background(), "id", []string{"id1"})
-=======
-		err := storeFixture.UpdateObjectLinks(context.Background(), "id", []string{"id1"})
->>>>>>> 4cc97573
 		assert.Nil(t, err)
 
 		provider := mock_typeprovider.NewMockSmartBlockTypeProvider(t)
@@ -109,11 +105,7 @@
 				bundle.RelationKeySpaceId:   pbtypes.String("spaceId"),
 			},
 		})
-<<<<<<< HEAD
 		err := storeFixture.SpaceIndex(spaceId).UpdateObjectLinks(context.Background(), "id", []string{"id1"})
-=======
-		err := storeFixture.UpdateObjectLinks(context.Background(), "id", []string{"id1"})
->>>>>>> 4cc97573
 		assert.Nil(t, err)
 
 		provider := mock_typeprovider.NewMockSmartBlockTypeProvider(t)
@@ -146,11 +138,7 @@
 				bundle.RelationKeySpaceId:       pbtypes.String("spaceId"),
 			},
 		})
-<<<<<<< HEAD
 		err := storeFixture.SpaceIndex(spaceId).UpdateObjectLinks(context.Background(), "id", []string{"id1"})
-=======
-		err := storeFixture.UpdateObjectLinks(context.Background(), "id", []string{"id1"})
->>>>>>> 4cc97573
 		assert.Nil(t, err)
 
 		objectGetter := mock_cache.NewMockObjectGetter(t)
@@ -226,11 +214,7 @@
 			},
 		})
 
-<<<<<<< HEAD
 		err = storeFixture.SpaceIndex(spaceId).UpdateObjectLinks(context.Background(), "id", []string{"id1"})
-=======
-		err = storeFixture.UpdateObjectLinks(context.Background(), "id", []string{"id1"})
->>>>>>> 4cc97573
 		assert.Nil(t, err)
 
 		objectGetter := mock_cache.NewMockObjectGetter(t)
@@ -512,11 +496,7 @@
 			},
 		})
 
-<<<<<<< HEAD
 		err = storeFixture.SpaceIndex(spaceId).UpdateObjectLinks(context.Background(), templateId, []string{linkedObjectId})
-=======
-		err = storeFixture.UpdateObjectLinks(context.Background(), templateId, []string{linkedObjectId})
->>>>>>> 4cc97573
 		assert.Nil(t, err)
 
 		objectGetter := mock_cache.NewMockObjectGetter(t)
@@ -631,7 +611,7 @@
 		objectTypeUniqueKey, err := domain.NewUniqueKey(smartblock.SmartBlockTypeObjectType, objectTypeId)
 		assert.Nil(t, err)
 
-		storeFixture.AddObjects(t, []objectstore.TestObject{
+		storeFixture.AddObjects(t, spaceId, []objectstore.TestObject{
 			{
 				bundle.RelationKeyId:      pbtypes.String("id"),
 				bundle.RelationKeyType:    pbtypes.String(objectTypeId),
@@ -687,8 +667,8 @@
 		}
 
 		// when
-		docsForExport, err := e.docsForExport("spaceId", pb.RpcObjectListExportRequest{
-			SpaceId:   "spaceId",
+		docsForExport, err := e.docsForExport(spaceId, pb.RpcObjectListExportRequest{
+			SpaceId:   spaceId,
 			ObjectIds: []string{"id"},
 			Format:    model.Export_Protobuf,
 		})
@@ -1039,9 +1019,6 @@
 		objectTypeUniqueKey, err := domain.NewUniqueKey(smartblock.SmartBlockTypeObjectType, objectTypeKey)
 		assert.Nil(t, err)
 
-<<<<<<< HEAD
-		storeFixture.AddObjects(t, spaceId, []objectstore.TestObject{
-=======
 		relationKey := "key"
 		uniqueKey, err := domain.NewUniqueKey(smartblock.SmartBlockTypeRelation, relationKey)
 		assert.Nil(t, err)
@@ -1055,7 +1032,6 @@
 		assert.Nil(t, err)
 
 		storeFixture.AddObjects(t, []objectstore.TestObject{
->>>>>>> 4cc97573
 			{
 				bundle.RelationKeyId:      pbtypes.String("id"),
 				bundle.RelationKeySetOf:   pbtypes.StringList([]string{relationKey}),
@@ -1165,8 +1141,8 @@
 		}
 
 		// when
-		docsForExport, err := e.docsForExport(spaceId, pb.RpcObjectListExportRequest{
-			SpaceId:   spaceId,
+		docsForExport, err := e.docsForExport("spaceId", pb.RpcObjectListExportRequest{
+			SpaceId:   "spaceId",
 			ObjectIds: []string{"id"},
 			Format:    model.Export_Protobuf,
 		})

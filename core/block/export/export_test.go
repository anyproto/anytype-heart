--- conflicted
+++ resolved
@@ -176,46 +176,7 @@
 	})
 	t.Run("export success no progress", func(t *testing.T) {
 		// given
-<<<<<<< HEAD
-		fx := newFixture(t)
-=======
-		storeFixture := objectstore.NewStoreFixture(t)
-		objectTypeId := "customObjectType"
-		objectTypeUniqueKey, err := domain.NewUniqueKey(smartblock.SmartBlockTypeObjectType, objectTypeId)
-		assert.Nil(t, err)
-
-		objectID := "id"
-		storeFixture.AddObjects(t, spaceId, []spaceindex.TestObject{
-			{
-				bundle.RelationKeyId:      domain.String(objectID),
-				bundle.RelationKeyType:    domain.String(objectTypeId),
-				bundle.RelationKeySpaceId: domain.String(spaceId),
-			},
-			{
-				bundle.RelationKeyId:                   domain.String(objectTypeId),
-				bundle.RelationKeyUniqueKey:            domain.String(objectTypeUniqueKey.Marshal()),
-				bundle.RelationKeyResolvedLayout:       domain.Int64(int64(model.ObjectType_objectType)),
-				bundle.RelationKeyRecommendedRelations: domain.StringList([]string{addr.MissingObject}),
-				bundle.RelationKeySpaceId:              domain.String(spaceId),
-			},
-		})
-
-		objectGetter := mock_cache.NewMockObjectGetter(t)
-
-		smartBlockTest := smarttest.New(objectID)
-		doc := smartBlockTest.NewState().SetDetails(domain.NewDetailsFromMap(map[domain.RelationKey]domain.Value{
-			bundle.RelationKeyId:   domain.String(objectID),
-			bundle.RelationKeyType: domain.String(objectTypeId),
-		}))
-		doc.AddRelationLinks(&model.RelationLink{
-			Key:    bundle.RelationKeyId.String(),
-			Format: model.RelationFormat_longtext,
-		}, &model.RelationLink{
-			Key:    bundle.RelationKeyType.String(),
-			Format: model.RelationFormat_longtext,
-		})
-		smartBlockTest.Doc = doc
->>>>>>> 778279f8
+		fx := newFixture(t)
 
 		fx.store.AddObjects(t, spaceId, []spaceindex.TestObject{
 			prepareTestObjectForStore(objectId, objectTypeId),
@@ -315,24 +276,8 @@
 				bundle.RelationKeyResolvedLayout: domain.Int64(model.ObjectType_set),
 				bundle.RelationKeyCamera:         domain.String("test"),
 			},
-<<<<<<< HEAD
 			prepareTestObjectForStore(objectId, objectTypeId),
 			prepareTestObjectTypeForStore(t, objectTypeId, nil),
-=======
-			{
-				bundle.RelationKeyId:      domain.String(objectId),
-				bundle.RelationKeyType:    domain.String(objectTypeId),
-				bundle.RelationKeySpaceId: domain.String(spaceId),
-			},
-			{
-				bundle.RelationKeyId:                   domain.String(objectTypeId),
-				bundle.RelationKeyUniqueKey:            domain.String(objectTypeUniqueKey.Marshal()),
-				bundle.RelationKeyResolvedLayout:       domain.Int64(int64(model.ObjectType_objectType)),
-				bundle.RelationKeyRecommendedRelations: domain.StringList([]string{addr.MissingObject}),
-				bundle.RelationKeySpaceId:              domain.String(spaceId),
-				bundle.RelationKeyType:                 domain.String(objectTypeId),
-			},
->>>>>>> 778279f8
 		})
 
 		smartBlockTest := setupObject(objectId, objectTypeId, smartblock.SmartBlockTypePage, nil)
@@ -341,41 +286,11 @@
 
 		objectType := setupObject(objectTypeId, objectTypeId, smartblock.SmartBlockTypeObjectType, nil)
 
-<<<<<<< HEAD
 		linkObject := setupObject(link, objectTypeId, smartblock.SmartBlockTypePage, map[domain.RelationKey]domain.Value{
 			bundle.RelationKeySpaceId:     domain.String(spaceId),
 			bundle.RelationKeyDescription: domain.String("description"),
 			bundle.RelationKeyLayout:      domain.Int64(model.ObjectType_set),
 			bundle.RelationKeyCamera:      domain.String("test"),
-=======
-		linkObject := smarttest.New(link)
-		linkObjectDoc := linkObject.NewState().SetDetails(domain.NewDetailsFromMap(map[domain.RelationKey]domain.Value{
-			bundle.RelationKeyId:             domain.String(link),
-			bundle.RelationKeyType:           domain.String(objectTypeId),
-			bundle.RelationKeySpaceId:        domain.String(spaceId),
-			bundle.RelationKeyDescription:    domain.String("description"),
-			bundle.RelationKeyResolvedLayout: domain.Int64(model.ObjectType_set),
-			bundle.RelationKeyCamera:         domain.String("test"),
-		}))
-		linkObjectDoc.AddRelationLinks(&model.RelationLink{
-			Key:    bundle.RelationKeyId.String(),
-			Format: model.RelationFormat_longtext,
-		}, &model.RelationLink{
-			Key:    bundle.RelationKeyType.String(),
-			Format: model.RelationFormat_longtext,
-		}, &model.RelationLink{
-			Key:    bundle.RelationKeySpaceId.String(),
-			Format: model.RelationFormat_longtext,
-		}, &model.RelationLink{
-			Key:    bundle.RelationKeyDescription.String(),
-			Format: model.RelationFormat_longtext,
-		}, &model.RelationLink{
-			Key:    bundle.RelationKeyLayout.String(),
-			Format: model.RelationFormat_number,
-		}, &model.RelationLink{
-			Key:    bundle.RelationKeyCamera.String(),
-			Format: model.RelationFormat_longtext,
->>>>>>> 778279f8
 		})
 		linkObject.AddBlock(simple.New(&model.Block{Id: objectId, ChildrenIds: []string{"linkBlock"}, Content: &model.BlockContentOfSmartblock{Smartblock: &model.BlockContentSmartblock{}}}))
 		linkObject.AddBlock(simple.New(&model.Block{Id: "linkBlock", Content: &model.BlockContentOfLink{Link: &model.BlockContentLink{TargetBlockId: "link1"}}}))
@@ -445,34 +360,8 @@
 		fx := newFixture(t)
 		link1 := "linkId"
 
-<<<<<<< HEAD
 		testObject := prepareTestObjectForStore(objectId, objectTypeId)
 		testObject[bundle.RelationKeyBacklinks] = domain.StringList([]string{link1})
-=======
-		storeFixture.AddObjects(t, spaceId, []spaceindex.TestObject{
-			{
-				bundle.RelationKeyId:      domain.String(link1),
-				bundle.RelationKeyType:    domain.String(objectTypeId),
-				bundle.RelationKeySpaceId: domain.String(spaceId),
-			},
-			{
-				bundle.RelationKeyId:        domain.String(objectId),
-				bundle.RelationKeyType:      domain.String(objectTypeId),
-				bundle.RelationKeySpaceId:   domain.String(spaceId),
-				bundle.RelationKeyBacklinks: domain.StringList([]string{link1}),
-			},
-			{
-				bundle.RelationKeyId:                   domain.String(objectTypeId),
-				bundle.RelationKeyUniqueKey:            domain.String(objectTypeUniqueKey.Marshal()),
-				bundle.RelationKeyResolvedLayout:       domain.Int64(int64(model.ObjectType_objectType)),
-				bundle.RelationKeyRecommendedRelations: domain.StringList([]string{addr.MissingObject}),
-				bundle.RelationKeySpaceId:              domain.String(spaceId),
-				bundle.RelationKeyType:                 domain.String(objectTypeId),
-			},
-		})
-
-		objectGetter := mock_cache.NewMockObjectGetterComponent(t)
->>>>>>> 778279f8
 
 		fx.store.AddObjects(t, spaceId, []spaceindex.TestObject{
 			testObject,
@@ -531,52 +420,8 @@
 		fx := newFixture(t)
 		link1 := "linkId"
 
-<<<<<<< HEAD
 		testObject := prepareTestObjectForStore(objectId, objectTypeId)
 		testObject[bundle.RelationKeyBacklinks] = domain.StringList([]string{link1})
-=======
-		storeFixture.AddObjects(t, spaceId, []spaceindex.TestObject{
-			{
-				bundle.RelationKeyId:      domain.String(link1),
-				bundle.RelationKeyType:    domain.String(objectTypeId),
-				bundle.RelationKeySpaceId: domain.String(spaceId),
-			},
-			{
-				bundle.RelationKeyId:        domain.String(objectId),
-				bundle.RelationKeyType:      domain.String(objectTypeId),
-				bundle.RelationKeySpaceId:   domain.String(spaceId),
-				bundle.RelationKeyBacklinks: domain.StringList([]string{link1}),
-			},
-			{
-				bundle.RelationKeyId:                   domain.String(objectTypeId),
-				bundle.RelationKeyUniqueKey:            domain.String(objectTypeUniqueKey.Marshal()),
-				bundle.RelationKeyResolvedLayout:       domain.Int64(int64(model.ObjectType_objectType)),
-				bundle.RelationKeyRecommendedRelations: domain.StringList([]string{addr.MissingObject}),
-				bundle.RelationKeySpaceId:              domain.String(spaceId),
-				bundle.RelationKeyType:                 domain.String(objectTypeId),
-			},
-		})
-
-		objectGetter := mock_cache.NewMockObjectGetterComponent(t)
-
-		smartBlockTest := smarttest.New(objectId)
-		doc := smartBlockTest.NewState().SetDetails(domain.NewDetailsFromMap(map[domain.RelationKey]domain.Value{
-			bundle.RelationKeyId:        domain.String(objectId),
-			bundle.RelationKeyType:      domain.String(objectTypeId),
-			bundle.RelationKeyBacklinks: domain.StringList([]string{link1}),
-		}))
-		doc.AddRelationLinks(&model.RelationLink{
-			Key:    bundle.RelationKeyId.String(),
-			Format: model.RelationFormat_longtext,
-		}, &model.RelationLink{
-			Key:    bundle.RelationKeyType.String(),
-			Format: model.RelationFormat_longtext,
-		}, &model.RelationLink{
-			Key:    bundle.RelationKeyBacklinks.String(),
-			Format: model.RelationFormat_object,
-		})
-		smartBlockTest.Doc = doc
->>>>>>> 778279f8
 
 		fx.store.AddObjects(t, spaceId, []spaceindex.TestObject{
 			testObject,
@@ -1278,50 +1123,8 @@
 				bundle.RelationKeyTargetObjectType: domain.String(objectTypeId),
 				bundle.RelationKeyType:             domain.String(templateType),
 			},
-<<<<<<< HEAD
 			prepareTestObjectTypeForStore(t, objectTypeId, nil),
 			prepareTestObjectTypeForStore(t, templateType, nil),
-=======
-			{
-				bundle.RelationKeyId:             domain.String(objectTypeKey),
-				bundle.RelationKeyUniqueKey:      domain.String(objectTypeUniqueKey.Marshal()),
-				bundle.RelationKeyResolvedLayout: domain.Int64(int64(model.ObjectType_objectType)),
-				bundle.RelationKeySpaceId:        domain.String(spaceId),
-				bundle.RelationKeyType:           domain.String(objectTypeKey),
-			},
-			{
-				bundle.RelationKeyId:             domain.String(templateType),
-				bundle.RelationKeyUniqueKey:      domain.String(templateObjectTypeUniqueKey.Marshal()),
-				bundle.RelationKeyResolvedLayout: domain.Int64(int64(model.ObjectType_objectType)),
-				bundle.RelationKeySpaceId:        domain.String(spaceId),
-				bundle.RelationKeyType:           domain.String(objectTypeKey),
-			},
-		})
-
-		smartBlockTest := smarttest.New(objectId)
-		doc := smartBlockTest.NewState().SetDetails(domain.NewDetailsFromMap(map[domain.RelationKey]domain.Value{
-			bundle.RelationKeyId:               domain.String(objectId),
-			bundle.RelationKeyType:             domain.String(templateType),
-			bundle.RelationKeyTargetObjectType: domain.String(objectTypeKey),
-		}))
-		doc.AddRelationLinks(&model.RelationLink{
-			Key:    bundle.RelationKeyId.String(),
-			Format: model.RelationFormat_longtext,
-		})
-		smartBlockTest.Doc = doc
-
-		objectType := smarttest.New(objectTypeKey)
-		objectTypeDoc := objectType.NewState().SetDetails(domain.NewDetailsFromMap(map[domain.RelationKey]domain.Value{
-			bundle.RelationKeyId:   domain.String(objectTypeKey),
-			bundle.RelationKeyType: domain.String(objectTypeKey),
-		}))
-		objectTypeDoc.AddRelationLinks(&model.RelationLink{
-			Key:    bundle.RelationKeyId.String(),
-			Format: model.RelationFormat_longtext,
-		}, &model.RelationLink{
-			Key:    bundle.RelationKeyType.String(),
-			Format: model.RelationFormat_longtext,
->>>>>>> 778279f8
 		})
 
 		smartBlockTest := setupObject(objectId, templateType, smartblock.SmartBlockTypePage, map[domain.RelationKey]domain.Value{
@@ -1504,7 +1307,6 @@
 
 		fx.store.AddObjects(t, spaceId, []objectstore.TestObject{
 			{
-<<<<<<< HEAD
 				bundle.RelationKeyId:      domain.String(objectId),
 				bundle.RelationKeyName:    domain.String("name"),
 				bundle.RelationKeySpaceId: domain.String(spaceId),
@@ -1512,31 +1314,6 @@
 				bundle.RelationKeyLayout:  domain.Int64(int64(model.ObjectType_collection)),
 			},
 			prepareTestObjectTypeForStore(t, objectTypeId, nil),
-=======
-				bundle.RelationKeyId:             domain.String(id),
-				bundle.RelationKeyName:           domain.String("name"),
-				bundle.RelationKeySpaceId:        domain.String(spaceId),
-				bundle.RelationKeyType:           domain.String(objectTypeId),
-				bundle.RelationKeyResolvedLayout: domain.Int64(int64(model.ObjectType_collection)),
-			},
-			{
-				bundle.RelationKeyId:             domain.String(objectTypeId),
-				bundle.RelationKeyUniqueKey:      domain.String(objectTypeUniqueKey.Marshal()),
-				bundle.RelationKeyResolvedLayout: domain.Int64(int64(model.ObjectType_objectType)),
-				bundle.RelationKeySpaceId:        domain.String(spaceId),
-				bundle.RelationKeyType:           domain.String(objectTypeId),
-			},
-		})
-
-		smartBlockTest := smarttest.New("id")
-		doc := smartBlockTest.NewState().SetDetails(domain.NewDetailsFromMap(map[domain.RelationKey]domain.Value{
-			bundle.RelationKeyId:   domain.String(id),
-			bundle.RelationKeyType: domain.String(objectTypeId),
-		}))
-		doc.AddRelationLinks(&model.RelationLink{
-			Key:    bundle.RelationKeyId.String(),
-			Format: model.RelationFormat_longtext,
->>>>>>> 778279f8
 		})
 
 		smartBlockTest := setupObject(objectId, objectTypeId, smartblock.SmartBlockTypePage, nil)
@@ -1585,33 +1362,10 @@
 		fx := newFixture(t)
 
 		participantId := domain.NewParticipantId(spaceId, "identity")
-<<<<<<< HEAD
 		fx.store.AddObjects(t, spaceId, []objectstore.TestObject{
 			prepareTestObjectForStore(objectId, objectTypeId),
 			prepareTestObjectForStore(participantId, objectTypeId),
 			prepareTestObjectTypeForStore(t, objectTypeId, nil),
-=======
-		storeFixture.AddObjects(t, spaceId, []objectstore.TestObject{
-			{
-				bundle.RelationKeyId:      domain.String("id"),
-				bundle.RelationKeyName:    domain.String("name1"),
-				bundle.RelationKeySpaceId: domain.String(spaceId),
-				bundle.RelationKeyType:    domain.String(objectTypeId),
-			},
-			{
-				bundle.RelationKeyId:      domain.String(participantId),
-				bundle.RelationKeyName:    domain.String("test"),
-				bundle.RelationKeySpaceId: domain.String(spaceId),
-				bundle.RelationKeyType:    domain.String(objectTypeId),
-			},
-			{
-				bundle.RelationKeyId:             domain.String(objectTypeId),
-				bundle.RelationKeyUniqueKey:      domain.String(objectTypeUniqueKey.Marshal()),
-				bundle.RelationKeyResolvedLayout: domain.Int64(int64(model.ObjectType_objectType)),
-				bundle.RelationKeySpaceId:        domain.String(spaceId),
-				bundle.RelationKeyType:           domain.String(objectTypeId),
-			},
->>>>>>> 778279f8
 		})
 
 		smartBlockTest := setupObject(objectId, objectTypeId, smartblock.SmartBlockTypePage, map[domain.RelationKey]domain.Value{

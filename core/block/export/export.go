package export

import (
	"bytes"
	"context"
	"encoding/base64"
	"fmt"
	"math/rand"
	"net/url"
	"os"
	"path/filepath"
	"slices"
	"strconv"
	"strings"
	"sync"
	"sync/atomic"

	"github.com/anyproto/any-sync/app"
	"github.com/globalsign/mgo/bson"
	"github.com/google/uuid"
	"github.com/gosimple/slug"
	"github.com/samber/lo"

	"github.com/anyproto/anytype-heart/core/anytype/account"
	"github.com/anyproto/anytype-heart/core/block/cache"
	sb "github.com/anyproto/anytype-heart/core/block/editor/smartblock"
	"github.com/anyproto/anytype-heart/core/block/editor/state"
	"github.com/anyproto/anytype-heart/core/block/object/objectlink"
	"github.com/anyproto/anytype-heart/core/block/process"
	"github.com/anyproto/anytype-heart/core/block/simple"
	"github.com/anyproto/anytype-heart/core/converter"
	"github.com/anyproto/anytype-heart/core/converter/dot"
	"github.com/anyproto/anytype-heart/core/converter/graphjson"
	"github.com/anyproto/anytype-heart/core/converter/md"
	"github.com/anyproto/anytype-heart/core/converter/pbc"
	"github.com/anyproto/anytype-heart/core/converter/pbjson"
	"github.com/anyproto/anytype-heart/core/domain"
	"github.com/anyproto/anytype-heart/core/files"
	"github.com/anyproto/anytype-heart/core/notifications"
	"github.com/anyproto/anytype-heart/pb"
	"github.com/anyproto/anytype-heart/pkg/lib/bundle"
	"github.com/anyproto/anytype-heart/pkg/lib/core/smartblock"
	"github.com/anyproto/anytype-heart/pkg/lib/database"
	"github.com/anyproto/anytype-heart/pkg/lib/gateway"
	"github.com/anyproto/anytype-heart/pkg/lib/localstore/addr"
	"github.com/anyproto/anytype-heart/pkg/lib/localstore/objectstore"
	"github.com/anyproto/anytype-heart/pkg/lib/logging"
	"github.com/anyproto/anytype-heart/pkg/lib/pb/model"
	"github.com/anyproto/anytype-heart/space"
	"github.com/anyproto/anytype-heart/space/spacecore/typeprovider"
	"github.com/anyproto/anytype-heart/util/anyerror"
	"github.com/anyproto/anytype-heart/util/constant"
	"github.com/anyproto/anytype-heart/util/text"
)

const CName = "export"

const (
	tempFileName              = "temp_anytype_backup"
	spaceDirectory            = "spaces"
	typesDirectory            = "types"
	objectsDirectory          = "objects"
	relationsDirectory        = "relations"
	relationsOptionsDirectory = "relationsOptions"
	templatesDirectory        = "templates"

	FilesObjects = "filesObjects"
	Files        = "files"

	defaultFileName = "untitled"
)

var log = logging.Logger("anytype-mw-export")

type Export interface {
	Export(ctx context.Context, req pb.RpcObjectListExportRequest) (path string, succeed int, err error)
<<<<<<< HEAD
	ExportInMemory(ctx context.Context, spaceId string, objectIds []string, format model.ExportFormat, includeRelations bool) (res map[string][]byte, err error)

=======
	ExportSingleInMemory(ctx context.Context, spaceId string, objectId string, format model.ExportFormat) (res string, err error)
>>>>>>> 72b4917b
	app.Component
}

type export struct {
	picker              cache.ObjectGetter
	objectStore         objectstore.ObjectStore
	sbtProvider         typeprovider.SmartBlockTypeProvider
	fileService         files.Service
	spaceService        space.Service
	accountService      account.Service
	notificationService notifications.Notifications
	processService      process.Service
	gatewayService      gateway.Gateway
}

func New() Export {
	return &export{}
}

func (e *export) Init(a *app.App) (err error) {
	e.processService = app.MustComponent[process.Service](a)
	e.objectStore = app.MustComponent[objectstore.ObjectStore](a)
	e.fileService = app.MustComponent[files.Service](a)
	e.picker = app.MustComponent[cache.ObjectGetter](a)
	e.sbtProvider = app.MustComponent[typeprovider.SmartBlockTypeProvider](a)
	e.spaceService = app.MustComponent[space.Service](a)
	e.accountService = app.MustComponent[account.Service](a)
	e.notificationService = app.MustComponent[notifications.Notifications](a)
	e.gatewayService, _ = app.GetComponent[gateway.Gateway](a)
	return
}

func (e *export) Name() (name string) {
	return CName
}

func (e *export) Export(ctx context.Context, req pb.RpcObjectListExportRequest) (path string, succeed int, err error) {
	queue := e.processService.NewQueue(pb.ModelProcess{
		Id:      bson.NewObjectId().Hex(),
		State:   0,
		Message: &pb.ModelProcessMessageOfExport{Export: &pb.ModelProcessExport{}},
	}, 4, req.NoProgress, e.notificationService)
	queue.SetMessage("prepare")

	if err = queue.Start(); err != nil {
		return
	}
	exportCtx := NewExportContext(e, req)
	return exportCtx.exportObjects(ctx, queue)
}

<<<<<<< HEAD
func (e *export) ExportInMemory(ctx context.Context, spaceId string, objectIds []string, format model.ExportFormat, includeRelations bool) (res map[string][]byte, err error) {
	req := pb.RpcObjectListExportRequest{
		SpaceId:                          spaceId,
		ObjectIds:                        objectIds,
		IncludeFiles:                     false,
		Format:                           format,
		IncludeNested:                    true,
		IncludeRelationsHeaderInMarkdown: includeRelations,
	}

	res = make(map[string][]byte)
	exportCtx := NewExportContext(e, req)
	for _, objectId := range objectIds {
		b, err := exportCtx.exportObject(ctx, objectId)
		if err != nil {
			return nil, err
		}
		res[objectId] = b
	}

	return res, nil
=======
func (e *export) ExportSingleInMemory(ctx context.Context, spaceId string, objectId string, format model.ExportFormat) (res string, err error) {
	req := pb.RpcObjectListExportRequest{
		SpaceId:         spaceId,
		ObjectIds:       []string{objectId},
		IncludeFiles:    true,
		Format:          format,
		IncludeNested:   true,
		IncludeArchived: true,
	}

	exportCtx := newExportContext(e, req)
	return exportCtx.exportObject(ctx, objectId)
>>>>>>> 72b4917b
}

func (e *export) finishWithNotification(spaceId string, exportFormat model.ExportFormat, queue process.Queue, err error) {
	errCode := model.NotificationExport_NULL
	if err != nil {
		errCode = model.NotificationExport_UNKNOWN_ERROR
	}
	queue.FinishWithNotification(&model.Notification{
		Id:      uuid.New().String(),
		Status:  model.Notification_Created,
		IsLocal: true,
		Payload: &model.NotificationPayloadOfExport{Export: &model.NotificationExport{
			ErrorCode:  errCode,
			ExportType: exportFormat,
		}},
		Space: spaceId,
	}, nil)
}

type Doc struct {
	Details *domain.Details
	isLink  bool
}

type Docs map[string]*Doc

func (d Docs) transformToDetailsMap() map[string]*domain.Details {
	details := make(map[string]*domain.Details, len(d))
	for id, doc := range d {
		details[id] = doc.Details
	}
	return details
}

type exportContext struct {
	spaceId                          string
	docs                             Docs
	includeArchive                   bool
	includeNested                    bool
	includeFiles                     bool
	format                           model.ExportFormat
	isJson                           bool
	includeRelationsHeaderInMarkdown bool
	reqIds                           []string
	zip                              bool

	path             string
	linkStateFilters *state.Filters
	isLinkProcess    bool
	includeBackLinks bool
	includeSpace     bool
	relations        map[string]struct{}
	setOfList        map[string]struct{}
	objectTypes      map[string]struct{}
	gatewayUrl       string
	*export
}

func NewExportContext(e *export, req pb.RpcObjectListExportRequest) *exportContext {
	ec := &exportContext{
		path:             req.Path,
		spaceId:          req.SpaceId,
		docs:             map[string]*Doc{},
		includeArchive:   req.IncludeArchived,
		includeNested:    req.IncludeNested,
		includeFiles:     req.IncludeFiles,
		format:           req.Format,
		isJson:           req.IsJson,
		reqIds:           req.ObjectIds,
		zip:              req.Zip,
		linkStateFilters: pbFiltersToState(req.LinksStateFilters),
		includeBackLinks: req.IncludeBacklinks,
		includeSpace:     req.IncludeSpace,
		setOfList:        make(map[string]struct{}),
		objectTypes:      make(map[string]struct{}),
		relations:        make(map[string]struct{}),
		export:           e,
	}
	if e.gatewayService != nil {
		ec.gatewayUrl = "http://" + e.gatewayService.Addr()
	}
	return ec
}

func (e *exportContext) copy() *exportContext {
	return &exportContext{
		spaceId:          e.spaceId,
		docs:             e.docs,
		includeArchive:   e.includeArchive,
		includeNested:    e.includeNested,
		includeFiles:     e.includeFiles,
		format:           e.format,
		isJson:           e.isJson,
		reqIds:           e.reqIds,
		export:           e.export,
		isLinkProcess:    e.isLinkProcess,
		linkStateFilters: e.linkStateFilters,
		includeBackLinks: e.includeBackLinks,
		relations:        e.relations,
		setOfList:        e.setOfList,
		objectTypes:      e.objectTypes,
		includeSpace:     e.includeSpace,
	}
}

func (e *exportContext) getStateFilters(id string) *state.Filters {
	if doc, ok := e.docs[id]; ok && doc.isLink {
		return e.linkStateFilters
	}
	return nil
}

<<<<<<< HEAD
func (e *exportContext) exportObject(ctx context.Context, objectId string) ([]byte, error) {
	e.reqIds = []string{objectId}
	err := e.docsForExport(ctx)
	if err != nil {
		return nil, err
	}

	fakeWriter := &FakeWriter{}
	err = e.writeDoc(ctx, fakeWriter, objectId, e.docs.transformToDetailsMap())
	if err != nil {
		return nil, err
	}

	for _, v := range fakeWriter.data {
		return v, nil
	}

	return nil, fmt.Errorf("failed to find data in writer")
=======
// exportObject synchronously exports a single object and return the bytes slice
func (e *exportContext) exportObject(ctx context.Context, objectId string) (string, error) {
	e.reqIds = []string{objectId}
	e.includeArchive = true
	err := e.docsForExport(ctx)
	if err != nil {
		return "", err
	}

	var docNamer Namer
	if e.format == model.Export_Markdown && e.gatewayUrl != "" {
		u, err := url.Parse(e.gatewayUrl)
		if err != nil {
			return "", err
		}
		docNamer = &deepLinkNamer{gatewayUrl: *u}
	} else {
		docNamer = newNamer()
	}
	inMemoryWriter := &InMemoryWriter{fn: docNamer}
	err = e.writeDoc(ctx, inMemoryWriter, objectId, e.docs.transformToDetailsMap())
	if err != nil {
		return "", err
	}

	for _, v := range inMemoryWriter.data {
		if e.format == model.Export_Protobuf {
			return base64.StdEncoding.EncodeToString(v), nil
		}
		return string(v), nil
	}

	return "", fmt.Errorf("failed to find data in writer")
>>>>>>> 72b4917b
}

func (e *exportContext) exportObjects(ctx context.Context, queue process.Queue) (string, int, error) {
	var (
		err  error
		wr   writer
		path string
	)
	defer func() {
		e.finishWithNotification(e.spaceId, e.format, queue, err)
		if err = queue.Finalize(); err != nil {
			cleanupFile(wr)
		}
	}()
	err = e.docsForExport(ctx)
	if err != nil {
		return "", 0, err
	}
	wr, err = e.getWriter()
	if err != nil {
		return "", 0, err
	}
	succeed, err := e.exportByFormat(ctx, wr, queue)
	if err != nil {
		return "", 0, err
	}
	wr.Close()
	if e.zip {
		path, succeed, err = e.renameZipArchive(wr, succeed)
		return path, succeed, err
	}
	return wr.Path(), succeed, nil
}

func (e *exportContext) getWriter() (writer, error) {
	var (
		wr  writer
		err error
	)
	if e.zip {
		if wr, err = newZipWriter(e.path, tempFileName); err != nil {
			err = anyerror.CleanupError(err)
			return nil, err
		}
	} else {
		if wr, err = newDirWriter(e.path, e.includeFiles); err != nil {
			err = anyerror.CleanupError(err)
			return nil, err
		}
	}
	return wr, nil
}

func (e *exportContext) exportByFormat(ctx context.Context, wr writer, queue process.Queue) (int, error) {
	queue.SetMessage("export docs")
	if e.format == model.Export_Protobuf && len(e.reqIds) == 0 {
		if err := e.createProfileFile(e.spaceId, wr); err != nil {
			log.Errorf("failed to create profile file: %s", err)
		}
	}
	var succeed int
	if e.format == model.Export_DOT || e.format == model.Export_SVG {
		succeed = e.exportDotAndSVG(ctx, succeed, wr, queue)
	} else if e.format == model.Export_GRAPH_JSON {
		succeed = e.exportGraphJson(ctx, succeed, wr, queue)
	} else {
		tasks := make([]process.Task, 0, len(e.docs))
		var succeedAsync int64
		tasks = e.exportDocs(ctx, wr, &succeedAsync, tasks)
		err := queue.Wait(tasks...)
		if err != nil {
			cleanupFile(wr)
			return 0, nil
		}
		succeed += int(succeedAsync)
	}
	return succeed, nil
}

func (e *exportContext) exportDocs(ctx context.Context,
	wr writer,
	succeed *int64,
	tasks []process.Task,
) []process.Task {
	docsDetails := e.docs.transformToDetailsMap()
	for docId := range e.docs {
		did := docId
		task := func() {
			if werr := e.writeDoc(ctx, wr, did, docsDetails); werr != nil {
				log.With("objectID", did).Warnf("can't export doc: %v", werr)
			} else {
				atomic.AddInt64(succeed, 1)
			}
		}
		tasks = append(tasks, task)
	}
	return tasks
}

func (e *exportContext) exportGraphJson(ctx context.Context, succeed int, wr writer, queue process.Queue) int {
	mc := graphjson.NewMultiConverter(e.sbtProvider)
	mc.SetKnownDocs(e.docs.transformToDetailsMap())
	var werr error
	if succeed, werr = e.writeMultiDoc(ctx, mc, wr, queue); werr != nil {
		log.Warnf("can't export docs: %v", werr)
	}
	return succeed
}

func (e *exportContext) exportDotAndSVG(ctx context.Context, succeed int, wr writer, queue process.Queue) int {
	var format = dot.ExportFormatDOT
	if e.format == model.Export_SVG {
		format = dot.ExportFormatSVG
	}
	mc := dot.NewMultiConverter(format, e.sbtProvider)
	mc.SetKnownDocs(e.docs.transformToDetailsMap())
	var werr error
	if succeed, werr = e.writeMultiDoc(ctx, mc, wr, queue); werr != nil {
		log.Warnf("can't export docs: %v", werr)
	}
	return succeed
}

func (e *exportContext) renameZipArchive(wr writer, succeed int) (string, int, error) {
	zipName := getZipName(e.path)
	err := os.Rename(wr.Path(), zipName)
	if err != nil {
		os.Remove(wr.Path())
		return "", 0, err
	}
	return zipName, succeed, nil
}

func isAnyblockExport(format model.ExportFormat) bool {
	return format == model.Export_Protobuf || format == model.Export_JSON
}

func (e *exportContext) docsForExport(ctx context.Context) (err error) {
	isProtobuf := isAnyblockExport(e.format)
	if len(e.reqIds) == 0 {
		return e.getExistedObjects(isProtobuf)
	}

	if len(e.reqIds) > 0 {
		return e.getObjectsByIDs(ctx, isProtobuf)
	}
	return
}

func (e *exportContext) getObjectsByIDs(ctx context.Context, isProtobuf bool) error {
	res, err := e.queryAndFilterObjectsByRelation(e.spaceId, e.reqIds, bundle.RelationKeyId)
	if err != nil {
		return err
	}
	for _, object := range res {
		id := object.Details.GetString(bundle.RelationKeyId)
		e.docs[id] = &Doc{Details: object.Details}
	}
	if e.includeSpace {
		err = e.addSpaceToDocs(ctx)
		if err != nil {
			return err
		}
	}
	if isProtobuf {
		return e.processProtobuf()
	}
	return e.processNotProtobuf()
}

func (e *exportContext) queryAndFilterObjectsByRelation(spaceId string, reqIds []string, relationKey domain.RelationKey) ([]database.Record, error) {
	var allObjects []database.Record
	const singleBatchCount = 50
	for j := 0; j < len(reqIds); {
		if j+singleBatchCount < len(reqIds) {
			records, err := e.queryObjectsByRelation(spaceId, reqIds[j:j+singleBatchCount], relationKey)
			if err != nil {
				return nil, err
			}
			allObjects = append(allObjects, records...)
		} else {
			records, err := e.queryObjectsByRelation(spaceId, reqIds[j:], relationKey)
			if err != nil {
				return nil, err
			}
			allObjects = append(allObjects, records...)
		}
		j += singleBatchCount
	}
	return allObjects, nil
}

func (e *exportContext) queryObjectsByRelation(spaceId string, reqIds []string, relationKey domain.RelationKey) ([]database.Record, error) {
	return e.objectStore.SpaceIndex(spaceId).Query(database.Query{
		Filters: []database.FilterRequest{
			{
				RelationKey: relationKey,
				Condition:   model.BlockContentDataviewFilter_In,
				Value:       domain.StringList(reqIds),
			},
		},
	})
}

func (e *exportContext) addSpaceToDocs(ctx context.Context) error {
	space, err := e.spaceService.Get(ctx, e.spaceId)
	if err != nil {
		return err
	}
	workspaceId := space.DerivedIDs().Workspace
	records, err := e.objectStore.SpaceIndex(e.spaceId).QueryByIds([]string{workspaceId})
	if err != nil {
		return err
	}
	if len(records) == 0 {
		return fmt.Errorf("no objects found for space %s", workspaceId)
	}
	e.docs[workspaceId] = &Doc{Details: records[0].Details, isLink: true}
	return nil
}

func (e *exportContext) processNotProtobuf() error {
	ids := listObjectIds(e.docs)
	if e.includeFiles {
		fileObjectsIds, err := e.processFiles(ids)
		if err != nil {
			return err
		}
		ids = append(ids, fileObjectsIds...)
	}
	if e.includeNested {
		if e.includeRelationsHeaderInMarkdown {
			err := e.addDerivedObjects()
			if err != nil {
				return err
			}
		}

		for _, id := range ids {
			e.addNestedObject(id, map[string]*Doc{})
		}
	}
	return nil
}

func (e *exportContext) processProtobuf() error {
	if !e.includeNested {
		err := e.addDependentObjectsFromDataview()
		if err != nil {
			return err
		}
	}
	ids := listObjectIds(e.docs)
	if e.includeFiles {
		err := e.addFileObjects(ids)
		if err != nil {
			return err
		}
	}

	err := e.addDerivedObjects()
	if err != nil {
		return err
	}
	ids = e.listTargetTypesFromTemplates(ids)
	if e.includeNested {
		err = e.addNestedObjects(ids)
		if err != nil {
			return err
		}
	}
	return nil
}

func (e *exportContext) addDependentObjectsFromDataview() error {
	var (
		viewDependentObjectsIds []string
		err                     error
	)
	for id, details := range e.docs {
		if isObjectWithDataview(details.Details) {
			viewDependentObjectsIds, err = e.getViewDependentObjects(id, viewDependentObjectsIds)
			if err != nil {
				return err
			}
		}
	}
	viewDependentObjects, err := e.queryAndFilterObjectsByRelation(e.spaceId, viewDependentObjectsIds, bundle.RelationKeyId)
	if err != nil {
		return err
	}
	templates, err := e.queryAndFilterObjectsByRelation(e.spaceId, viewDependentObjectsIds, bundle.RelationKeyTargetObjectType)
	if err != nil {
		return err
	}
	for _, object := range append(viewDependentObjects, templates...) {
		id := object.Details.GetString(bundle.RelationKeyId)
		e.docs[id] = &Doc{
			Details: object.Details,
			isLink:  e.isLinkProcess,
		}
	}
	return nil
}

func (e *exportContext) getViewDependentObjects(id string, viewDependentObjectsIds []string) ([]string, error) {
	err := cache.Do(e.picker, id, func(sb sb.SmartBlock) error {
		st := sb.NewState().Copy().Filter(e.getStateFilters(id))
		viewDependentObjectsIds = append(viewDependentObjectsIds, objectlink.DependentObjectIDs(st, sb.Space(), objectlink.Flags{Blocks: true})...)
		return nil
	})
	if err != nil {
		return nil, err
	}
	return viewDependentObjectsIds, nil
}

func (e *exportContext) addFileObjects(ids []string) error {
	fileObjectsIds, err := e.processFiles(ids)
	if err != nil {
		return err
	}
	if e.includeNested {
		err = e.addNestedObjects(fileObjectsIds)
		if err != nil {
			return err
		}
	}
	return nil
}

func (e *exportContext) processFiles(ids []string) ([]string, error) {
	var fileObjectsIds []string
	for _, id := range ids {
		objectFiles, err := e.fillLinkedFiles(id)
		if err != nil {
			return nil, err
		}
		fileObjectsIds = lo.Union(fileObjectsIds, objectFiles)
	}
	return fileObjectsIds, nil
}

func (e *exportContext) addDerivedObjects() error {
	processedObjects := make(map[string]struct{}, 0)
	err := e.getRelationsAndTypes(e.docs, processedObjects)
	if err != nil {
		return err
	}

	err = e.getTemplatesRelationsAndTypes(processedObjects)
	if err != nil {
		return err
	}
	err = e.addRelationsAndTypes()
	if err != nil {
		return err
	}
	return nil
}

func (e *exportContext) getRelationsAndTypes(notProcessedObjects map[string]*Doc, processedObjects map[string]struct{}) error {
	err := e.collectDerivedObjects(notProcessedObjects)
	if err != nil {
		return err
	}
	// get derived objects only from types,
	// because relations currently have only system relations and object type
	if len(e.objectTypes) > 0 || len(e.setOfList) > 0 {
		err = e.getDerivedObjectsForTypes(processedObjects)
		if err != nil {
			return err
		}
	}
	return nil
}

func (e *exportContext) collectDerivedObjects(objects map[string]*Doc) error {
	for id := range objects {
		err := cache.Do(e.picker, id, func(b sb.SmartBlock) error {
			state := b.NewState().Copy().Filter(e.getStateFilters(id))
			objectRelations := getObjectRelations(state)
			fillObjectsMap(e.relations, objectRelations)
			details := state.CombinedDetails()
			if isObjectWithDataview(details) {
				dataviewRelations, err := getDataviewRelations(state)
				if err != nil {
					return err
				}
				fillObjectsMap(e.relations, dataviewRelations)
			}
			var objectTypes []string
			if details.Has(bundle.RelationKeyType) {
				objectTypes = append(objectTypes, details.GetString(bundle.RelationKeyType))
			}
			if details.Has(bundle.RelationKeyTargetObjectType) {
				objectTypes = append(objectTypes, details.GetString(bundle.RelationKeyTargetObjectType))
			}
			fillObjectsMap(e.objectTypes, objectTypes)
			setOfList := details.GetStringList(bundle.RelationKeySetOf)
			fillObjectsMap(e.setOfList, setOfList)
			return nil
		})
		if err != nil {
			return err
		}
	}
	return nil
}

func fillObjectsMap(dst map[string]struct{}, objectsToAdd []string) {
	for _, objectId := range objectsToAdd {
		dst[objectId] = struct{}{}
	}
}

func getObjectRelations(state *state.State) []string {
	relationLinks := state.GetRelationLinks()
	relations := make([]string, 0, len(relationLinks))
	for _, link := range relationLinks {
		relations = append(relations, link.Key)
	}
	return relations
}

func isObjectWithDataview(details *domain.Details) bool {
	return details.GetInt64(bundle.RelationKeyResolvedLayout) == int64(model.ObjectType_collection) ||
		details.GetInt64(bundle.RelationKeyResolvedLayout) == int64(model.ObjectType_set)
}

func getDataviewRelations(state *state.State) ([]string, error) {
	var relations []string
	err := state.Iterate(func(b simple.Block) (isContinue bool) {
		if dataview := b.Model().GetDataview(); dataview != nil {
			for _, view := range dataview.Views {
				for _, relation := range view.Relations {
					relations = append(relations, relation.Key)
				}
			}
		}
		return true
	})
	return relations, err
}

func (e *exportContext) getDerivedObjectsForTypes(processedObjects map[string]struct{}) error {
	notProceedTypes := make(map[string]*Doc)
	for object := range e.objectTypes {
		e.fillNotProcessedTypes(processedObjects, object, notProceedTypes)
	}
	for object := range e.setOfList {
		e.fillNotProcessedTypes(processedObjects, object, notProceedTypes)
	}
	if len(notProceedTypes) == 0 {
		return nil
	}
	err := e.getRelationsAndTypes(notProceedTypes, processedObjects)
	if err != nil {
		return err
	}
	return nil
}

func (e *exportContext) fillNotProcessedTypes(processedObjects map[string]struct{}, object string, notProceedTypes map[string]*Doc) {
	if _, ok := processedObjects[object]; ok {
		return
	}
	notProceedTypes[object] = nil
	processedObjects[object] = struct{}{}
}

func (e *exportContext) getTemplatesRelationsAndTypes(processedObjects map[string]struct{}) error {
	allTypes := lo.MapToSlice(e.objectTypes, func(key string, value struct{}) string { return key })
	templates, err := e.queryAndFilterObjectsByRelation(e.spaceId, allTypes, bundle.RelationKeyTargetObjectType)
	if err != nil {
		return nil
	}
	if len(templates) == 0 {
		return nil
	}
	templatesToProcess := make(map[string]*Doc, len(templates))
	for _, template := range templates {
		id := template.Details.GetString(bundle.RelationKeyId)
		if _, ok := e.docs[id]; !ok {
			templateDoc := &Doc{Details: template.Details, isLink: e.isLinkProcess}
			e.docs[id] = templateDoc
			templatesToProcess[id] = templateDoc
		}
	}
	err = e.getRelationsAndTypes(templatesToProcess, processedObjects)
	if err != nil {
		return err
	}
	return nil
}

func (e *exportContext) addRelationsAndTypes() error {
	types := lo.MapToSlice(e.objectTypes, func(key string, value struct{}) string { return key })
	setOfList := lo.MapToSlice(e.setOfList, func(key string, value struct{}) string { return key })
	relations := lo.MapToSlice(e.relations, func(key string, value struct{}) string { return key })

	err := e.addRelations(relations)
	if err != nil {
		return err
	}
	err = e.processObjectTypesAndSetOfList(types, setOfList)
	if err != nil {
		return err
	}
	return nil
}

func (e *exportContext) addRelations(relations []string) error {
	storeRelations, err := e.getRelationsFromStore(relations)
	if err != nil {
		return err
	}
	for _, storeRelation := range storeRelations {
		e.addRelation(storeRelation)
		err := e.addOptionIfTag(storeRelation)
		if err != nil {
			return err
		}
	}
	return nil
}

func (e *exportContext) getRelationsFromStore(relations []string) ([]database.Record, error) {
	uniqueKeys := make([]string, 0, len(relations))
	for _, relation := range relations {
		uniqueKey, err := domain.NewUniqueKey(smartblock.SmartBlockTypeRelation, relation)
		if err != nil {
			return nil, err
		}
		uniqueKeys = append(uniqueKeys, uniqueKey.Marshal())
	}
	storeRelations, err := e.queryAndFilterObjectsByRelation(e.spaceId, uniqueKeys, bundle.RelationKeyUniqueKey)
	if err != nil {
		return nil, err
	}
	return storeRelations, nil
}

func (e *exportContext) addRelation(relation database.Record) {
	relationKey := domain.RelationKey(relation.Details.GetString(bundle.RelationKeyRelationKey))
	if relationKey != "" {
		id := relation.Details.GetString(bundle.RelationKeyId)
		e.docs[id] = &Doc{Details: relation.Details, isLink: e.isLinkProcess}
	}
}

func (e *exportContext) addOptionIfTag(relation database.Record) error {
	format := relation.Details.GetInt64(bundle.RelationKeyRelationFormat)
	relationKey := relation.Details.GetString(bundle.RelationKeyRelationKey)
	if format == int64(model.RelationFormat_tag) || format == int64(model.RelationFormat_status) {
		err := e.addRelationOptions(relationKey)
		if err != nil {
			return err
		}
	}
	return nil
}

func (e *exportContext) addRelationOptions(relationKey string) error {
	relationOptions, err := e.getRelationOptions(relationKey)
	if err != nil {
		return err
	}
	for _, option := range relationOptions {
		id := option.Details.GetString(bundle.RelationKeyId)
		e.docs[id] = &Doc{Details: option.Details, isLink: e.isLinkProcess}
	}
	return nil
}

func (e *exportContext) getRelationOptions(relationKey string) ([]database.Record, error) {
	relationOptionsDetails, err := e.objectStore.SpaceIndex(e.spaceId).Query(database.Query{
		Filters: []database.FilterRequest{
			{
				RelationKey: bundle.RelationKeyResolvedLayout,
				Condition:   model.BlockContentDataviewFilter_Equal,
				Value:       domain.Int64(model.ObjectType_relationOption),
			},
			{
				RelationKey: bundle.RelationKeyRelationKey,
				Condition:   model.BlockContentDataviewFilter_Equal,
				Value:       domain.String(relationKey),
			},
		},
	})
	if err != nil {
		return nil, err
	}
	return relationOptionsDetails, nil
}

func (e *exportContext) processObjectTypesAndSetOfList(objectTypes, setOfList []string) error {
	objectDetails, err := e.queryAndFilterObjectsByRelation(e.spaceId, lo.Union(objectTypes, setOfList), bundle.RelationKeyId)
	if err != nil {
		return err
	}
	if len(objectDetails) == 0 {
		return nil
	}
	recommendedRelations, err := e.addObjectsAndCollectRecommendedRelations(objectDetails)
	if err != nil {
		return err
	}
	err = e.addRecommendedRelations(recommendedRelations)
	if err != nil {
		return err
	}
	return nil
}

func (e *exportContext) addObjectsAndCollectRecommendedRelations(objectTypes []database.Record) ([]string, error) {
	recommendedRelations := make([]string, 0, len(objectTypes))
	for i := 0; i < len(objectTypes); i++ {
		rawUniqueKey := objectTypes[i].Details.GetString(bundle.RelationKeyUniqueKey)
		uniqueKey, err := domain.UnmarshalUniqueKey(rawUniqueKey)
		if err != nil {
			return nil, err
		}
		id := objectTypes[i].Details.GetString(bundle.RelationKeyId)
		e.docs[id] = &Doc{Details: objectTypes[i].Details, isLink: e.isLinkProcess}
		if uniqueKey.SmartblockType() == smartblock.SmartBlockTypeObjectType {
			key, err := domain.GetTypeKeyFromRawUniqueKey(rawUniqueKey)
			if err != nil {
				return nil, err
			}
			if bundle.IsInternalType(key) {
				continue
			}
			recommendedRelations = lo.Uniq(slices.Concat(recommendedRelations,
				objectTypes[i].Details.GetStringList(bundle.RelationKeyRecommendedRelations),
				objectTypes[i].Details.GetStringList(bundle.RelationKeyRecommendedHiddenRelations),
				objectTypes[i].Details.GetStringList(bundle.RelationKeyRecommendedFeaturedRelations),
				objectTypes[i].Details.GetStringList(bundle.RelationKeyRecommendedFileRelations),
			))
		}
	}
	return recommendedRelations, nil
}

func (e *exportContext) addRecommendedRelations(recommendedRelations []string) error {
	relations, err := e.queryAndFilterObjectsByRelation(e.spaceId, recommendedRelations, bundle.RelationKeyId)
	if err != nil {
		return err
	}
	for _, relation := range relations {
		id := relation.Details.GetString(bundle.RelationKeyId)
		if id == addr.MissingObject {
			continue
		}

		relationKey := relation.Details.GetString(bundle.RelationKeyUniqueKey)
		uniqueKey, err := domain.UnmarshalUniqueKey(relationKey)
		if err != nil {
			return err
		}
		if bundle.IsSystemRelation(domain.RelationKey(uniqueKey.InternalKey())) {
			continue
		}
		e.docs[id] = &Doc{Details: relation.Details, isLink: e.isLinkProcess}
	}
	return nil
}

func (e *exportContext) addNestedObjects(ids []string) error {
	nestedDocs := make(map[string]*Doc, 0)
	for _, id := range ids {
		e.addNestedObject(id, nestedDocs)
	}
	if len(nestedDocs) == 0 {
		return nil
	}
	exportCtxChild := e.copy()
	exportCtxChild.includeNested = false
	exportCtxChild.docs = nestedDocs
	exportCtxChild.isLinkProcess = true
	err := exportCtxChild.processProtobuf()
	if err != nil {
		return err
	}
	for id, object := range exportCtxChild.docs {
		if _, ok := e.docs[id]; !ok {
			e.docs[id] = object
		}
	}
	return nil
}

func (e *exportContext) addNestedObject(id string, nestedDocs map[string]*Doc) {
	var links []string
	err := cache.Do(e.picker, id, func(sb sb.SmartBlock) error {
		st := sb.NewState().Copy().Filter(e.getStateFilters(id))
		links = objectlink.DependentObjectIDs(st, sb.Space(), objectlink.Flags{
			Blocks:                   true,
			Details:                  true,
			Collection:               true,
			NoHiddenBundledRelations: true,
			NoBackLinks:              !e.includeBackLinks,
			CreatorModifierWorkspace: true,
		})
		return nil
	})
	if err != nil {
		return
	}
	for _, link := range links {
		if _, exists := e.docs[link]; !exists {
			sbt, sbtErr := e.sbtProvider.Type(e.spaceId, link)
			if sbtErr != nil {
				log.Errorf("failed to get smartblocktype of id %s", link)
				continue
			}
			if !validType(sbt) {
				continue
			}
			rec, qErr := e.objectStore.SpaceIndex(e.spaceId).QueryByIds([]string{link})
			if qErr != nil {
				log.Errorf("failed to query id %s, err: %s", qErr, err)
				continue
			}
			if isLinkedObjectExist(rec) {
				exportDoc := &Doc{Details: rec[0].Details, isLink: true}
				nestedDocs[link] = exportDoc
				e.docs[link] = exportDoc
				e.addNestedObject(link, nestedDocs)
			}
		}
	}
}

func (e *exportContext) fillLinkedFiles(id string) ([]string, error) {
	spaceIndex := e.objectStore.SpaceIndex(e.spaceId)
	var fileObjectsIds []string
	err := cache.Do(e.picker, id, func(b sb.SmartBlock) error {
		b.NewState().Copy().Filter(e.getStateFilters(id)).IterateLinkedFiles(func(fileObjectId string) {
			res, err := spaceIndex.Query(database.Query{
				Filters: []database.FilterRequest{
					{
						RelationKey: bundle.RelationKeyId,
						Condition:   model.BlockContentDataviewFilter_Equal,
						Value:       domain.String(fileObjectId),
					},
				},
			})
			if err != nil {
				log.Errorf("failed to get details for file object id %s: %v", fileObjectId, err)
				return
			}
			if len(res) == 0 {
				return
			}
			e.docs[fileObjectId] = &Doc{Details: res[0].Details, isLink: e.isLinkProcess}
			fileObjectsIds = append(fileObjectsIds, fileObjectId)
		})
		return nil
	})
	if err != nil {
		return nil, err
	}
	return fileObjectsIds, nil
}

func (e *exportContext) getExistedObjects(isProtobuf bool) error {
	spaceIndex := e.objectStore.SpaceIndex(e.spaceId)
	res, err := spaceIndex.List(false)
	if err != nil {
		return err
	}
	if e.includeArchive {
		archivedObjects, err := spaceIndex.List(true)
		if err != nil {
			return err
		}
		res = append(res, archivedObjects...)
	}
	e.docs = make(map[string]*Doc, len(res))
	for _, info := range res {
		objectSpaceID := e.spaceId
		if objectSpaceID == "" {
			objectSpaceID = info.Details.GetString(bundle.RelationKeySpaceId)
		}
		sbType, err := e.sbtProvider.Type(objectSpaceID, info.Id)
		if err != nil {
			log.With("objectId", info.Id).Errorf("failed to get smartblock type: %v", err)
			continue
		}
		if !objectValid(sbType, info, e.includeArchive, isProtobuf) {
			continue
		}
		e.docs[info.Id] = &Doc{Details: info.Details}
	}
	return nil
}

func (e *exportContext) listTargetTypesFromTemplates(ids []string) []string {
	for id, object := range e.docs {
		if object.Details.Has(bundle.RelationKeyTargetObjectType) {
			ids = append(ids, id)
		}
	}
	return ids
}

func (e *exportContext) writeMultiDoc(ctx context.Context, mw converter.MultiConverter, wr writer, queue process.Queue) (succeed int, err error) {
	for did := range e.docs {
		if err = queue.Wait(func() {
			log.With("objectID", did).Debugf("write doc")
			werr := cache.Do(e.picker, did, func(b sb.SmartBlock) error {
				st := b.NewState().Copy()
				if e.includeFiles && b.Type() == smartblock.SmartBlockTypeFileObject {
					fileName, err := e.saveFile(ctx, wr, b, false)
					if err != nil {
						return fmt.Errorf("save file: %w", err)
					}
					st.SetDetailAndBundledRelation(bundle.RelationKeySource, domain.String(fileName))
				}
				if err = mw.Add(b.Space(), st); err != nil {
					return err
				}
				return nil
			})
			if err != nil {
				log.With("objectID", did).Warnf("can't export doc: %v", werr)
			} else {
				succeed++
			}

		}); err != nil {
			return
		}
	}

	if err = wr.WriteFile("export"+mw.Ext(), bytes.NewReader(mw.Convert(0)), 0); err != nil {
		return 0, err
	}
	err = nil
	return
}

func (e *exportContext) writeDoc(ctx context.Context, wr writer, docId string, details map[string]*domain.Details) (err error) {
	return cache.Do(e.picker, docId, func(b sb.SmartBlock) error {
		st := b.NewState()
		if st.CombinedDetails().GetBool(bundle.RelationKeyIsDeleted) {
			return nil
		}

		st = st.Copy().Filter(e.getStateFilters(docId))
		if e.includeFiles && b.Type() == smartblock.SmartBlockTypeFileObject {
			fileName, err := e.saveFile(ctx, wr, b, e.spaceId == "")
			if err != nil {
				return fmt.Errorf("save file: %w", err)
			}
			st.SetDetailAndBundledRelation(bundle.RelationKeySource, domain.String(fileName))
			// Don't save file objects in markdown
			if e.format == model.Export_Markdown {
				return nil
			}
		}

		var conv converter.Converter
		switch e.format {
		case model.Export_Markdown:
			conv = md.NewMDConverter(st, wr.Namer(), e.includeRelationsHeaderInMarkdown)
		case model.Export_Protobuf:
			conv = pbc.NewConverter(st, e.isJson)
		case model.Export_JSON:
			conv = pbjson.NewConverter(st)
		}
		conv.SetKnownDocs(details)
		result := conv.Convert(b.Type().ToProto())
		var filename string
		if e.format == model.Export_Markdown {
			filename = makeMarkdownName(st, wr, docId, conv.Ext(), e.spaceId)
		} else if docId == b.Space().DerivedIDs().Home {
			filename = "index" + conv.Ext()
		} else {
			filename = makeFileName(docId, e.spaceId, conv.Ext(), st, b.Type())
		}
		lastModifiedDate := st.LocalDetails().GetInt64(bundle.RelationKeyLastModifiedDate)
		if err = wr.WriteFile(filename, bytes.NewReader(result), lastModifiedDate); err != nil {
			return err
		}
		return nil
	})
}

func (e *exportContext) saveFile(ctx context.Context, wr writer, fileObject sb.SmartBlock, exportAllSpaces bool) (fileName string, err error) {
	fullId := domain.FullFileId{
		SpaceId: fileObject.Space().Id(),
		FileId:  domain.FileId(fileObject.Details().GetString(bundle.RelationKeyFileId)),
	}

	file, err := e.fileService.FileByHash(ctx, fullId)
	if err != nil {
		return "", err
	}
	if strings.HasPrefix(file.Info().Media, "image") {
		image, err := e.fileService.ImageByHash(context.TODO(), fullId)
		if err != nil {
			return "", err
		}
		file, err = image.GetOriginalFile()
		if err != nil {
			return "", err
		}
	}
	origName := file.Meta().Name
	rootPath := Files
	if exportAllSpaces {
		rootPath = filepath.Join(spaceDirectory, fileObject.Space().Id(), rootPath)
	}
	fileName = wr.Namer().Get(rootPath, fileObject.Id(), filepath.Base(origName), filepath.Ext(origName))
	rd, err := file.Reader(context.Background())
	if err != nil {
		return "", err
	}
	return fileName, wr.WriteFile(fileName, rd, file.Info().LastModifiedDate)
}

func (e *exportContext) createProfileFile(spaceID string, wr writer) error {
	spc, err := e.spaceService.Get(context.Background(), spaceID)
	if err != nil {
		return err
	}
	var spaceDashBoardID string

	pr, err := e.accountService.ProfileInfo()
	if err != nil {
		return err
	}
	err = cache.Do(e.picker, spc.DerivedIDs().Workspace, func(b sb.SmartBlock) error {
		spaceDashBoardID = b.CombinedDetails().GetString(bundle.RelationKeySpaceDashboardId)
		return nil
	})
	if err != nil {
		return err
	}
	profile := &pb.Profile{
		SpaceDashboardId: spaceDashBoardID,
		Address:          pr.AccountId,
		Name:             pr.Name,
		Avatar:           pr.IconImage,
		ProfileId:        pr.Id,
	}
	data, err := profile.Marshal()
	if err != nil {
		return err
	}
	err = wr.WriteFile(constant.ProfileFile, bytes.NewReader(data), 0)
	if err != nil {
		return err
	}
	return nil
}

func makeMarkdownName(s *state.State, wr writer, docID, ext, spaceId string) string {
	name := s.Details().GetString(bundle.RelationKeyName)
	if name == "" {
		name = s.Snippet()
	}
	path := ""
	// space can be empty in case user want to export all spaces
	if spaceId == "" {
		spaceId := s.LocalDetails().GetString(bundle.RelationKeySpaceId)
		path = filepath.Join(spaceDirectory, spaceId)
	}
	return wr.Namer().Get(path, docID, name, ext)
}

func makeFileName(docId, spaceId, ext string, st *state.State, blockType smartblock.SmartBlockType) string {
	dir := provideFileDirectory(blockType)
	filename := filepath.Join(dir, docId+ext)
	// space can be empty in case user want to export all spaces
	if spaceId == "" {
		spaceId := st.LocalDetails().GetString(bundle.RelationKeySpaceId)
		filename = filepath.Join(spaceDirectory, spaceId, filename)
	}
	return filename
}

func provideFileDirectory(blockType smartblock.SmartBlockType) string {
	switch blockType {
	case smartblock.SmartBlockTypeRelation:
		return relationsDirectory
	case smartblock.SmartBlockTypeRelationOption:
		return relationsOptionsDirectory
	case smartblock.SmartBlockTypeObjectType:
		return typesDirectory
	case smartblock.SmartBlockTypeTemplate:
		return templatesDirectory
	case smartblock.SmartBlockTypeFile, smartblock.SmartBlockTypeFileObject:
		return FilesObjects
	default:
		return objectsDirectory
	}
}

func objectValid(sbType smartblock.SmartBlockType, info *database.ObjectInfo, includeArchived bool, isProtobuf bool) bool {
	if info.Id == addr.AnytypeProfileId {
		return false
	}
	if !isProtobuf && (!validTypeForNonProtobuf(sbType) || !validLayoutForNonProtobuf(info.Details)) {
		return false
	}
	if isProtobuf && !validType(sbType) {
		return false
	}
	if strings.HasPrefix(info.Id, addr.BundledObjectTypeURLPrefix) || strings.HasPrefix(info.Id, addr.BundledRelationURLPrefix) {
		return false
	}
	if info.Details.GetBool(bundle.RelationKeyIsArchived) && !includeArchived {
		return false
	}
	return true
}

func newNamer() *namer {
	return &namer{
		names: make(map[string]string),
	}
}

type namer struct {
	// id -> name and name -> id
	names map[string]string
	mu    sync.Mutex
}

func (fn *namer) Get(path, hash, title, ext string) (name string) {
	const fileLenLimit = 48
	fn.mu.Lock()
	defer fn.mu.Unlock()
	var ok bool
	if name, ok = fn.names[hash]; ok {
		return name
	}
	title = slug.Make(strings.TrimSuffix(title, ext))
	name = text.TruncateEllipsized(title, fileLenLimit)
	name = strings.TrimSuffix(name, text.TruncateEllipsis)
	if name == "" {
		name = defaultFileName
	}
	var (
		i = 0
		b = 36
	)
	gname := filepath.Join(path, name+ext)
	for {
		if _, ok = fn.names[gname]; !ok {
			fn.names[hash] = gname
			fn.names[gname] = hash
			return gname
		}
		i++
		n := int64(i * b)
		gname = filepath.Join(path, name+"_"+strconv.FormatInt(rand.Int63n(n), b)+ext)
	}
}

func validType(sbType smartblock.SmartBlockType) bool {
	return sbType == smartblock.SmartBlockTypeProfilePage ||
		sbType == smartblock.SmartBlockTypePage ||
		sbType == smartblock.SmartBlockTypeTemplate ||
		sbType == smartblock.SmartBlockTypeWorkspace ||
		sbType == smartblock.SmartBlockTypeWidget ||
		sbType == smartblock.SmartBlockTypeObjectType ||
		sbType == smartblock.SmartBlockTypeRelation ||
		sbType == smartblock.SmartBlockTypeRelationOption ||
		sbType == smartblock.SmartBlockTypeFileObject ||
		sbType == smartblock.SmartBlockTypeParticipant
}

func validTypeForNonProtobuf(sbType smartblock.SmartBlockType) bool {
	return sbType == smartblock.SmartBlockTypeProfilePage ||
		sbType == smartblock.SmartBlockTypePage ||
		sbType == smartblock.SmartBlockTypeFileObject
}

func validLayoutForNonProtobuf(details *domain.Details) bool {
	return details.GetInt64(bundle.RelationKeyResolvedLayout) != int64(model.ObjectType_collection) &&
		details.GetInt64(bundle.RelationKeyResolvedLayout) != int64(model.ObjectType_set)
}

func cleanupFile(wr writer) {
	if wr == nil {
		return
	}
	wr.Close()
	os.Remove(wr.Path())
}

func listObjectIds(docs map[string]*Doc) []string {
	ids := make([]string, 0, len(docs))
	for id := range docs {
		ids = append(ids, id)
	}
	return ids
}

func isLinkedObjectExist(rec []database.Record) bool {
	return len(rec) > 0 && !rec[0].Details.GetBool(bundle.RelationKeyIsDeleted)
}

func pbFiltersToState(filters *pb.RpcObjectListExportStateFilters) *state.Filters {
	if filters == nil {
		return nil
	}
	relationByLayoutList := state.RelationsByLayout{}
	for _, relationByLayout := range filters.RelationsWhiteList {
		allowedRelations := make([]domain.RelationKey, 0, len(relationByLayout.AllowedRelations))
		for _, relation := range relationByLayout.AllowedRelations {
			allowedRelations = append(allowedRelations, domain.RelationKey(relation))
		}
		relationByLayoutList[relationByLayout.Layout] = allowedRelations
	}
	return &state.Filters{
		RelationsWhiteList: relationByLayoutList,
		RemoveBlocks:       filters.RemoveBlocks,
	}
}<|MERGE_RESOLUTION|>--- conflicted
+++ resolved
@@ -74,12 +74,9 @@
 
 type Export interface {
 	Export(ctx context.Context, req pb.RpcObjectListExportRequest) (path string, succeed int, err error)
-<<<<<<< HEAD
 	ExportInMemory(ctx context.Context, spaceId string, objectIds []string, format model.ExportFormat, includeRelations bool) (res map[string][]byte, err error)
 
-=======
 	ExportSingleInMemory(ctx context.Context, spaceId string, objectId string, format model.ExportFormat) (res string, err error)
->>>>>>> 72b4917b
 	app.Component
 }
 
@@ -131,7 +128,6 @@
 	return exportCtx.exportObjects(ctx, queue)
 }
 
-<<<<<<< HEAD
 func (e *export) ExportInMemory(ctx context.Context, spaceId string, objectIds []string, format model.ExportFormat, includeRelations bool) (res map[string][]byte, err error) {
 	req := pb.RpcObjectListExportRequest{
 		SpaceId:                          spaceId,
@@ -145,7 +141,7 @@
 	res = make(map[string][]byte)
 	exportCtx := NewExportContext(e, req)
 	for _, objectId := range objectIds {
-		b, err := exportCtx.exportObject(ctx, objectId)
+		b, err := exportCtx.exportObjectDemo(ctx, objectId)
 		if err != nil {
 			return nil, err
 		}
@@ -153,7 +149,8 @@
 	}
 
 	return res, nil
-=======
+}
+
 func (e *export) ExportSingleInMemory(ctx context.Context, spaceId string, objectId string, format model.ExportFormat) (res string, err error) {
 	req := pb.RpcObjectListExportRequest{
 		SpaceId:         spaceId,
@@ -164,9 +161,8 @@
 		IncludeArchived: true,
 	}
 
-	exportCtx := newExportContext(e, req)
+	exportCtx := NewExportContext(e, req)
 	return exportCtx.exportObject(ctx, objectId)
->>>>>>> 72b4917b
 }
 
 func (e *export) finishWithNotification(spaceId string, exportFormat model.ExportFormat, queue process.Queue, err error) {
@@ -279,8 +275,7 @@
 	return nil
 }
 
-<<<<<<< HEAD
-func (e *exportContext) exportObject(ctx context.Context, objectId string) ([]byte, error) {
+func (e *exportContext) exportObjectDemo(ctx context.Context, objectId string) ([]byte, error) {
 	e.reqIds = []string{objectId}
 	err := e.docsForExport(ctx)
 	if err != nil {
@@ -298,7 +293,8 @@
 	}
 
 	return nil, fmt.Errorf("failed to find data in writer")
-=======
+}
+
 // exportObject synchronously exports a single object and return the bytes slice
 func (e *exportContext) exportObject(ctx context.Context, objectId string) (string, error) {
 	e.reqIds = []string{objectId}
@@ -332,7 +328,6 @@
 	}
 
 	return "", fmt.Errorf("failed to find data in writer")
->>>>>>> 72b4917b
 }
 
 func (e *exportContext) exportObjects(ctx context.Context, queue process.Queue) (string, int, error) {

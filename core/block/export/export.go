package export

import (
	"bytes"
	"context"
	"fmt"
	"math/rand"
	"os"
	"path/filepath"
	"strconv"
	"strings"
	"sync"
	"sync/atomic"

	"github.com/anyproto/any-sync/app"
	"github.com/globalsign/mgo/bson"
	"github.com/google/uuid"
	"github.com/gosimple/slug"
	"github.com/samber/lo"

	"github.com/anyproto/anytype-heart/core/anytype/account"
	"github.com/anyproto/anytype-heart/core/block"
	"github.com/anyproto/anytype-heart/core/block/cache"
	sb "github.com/anyproto/anytype-heart/core/block/editor/smartblock"
	"github.com/anyproto/anytype-heart/core/block/editor/state"
	"github.com/anyproto/anytype-heart/core/block/process"
	"github.com/anyproto/anytype-heart/core/block/simple"
	"github.com/anyproto/anytype-heart/core/converter"
	"github.com/anyproto/anytype-heart/core/converter/dot"
	"github.com/anyproto/anytype-heart/core/converter/graphjson"
	"github.com/anyproto/anytype-heart/core/converter/md"
	"github.com/anyproto/anytype-heart/core/converter/pbc"
	"github.com/anyproto/anytype-heart/core/converter/pbjson"
	"github.com/anyproto/anytype-heart/core/domain"
	"github.com/anyproto/anytype-heart/core/files"
	"github.com/anyproto/anytype-heart/core/notifications"
	"github.com/anyproto/anytype-heart/pb"
	"github.com/anyproto/anytype-heart/pkg/lib/bundle"
	"github.com/anyproto/anytype-heart/pkg/lib/core/smartblock"
	"github.com/anyproto/anytype-heart/pkg/lib/database"
	"github.com/anyproto/anytype-heart/pkg/lib/localstore/addr"
	"github.com/anyproto/anytype-heart/pkg/lib/localstore/objectstore"
	"github.com/anyproto/anytype-heart/pkg/lib/logging"
	"github.com/anyproto/anytype-heart/pkg/lib/pb/model"
	"github.com/anyproto/anytype-heart/space"
	"github.com/anyproto/anytype-heart/space/clientspace"
	"github.com/anyproto/anytype-heart/space/spacecore/typeprovider"
	"github.com/anyproto/anytype-heart/util/anyerror"
	"github.com/anyproto/anytype-heart/util/constant"
	"github.com/anyproto/anytype-heart/util/text"
)

const CName = "export"

const (
	tempFileName              = "temp_anytype_backup"
	spaceDirectory            = "spaces"
	typesDirectory            = "types"
	objectsDirectory          = "objects"
	relationsDirectory        = "relations"
	relationsOptionsDirectory = "relationsOptions"
	templatesDirectory        = "templates"
	filesObjects              = "filesObjects"
)

var log = logging.Logger("anytype-mw-export")

type Export interface {
	Export(ctx context.Context, req pb.RpcObjectListExportRequest) (path string, succeed int, err error)
	app.Component
}

type export struct {
	blockService        *block.Service
	picker              cache.ObjectGetter
	objectStore         objectstore.ObjectStore
	sbtProvider         typeprovider.SmartBlockTypeProvider
	fileService         files.Service
	spaceService        space.Service
	accountService      account.Service
	notificationService notifications.Notifications
}

func New() Export {
	return &export{}
}

func (e *export) Init(a *app.App) (err error) {
	e.blockService = a.MustComponent(block.CName).(*block.Service)
	e.objectStore = a.MustComponent(objectstore.CName).(objectstore.ObjectStore)
	e.fileService = app.MustComponent[files.Service](a)
	e.picker = app.MustComponent[cache.ObjectGetter](a)
	e.sbtProvider = app.MustComponent[typeprovider.SmartBlockTypeProvider](a)
	e.spaceService = app.MustComponent[space.Service](a)
	e.accountService = app.MustComponent[account.Service](a)
	e.notificationService = app.MustComponent[notifications.Notifications](a)
	return
}

func (e *export) Name() (name string) {
	return CName
}

func (e *export) Export(ctx context.Context, req pb.RpcObjectListExportRequest) (path string, succeed int, err error) {
	queue := e.blockService.Process().NewQueue(pb.ModelProcess{
		Id:    bson.NewObjectId().Hex(),
		Type:  pb.ModelProcess_Export,
		State: 0,
	}, 4)
	queue.SetMessage("prepare")

	if err = queue.Start(); err != nil {
		return
	}
	defer func() {
		queue.Stop(err)
		e.sendNotification(err, req)
	}()

	docs, err := e.docsForExport(req.SpaceId, req)
	if err != nil {
		return
	}

	var wr writer
	if req.Zip {
		if wr, err = newZipWriter(req.Path, tempFileName); err != nil {
			err = anyerror.CleanupError(err)
			return
		}
	} else {
		if wr, err = newDirWriter(req.Path, req.IncludeFiles); err != nil {
			err = anyerror.CleanupError(err)
			return
		}
	}

	queue.SetMessage("export docs")
	if req.Format == model.Export_Protobuf && len(req.ObjectIds) == 0 {
		if err = e.createProfileFile(req.SpaceId, wr); err != nil {
			log.Errorf("failed to create profile file: %s", err)
		}
	}
	if req.Format == model.Export_DOT || req.Format == model.Export_SVG {
		succeed = e.exportDotAndSVG(ctx, req, docs, succeed, wr, queue)
	} else if req.Format == model.Export_GRAPH_JSON {
		succeed = e.exportGraphJson(ctx, req, docs, succeed, wr, queue)
	} else {
		tasks := make([]process.Task, 0, len(docs))
		var succeedAsync int64
		tasks = e.exportDocs(ctx, req, docs, wr, queue, &succeedAsync, tasks)
		err := queue.Wait(tasks...)
		if err != nil {
			e.cleanupFile(wr)
			return "", 0, err
		}
		succeed += int(succeedAsync)
	}
	if err = queue.Finalize(); err != nil {
		e.cleanupFile(wr)
		return "", 0, nil
	}
	wr.Close()
	if req.Zip {
		return e.renameZipArchive(req, wr, succeed)
	}
	return wr.Path(), succeed, nil
}

func (e *export) exportDocs(ctx context.Context,
	req pb.RpcObjectListExportRequest,
	docs map[string]*domain.Details,
	wr writer, queue process.Queue,
	succeed *int64,
	tasks []process.Task,
) []process.Task {
	for docId := range docs {
		did := docId
		task := func() {
			if werr := e.writeDoc(ctx, &req, wr, docs, queue, did); werr != nil {
				log.With("objectID", did).Warnf("can't export doc: %v", werr)
			} else {
				atomic.AddInt64(succeed, 1)
			}
		}
		tasks = append(tasks, task)
	}
	return tasks
}

func (e *export) exportGraphJson(ctx context.Context, req pb.RpcObjectListExportRequest, docs map[string]*domain.Details, succeed int, wr writer, queue process.Queue) int {
	mc := graphjson.NewMultiConverter(e.sbtProvider)
	mc.SetKnownDocs(docs)
	var werr error
	if succeed, werr = e.writeMultiDoc(ctx, mc, wr, docs, queue, req.IncludeFiles); werr != nil {
		log.Warnf("can't export docs: %v", werr)
	}
	return succeed
}

func (e *export) exportDotAndSVG(ctx context.Context, req pb.RpcObjectListExportRequest, docs map[string]*domain.Details, succeed int, wr writer, queue process.Queue) int {
	var format = dot.ExportFormatDOT
	if req.Format == model.Export_SVG {
		format = dot.ExportFormatSVG
	}
	mc := dot.NewMultiConverter(format, e.sbtProvider)
	mc.SetKnownDocs(docs)
	var werr error
	if succeed, werr = e.writeMultiDoc(ctx, mc, wr, docs, queue, req.IncludeFiles); werr != nil {
		log.Warnf("can't export docs: %v", werr)
	}
	return succeed
}

func (e *export) sendNotification(err error, req pb.RpcObjectListExportRequest) {
	errCode := model.NotificationExport_NULL
	if err != nil {
		errCode = model.NotificationExport_UNKNOWN_ERROR
	}
	notificationSendErr := e.notificationService.CreateAndSend(&model.Notification{
		Id:      uuid.New().String(),
		Status:  model.Notification_Created,
		IsLocal: true,
		Payload: &model.NotificationPayloadOfExport{Export: &model.NotificationExport{
			ErrorCode:  errCode,
			ExportType: req.Format,
		}},
		Space: req.SpaceId,
	})
	if notificationSendErr != nil {
		log.Errorf("failed to send notification: %v", notificationSendErr)
	}
}

func (e *export) renameZipArchive(req pb.RpcObjectListExportRequest, wr writer, succeed int) (string, int, error) {
	zipName := getZipName(req.Path)
	err := os.Rename(wr.Path(), zipName)
	if err != nil {
		os.Remove(wr.Path())
		return "", 0, nil
	}
	return zipName, succeed, nil
}

func isAnyblockExport(format model.ExportFormat) bool {
	return format == model.Export_Protobuf || format == model.Export_JSON
}

func (e *export) docsForExport(spaceID string, req pb.RpcObjectListExportRequest) (docs map[string]*domain.Details, err error) {
	isProtobuf := isAnyblockExport(req.Format)
	if len(req.ObjectIds) == 0 {
		return e.getExistedObjects(spaceID, req.IncludeArchived, isProtobuf)
	}

	if len(req.ObjectIds) > 0 {
		return e.getObjectsByIDs(spaceID, req.ObjectIds, req.IncludeNested, req.IncludeFiles, isProtobuf)
	}
	return
}

func (e *export) getObjectsByIDs(spaceId string, reqIds []string, includeNested, includeFiles, isProtobuf bool) (map[string]*domain.Details, error) {
	res, err := e.queryAndFilterObjectsByRelation(spaceId, reqIds, bundle.RelationKeyId)
	if err != nil {
		return nil, err
	}
	docs := make(map[string]*domain.Details)
	for _, object := range res {
		id := object.Details.GetString(bundle.RelationKeyId)
		docs[id] = object.Details
	}
	if isProtobuf {
		return e.processProtobuf(spaceId, docs, includeNested, includeFiles)
	}
	return e.processNotProtobuf(spaceId, docs, includeNested, includeFiles)
}

func (e *export) queryAndFilterObjectsByRelation(spaceId string, reqIds []string, relationFilter domain.RelationKey) ([]database.Record, error) {
	var allObjects []database.Record
	const singleBatchCount = 50
	for j := 0; j < len(reqIds); {
		if j+singleBatchCount < len(reqIds) {
			records, err := e.queryObjectsByIds(spaceId, reqIds[j:j+singleBatchCount], relationFilter)
			if err != nil {
				return nil, err
			}
			allObjects = append(allObjects, records...)
		} else {
			records, err := e.queryObjectsByIds(spaceId, reqIds[j:], relationFilter)
			if err != nil {
				return nil, err
			}
			allObjects = append(allObjects, records...)
		}
		j += singleBatchCount
	}
	return allObjects, nil
}

<<<<<<< HEAD
func (e *export) queryObjectsByIds(spaceId string, reqIds []string, relationFilter domain.RelationKey) ([]database.Record, error) {
	return e.objectStore.Query(database.Query{
		Filters: []database.FilterRequest{
=======
func (e *export) queryObjectsByIds(spaceId string, reqIds []string, relationFilter string) ([]database.Record, error) {
	return e.objectStore.SpaceIndex(spaceId).Query(database.Query{
		Filters: []*model.BlockContentDataviewFilter{
>>>>>>> e6712037
			{
				RelationKey: relationFilter,
				Condition:   model.BlockContentDataviewFilter_In,
				Value:       domain.StringList(reqIds),
			},
<<<<<<< HEAD
			{
				RelationKey: bundle.RelationKeySpaceId,
				Condition:   model.BlockContentDataviewFilter_Equal,
				Value:       domain.String(spaceId),
			},
=======
>>>>>>> e6712037
		},
	})
}

func (e *export) processNotProtobuf(spaceId string, docs map[string]*domain.Details, includeNested, includeFiles bool) (map[string]*domain.Details, error) {
	ids := e.fillObjectsIds(docs)
	if includeFiles {
		fileObjectsIds, err := e.processFiles(spaceId, ids, docs)
		if err != nil {
			return nil, err
		}
		ids = append(ids, fileObjectsIds...)
	}
	if includeNested {
		for _, id := range ids {
			e.addNestedObject(spaceId, id, docs, map[string]*domain.Details{})
		}
	}
	return docs, nil
}

func (e *export) processProtobuf(spaceId string, docs map[string]*domain.Details, includeNested, includeFiles bool) (map[string]*domain.Details, error) {
	ids := e.fillObjectsIds(docs)
	if includeFiles {
		err := e.addFileObjects(spaceId, docs, ids, includeNested)
		if err != nil {
			return nil, err
		}
	}
	err := e.addDerivedObjects(spaceId, docs)
	if err != nil {
		return nil, err
	}
	ids = e.fillTemplateIds(docs, ids)
	if includeNested {
		err = e.addNestedObjects(spaceId, docs, ids, includeFiles)
		if err != nil {
			return nil, err
		}
	}
	return docs, nil
}

func (e *export) fillObjectsIds(docs map[string]*domain.Details) []string {
	ids := make([]string, 0, len(docs))
	for id := range docs {
		ids = append(ids, id)
	}
	return ids
}

func (e *export) addFileObjects(spaceId string, docs map[string]*domain.Details, ids []string, includeNested bool) error {
	fileObjectsIds, err := e.processFiles(spaceId, ids, docs)
	if err != nil {
		return err
	}
	if includeNested {
		err = e.addNestedObjects(spaceId, docs, fileObjectsIds, true)
		if err != nil {
			return err
		}
	}
	return nil
}

func (e *export) processFiles(spaceId string, ids []string, docs map[string]*domain.Details) ([]string, error) {
	spc, err := e.spaceService.Get(context.Background(), spaceId)
	if err != nil {
		return nil, fmt.Errorf("get space: %w", err)
	}
	var fileObjectsIds []string
	for _, id := range ids {
		objectFiles, err := e.fillLinkedFiles(spc, id, docs)
		if err != nil {
			return nil, err
		}
		fileObjectsIds = lo.Union(fileObjectsIds, objectFiles)
	}
	return fileObjectsIds, nil
}

func (e *export) addDerivedObjects(spaceId string, docs map[string]*domain.Details) error {
	processedObjects := make(map[string]struct{}, 0)
	allRelations, allTypes, allSetOfList, err := e.getRelationsAndTypes(spaceId, docs, processedObjects)
	if err != nil {
		return err
	}
	templateRelations, templateTypes, templateSetOfList, err := e.getTemplatesRelationsAndTypes(spaceId, docs, lo.Union(allTypes, allSetOfList), processedObjects)
	if err != nil {
		return err
	}
	allRelations = lo.Union(allRelations, templateRelations)
	allTypes = lo.Union(allTypes, templateTypes)
	allSetOfList = lo.Union(allSetOfList, templateSetOfList)
	err = e.addRelationsAndTypes(spaceId, docs, allTypes, allRelations, allSetOfList)
	if err != nil {
		return err
	}
	return nil
}

func (e *export) getRelationsAndTypes(
	spaceId string,
	objects map[string]*domain.Details,
	processedObjects map[string]struct{},
) ([]string, []string, []string, error) {
	allRelations, allTypes, allSetOfList, err := e.collectDerivedObjects(objects)
	if err != nil {
		return nil, nil, nil, err
	}
	// get derived objects only from types,
	// because relations currently have only system relations and object type
	if len(allTypes) > 0 || len(allSetOfList) > 0 {
		relations, objectTypes, setOfList, err := e.getDerivedObjectsForTypes(spaceId, lo.Union(allTypes, allSetOfList), processedObjects)
		if err != nil {
			return nil, nil, nil, err
		}
		allRelations = lo.Union(allRelations, relations)
		allTypes = lo.Union(allTypes, objectTypes)
		allSetOfList = lo.Union(allSetOfList, setOfList)
	}
	return allRelations, allTypes, allSetOfList, nil
}

func (e *export) collectDerivedObjects(objects map[string]*domain.Details) ([]string, []string, []string, error) {
	var relations, objectsTypes, setOf []string
	for id := range objects {
		err := cache.Do(e.picker, id, func(b sb.SmartBlock) error {
			state := b.NewState()
			relations = lo.Union(relations, e.getObjectRelations(state))
			details := state.CombinedDetails()
			if e.isObjectWithDataview(details) {
				dataviewRelations, err := e.getDataviewRelations(state)
				if err != nil {
					return err
				}
				relations = lo.Union(relations, dataviewRelations)
			}
			objectTypeId := details.GetString(bundle.RelationKeyType)
			objectsTypes = lo.Union(objectsTypes, []string{objectTypeId})
			setOfList := details.GetStringList(bundle.RelationKeySetOf)
			setOf = lo.Union(setOf, setOfList)
			return nil
		})
		if err != nil {
			return nil, nil, nil, err
		}
	}
	return relations, objectsTypes, setOf, nil
}

func (e *export) getObjectRelations(state *state.State) []string {
	relationLinks := state.GetRelationLinks()
	relations := make([]string, 0, len(relationLinks))
	for _, link := range relationLinks {
		relations = append(relations, link.Key)
	}
	return relations
}

func (e *export) isObjectWithDataview(details *domain.Details) bool {
	return details.GetInt64(bundle.RelationKeyLayout) == int64(model.ObjectType_collection) ||
		details.GetInt64(bundle.RelationKeyLayout) == int64(model.ObjectType_set)
}

func (e *export) getDataviewRelations(state *state.State) ([]string, error) {
	var relations []string
	err := state.Iterate(func(b simple.Block) (isContinue bool) {
		if dataview := b.Model().GetDataview(); dataview != nil {
			for _, view := range dataview.Views {
				for _, relation := range view.Relations {
					relations = append(relations, relation.Key)
				}
			}
		}
		return true
	})
	return relations, err
}

func (e *export) getDerivedObjectsForTypes(
	spaceId string,
	allTypes []string,
	processedObjects map[string]struct{},
) ([]string, []string, []string, error) {
	notProceedTypes := make(map[string]*domain.Details, 0)
	var relations, objectTypes []string
	for _, object := range allTypes {
		if _, ok := processedObjects[object]; ok {
			continue
		}
		notProceedTypes[object] = nil
		processedObjects[object] = struct{}{}
	}
	if len(notProceedTypes) == 0 {
		return relations, objectTypes, nil, nil
	}
	relations, objectTypes, setOfList, err := e.getRelationsAndTypes(spaceId, notProceedTypes, processedObjects)
	if err != nil {
		return nil, nil, nil, err
	}
	return relations, objectTypes, setOfList, nil
}

func (e *export) getTemplatesRelationsAndTypes(
	spaceId string,
	allObjects map[string]*domain.Details,
	allTypes []string,
	processedObjects map[string]struct{},
) ([]string, []string, []string, error) {

	templates, err := e.queryAndFilterObjectsByRelation(spaceId, allTypes, bundle.RelationKeyTargetObjectType)
	if err != nil {
		return nil, nil, nil, err
	}
	if len(templates) == 0 {
		return nil, nil, nil, nil
	}
	templatesToProcess := make(map[string]*domain.Details, len(templates))
	for _, template := range templates {
		id := template.Details.GetString(bundle.RelationKeyId)
		if _, ok := allObjects[id]; !ok {
			allObjects[id] = template.Details
			templatesToProcess[id] = template.Details
		}
	}
	templateRelations, templateType, templateSetOfList, err := e.getRelationsAndTypes(spaceId, templatesToProcess, processedObjects)
	if err != nil {
		return nil, nil, nil, err
	}
	return templateRelations, templateType, templateSetOfList, nil
}

func (e *export) addRelationsAndTypes(
	spaceId string,
	allObjects map[string]*domain.Details,
	types []string,
	relations []string,
	setOfList []string,
) error {
	err := e.addRelations(spaceId, allObjects, relations)
	if err != nil {
		return err
	}
	err = e.processObjectTypesAndSetOfList(spaceId, types, allObjects, setOfList)
	if err != nil {
		return err
	}
	return nil
}

func (e *export) addRelations(spaceId string, allObjects map[string]*domain.Details, relations []string) error {
	storeRelations, err := e.getRelationsFromStore(spaceId, relations)
	if err != nil {
		return err
	}
	for _, storeRelation := range storeRelations {
		e.addRelation(storeRelation, allObjects)
		err := e.addOptionIfTag(spaceId, storeRelation, allObjects)
		if err != nil {
			return err
		}
	}
	return nil
}

func (e *export) getRelationsFromStore(spaceId string, relations []string) ([]database.Record, error) {
	uniqueKeys := make([]string, 0, len(relations))
	for _, relation := range relations {
		uniqueKey, err := domain.NewUniqueKey(smartblock.SmartBlockTypeRelation, relation)
		if err != nil {
			return nil, err
		}
		uniqueKeys = append(uniqueKeys, uniqueKey.Marshal())
	}
	storeRelations, err := e.queryAndFilterObjectsByRelation(spaceId, uniqueKeys, bundle.RelationKeyUniqueKey)
	if err != nil {
		return nil, err
	}
	return storeRelations, nil
}

func (e *export) addRelation(relation database.Record, derivedObjects map[string]*domain.Details) {
	if relationKey := relation.Details.GetString(bundle.RelationKeyRelationKey); relationKey != "" {
		if !bundle.HasRelation(domain.RelationKey(relationKey)) {
			id := relation.Details.GetString(bundle.RelationKeyId)
			derivedObjects[id] = relation.Details
		}
	}
}

func (e *export) addOptionIfTag(spaceId string, relation database.Record, derivedObjects map[string]*domain.Details) error {
	format := relation.Details.GetInt64(bundle.RelationKeyRelationFormat)
	relationKey := relation.Details.GetString(bundle.RelationKeyRelationKey)
	if format == int64(model.RelationFormat_tag) || format == int64(model.RelationFormat_status) {
		err := e.addRelationOptions(spaceId, relationKey, derivedObjects)
		if err != nil {
			return err
		}
	}
	return nil
}

func (e *export) addRelationOptions(spaceId string, relationKey string, derivedObjects map[string]*domain.Details) error {
	relationOptions, err := e.getRelationOptions(spaceId, relationKey)
	if err != nil {
		return err
	}
	for _, option := range relationOptions {
		id := option.Details.GetString(bundle.RelationKeyId)
		derivedObjects[id] = option.Details
	}
	return nil
}

func (e *export) getRelationOptions(spaceId, relationKey string) ([]database.Record, error) {
<<<<<<< HEAD
	relationOptionsDetails, err := e.objectStore.Query(database.Query{
		Filters: []database.FilterRequest{
=======
	relationOptionsDetails, err := e.objectStore.SpaceIndex(spaceId).Query(database.Query{
		Filters: []*model.BlockContentDataviewFilter{
>>>>>>> e6712037
			{
				RelationKey: bundle.RelationKeyLayout,
				Condition:   model.BlockContentDataviewFilter_Equal,
				Value:       domain.Int64(int64(model.ObjectType_relationOption)),
			},
			{
				RelationKey: bundle.RelationKeyRelationKey,
				Condition:   model.BlockContentDataviewFilter_Equal,
				Value:       domain.String(relationKey),
			},
<<<<<<< HEAD
			{
				RelationKey: bundle.RelationKeySpaceId,
				Condition:   model.BlockContentDataviewFilter_Equal,
				Value:       domain.String(spaceId),
			},
=======
>>>>>>> e6712037
		},
	})
	if err != nil {
		return nil, err
	}
	return relationOptionsDetails, nil
}

func (e *export) processObjectTypesAndSetOfList(spaceId string, objectTypes []string, allObjects map[string]*domain.Details, setOfList []string) error {
	objectDetails, err := e.queryAndFilterObjectsByRelation(spaceId, lo.Union(objectTypes, setOfList), bundle.RelationKeyId)
	if err != nil {
		return err
	}
	if len(objectDetails) == 0 {
		return nil
	}
	recommendedRelations, err := e.addObjectsAndCollectRecommendedRelations(objectDetails, allObjects)
	if err != nil {
		return err
	}
	err = e.addRecommendedRelations(spaceId, recommendedRelations, allObjects)
	if err != nil {
		return err
	}
	return nil
}

func (e *export) addObjectsAndCollectRecommendedRelations(
	objectTypes []database.Record,
	allObjects map[string]*domain.Details,
) ([]string, error) {
	recommendedRelations := make([]string, 0, len(objectTypes))
	for i := 0; i < len(objectTypes); i++ {
		rawUniqueKey := objectTypes[i].Details.GetString(bundle.RelationKeyUniqueKey)
		uniqueKey, err := domain.UnmarshalUniqueKey(rawUniqueKey)
		if err != nil {
			return nil, err
		}
		id := objectTypes[i].Details.GetString(bundle.RelationKeyId)
		allObjects[id] = objectTypes[i].Details
		if uniqueKey.SmartblockType() == smartblock.SmartBlockTypeObjectType {
			key, err := domain.GetTypeKeyFromRawUniqueKey(rawUniqueKey)
			if err != nil {
				return nil, err
			}
			if bundle.IsInternalType(key) {
				continue
			}
			recommendedRelations = append(recommendedRelations, objectTypes[i].Details.GetStringList(bundle.RelationKeyRecommendedRelations)...)
		}
	}
	return recommendedRelations, nil
}

func (e *export) addRecommendedRelations(spaceId string, recommendedRelations []string, allObjects map[string]*domain.Details) error {
	relations, err := e.queryAndFilterObjectsByRelation(spaceId, recommendedRelations, bundle.RelationKeyId)
	if err != nil {
		return err
	}
	for _, relation := range relations {
		id := relation.Details.GetString(bundle.RelationKeyId)
		if id == addr.MissingObject {
			continue
		}

		relationKey := relation.Details.GetString(bundle.RelationKeyUniqueKey)
		uniqueKey, err := domain.UnmarshalUniqueKey(relationKey)
		if err != nil {
			return err
		}
		if bundle.IsSystemRelation(domain.RelationKey(uniqueKey.InternalKey())) {
			continue
		}
		allObjects[id] = relation.Details
	}
	return nil
}

func (e *export) addNestedObjects(spaceId string, docs map[string]*domain.Details, ids []string, includeFiles bool) error {
	nestedDocs := make(map[string]*domain.Details, 0)
	for _, id := range ids {
		e.addNestedObject(spaceId, id, docs, nestedDocs)
	}
	if len(nestedDocs) == 0 {
		return nil
	}
	nestedDocs, err := e.processProtobuf(spaceId, nestedDocs, false, includeFiles)
	if err != nil {
		return err
	}
	for id, object := range nestedDocs {
		if _, ok := docs[id]; !ok {
			docs[id] = object
		}
	}
	return nil
}

<<<<<<< HEAD
func (e *export) addNestedObject(spaceID string, id string, docs map[string]*domain.Details, nestedDocs map[string]*domain.Details) {
	links, err := e.objectStore.GetOutboundLinksByID(id)
=======
func (e *export) addNestedObject(spaceId string, id string, docs map[string]*types.Struct, nestedDocs map[string]*types.Struct) {
	links, err := e.objectStore.SpaceIndex(spaceId).GetOutboundLinksById(id)
>>>>>>> e6712037
	if err != nil {
		log.Errorf("export failed to get outbound links for id: %s", err)
		return
	}
	for _, link := range links {
		if _, exists := docs[link]; !exists {
			sbt, sbtErr := e.sbtProvider.Type(spaceId, link)
			if sbtErr != nil {
				log.Errorf("failed to get smartblocktype of id %s", link)
				continue
			}
			if !validType(sbt) {
				continue
			}
			rec, qErr := e.objectStore.SpaceIndex(spaceId).QueryByIds([]string{link})
			if qErr != nil {
				log.Errorf("failed to query id %s, err: %s", qErr, err)
				continue
			}
			if isLinkedObjectExist(rec) {
				nestedDocs[link] = rec[0].Details
				docs[link] = rec[0].Details
				e.addNestedObject(spaceId, link, docs, nestedDocs)
			}
		}
	}
}

<<<<<<< HEAD
func (e *export) fillLinkedFiles(space clientspace.Space, id string, docs map[string]*domain.Details) ([]string, error) {
	var fileObjectsIds []string
	err := space.Do(id, func(b sb.SmartBlock) error {
		b.NewState().IterateLinkedFiles(func(fileObjectId string) {
			res, err := e.objectStore.Query(database.Query{
				Filters: []database.FilterRequest{
=======
func (e *export) fillLinkedFiles(space clientspace.Space, id string, docs map[string]*types.Struct) ([]string, error) {
	spaceIndex := e.objectStore.SpaceIndex(space.Id())
	var fileObjectsIds []string
	err := space.Do(id, func(b sb.SmartBlock) error {
		b.NewState().IterateLinkedFiles(func(fileObjectId string) {
			res, err := spaceIndex.Query(database.Query{
				Filters: []*model.BlockContentDataviewFilter{
>>>>>>> e6712037
					{
						RelationKey: bundle.RelationKeyId,
						Condition:   model.BlockContentDataviewFilter_Equal,
						Value:       domain.String(fileObjectId),
					},
				},
			})
			if err != nil {
				log.Errorf("failed to get details for file object id %s: %v", fileObjectId, err)
				return
			}
			if len(res) == 0 {
				return
			}
			docs[fileObjectId] = res[0].Details
			fileObjectsIds = append(fileObjectsIds, fileObjectId)
		})
		return nil
	})
	if err != nil {
		return nil, err
	}
	return fileObjectsIds, nil
}

<<<<<<< HEAD
func (e *export) getExistedObjects(spaceID string, includeArchived bool, isProtobuf bool) (map[string]*domain.Details, error) {
	res, err := e.objectStore.List(spaceID, false)
=======
func (e *export) getExistedObjects(spaceId string, includeArchived bool, isProtobuf bool) (map[string]*types.Struct, error) {
	spaceIndex := e.objectStore.SpaceIndex(spaceId)
	res, err := spaceIndex.List(false)
>>>>>>> e6712037
	if err != nil {
		return nil, err
	}
	if includeArchived {
		archivedObjects, err := spaceIndex.List(true)
		if err != nil {
			return nil, err
		}
		res = append(res, archivedObjects...)
	}
	objectDetails := make(map[string]*domain.Details, len(res))
	for _, info := range res {
<<<<<<< HEAD
		objectSpaceID := spaceID
		if spaceID == "" {
			objectSpaceID = info.Details.GetString(bundle.RelationKeySpaceId)
=======
		objectSpaceID := spaceId
		if spaceId == "" {
			objectSpaceID = pbtypes.GetString(info.Details, bundle.RelationKeySpaceId.String())
>>>>>>> e6712037
		}
		sbType, err := e.sbtProvider.Type(objectSpaceID, info.Id)
		if err != nil {
			log.With("objectId", info.Id).Errorf("failed to get smartblock type: %v", err)
			continue
		}
		if !e.objectValid(sbType, info, includeArchived, isProtobuf) {
			continue
		}
		objectDetails[info.Id] = info.Details

	}
	return objectDetails, nil
}

func (e *export) writeMultiDoc(ctx context.Context,
	mw converter.MultiConverter,
	wr writer,
	docs map[string]*domain.Details,
	queue process.Queue,
	includeFiles bool,
) (succeed int, err error) {
	for did := range docs {
		if err = queue.Wait(func() {
			log.With("objectID", did).Debugf("write doc")
			werr := cache.Do(e.picker, did, func(b sb.SmartBlock) error {
				st := b.NewState().Copy()
				if includeFiles && b.Type() == smartblock.SmartBlockTypeFileObject {
					fileName, err := e.saveFile(ctx, wr, b, false)
					if err != nil {
						return fmt.Errorf("save file: %w", err)
					}
					st.SetDetailAndBundledRelation(bundle.RelationKeySource, domain.String(fileName))
				}
				if err = mw.Add(b.Space(), st); err != nil {
					return err
				}
				return nil
			})
			if err != nil {
				log.With("objectID", did).Warnf("can't export doc: %v", werr)
			} else {
				succeed++
			}

		}); err != nil {
			return
		}
	}

	if err = wr.WriteFile("export"+mw.Ext(), bytes.NewReader(mw.Convert(0)), 0); err != nil {
		return 0, err
	}
	err = nil
	return
}

func (e *export) writeDoc(ctx context.Context, req *pb.RpcObjectListExportRequest, wr writer, docInfo map[string]*domain.Details, queue process.Queue, docId string) (err error) {
	return cache.Do(e.picker, docId, func(b sb.SmartBlock) error {
		st := b.NewState()
		if st.LocalDetails().GetBool(bundle.RelationKeyIsDeleted) {
			return nil
		}

		if req.IncludeFiles && b.Type() == smartblock.SmartBlockTypeFileObject {
			fileName, err := e.saveFile(ctx, wr, b, req.SpaceId == "")
			if err != nil {
				return fmt.Errorf("save file: %w", err)
			}
			st.SetDetailAndBundledRelation(bundle.RelationKeySource, domain.String(fileName))
			// Don't save file objects in markdown
			if req.Format == model.Export_Markdown {
				return nil
			}
		}

		var conv converter.Converter
		switch req.Format {
		case model.Export_Markdown:
			conv = md.NewMDConverter(st, wr.Namer())
		case model.Export_Protobuf:
			conv = pbc.NewConverter(st, req.IsJson)
		case model.Export_JSON:
			conv = pbjson.NewConverter(st)
		}
		conv.SetKnownDocs(docInfo)
		result := conv.Convert(b.Type().ToProto())
		var filename string
		if req.Format == model.Export_Markdown {
			filename = e.makeMarkdownName(st, wr, docId, conv, req.SpaceId)
		} else if docId == b.Space().DerivedIDs().Home {
			filename = "index" + conv.Ext()
		} else {
			filename = e.makeFileName(docId, req.SpaceId, conv, st, b.Type())
		}
		lastModifiedDate := st.LocalDetails().GetInt64(bundle.RelationKeyLastModifiedDate)
		if err = wr.WriteFile(filename, bytes.NewReader(result), lastModifiedDate); err != nil {
			return err
		}
		return nil
	})
}

func (e *export) makeMarkdownName(s *state.State, wr writer, docID string, conv converter.Converter, spaceId string) string {
	name := s.Details().GetString(bundle.RelationKeyName)
	if name == "" {
		name = s.Snippet()
	}
	path := ""
	// space can be empty in case user want to export all spaces
	if spaceId == "" {
		spaceId := s.LocalDetails().GetString(bundle.RelationKeySpaceId)
		path = filepath.Join(spaceDirectory, spaceId)
	}
	return wr.Namer().Get(path, docID, name, conv.Ext())
}

func (e *export) makeFileName(docId, spaceId string, conv converter.Converter, st *state.State, blockType smartblock.SmartBlockType) string {
	dir := e.provideFileDirectory(blockType)
	filename := filepath.Join(dir, docId+conv.Ext())
	// space can be empty in case user want to export all spaces
	if spaceId == "" {
		spaceId := st.LocalDetails().GetString(bundle.RelationKeySpaceId)
		filename = filepath.Join(spaceDirectory, spaceId, filename)
	}
	return filename
}

func (e *export) provideFileDirectory(blockType smartblock.SmartBlockType) string {
	switch blockType {
	case smartblock.SmartBlockTypeRelation:
		return relationsDirectory
	case smartblock.SmartBlockTypeRelationOption:
		return relationsOptionsDirectory
	case smartblock.SmartBlockTypeObjectType:
		return typesDirectory
	case smartblock.SmartBlockTypeTemplate:
		return templatesDirectory
	case smartblock.SmartBlockTypeFile, smartblock.SmartBlockTypeFileObject:
		return filesObjects
	default:
		return objectsDirectory
	}
}

func (e *export) saveFile(ctx context.Context, wr writer, fileObject sb.SmartBlock, exportAllSpaces bool) (fileName string, err error) {
	fullId := domain.FullFileId{
		SpaceId: fileObject.Space().Id(),
		FileId:  domain.FileId(fileObject.Details().GetString(bundle.RelationKeyFileId)),
	}

	file, err := e.fileService.FileByHash(ctx, fullId)
	if err != nil {
		return "", err
	}
	if strings.HasPrefix(file.Info().Media, "image") {
		image, err := e.fileService.ImageByHash(context.TODO(), fullId)
		if err != nil {
			return "", err
		}
		file, err = image.GetOriginalFile()
		if err != nil {
			return "", err
		}
	}
	origName := file.Meta().Name
	rootPath := "files"
	if exportAllSpaces {
		rootPath = filepath.Join(spaceDirectory, fileObject.Space().Id(), rootPath)
	}
	fileName = wr.Namer().Get(rootPath, fileObject.Id(), filepath.Base(origName), filepath.Ext(origName))
	rd, err := file.Reader(context.Background())
	if err != nil {
		return "", err
	}
	return fileName, wr.WriteFile(fileName, rd, file.Info().LastModifiedDate)
}

func (e *export) createProfileFile(spaceID string, wr writer) error {
	spc, err := e.spaceService.Get(context.Background(), spaceID)
	if err != nil {
		return err
	}
	var spaceDashBoardID string

	pr, err := e.accountService.ProfileInfo()
	if err != nil {
		return err
	}
	err = cache.Do(e.picker, spc.DerivedIDs().Workspace, func(b sb.SmartBlock) error {
		spaceDashBoardID = b.CombinedDetails().GetString(bundle.RelationKeySpaceDashboardId)
		return nil
	})
	if err != nil {
		return err
	}
	profile := &pb.Profile{
		SpaceDashboardId: spaceDashBoardID,
		Address:          pr.AccountId,
		Name:             pr.Name,
		Avatar:           pr.IconImage,
		ProfileId:        pr.Id,
	}
	data, err := profile.Marshal()
	if err != nil {
		return err
	}
	err = wr.WriteFile(constant.ProfileFile, bytes.NewReader(data), 0)
	if err != nil {
		return err
	}
	return nil
}

func (e *export) objectValid(sbType smartblock.SmartBlockType, info *database.ObjectInfo, includeArchived bool, isProtobuf bool) bool {
	if info.Id == addr.AnytypeProfileId {
		return false
	}
	if !isProtobuf && !validTypeForNonProtobuf(sbType) && !validLayoutForNonProtobuf(info.Details) {
		return false
	}
	if isProtobuf && !validType(sbType) {
		return false
	}
	if strings.HasPrefix(info.Id, addr.BundledObjectTypeURLPrefix) || strings.HasPrefix(info.Id, addr.BundledRelationURLPrefix) {
		return false
	}
	if info.Details.GetBool(bundle.RelationKeyIsArchived) && !includeArchived {
		return false
	}
	return true
}

func newNamer() *namer {
	return &namer{
		names: make(map[string]string),
	}
}

type namer struct {
	// id -> name and name -> id
	names map[string]string
	mu    sync.Mutex
}

func (fn *namer) Get(path, hash, title, ext string) (name string) {
	const fileLenLimit = 48
	fn.mu.Lock()
	defer fn.mu.Unlock()
	var ok bool
	if name, ok = fn.names[hash]; ok {
		return name
	}
	title = slug.Make(strings.TrimSuffix(title, ext))
	name = text.Truncate(title, fileLenLimit)
	name = strings.TrimSuffix(name, text.TruncateEllipsis)
	var (
		i = 0
		b = 36
	)
	gname := filepath.Join(path, name+ext)
	for {
		if _, ok = fn.names[gname]; !ok {
			fn.names[hash] = gname
			fn.names[gname] = hash
			return gname
		}
		i++
		n := int64(i * b)
		gname = filepath.Join(path, name+"_"+strconv.FormatInt(rand.Int63n(n), b)+ext)
	}
}

func validType(sbType smartblock.SmartBlockType) bool {
	return sbType == smartblock.SmartBlockTypeHome ||
		sbType == smartblock.SmartBlockTypeProfilePage ||
		sbType == smartblock.SmartBlockTypePage ||
		sbType == smartblock.SmartBlockTypeSubObject ||
		sbType == smartblock.SmartBlockTypeTemplate ||
		sbType == smartblock.SmartBlockTypeWorkspace ||
		sbType == smartblock.SmartBlockTypeWidget ||
		sbType == smartblock.SmartBlockTypeObjectType ||
		sbType == smartblock.SmartBlockTypeRelation ||
		sbType == smartblock.SmartBlockTypeRelationOption ||
		sbType == smartblock.SmartBlockTypeFileObject ||
		sbType == smartblock.SmartBlockTypeParticipant
}

func validTypeForNonProtobuf(sbType smartblock.SmartBlockType) bool {
	return sbType == smartblock.SmartBlockTypeProfilePage ||
		sbType == smartblock.SmartBlockTypePage ||
		sbType == smartblock.SmartBlockTypeFileObject
}

func validLayoutForNonProtobuf(details *domain.Details) bool {
	return details.GetInt64(bundle.RelationKeyLayout) != int64(model.ObjectType_collection) &&
		details.GetInt64(bundle.RelationKeyLayout) != int64(model.ObjectType_set)
}

func (e *export) cleanupFile(wr writer) {
	wr.Close()
	os.Remove(wr.Path())
}

func (e *export) fillTemplateIds(docs map[string]*domain.Details, ids []string) []string {
	for id, object := range docs {
		if object.Has(bundle.RelationKeyTargetObjectType) {
			ids = append(ids, id)
		}
	}
	return ids
}

func isLinkedObjectExist(rec []database.Record) bool {
	return len(rec) > 0 && !rec[0].Details.GetBool(bundle.RelationKeyIsDeleted)
}<|MERGE_RESOLUTION|>--- conflicted
+++ resolved
@@ -296,28 +296,14 @@
 	return allObjects, nil
 }
 
-<<<<<<< HEAD
 func (e *export) queryObjectsByIds(spaceId string, reqIds []string, relationFilter domain.RelationKey) ([]database.Record, error) {
-	return e.objectStore.Query(database.Query{
+	return e.objectStore.SpaceIndex(spaceId).Query(database.Query{
 		Filters: []database.FilterRequest{
-=======
-func (e *export) queryObjectsByIds(spaceId string, reqIds []string, relationFilter string) ([]database.Record, error) {
-	return e.objectStore.SpaceIndex(spaceId).Query(database.Query{
-		Filters: []*model.BlockContentDataviewFilter{
->>>>>>> e6712037
 			{
 				RelationKey: relationFilter,
 				Condition:   model.BlockContentDataviewFilter_In,
 				Value:       domain.StringList(reqIds),
 			},
-<<<<<<< HEAD
-			{
-				RelationKey: bundle.RelationKeySpaceId,
-				Condition:   model.BlockContentDataviewFilter_Equal,
-				Value:       domain.String(spaceId),
-			},
-=======
->>>>>>> e6712037
 		},
 	})
 }
@@ -634,13 +620,8 @@
 }
 
 func (e *export) getRelationOptions(spaceId, relationKey string) ([]database.Record, error) {
-<<<<<<< HEAD
-	relationOptionsDetails, err := e.objectStore.Query(database.Query{
+	relationOptionsDetails, err := e.objectStore.SpaceIndex(spaceId).Query(database.Query{
 		Filters: []database.FilterRequest{
-=======
-	relationOptionsDetails, err := e.objectStore.SpaceIndex(spaceId).Query(database.Query{
-		Filters: []*model.BlockContentDataviewFilter{
->>>>>>> e6712037
 			{
 				RelationKey: bundle.RelationKeyLayout,
 				Condition:   model.BlockContentDataviewFilter_Equal,
@@ -651,14 +632,6 @@
 				Condition:   model.BlockContentDataviewFilter_Equal,
 				Value:       domain.String(relationKey),
 			},
-<<<<<<< HEAD
-			{
-				RelationKey: bundle.RelationKeySpaceId,
-				Condition:   model.BlockContentDataviewFilter_Equal,
-				Value:       domain.String(spaceId),
-			},
-=======
->>>>>>> e6712037
 		},
 	})
 	if err != nil {
@@ -757,13 +730,8 @@
 	return nil
 }
 
-<<<<<<< HEAD
-func (e *export) addNestedObject(spaceID string, id string, docs map[string]*domain.Details, nestedDocs map[string]*domain.Details) {
-	links, err := e.objectStore.GetOutboundLinksByID(id)
-=======
-func (e *export) addNestedObject(spaceId string, id string, docs map[string]*types.Struct, nestedDocs map[string]*types.Struct) {
+func (e *export) addNestedObject(spaceId string, id string, docs map[string]*domain.Details, nestedDocs map[string]*domain.Details) {
 	links, err := e.objectStore.SpaceIndex(spaceId).GetOutboundLinksById(id)
->>>>>>> e6712037
 	if err != nil {
 		log.Errorf("export failed to get outbound links for id: %s", err)
 		return
@@ -792,22 +760,13 @@
 	}
 }
 
-<<<<<<< HEAD
 func (e *export) fillLinkedFiles(space clientspace.Space, id string, docs map[string]*domain.Details) ([]string, error) {
-	var fileObjectsIds []string
-	err := space.Do(id, func(b sb.SmartBlock) error {
-		b.NewState().IterateLinkedFiles(func(fileObjectId string) {
-			res, err := e.objectStore.Query(database.Query{
-				Filters: []database.FilterRequest{
-=======
-func (e *export) fillLinkedFiles(space clientspace.Space, id string, docs map[string]*types.Struct) ([]string, error) {
 	spaceIndex := e.objectStore.SpaceIndex(space.Id())
 	var fileObjectsIds []string
 	err := space.Do(id, func(b sb.SmartBlock) error {
 		b.NewState().IterateLinkedFiles(func(fileObjectId string) {
 			res, err := spaceIndex.Query(database.Query{
-				Filters: []*model.BlockContentDataviewFilter{
->>>>>>> e6712037
+				Filters: []database.FilterRequest{
 					{
 						RelationKey: bundle.RelationKeyId,
 						Condition:   model.BlockContentDataviewFilter_Equal,
@@ -833,14 +792,9 @@
 	return fileObjectsIds, nil
 }
 
-<<<<<<< HEAD
-func (e *export) getExistedObjects(spaceID string, includeArchived bool, isProtobuf bool) (map[string]*domain.Details, error) {
-	res, err := e.objectStore.List(spaceID, false)
-=======
-func (e *export) getExistedObjects(spaceId string, includeArchived bool, isProtobuf bool) (map[string]*types.Struct, error) {
+func (e *export) getExistedObjects(spaceId string, includeArchived bool, isProtobuf bool) (map[string]*domain.Details, error) {
 	spaceIndex := e.objectStore.SpaceIndex(spaceId)
 	res, err := spaceIndex.List(false)
->>>>>>> e6712037
 	if err != nil {
 		return nil, err
 	}
@@ -853,15 +807,9 @@
 	}
 	objectDetails := make(map[string]*domain.Details, len(res))
 	for _, info := range res {
-<<<<<<< HEAD
-		objectSpaceID := spaceID
-		if spaceID == "" {
-			objectSpaceID = info.Details.GetString(bundle.RelationKeySpaceId)
-=======
 		objectSpaceID := spaceId
 		if spaceId == "" {
-			objectSpaceID = pbtypes.GetString(info.Details, bundle.RelationKeySpaceId.String())
->>>>>>> e6712037
+			objectSpaceID = info.Details.GetString(bundle.RelationKeySpaceId)
 		}
 		sbType, err := e.sbtProvider.Type(objectSpaceID, info.Id)
 		if err != nil {

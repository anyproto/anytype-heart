--- conflicted
+++ resolved
@@ -47,11 +47,7 @@
 	"github.com/anyproto/anytype-heart/space/spacecore/typeprovider"
 	"github.com/anyproto/anytype-heart/util/anyerror"
 	"github.com/anyproto/anytype-heart/util/constant"
-<<<<<<< HEAD
 	oserror "github.com/anyproto/anytype-heart/util/os"
-=======
-	"github.com/anyproto/anytype-heart/util/pbtypes"
->>>>>>> 4c6f0004
 	"github.com/anyproto/anytype-heart/util/text"
 )
 
@@ -470,13 +466,8 @@
 	return
 }
 
-<<<<<<< HEAD
-func (e *export) writeDoc(ctx context.Context, req *pb.RpcObjectListExportRequest, wr writer, docInfo map[string]*domain.Details, queue process.Queue, docID string) (err error) {
-	return cache.Do(e.picker, docID, func(b sb.SmartBlock) error {
-=======
-func (e *export) writeDoc(ctx context.Context, req *pb.RpcObjectListExportRequest, wr writer, docInfo map[string]*types.Struct, queue process.Queue, docId string) (err error) {
+func (e *export) writeDoc(ctx context.Context, req *pb.RpcObjectListExportRequest, wr writer, docInfo map[string]*domain.Details, queue process.Queue, docId string) (err error) {
 	return cache.Do(e.picker, docId, func(b sb.SmartBlock) error {
->>>>>>> 4c6f0004
 		st := b.NewState()
 		if st.CombinedDetails().GetBool(bundle.RelationKeyIsDeleted) {
 			return nil
@@ -521,13 +512,8 @@
 	})
 }
 
-<<<<<<< HEAD
-func (e *export) provideMarkdownName(s *state.State, wr writer, docID string, conv converter.Converter, spaceId string) string {
+func (e *export) makeMarkdownName(s *state.State, wr writer, docID string, conv converter.Converter, spaceId string) string {
 	name := s.Details().GetString(bundle.RelationKeyName)
-=======
-func (e *export) makeMarkdownName(s *state.State, wr writer, docID string, conv converter.Converter, spaceId string) string {
-	name := pbtypes.GetString(s.Details(), bundle.RelationKeyName.String())
->>>>>>> 4c6f0004
 	if name == "" {
 		name = s.Snippet()
 	}

--- conflicted
+++ resolved
@@ -14,6 +14,7 @@
 
 	"github.com/anyproto/any-sync/app"
 	"github.com/globalsign/mgo/bson"
+	"github.com/gogo/protobuf/types"
 	"github.com/google/uuid"
 	"github.com/gosimple/slug"
 	"github.com/samber/lo"
@@ -47,6 +48,7 @@
 	"github.com/anyproto/anytype-heart/space/spacecore/typeprovider"
 	"github.com/anyproto/anytype-heart/util/anyerror"
 	"github.com/anyproto/anytype-heart/util/constant"
+	"github.com/anyproto/anytype-heart/util/pbtypes"
 	"github.com/anyproto/anytype-heart/util/text"
 )
 
@@ -169,7 +171,7 @@
 
 func (e *export) exportDocs(ctx context.Context,
 	req pb.RpcObjectListExportRequest,
-	docs map[string]*domain.Details,
+	docs map[string]*types.Struct,
 	wr writer, queue process.Queue,
 	succeed *int64,
 	tasks []process.Task,
@@ -188,7 +190,7 @@
 	return tasks
 }
 
-func (e *export) exportGraphJson(ctx context.Context, req pb.RpcObjectListExportRequest, docs map[string]*domain.Details, succeed int, wr writer, queue process.Queue) int {
+func (e *export) exportGraphJson(ctx context.Context, req pb.RpcObjectListExportRequest, docs map[string]*types.Struct, succeed int, wr writer, queue process.Queue) int {
 	mc := graphjson.NewMultiConverter(e.sbtProvider)
 	mc.SetKnownDocs(docs)
 	var werr error
@@ -198,7 +200,7 @@
 	return succeed
 }
 
-func (e *export) exportDotAndSVG(ctx context.Context, req pb.RpcObjectListExportRequest, docs map[string]*domain.Details, succeed int, wr writer, queue process.Queue) int {
+func (e *export) exportDotAndSVG(ctx context.Context, req pb.RpcObjectListExportRequest, docs map[string]*types.Struct, succeed int, wr writer, queue process.Queue) int {
 	var format = dot.ExportFormatDOT
 	if req.Format == model.Export_SVG {
 		format = dot.ExportFormatSVG
@@ -246,7 +248,7 @@
 	return format == model.Export_Protobuf || format == model.Export_JSON
 }
 
-func (e *export) docsForExport(spaceID string, req pb.RpcObjectListExportRequest) (docs map[string]*domain.Details, err error) {
+func (e *export) docsForExport(spaceID string, req pb.RpcObjectListExportRequest) (docs map[string]*types.Struct, err error) {
 	isProtobuf := isAnyblockExport(req.Format)
 	if len(req.ObjectIds) == 0 {
 		return e.getExistedObjects(spaceID, req.IncludeArchived, isProtobuf)
@@ -258,14 +260,6 @@
 	return
 }
 
-<<<<<<< HEAD
-func (e *export) getObjectsByIDs(spaceId string, reqIds []string, includeNested bool, includeFiles bool, isProtobuf bool) (map[string]*domain.Details, error) {
-	docs := make(map[string]*domain.Details)
-	res, err := e.objectStore.Query(database.Query{
-		Filters: []database.FilterRequest{
-			{
-				RelationKey: bundle.RelationKeyId,
-=======
 func (e *export) getObjectsByIDs(spaceId string, reqIds []string, includeNested, includeFiles, isProtobuf bool) (map[string]*types.Struct, error) {
 	res, err := e.queryAndFilterObjectsByRelation(spaceId, reqIds, bundle.RelationKeyId.String())
 	if err != nil {
@@ -309,25 +303,13 @@
 		Filters: []*model.BlockContentDataviewFilter{
 			{
 				RelationKey: relationFilter,
->>>>>>> 4cc97573
 				Condition:   model.BlockContentDataviewFilter_In,
-				Value:       domain.StringList(reqIds),
+				Value:       pbtypes.StringList(reqIds),
 			},
 			{
-<<<<<<< HEAD
-				RelationKey: bundle.RelationKeyIsArchived,
-				Condition:   model.BlockContentDataviewFilter_Equal,
-				Value:       domain.Bool(false),
-			},
-			{
-				RelationKey: bundle.RelationKeyIsDeleted,
-				Condition:   model.BlockContentDataviewFilter_Equal,
-				Value:       domain.Bool(false),
-=======
 				RelationKey: bundle.RelationKeySpaceId.String(),
 				Condition:   model.BlockContentDataviewFilter_Equal,
 				Value:       pbtypes.String(spaceId),
->>>>>>> 4cc97573
 			},
 		},
 	})
@@ -362,12 +344,6 @@
 	if err != nil {
 		return nil, err
 	}
-<<<<<<< HEAD
-	ids := make([]string, 0, len(res))
-	for _, r := range res {
-		id := r.Details.GetString(bundle.RelationKeyId)
-		docs[id] = r.Details
-=======
 	ids = e.fillTemplateIds(docs, ids)
 	if includeNested {
 		err = e.addNestedObjects(spaceId, docs, ids, includeFiles)
@@ -381,7 +357,6 @@
 func (e *export) fillObjectsIds(docs map[string]*types.Struct) []string {
 	ids := make([]string, 0, len(docs))
 	for id := range docs {
->>>>>>> 4cc97573
 		ids = append(ids, id)
 	}
 	return ids
@@ -639,22 +614,6 @@
 	return nil
 }
 
-<<<<<<< HEAD
-func (e *export) addDerivedObjects(spaceId string, docs map[string]*domain.Details, includeNested bool) error {
-	derivedObjects, err := e.getRelatedDerivedObjects(docs)
-	if err != nil {
-		return err
-	}
-	derivedObjectsMap := make(map[string]*domain.Details)
-	for _, object := range derivedObjects {
-		id := object.Details.GetString(bundle.RelationKeyId)
-		derivedObjectsMap[id] = object.Details
-	}
-	if includeNested {
-		for _, object := range derivedObjects {
-			id := object.Details.GetString(bundle.RelationKeyId)
-			e.getNested(spaceId, id, derivedObjectsMap)
-=======
 func (e *export) addRelationOptions(spaceId string, relationKey string, derivedObjects map[string]*types.Struct) error {
 	relationOptions, err := e.getRelationOptions(spaceId, relationKey)
 	if err != nil {
@@ -734,7 +693,6 @@
 				continue
 			}
 			recommendedRelations = append(recommendedRelations, pbtypes.GetStringList(objectTypes[i].Details, bundle.RelationKeyRecommendedRelations.String())...)
->>>>>>> 4cc97573
 		}
 	}
 	return recommendedRelations, nil
@@ -764,9 +722,6 @@
 	return nil
 }
 
-<<<<<<< HEAD
-func (e *export) getNested(spaceID string, id string, docs map[string]*domain.Details) []string {
-=======
 func (e *export) addNestedObjects(spaceId string, docs map[string]*types.Struct, ids []string, includeFiles bool) error {
 	nestedDocs := make(map[string]*types.Struct, 0)
 	for _, id := range ids {
@@ -788,7 +743,6 @@
 }
 
 func (e *export) addNestedObject(spaceID string, id string, docs map[string]*types.Struct, nestedDocs map[string]*types.Struct) {
->>>>>>> 4cc97573
 	links, err := e.objectStore.GetOutboundLinksByID(id)
 	if err != nil {
 		log.Errorf("export failed to get outbound links for id: %s", err)
@@ -818,14 +772,9 @@
 	}
 }
 
-<<<<<<< HEAD
-func (e *export) fillLinkedFiles(space clientspace.Space, id string, docs map[string]*domain.Details) error {
-	return space.Do(id, func(b sb.SmartBlock) error {
-=======
 func (e *export) fillLinkedFiles(space clientspace.Space, id string, docs map[string]*types.Struct) ([]string, error) {
 	var fileObjectsIds []string
 	err := space.Do(id, func(b sb.SmartBlock) error {
->>>>>>> 4cc97573
 		b.NewState().IterateLinkedFiles(func(fileObjectId string) {
 			res, err := e.objectStore.Query(database.Query{
 				Filters: []*model.BlockContentDataviewFilter{
@@ -840,16 +789,11 @@
 				log.Errorf("failed to get details for file object id %s: %v", fileObjectId, err)
 				return
 			}
-<<<<<<< HEAD
-			docs[fileObjectId] = details
-
-=======
 			if len(res) == 0 {
 				return
 			}
 			docs[fileObjectId] = res[0].Details
 			fileObjectsIds = append(fileObjectsIds, fileObjectId)
->>>>>>> 4cc97573
 		})
 		return nil
 	})
@@ -859,7 +803,7 @@
 	return fileObjectsIds, nil
 }
 
-func (e *export) getExistedObjects(spaceID string, includeArchived bool, isProtobuf bool) (map[string]*domain.Details, error) {
+func (e *export) getExistedObjects(spaceID string, includeArchived bool, isProtobuf bool) (map[string]*types.Struct, error) {
 	res, err := e.objectStore.List(spaceID, false)
 	if err != nil {
 		return nil, err
@@ -871,11 +815,11 @@
 		}
 		res = append(res, archivedObjects...)
 	}
-	objectDetails := make(map[string]*domain.Details, len(res))
+	objectDetails := make(map[string]*types.Struct, len(res))
 	for _, info := range res {
 		objectSpaceID := spaceID
 		if spaceID == "" {
-			objectSpaceID = info.Details.GetString(bundle.RelationKeySpaceId)
+			objectSpaceID = pbtypes.GetString(info.Details, bundle.RelationKeySpaceId.String())
 		}
 		sbType, err := e.sbtProvider.Type(objectSpaceID, info.Id)
 		if err != nil {
@@ -897,7 +841,7 @@
 func (e *export) writeMultiDoc(ctx context.Context,
 	mw converter.MultiConverter,
 	wr writer,
-	docs map[string]*domain.Details,
+	docs map[string]*types.Struct,
 	queue process.Queue,
 	includeFiles bool,
 ) (succeed int, err error) {
@@ -911,7 +855,7 @@
 					if err != nil {
 						return fmt.Errorf("save file: %w", err)
 					}
-					st.SetDetailAndBundledRelation(bundle.RelationKeySource, domain.String(fileName))
+					st.SetDetailAndBundledRelation(bundle.RelationKeySource, pbtypes.String(fileName))
 				}
 				if err = mw.Add(b.Space(), st); err != nil {
 					return err
@@ -936,10 +880,10 @@
 	return
 }
 
-func (e *export) writeDoc(ctx context.Context, req *pb.RpcObjectListExportRequest, wr writer, docInfo map[string]*domain.Details, queue process.Queue, docId string) (err error) {
+func (e *export) writeDoc(ctx context.Context, req *pb.RpcObjectListExportRequest, wr writer, docInfo map[string]*types.Struct, queue process.Queue, docId string) (err error) {
 	return cache.Do(e.picker, docId, func(b sb.SmartBlock) error {
 		st := b.NewState()
-		if st.CombinedDetails().GetBool(bundle.RelationKeyIsDeleted) {
+		if pbtypes.GetBool(st.CombinedDetails(), bundle.RelationKeyIsDeleted.String()) {
 			return nil
 		}
 
@@ -948,7 +892,7 @@
 			if err != nil {
 				return fmt.Errorf("save file: %w", err)
 			}
-			st.SetDetailAndBundledRelation(bundle.RelationKeySource, domain.String(fileName))
+			st.SetDetailAndBundledRelation(bundle.RelationKeySource, pbtypes.String(fileName))
 			// Don't save file objects in markdown
 			if req.Format == model.Export_Markdown {
 				return nil
@@ -974,7 +918,7 @@
 		} else {
 			filename = e.makeFileName(docId, req.SpaceId, conv, st, b.Type())
 		}
-		lastModifiedDate := st.LocalDetails().GetInt64(bundle.RelationKeyLastModifiedDate)
+		lastModifiedDate := pbtypes.GetInt64(st.LocalDetails(), bundle.RelationKeyLastModifiedDate.String())
 		if err = wr.WriteFile(filename, bytes.NewReader(result), lastModifiedDate); err != nil {
 			return err
 		}
@@ -983,14 +927,14 @@
 }
 
 func (e *export) makeMarkdownName(s *state.State, wr writer, docID string, conv converter.Converter, spaceId string) string {
-	name := s.Details().GetString(bundle.RelationKeyName)
+	name := pbtypes.GetString(s.Details(), bundle.RelationKeyName.String())
 	if name == "" {
 		name = s.Snippet()
 	}
 	path := ""
 	// space can be empty in case user want to export all spaces
 	if spaceId == "" {
-		spaceId := s.LocalDetails().GetString(bundle.RelationKeySpaceId)
+		spaceId := pbtypes.GetString(s.LocalDetails(), bundle.RelationKeySpaceId.String())
 		path = filepath.Join(spaceDirectory, spaceId)
 	}
 	return wr.Namer().Get(path, docID, name, conv.Ext())
@@ -1001,7 +945,7 @@
 	filename := filepath.Join(dir, docId+conv.Ext())
 	// space can be empty in case user want to export all spaces
 	if spaceId == "" {
-		spaceId := st.LocalDetails().GetString(bundle.RelationKeySpaceId)
+		spaceId := pbtypes.GetString(st.LocalDetails(), bundle.RelationKeySpaceId.String())
 		filename = filepath.Join(spaceDirectory, spaceId, filename)
 	}
 	return filename
@@ -1027,7 +971,7 @@
 func (e *export) saveFile(ctx context.Context, wr writer, fileObject sb.SmartBlock, exportAllSpaces bool) (fileName string, err error) {
 	fullId := domain.FullFileId{
 		SpaceId: fileObject.Space().Id(),
-		FileId:  domain.FileId(fileObject.Details().GetString(bundle.RelationKeyFileId)),
+		FileId:  domain.FileId(pbtypes.GetString(fileObject.Details(), bundle.RelationKeyFileId.String())),
 	}
 
 	file, err := e.fileService.FileByHash(ctx, fullId)
@@ -1069,7 +1013,7 @@
 		return err
 	}
 	err = cache.Do(e.picker, spc.DerivedIDs().Workspace, func(b sb.SmartBlock) error {
-		spaceDashBoardID = b.CombinedDetails().GetString(bundle.RelationKeySpaceDashboardId)
+		spaceDashBoardID = pbtypes.GetString(b.CombinedDetails(), bundle.RelationKeySpaceDashboardId.String())
 		return nil
 	})
 	if err != nil {
@@ -1093,7 +1037,7 @@
 	return nil
 }
 
-func (e *export) objectValid(sbType smartblock.SmartBlockType, info *database.ObjectInfo, includeArchived bool, isProtobuf bool) bool {
+func (e *export) objectValid(sbType smartblock.SmartBlockType, info *model.ObjectInfo, includeArchived bool, isProtobuf bool) bool {
 	if info.Id == addr.AnytypeProfileId {
 		return false
 	}
@@ -1106,7 +1050,7 @@
 	if strings.HasPrefix(info.Id, addr.BundledObjectTypeURLPrefix) || strings.HasPrefix(info.Id, addr.BundledRelationURLPrefix) {
 		return false
 	}
-	if info.Details.GetBool(bundle.RelationKeyIsArchived) && !includeArchived {
+	if pbtypes.GetBool(info.Details, bundle.RelationKeyIsArchived.String()) && !includeArchived {
 		return false
 	}
 	return true
@@ -1173,9 +1117,9 @@
 		sbType == smartblock.SmartBlockTypeFileObject
 }
 
-func validLayoutForNonProtobuf(details *domain.Details) bool {
-	return details.GetFloat64(bundle.RelationKeyLayout) != float64(model.ObjectType_collection) &&
-		details.GetFloat64(bundle.RelationKeyLayout) != float64(model.ObjectType_set)
+func validLayoutForNonProtobuf(details *types.Struct) bool {
+	return pbtypes.GetFloat64(details, bundle.RelationKeyLayout.String()) != float64(model.ObjectType_collection) &&
+		pbtypes.GetFloat64(details, bundle.RelationKeyLayout.String()) != float64(model.ObjectType_set)
 }
 
 func (e *export) cleanupFile(wr writer) {
@@ -1183,312 +1127,15 @@
 	os.Remove(wr.Path())
 }
 
-<<<<<<< HEAD
-func (e *export) getRelatedDerivedObjects(objects map[string]*domain.Details) ([]database.Record, error) {
-	derivedObjects, typesAndTemplates, err := e.iterateObjects(objects)
-	if err != nil {
-		return nil, err
-	}
-	// get derived objects only from types and templates,
-	// because relations currently have only system relations and object type
-	if len(typesAndTemplates) > 0 {
-		derivedObjectsMap := make(map[string]*domain.Details, 0)
-		for _, object := range typesAndTemplates {
-			id := object.Details.GetString(bundle.RelationKeyId)
-			derivedObjectsMap[id] = object.Details
-		}
-		iteratedObjects, typesAndTemplates, err := e.iterateObjects(derivedObjectsMap)
-		if err != nil {
-			return nil, err
-		}
-		derivedObjects = append(derivedObjects, iteratedObjects...)
-		derivedObjects = append(derivedObjects, typesAndTemplates...)
-	}
-	return derivedObjects, nil
-}
-
-func (e *export) iterateObjects(objects map[string]*domain.Details,
-) (allObjects []database.Record, typesAndTemplates []database.Record, err error) {
-	var relations []string
-	for id, object := range objects {
-		err = cache.Do(e.picker, id, func(b sb.SmartBlock) error {
-			state := b.NewState()
-			relations = e.getObjectRelations(state, relations)
-			details := state.Details()
-			if e.isObjectWithDataview(details) {
-				dataviewRelations, err := e.getDataviewRelations(state)
-				if err != nil {
-					return err
-				}
-				relations = lo.Union(relations, dataviewRelations)
-			}
-			return nil
-		})
-		if err != nil {
-			return nil, nil, err
-		}
-		allObjects, typesAndTemplates, err = e.processObject(object, allObjects, typesAndTemplates, relations)
-		if err != nil {
-			return nil, nil, err
-		}
-	}
-	return allObjects, typesAndTemplates, nil
-}
-
-func (e *export) getDataviewRelations(state *state.State) ([]string, error) {
-	var relations []string
-	err := state.Iterate(func(b simple.Block) (isContinue bool) {
-		if dataview := b.Model().GetDataview(); dataview != nil {
-			for _, view := range dataview.Views {
-				for _, relation := range view.Relations {
-					relations = append(relations, relation.Key)
-				}
-			}
-		}
-		return true
-	})
-	return relations, err
-}
-
-func (e *export) getObjectRelations(state *state.State, relations []string) []string {
-	relationLinks := state.GetRelationLinks()
-	for _, link := range relationLinks {
-		relations = append(relations, link.Key)
-	}
-	return relations
-}
-
-func (e *export) isObjectWithDataview(details *domain.Details) bool {
-	return details.GetFloat64(bundle.RelationKeyLayout) == float64(model.ObjectType_collection) ||
-		details.GetFloat64(bundle.RelationKeyLayout) == float64(model.ObjectType_set)
-}
-
-func (e *export) processObject(object *domain.Details,
-	derivedObjects []database.Record,
-	typesAndTemplates []database.Record,
-	relations []string,
-) ([]database.Record, []database.Record, error) {
-	for _, relation := range relations {
-		storeRelation, err := e.getRelation(relation)
-		if err != nil {
-			return nil, nil, err
-		}
-		if storeRelation != nil {
-			derivedObjects, err = e.addRelationAndOptions(storeRelation, derivedObjects, relation)
-			if err != nil {
-				return nil, nil, err
-			}
-		}
-	}
-	objectTypeId := object.GetString(bundle.RelationKeyType)
-
-	var err error
-	derivedObjects, typesAndTemplates, err = e.addObjectType(objectTypeId, derivedObjects, typesAndTemplates)
-	if err != nil {
-		return nil, nil, err
-	}
-
-	derivedObjects, typesAndTemplates, err = e.addTemplates(objectTypeId, derivedObjects, typesAndTemplates)
-	if err != nil {
-		return nil, nil, err
-	}
-	derivedObjects, err = e.handleSetOfRelation(object, derivedObjects)
-	if err != nil {
-		return nil, nil, err
-	}
-	return derivedObjects, typesAndTemplates, nil
-}
-
-func (e *export) addObjectType(objectTypeId string, derivedObjects []database.Record, typesAndTemplates []database.Record) ([]database.Record, []database.Record, error) {
-	objectTypeDetails, err := e.objectStore.GetDetails(objectTypeId)
-	if err != nil {
-		return nil, nil, err
-	}
-	if objectTypeDetails == nil || objectTypeDetails.Len() == 0 {
-		return derivedObjects, typesAndTemplates, nil
-	}
-	uniqueKey := objectTypeDetails.GetString(bundle.RelationKeyUniqueKey)
-	key, err := domain.GetTypeKeyFromRawUniqueKey(uniqueKey)
-	if err != nil {
-		return nil, nil, err
-	}
-	if bundle.IsInternalType(key) {
-		return derivedObjects, typesAndTemplates, nil
-	}
-	recommendedRelations := objectTypeDetails.GetStringList(bundle.RelationKeyRecommendedRelations)
-	for _, relation := range recommendedRelations {
-		if relation == addr.MissingObject {
-			continue
-		}
-		details, err := e.objectStore.GetDetails(relation)
-		if err != nil {
-			return nil, nil, err
-		}
-		relationKey := details.GetString(bundle.RelationKeyUniqueKey)
-		uniqueKey, err := domain.UnmarshalUniqueKey(relationKey)
-		if err != nil {
-			return nil, nil, err
-		}
-		if bundle.IsSystemRelation(domain.RelationKey(uniqueKey.InternalKey())) {
-			continue
-		}
-		derivedObjects = append(derivedObjects, database.Record{Details: details})
-	}
-	derivedObjects = append(derivedObjects, database.Record{Details: objectTypeDetails})
-	typesAndTemplates = append(typesAndTemplates, database.Record{Details: objectTypeDetails})
-	return derivedObjects, typesAndTemplates, nil
-}
-
-func (e *export) getRelation(key string) (*database.Record, error) {
-	uniqueKey, err := domain.NewUniqueKey(smartblock.SmartBlockTypeRelation, key)
-	if err != nil {
-		return nil, err
-	}
-	relation, err := e.objectStore.Query(database.Query{
-		Filters: []database.FilterRequest{
-			{
-				RelationKey: bundle.RelationKeyUniqueKey,
-				Condition:   model.BlockContentDataviewFilter_Equal,
-				Value:       domain.String(uniqueKey.Marshal()),
-			},
-			{
-				RelationKey: bundle.RelationKeyIsArchived,
-				Condition:   model.BlockContentDataviewFilter_Equal,
-				Value:       domain.Bool(false),
-			},
-			{
-				RelationKey: bundle.RelationKeyIsDeleted,
-				Condition:   model.BlockContentDataviewFilter_Equal,
-				Value:       domain.Bool(false),
-			},
-		},
-	})
-	if err != nil {
-		return nil, err
-	}
-	if len(relation) == 0 {
-		return nil, nil
-	}
-	return &relation[0], nil
-}
-
-func (e *export) addRelationAndOptions(relation *database.Record, derivedObjects []database.Record, relationKey string) ([]database.Record, error) {
-	derivedObjects = e.addRelation(*relation, derivedObjects)
-	format := relation.Details.GetInt64(bundle.RelationKeyRelationFormat)
-	if format == int64(model.RelationFormat_tag) || format == int64(model.RelationFormat_status) {
-		relationOptions, err := e.getRelationOptions(relationKey)
-		if err != nil {
-			return nil, err
-		}
-		derivedObjects = append(derivedObjects, relationOptions...)
-	}
-
-	return derivedObjects, nil
-}
-
-func (e *export) addRelation(relation database.Record, derivedObjects []database.Record) []database.Record {
-	if relationKey := relation.Details.GetString(bundle.RelationKeyRelationKey); relationKey != "" {
-		if !bundle.HasRelation(domain.RelationKey(relationKey)) {
-			derivedObjects = append(derivedObjects, relation)
-		}
-	}
-	return derivedObjects
-}
-
-func (e *export) getRelationOptions(relationKey string) ([]database.Record, error) {
-	relationOptionsDetails, err := e.objectStore.Query(database.Query{
-		Filters: []database.FilterRequest{
-			{
-				RelationKey: bundle.RelationKeyLayout,
-				Condition:   model.BlockContentDataviewFilter_Equal,
-				Value:       domain.Int64(int64(model.ObjectType_relationOption)),
-			},
-			{
-				RelationKey: bundle.RelationKeyRelationKey,
-				Condition:   model.BlockContentDataviewFilter_Equal,
-				Value:       domain.String(relationKey),
-			},
-			{
-				RelationKey: bundle.RelationKeyIsArchived,
-				Condition:   model.BlockContentDataviewFilter_Equal,
-				Value:       domain.Bool(false),
-			},
-			{
-				RelationKey: bundle.RelationKeyIsDeleted,
-				Condition:   model.BlockContentDataviewFilter_Equal,
-				Value:       domain.Bool(false),
-			},
-		},
-	})
-	if err != nil {
-		return nil, err
-	}
-	return relationOptionsDetails, nil
-}
-
-func (e *export) addTemplates(id string, derivedObjects []database.Record, typesAndTemplates []database.Record) ([]database.Record, []database.Record, error) {
-	templates, err := e.objectStore.Query(database.Query{
-		Filters: []database.FilterRequest{
-			{
-				RelationKey: bundle.RelationKeyTargetObjectType,
-				Condition:   model.BlockContentDataviewFilter_Equal,
-				Value:       domain.String(id),
-			},
-			{
-				RelationKey: bundle.RelationKeyIsArchived,
-				Condition:   model.BlockContentDataviewFilter_Equal,
-				Value:       domain.Bool(false),
-			},
-			{
-				RelationKey: bundle.RelationKeyIsDeleted,
-				Condition:   model.BlockContentDataviewFilter_Equal,
-				Value:       domain.Bool(false),
-			},
-		},
-	})
-	if err != nil {
-		return nil, nil, err
-	}
-	derivedObjects = append(derivedObjects, templates...)
-	typesAndTemplates = append(typesAndTemplates, templates...)
-	return derivedObjects, typesAndTemplates, nil
-}
-
-func (e *export) handleSetOfRelation(object *domain.Details, derivedObjects []database.Record) ([]database.Record, error) {
-	setOfList := object.GetStringList(bundle.RelationKeySetOf)
-	if len(setOfList) > 0 {
-		types, err := e.objectStore.Query(database.Query{
-			Filters: []database.FilterRequest{
-				{
-					RelationKey: bundle.RelationKeyId,
-					Condition:   model.BlockContentDataviewFilter_In,
-					Value:       domain.StringList(setOfList),
-				},
-				{
-					RelationKey: bundle.RelationKeyIsArchived,
-					Condition:   model.BlockContentDataviewFilter_Equal,
-					Value:       domain.Bool(false),
-				},
-				{
-					RelationKey: bundle.RelationKeyIsDeleted,
-					Condition:   model.BlockContentDataviewFilter_Equal,
-					Value:       domain.Bool(false),
-				},
-			},
-		})
-		if err != nil {
-			return nil, err
-=======
 func (e *export) fillTemplateIds(docs map[string]*types.Struct, ids []string) []string {
 	for id, object := range docs {
 		if pbtypes.Get(object, bundle.RelationKeyTargetObjectType.String()) != nil {
 			ids = append(ids, id)
->>>>>>> 4cc97573
 		}
 	}
 	return ids
 }
 
 func isLinkedObjectExist(rec []database.Record) bool {
-	return len(rec) > 0 && !rec[0].Details.GetBool(bundle.RelationKeyIsDeleted)
+	return len(rec) > 0 && !pbtypes.GetBool(rec[0].Details, bundle.RelationKeyIsDeleted.String())
 }
package export

import (
	"bytes"
	"context"
	"fmt"
	"math/rand"
	"os"
	"path/filepath"
	"slices"
	"strconv"
	"strings"
	"sync"
	"sync/atomic"

	"github.com/anyproto/any-sync/app"
	"github.com/globalsign/mgo/bson"
	"github.com/google/uuid"
	"github.com/gosimple/slug"
	"github.com/samber/lo"

	"github.com/anyproto/anytype-heart/core/anytype/account"
	"github.com/anyproto/anytype-heart/core/block/cache"
	sb "github.com/anyproto/anytype-heart/core/block/editor/smartblock"
	"github.com/anyproto/anytype-heart/core/block/editor/state"
	"github.com/anyproto/anytype-heart/core/block/object/objectlink"
	"github.com/anyproto/anytype-heart/core/block/process"
	"github.com/anyproto/anytype-heart/core/block/simple"
	"github.com/anyproto/anytype-heart/core/converter"
	"github.com/anyproto/anytype-heart/core/converter/dot"
	"github.com/anyproto/anytype-heart/core/converter/graphjson"
	"github.com/anyproto/anytype-heart/core/converter/md"
	"github.com/anyproto/anytype-heart/core/converter/pbc"
	"github.com/anyproto/anytype-heart/core/converter/pbjson"
	"github.com/anyproto/anytype-heart/core/domain"
	"github.com/anyproto/anytype-heart/core/files"
	"github.com/anyproto/anytype-heart/core/notifications"
	"github.com/anyproto/anytype-heart/pb"
	"github.com/anyproto/anytype-heart/pkg/lib/bundle"
	"github.com/anyproto/anytype-heart/pkg/lib/core/smartblock"
	"github.com/anyproto/anytype-heart/pkg/lib/database"
	"github.com/anyproto/anytype-heart/pkg/lib/localstore/addr"
	"github.com/anyproto/anytype-heart/pkg/lib/localstore/objectstore"
	"github.com/anyproto/anytype-heart/pkg/lib/logging"
	"github.com/anyproto/anytype-heart/pkg/lib/pb/model"
	"github.com/anyproto/anytype-heart/space"
	"github.com/anyproto/anytype-heart/space/spacecore/typeprovider"
	"github.com/anyproto/anytype-heart/util/anyerror"
	"github.com/anyproto/anytype-heart/util/constant"
	"github.com/anyproto/anytype-heart/util/text"
)

const CName = "export"

const (
	tempFileName              = "temp_anytype_backup"
	spaceDirectory            = "spaces"
	typesDirectory            = "types"
	objectsDirectory          = "objects"
	relationsDirectory        = "relations"
	relationsOptionsDirectory = "relationsOptions"
	templatesDirectory        = "templates"

	FilesObjects = "filesObjects"
	Files        = "files"
)

var log = logging.Logger("anytype-mw-export")

type Export interface {
	Export(ctx context.Context, req pb.RpcObjectListExportRequest) (path string, succeed int, err error)
	ExportInMemory(ctx context.Context, spaceId string, objectIds []string, format model.ExportFormat, includeRelations bool) (res map[string][]byte, err error)

	app.Component
}

type export struct {
	picker              cache.ObjectGetter
	objectStore         objectstore.ObjectStore
	sbtProvider         typeprovider.SmartBlockTypeProvider
	fileService         files.Service
	spaceService        space.Service
	accountService      account.Service
	notificationService notifications.Notifications
	processService      process.Service
}

func New() Export {
	return &export{}
}

func (e *export) Init(a *app.App) (err error) {
	e.processService = app.MustComponent[process.Service](a)
	e.objectStore = app.MustComponent[objectstore.ObjectStore](a)
	e.fileService = app.MustComponent[files.Service](a)
	e.picker = app.MustComponent[cache.ObjectGetter](a)
	e.sbtProvider = app.MustComponent[typeprovider.SmartBlockTypeProvider](a)
	e.spaceService = app.MustComponent[space.Service](a)
	e.accountService = app.MustComponent[account.Service](a)
	e.notificationService = app.MustComponent[notifications.Notifications](a)
	return
}

func (e *export) Name() (name string) {
	return CName
}

func (e *export) Export(ctx context.Context, req pb.RpcObjectListExportRequest) (path string, succeed int, err error) {
	queue := e.processService.NewQueue(pb.ModelProcess{
		Id:      bson.NewObjectId().Hex(),
		State:   0,
		Message: &pb.ModelProcessMessageOfExport{Export: &pb.ModelProcessExport{}},
	}, 4, req.NoProgress, e.notificationService)
	queue.SetMessage("prepare")

	if err = queue.Start(); err != nil {
		return
	}
	exportCtx := NewExportContext(e, req)
	return exportCtx.exportObjects(ctx, queue)
}

func (e *export) ExportInMemory(ctx context.Context, spaceId string, objectIds []string, format model.ExportFormat, includeRelations bool) (res map[string][]byte, err error) {
	req := pb.RpcObjectListExportRequest{
		SpaceId:                          spaceId,
		ObjectIds:                        objectIds,
		IncludeFiles:                     false,
		Format:                           format,
		IncludeNested:                    true,
		IncludeRelationsHeaderInMarkdown: includeRelations,
	}

	res = make(map[string][]byte)
	exportCtx := NewExportContext(e, req)
	for _, objectId := range objectIds {
		b, err := exportCtx.exportObject(ctx, objectId)
		if err != nil {
			return nil, err
		}
		res[objectId] = b
	}

	return res, nil
}

func (e *export) finishWithNotification(spaceId string, exportFormat model.ExportFormat, queue process.Queue, err error) {
	errCode := model.NotificationExport_NULL
	if err != nil {
		errCode = model.NotificationExport_UNKNOWN_ERROR
	}
	queue.FinishWithNotification(&model.Notification{
		Id:      uuid.New().String(),
		Status:  model.Notification_Created,
		IsLocal: true,
		Payload: &model.NotificationPayloadOfExport{Export: &model.NotificationExport{
			ErrorCode:  errCode,
			ExportType: exportFormat,
		}},
		Space: spaceId,
	}, nil)
}

type Doc struct {
	Details *domain.Details
	isLink  bool
}

type Docs map[string]*Doc

func (d Docs) transformToDetailsMap() map[string]*domain.Details {
	details := make(map[string]*domain.Details, len(d))
	for id, doc := range d {
		details[id] = doc.Details
	}
	return details
}

type exportContext struct {
	spaceId                          string
	docs                             Docs
	includeArchive                   bool
	includeNested                    bool
	includeFiles                     bool
	format                           model.ExportFormat
	isJson                           bool
	includeRelationsHeaderInMarkdown bool
	reqIds                           []string
	zip                              bool

	path             string
	linkStateFilters *state.Filters
	isLinkProcess    bool
	includeBackLinks bool
	relations        map[string]struct{}
	setOfList        map[string]struct{}
	objectTypes      map[string]struct{}

	*export
}

func NewExportContext(e *export, req pb.RpcObjectListExportRequest) *exportContext {
	ec := &exportContext{
<<<<<<< HEAD
		path:                             req.Path,
		spaceId:                          req.SpaceId,
		docs:                             map[string]*Doc{},
		includeArchive:                   req.IncludeArchived,
		includeNested:                    req.IncludeNested,
		includeFiles:                     req.IncludeFiles,
		format:                           req.Format,
		isJson:                           req.IsJson,
		reqIds:                           req.ObjectIds,
		zip:                              req.Zip,
		linkStateFilters:                 pbFiltersToState(req.LinksStateFilters),
		includeBackLinks:                 req.IncludeBacklinks,
		includeRelationsHeaderInMarkdown: req.IncludeRelationsHeaderInMarkdown,
		export:                           e,
=======
		path:             req.Path,
		spaceId:          req.SpaceId,
		docs:             map[string]*Doc{},
		includeArchive:   req.IncludeArchived,
		includeNested:    req.IncludeNested,
		includeFiles:     req.IncludeFiles,
		format:           req.Format,
		isJson:           req.IsJson,
		reqIds:           req.ObjectIds,
		zip:              req.Zip,
		linkStateFilters: pbFiltersToState(req.LinksStateFilters),
		includeBackLinks: req.IncludeBacklinks,
		setOfList:        make(map[string]struct{}),
		objectTypes:      make(map[string]struct{}),
		relations:        make(map[string]struct{}),

		export: e,
>>>>>>> ecdddc7c
	}
	return ec
}

func (e *exportContext) copy() *exportContext {
	return &exportContext{
		spaceId:          e.spaceId,
		docs:             e.docs,
		includeArchive:   e.includeArchive,
		includeNested:    e.includeNested,
		includeFiles:     e.includeFiles,
		format:           e.format,
		isJson:           e.isJson,
		reqIds:           e.reqIds,
		export:           e.export,
		isLinkProcess:    e.isLinkProcess,
		linkStateFilters: e.linkStateFilters,
		includeBackLinks: e.includeBackLinks,
		relations:        e.relations,
		setOfList:        e.setOfList,
		objectTypes:      e.objectTypes,
	}
}

func (e *exportContext) getStateFilters(id string) *state.Filters {
	if doc, ok := e.docs[id]; ok && doc.isLink {
		return e.linkStateFilters
	}
	return nil
}

func (e *exportContext) exportObject(ctx context.Context, objectId string) ([]byte, error) {
	e.reqIds = []string{objectId}
	err := e.docsForExport()
	if err != nil {
		return nil, err
	}

	fakeWriter := &FakeWriter{}
	err = e.writeDoc(ctx, fakeWriter, objectId, e.docs.transformToDetailsMap())
	if err != nil {
		return nil, err
	}

	for _, v := range fakeWriter.data {
		return v, nil
	}

	return nil, fmt.Errorf("failed to find data in writer")
}

func (e *exportContext) exportObjects(ctx context.Context, queue process.Queue) (string, int, error) {
	var (
		err  error
		wr   writer
		path string
	)
	defer func() {
		e.finishWithNotification(e.spaceId, e.format, queue, err)
		if err = queue.Finalize(); err != nil {
			cleanupFile(wr)
		}
	}()
	err = e.docsForExport()
	if err != nil {
		return "", 0, err
	}
	wr, err = e.getWriter()
	if err != nil {
		return "", 0, err
	}
	succeed, err := e.exportByFormat(ctx, wr, queue)
	if err != nil {
		return "", 0, err
	}
	wr.Close()
	if e.zip {
		path, succeed, err = e.renameZipArchive(wr, succeed)
		return path, succeed, err
	}
	return wr.Path(), succeed, nil
}

func (e *exportContext) getWriter() (writer, error) {
	var (
		wr  writer
		err error
	)
	if e.zip {
		if wr, err = newZipWriter(e.path, tempFileName); err != nil {
			err = anyerror.CleanupError(err)
			return nil, err
		}
	} else {
		if wr, err = newDirWriter(e.path, e.includeFiles); err != nil {
			err = anyerror.CleanupError(err)
			return nil, err
		}
	}
	return wr, nil
}

func (e *exportContext) exportByFormat(ctx context.Context, wr writer, queue process.Queue) (int, error) {
	queue.SetMessage("export docs")
	if e.format == model.Export_Protobuf && len(e.reqIds) == 0 {
		if err := e.createProfileFile(e.spaceId, wr); err != nil {
			log.Errorf("failed to create profile file: %s", err)
		}
	}
	var succeed int
	if e.format == model.Export_DOT || e.format == model.Export_SVG {
		succeed = e.exportDotAndSVG(ctx, succeed, wr, queue)
	} else if e.format == model.Export_GRAPH_JSON {
		succeed = e.exportGraphJson(ctx, succeed, wr, queue)
	} else {
		tasks := make([]process.Task, 0, len(e.docs))
		var succeedAsync int64
		tasks = e.exportDocs(ctx, wr, &succeedAsync, tasks)
		err := queue.Wait(tasks...)
		if err != nil {
			cleanupFile(wr)
			return 0, nil
		}
		succeed += int(succeedAsync)
	}
	return succeed, nil
}

func (e *exportContext) exportDocs(ctx context.Context,
	wr writer,
	succeed *int64,
	tasks []process.Task,
) []process.Task {
	docsDetails := e.docs.transformToDetailsMap()
	for docId := range e.docs {
		did := docId
		task := func() {
			if werr := e.writeDoc(ctx, wr, did, docsDetails); werr != nil {
				log.With("objectID", did).Warnf("can't export doc: %v", werr)
			} else {
				atomic.AddInt64(succeed, 1)
			}
		}
		tasks = append(tasks, task)
	}
	return tasks
}

func (e *exportContext) exportGraphJson(ctx context.Context, succeed int, wr writer, queue process.Queue) int {
	mc := graphjson.NewMultiConverter(e.sbtProvider)
	mc.SetKnownDocs(e.docs.transformToDetailsMap())
	var werr error
	if succeed, werr = e.writeMultiDoc(ctx, mc, wr, queue); werr != nil {
		log.Warnf("can't export docs: %v", werr)
	}
	return succeed
}

func (e *exportContext) exportDotAndSVG(ctx context.Context, succeed int, wr writer, queue process.Queue) int {
	var format = dot.ExportFormatDOT
	if e.format == model.Export_SVG {
		format = dot.ExportFormatSVG
	}
	mc := dot.NewMultiConverter(format, e.sbtProvider)
	mc.SetKnownDocs(e.docs.transformToDetailsMap())
	var werr error
	if succeed, werr = e.writeMultiDoc(ctx, mc, wr, queue); werr != nil {
		log.Warnf("can't export docs: %v", werr)
	}
	return succeed
}

func (e *exportContext) renameZipArchive(wr writer, succeed int) (string, int, error) {
	zipName := getZipName(e.path)
	err := os.Rename(wr.Path(), zipName)
	if err != nil {
		os.Remove(wr.Path())
		return "", 0, err
	}
	return zipName, succeed, nil
}

func isAnyblockExport(format model.ExportFormat) bool {
	return format == model.Export_Protobuf || format == model.Export_JSON
}

func (e *exportContext) docsForExport() (err error) {
	isProtobuf := isAnyblockExport(e.format)
	if len(e.reqIds) == 0 {
		return e.getExistedObjects(isProtobuf)
	}

	if len(e.reqIds) > 0 {
		return e.getObjectsByIDs(isProtobuf)
	}
	return
}

func (e *exportContext) getObjectsByIDs(isProtobuf bool) error {
	res, err := e.queryAndFilterObjectsByRelation(e.spaceId, e.reqIds, bundle.RelationKeyId)
	if err != nil {
		return err
	}
	for _, object := range res {
		id := object.Details.GetString(bundle.RelationKeyId)
		e.docs[id] = &Doc{Details: object.Details}
	}
	if isProtobuf {
		return e.processProtobuf()
	}
	return e.processNotProtobuf()
}

func (e *exportContext) queryAndFilterObjectsByRelation(spaceId string, reqIds []string, relationKey domain.RelationKey) ([]database.Record, error) {
	var allObjects []database.Record
	const singleBatchCount = 50
	for j := 0; j < len(reqIds); {
		if j+singleBatchCount < len(reqIds) {
			records, err := e.queryObjectsByRelation(spaceId, reqIds[j:j+singleBatchCount], relationKey)
			if err != nil {
				return nil, err
			}
			allObjects = append(allObjects, records...)
		} else {
			records, err := e.queryObjectsByRelation(spaceId, reqIds[j:], relationKey)
			if err != nil {
				return nil, err
			}
			allObjects = append(allObjects, records...)
		}
		j += singleBatchCount
	}
	return allObjects, nil
}

func (e *exportContext) queryObjectsByRelation(spaceId string, reqIds []string, relationKey domain.RelationKey) ([]database.Record, error) {
	return e.objectStore.SpaceIndex(spaceId).Query(database.Query{
		Filters: []database.FilterRequest{
			{
				RelationKey: relationKey,
				Condition:   model.BlockContentDataviewFilter_In,
				Value:       domain.StringList(reqIds),
			},
		},
	})
}

func (e *exportContext) processNotProtobuf() error {
	ids := listObjectIds(e.docs)
	if e.includeFiles {
		fileObjectsIds, err := e.processFiles(ids)
		if err != nil {
			return err
		}
		ids = append(ids, fileObjectsIds...)
	}
	if e.includeNested {
		if e.includeRelationsHeaderInMarkdown {
			err := e.addDerivedObjects()
			if err != nil {
				return err
			}
		}

		for _, id := range ids {
			e.addNestedObject(id, map[string]*Doc{})
		}
	}
	return nil
}

func (e *exportContext) processProtobuf() error {
	if !e.includeNested {
		err := e.addDependentObjectsFromDataview()
		if err != nil {
			return err
		}
	}
	ids := listObjectIds(e.docs)
	if e.includeFiles {
		err := e.addFileObjects(ids)
		if err != nil {
			return err
		}
	}

	err := e.addDerivedObjects()
	if err != nil {
		return err
	}
	ids = e.listTargetTypesFromTemplates(ids)
	if e.includeNested {
		err = e.addNestedObjects(ids)
		if err != nil {
			return err
		}
	}
	return nil
}

func (e *exportContext) addDependentObjectsFromDataview() error {
	var (
		viewDependentObjectsIds []string
		err                     error
	)
	for id, details := range e.docs {
		if isObjectWithDataview(details.Details) {
			viewDependentObjectsIds, err = e.getViewDependentObjects(id, viewDependentObjectsIds)
			if err != nil {
				return err
			}
		}
	}
	viewDependentObjects, err := e.queryAndFilterObjectsByRelation(e.spaceId, viewDependentObjectsIds, bundle.RelationKeyId)
	if err != nil {
		return err
	}
	templates, err := e.queryAndFilterObjectsByRelation(e.spaceId, viewDependentObjectsIds, bundle.RelationKeyTargetObjectType)
	if err != nil {
		return err
	}
	for _, object := range append(viewDependentObjects, templates...) {
		id := object.Details.GetString(bundle.RelationKeyId)
		e.docs[id] = &Doc{
			Details: object.Details,
			isLink:  e.isLinkProcess,
		}
	}
	return nil
}

func (e *exportContext) getViewDependentObjects(id string, viewDependentObjectsIds []string) ([]string, error) {
	err := cache.Do(e.picker, id, func(sb sb.SmartBlock) error {
		st := sb.NewState().Copy().Filter(e.getStateFilters(id))
		viewDependentObjectsIds = append(viewDependentObjectsIds, objectlink.DependentObjectIDs(st, sb.Space(), objectlink.Flags{Blocks: true})...)
		return nil
	})
	if err != nil {
		return nil, err
	}
	return viewDependentObjectsIds, nil
}

func (e *exportContext) addFileObjects(ids []string) error {
	fileObjectsIds, err := e.processFiles(ids)
	if err != nil {
		return err
	}
	if e.includeNested {
		err = e.addNestedObjects(fileObjectsIds)
		if err != nil {
			return err
		}
	}
	return nil
}

func (e *exportContext) processFiles(ids []string) ([]string, error) {
	var fileObjectsIds []string
	for _, id := range ids {
		objectFiles, err := e.fillLinkedFiles(id)
		if err != nil {
			return nil, err
		}
		fileObjectsIds = lo.Union(fileObjectsIds, objectFiles)
	}
	return fileObjectsIds, nil
}

func (e *exportContext) addDerivedObjects() error {
	processedObjects := make(map[string]struct{}, 0)
	err := e.getRelationsAndTypes(e.docs, processedObjects)
	if err != nil {
		return err
	}

	err = e.getTemplatesRelationsAndTypes(processedObjects)
	if err != nil {
		return err
	}
	err = e.addRelationsAndTypes()
	if err != nil {
		return err
	}
	return nil
}

func (e *exportContext) getRelationsAndTypes(notProcessedObjects map[string]*Doc, processedObjects map[string]struct{}) error {
	err := e.collectDerivedObjects(notProcessedObjects)
	if err != nil {
		return err
	}
	// get derived objects only from types,
	// because relations currently have only system relations and object type
	if len(e.objectTypes) > 0 || len(e.setOfList) > 0 {
		err = e.getDerivedObjectsForTypes(processedObjects)
		if err != nil {
			return err
		}
	}
	return nil
}

func (e *exportContext) collectDerivedObjects(objects map[string]*Doc) error {
	for id := range objects {
		err := cache.Do(e.picker, id, func(b sb.SmartBlock) error {
			state := b.NewState().Copy().Filter(e.getStateFilters(id))
			objectRelations := getObjectRelations(state)
			fillObjectsMap(e.relations, objectRelations)
			details := state.CombinedDetails()
			if isObjectWithDataview(details) {
				dataviewRelations, err := getDataviewRelations(state)
				if err != nil {
					return err
				}
				fillObjectsMap(e.relations, dataviewRelations)
			}
			var objectTypes []string
			if details.Has(bundle.RelationKeyType) {
				objectTypes = append(objectTypes, details.GetString(bundle.RelationKeyType))
			}
			if details.Has(bundle.RelationKeyTargetObjectType) {
				objectTypes = append(objectTypes, details.GetString(bundle.RelationKeyTargetObjectType))
			}
			fillObjectsMap(e.objectTypes, objectTypes)
			setOfList := details.GetStringList(bundle.RelationKeySetOf)
			fillObjectsMap(e.setOfList, setOfList)
			return nil
		})
		if err != nil {
			return err
		}
	}
	return nil
}

func fillObjectsMap(dst map[string]struct{}, objectsToAdd []string) {
	for _, objectId := range objectsToAdd {
		dst[objectId] = struct{}{}
	}
}

func getObjectRelations(state *state.State) []string {
	relationLinks := state.GetRelationLinks()
	relations := make([]string, 0, len(relationLinks))
	for _, link := range relationLinks {
		relations = append(relations, link.Key)
	}
	return relations
}

func isObjectWithDataview(details *domain.Details) bool {
	return details.GetInt64(bundle.RelationKeyResolvedLayout) == int64(model.ObjectType_collection) ||
		details.GetInt64(bundle.RelationKeyResolvedLayout) == int64(model.ObjectType_set)
}

func getDataviewRelations(state *state.State) ([]string, error) {
	var relations []string
	err := state.Iterate(func(b simple.Block) (isContinue bool) {
		if dataview := b.Model().GetDataview(); dataview != nil {
			for _, view := range dataview.Views {
				for _, relation := range view.Relations {
					relations = append(relations, relation.Key)
				}
			}
		}
		return true
	})
	return relations, err
}

func (e *exportContext) getDerivedObjectsForTypes(processedObjects map[string]struct{}) error {
	notProceedTypes := make(map[string]*Doc)
	for object := range e.objectTypes {
		e.fillNotProcessedTypes(processedObjects, object, notProceedTypes)
	}
	for object := range e.setOfList {
		e.fillNotProcessedTypes(processedObjects, object, notProceedTypes)
	}
	if len(notProceedTypes) == 0 {
		return nil
	}
	err := e.getRelationsAndTypes(notProceedTypes, processedObjects)
	if err != nil {
		return err
	}
	return nil
}

func (e *exportContext) fillNotProcessedTypes(processedObjects map[string]struct{}, object string, notProceedTypes map[string]*Doc) {
	if _, ok := processedObjects[object]; ok {
		return
	}
	notProceedTypes[object] = nil
	processedObjects[object] = struct{}{}
}

func (e *exportContext) getTemplatesRelationsAndTypes(processedObjects map[string]struct{}) error {
	allTypes := lo.MapToSlice(e.objectTypes, func(key string, value struct{}) string { return key })
	templates, err := e.queryAndFilterObjectsByRelation(e.spaceId, allTypes, bundle.RelationKeyTargetObjectType)
	if err != nil {
		return nil
	}
	if len(templates) == 0 {
		return nil
	}
	templatesToProcess := make(map[string]*Doc, len(templates))
	for _, template := range templates {
		id := template.Details.GetString(bundle.RelationKeyId)
		if _, ok := e.docs[id]; !ok {
			templateDoc := &Doc{Details: template.Details, isLink: e.isLinkProcess}
			e.docs[id] = templateDoc
			templatesToProcess[id] = templateDoc
		}
	}
	err = e.getRelationsAndTypes(templatesToProcess, processedObjects)
	if err != nil {
		return err
	}
	return nil
}

func (e *exportContext) addRelationsAndTypes() error {
	types := lo.MapToSlice(e.objectTypes, func(key string, value struct{}) string { return key })
	setOfList := lo.MapToSlice(e.setOfList, func(key string, value struct{}) string { return key })
	relations := lo.MapToSlice(e.relations, func(key string, value struct{}) string { return key })

	err := e.addRelations(relations)
	if err != nil {
		return err
	}
	err = e.processObjectTypesAndSetOfList(types, setOfList)
	if err != nil {
		return err
	}
	return nil
}

func (e *exportContext) addRelations(relations []string) error {
	storeRelations, err := e.getRelationsFromStore(relations)
	if err != nil {
		return err
	}
	for _, storeRelation := range storeRelations {
		e.addRelation(storeRelation)
		err := e.addOptionIfTag(storeRelation)
		if err != nil {
			return err
		}
	}
	return nil
}

func (e *exportContext) getRelationsFromStore(relations []string) ([]database.Record, error) {
	uniqueKeys := make([]string, 0, len(relations))
	for _, relation := range relations {
		uniqueKey, err := domain.NewUniqueKey(smartblock.SmartBlockTypeRelation, relation)
		if err != nil {
			return nil, err
		}
		uniqueKeys = append(uniqueKeys, uniqueKey.Marshal())
	}
	storeRelations, err := e.queryAndFilterObjectsByRelation(e.spaceId, uniqueKeys, bundle.RelationKeyUniqueKey)
	if err != nil {
		return nil, err
	}
	return storeRelations, nil
}

func (e *exportContext) addRelation(relation database.Record) {
	relationKey := domain.RelationKey(relation.Details.GetString(bundle.RelationKeyRelationKey))
	if relationKey != "" && !bundle.HasRelation(relationKey) {
		id := relation.Details.GetString(bundle.RelationKeyId)
		e.docs[id] = &Doc{Details: relation.Details, isLink: e.isLinkProcess}
	}
}

func (e *exportContext) addOptionIfTag(relation database.Record) error {
	format := relation.Details.GetInt64(bundle.RelationKeyRelationFormat)
	relationKey := relation.Details.GetString(bundle.RelationKeyRelationKey)
	if format == int64(model.RelationFormat_tag) || format == int64(model.RelationFormat_status) {
		err := e.addRelationOptions(relationKey)
		if err != nil {
			return err
		}
	}
	return nil
}

func (e *exportContext) addRelationOptions(relationKey string) error {
	relationOptions, err := e.getRelationOptions(relationKey)
	if err != nil {
		return err
	}
	for _, option := range relationOptions {
		id := option.Details.GetString(bundle.RelationKeyId)
		e.docs[id] = &Doc{Details: option.Details, isLink: e.isLinkProcess}
	}
	return nil
}

func (e *exportContext) getRelationOptions(relationKey string) ([]database.Record, error) {
	relationOptionsDetails, err := e.objectStore.SpaceIndex(e.spaceId).Query(database.Query{
		Filters: []database.FilterRequest{
			{
				RelationKey: bundle.RelationKeyResolvedLayout,
				Condition:   model.BlockContentDataviewFilter_Equal,
				Value:       domain.Int64(model.ObjectType_relationOption),
			},
			{
				RelationKey: bundle.RelationKeyRelationKey,
				Condition:   model.BlockContentDataviewFilter_Equal,
				Value:       domain.String(relationKey),
			},
		},
	})
	if err != nil {
		return nil, err
	}
	return relationOptionsDetails, nil
}

func (e *exportContext) processObjectTypesAndSetOfList(objectTypes, setOfList []string) error {
	objectDetails, err := e.queryAndFilterObjectsByRelation(e.spaceId, lo.Union(objectTypes, setOfList), bundle.RelationKeyId)
	if err != nil {
		return err
	}
	if len(objectDetails) == 0 {
		return nil
	}
	recommendedRelations, err := e.addObjectsAndCollectRecommendedRelations(objectDetails)
	if err != nil {
		return err
	}
	err = e.addRecommendedRelations(recommendedRelations)
	if err != nil {
		return err
	}
	return nil
}

func (e *exportContext) addObjectsAndCollectRecommendedRelations(objectTypes []database.Record) ([]string, error) {
	recommendedRelations := make([]string, 0, len(objectTypes))
	for i := 0; i < len(objectTypes); i++ {
		rawUniqueKey := objectTypes[i].Details.GetString(bundle.RelationKeyUniqueKey)
		uniqueKey, err := domain.UnmarshalUniqueKey(rawUniqueKey)
		if err != nil {
			return nil, err
		}
		id := objectTypes[i].Details.GetString(bundle.RelationKeyId)
		e.docs[id] = &Doc{Details: objectTypes[i].Details, isLink: e.isLinkProcess}
		if uniqueKey.SmartblockType() == smartblock.SmartBlockTypeObjectType {
			key, err := domain.GetTypeKeyFromRawUniqueKey(rawUniqueKey)
			if err != nil {
				return nil, err
			}
			if bundle.IsInternalType(key) {
				continue
			}
			recommendedRelations = lo.Uniq(slices.Concat(recommendedRelations,
				objectTypes[i].Details.GetStringList(bundle.RelationKeyRecommendedRelations),
				objectTypes[i].Details.GetStringList(bundle.RelationKeyRecommendedHiddenRelations),
				objectTypes[i].Details.GetStringList(bundle.RelationKeyRecommendedFeaturedRelations),
				objectTypes[i].Details.GetStringList(bundle.RelationKeyRecommendedFileRelations),
			))
		}
	}
	return recommendedRelations, nil
}

func (e *exportContext) addRecommendedRelations(recommendedRelations []string) error {
	relations, err := e.queryAndFilterObjectsByRelation(e.spaceId, recommendedRelations, bundle.RelationKeyId)
	if err != nil {
		return err
	}
	for _, relation := range relations {
		id := relation.Details.GetString(bundle.RelationKeyId)
		if id == addr.MissingObject {
			continue
		}

		relationKey := relation.Details.GetString(bundle.RelationKeyUniqueKey)
		uniqueKey, err := domain.UnmarshalUniqueKey(relationKey)
		if err != nil {
			return err
		}
		if bundle.IsSystemRelation(domain.RelationKey(uniqueKey.InternalKey())) {
			continue
		}
		e.docs[id] = &Doc{Details: relation.Details, isLink: e.isLinkProcess}
	}
	return nil
}

func (e *exportContext) addNestedObjects(ids []string) error {
	nestedDocs := make(map[string]*Doc, 0)
	for _, id := range ids {
		e.addNestedObject(id, nestedDocs)
	}
	if len(nestedDocs) == 0 {
		return nil
	}
	exportCtxChild := e.copy()
	exportCtxChild.includeNested = false
	exportCtxChild.docs = nestedDocs
	exportCtxChild.isLinkProcess = true
	err := exportCtxChild.processProtobuf()
	if err != nil {
		return err
	}
	for id, object := range exportCtxChild.docs {
		if _, ok := e.docs[id]; !ok {
			e.docs[id] = object
		}
	}
	return nil
}

func (e *exportContext) addNestedObject(id string, nestedDocs map[string]*Doc) {
	var links []string
	err := cache.Do(e.picker, id, func(sb sb.SmartBlock) error {
		st := sb.NewState().Copy().Filter(e.getStateFilters(id))
		links = objectlink.DependentObjectIDs(st, sb.Space(), objectlink.Flags{
			Blocks:                   true,
			Details:                  true,
			Collection:               true,
			NoHiddenBundledRelations: true,
			NoBackLinks:              !e.includeBackLinks,
			CreatorModifierWorkspace: true,
		})
		return nil
	})
	if err != nil {
		return
	}
	for _, link := range links {
		if _, exists := e.docs[link]; !exists {
			sbt, sbtErr := e.sbtProvider.Type(e.spaceId, link)
			if sbtErr != nil {
				log.Errorf("failed to get smartblocktype of id %s", link)
				continue
			}
			if !validType(sbt) {
				continue
			}
			rec, qErr := e.objectStore.SpaceIndex(e.spaceId).QueryByIds([]string{link})
			if qErr != nil {
				log.Errorf("failed to query id %s, err: %s", qErr, err)
				continue
			}
			if isLinkedObjectExist(rec) {
				exportDoc := &Doc{Details: rec[0].Details, isLink: true}
				nestedDocs[link] = exportDoc
				e.docs[link] = exportDoc
				e.addNestedObject(link, nestedDocs)
			}
		}
	}
}

func (e *exportContext) fillLinkedFiles(id string) ([]string, error) {
	spaceIndex := e.objectStore.SpaceIndex(e.spaceId)
	var fileObjectsIds []string
	err := cache.Do(e.picker, id, func(b sb.SmartBlock) error {
		b.NewState().Copy().Filter(e.getStateFilters(id)).IterateLinkedFiles(func(fileObjectId string) {
			res, err := spaceIndex.Query(database.Query{
				Filters: []database.FilterRequest{
					{
						RelationKey: bundle.RelationKeyId,
						Condition:   model.BlockContentDataviewFilter_Equal,
						Value:       domain.String(fileObjectId),
					},
				},
			})
			if err != nil {
				log.Errorf("failed to get details for file object id %s: %v", fileObjectId, err)
				return
			}
			if len(res) == 0 {
				return
			}
			e.docs[fileObjectId] = &Doc{Details: res[0].Details, isLink: e.isLinkProcess}
			fileObjectsIds = append(fileObjectsIds, fileObjectId)
		})
		return nil
	})
	if err != nil {
		return nil, err
	}
	return fileObjectsIds, nil
}

func (e *exportContext) getExistedObjects(isProtobuf bool) error {
	spaceIndex := e.objectStore.SpaceIndex(e.spaceId)
	res, err := spaceIndex.List(false)
	if err != nil {
		return err
	}
	if e.includeArchive {
		archivedObjects, err := spaceIndex.List(true)
		if err != nil {
			return err
		}
		res = append(res, archivedObjects...)
	}
	e.docs = make(map[string]*Doc, len(res))
	for _, info := range res {
		objectSpaceID := e.spaceId
		if objectSpaceID == "" {
			objectSpaceID = info.Details.GetString(bundle.RelationKeySpaceId)
		}
		sbType, err := e.sbtProvider.Type(objectSpaceID, info.Id)
		if err != nil {
			log.With("objectId", info.Id).Errorf("failed to get smartblock type: %v", err)
			continue
		}
		if !objectValid(sbType, info, e.includeArchive, isProtobuf) {
			continue
		}
		e.docs[info.Id] = &Doc{Details: info.Details}
	}
	return nil
}

func (e *exportContext) listTargetTypesFromTemplates(ids []string) []string {
	for id, object := range e.docs {
		if object.Details.Has(bundle.RelationKeyTargetObjectType) {
			ids = append(ids, id)
		}
	}
	return ids
}

func (e *exportContext) writeMultiDoc(ctx context.Context, mw converter.MultiConverter, wr writer, queue process.Queue) (succeed int, err error) {
	for did := range e.docs {
		if err = queue.Wait(func() {
			log.With("objectID", did).Debugf("write doc")
			werr := cache.Do(e.picker, did, func(b sb.SmartBlock) error {
				st := b.NewState().Copy()
				if e.includeFiles && b.Type() == smartblock.SmartBlockTypeFileObject {
					fileName, err := e.saveFile(ctx, wr, b, false)
					if err != nil {
						return fmt.Errorf("save file: %w", err)
					}
					st.SetDetailAndBundledRelation(bundle.RelationKeySource, domain.String(fileName))
				}
				if err = mw.Add(b.Space(), st); err != nil {
					return err
				}
				return nil
			})
			if err != nil {
				log.With("objectID", did).Warnf("can't export doc: %v", werr)
			} else {
				succeed++
			}

		}); err != nil {
			return
		}
	}

	if err = wr.WriteFile("export"+mw.Ext(), bytes.NewReader(mw.Convert(0)), 0); err != nil {
		return 0, err
	}
	err = nil
	return
}

func (e *exportContext) writeDoc(ctx context.Context, wr writer, docId string, details map[string]*domain.Details) (err error) {
	return cache.Do(e.picker, docId, func(b sb.SmartBlock) error {
		st := b.NewState()
		if st.CombinedDetails().GetBool(bundle.RelationKeyIsDeleted) {
			return nil
		}

		st = st.Copy().Filter(e.getStateFilters(docId))
		if e.includeFiles && b.Type() == smartblock.SmartBlockTypeFileObject {
			fileName, err := e.saveFile(ctx, wr, b, e.spaceId == "")
			if err != nil {
				return fmt.Errorf("save file: %w", err)
			}
			st.SetDetailAndBundledRelation(bundle.RelationKeySource, domain.String(fileName))
			// Don't save file objects in markdown
			if e.format == model.Export_Markdown {
				return nil
			}
		}

		var conv converter.Converter
		switch e.format {
		case model.Export_Markdown:
			conv = md.NewMDConverter(st, wr.Namer(), e.includeRelationsHeaderInMarkdown)
		case model.Export_Protobuf:
			conv = pbc.NewConverter(st, e.isJson)
		case model.Export_JSON:
			conv = pbjson.NewConverter(st)
		}
		conv.SetKnownDocs(details)
		result := conv.Convert(b.Type().ToProto())
		var filename string
		if e.format == model.Export_Markdown {
			filename = makeMarkdownName(st, wr, docId, conv.Ext(), e.spaceId)
		} else if docId == b.Space().DerivedIDs().Home {
			filename = "index" + conv.Ext()
		} else {
			filename = makeFileName(docId, e.spaceId, conv.Ext(), st, b.Type())
		}
		lastModifiedDate := st.LocalDetails().GetInt64(bundle.RelationKeyLastModifiedDate)
		if err = wr.WriteFile(filename, bytes.NewReader(result), lastModifiedDate); err != nil {
			return err
		}
		return nil
	})
}

func (e *exportContext) saveFile(ctx context.Context, wr writer, fileObject sb.SmartBlock, exportAllSpaces bool) (fileName string, err error) {
	fullId := domain.FullFileId{
		SpaceId: fileObject.Space().Id(),
		FileId:  domain.FileId(fileObject.Details().GetString(bundle.RelationKeyFileId)),
	}

	file, err := e.fileService.FileByHash(ctx, fullId)
	if err != nil {
		return "", err
	}
	if strings.HasPrefix(file.Info().Media, "image") {
		image, err := e.fileService.ImageByHash(context.TODO(), fullId)
		if err != nil {
			return "", err
		}
		file, err = image.GetOriginalFile()
		if err != nil {
			return "", err
		}
	}
	origName := file.Meta().Name
	rootPath := Files
	if exportAllSpaces {
		rootPath = filepath.Join(spaceDirectory, fileObject.Space().Id(), rootPath)
	}
	fileName = wr.Namer().Get(rootPath, fileObject.Id(), filepath.Base(origName), filepath.Ext(origName))
	rd, err := file.Reader(context.Background())
	if err != nil {
		return "", err
	}
	return fileName, wr.WriteFile(fileName, rd, file.Info().LastModifiedDate)
}

func (e *exportContext) createProfileFile(spaceID string, wr writer) error {
	spc, err := e.spaceService.Get(context.Background(), spaceID)
	if err != nil {
		return err
	}
	var spaceDashBoardID string

	pr, err := e.accountService.ProfileInfo()
	if err != nil {
		return err
	}
	err = cache.Do(e.picker, spc.DerivedIDs().Workspace, func(b sb.SmartBlock) error {
		spaceDashBoardID = b.CombinedDetails().GetString(bundle.RelationKeySpaceDashboardId)
		return nil
	})
	if err != nil {
		return err
	}
	profile := &pb.Profile{
		SpaceDashboardId: spaceDashBoardID,
		Address:          pr.AccountId,
		Name:             pr.Name,
		Avatar:           pr.IconImage,
		ProfileId:        pr.Id,
	}
	data, err := profile.Marshal()
	if err != nil {
		return err
	}
	err = wr.WriteFile(constant.ProfileFile, bytes.NewReader(data), 0)
	if err != nil {
		return err
	}
	return nil
}

func makeMarkdownName(s *state.State, wr writer, docID, ext, spaceId string) string {
	name := s.Details().GetString(bundle.RelationKeyName)
	if name == "" {
		name = s.Snippet()
	}
	path := ""
	// space can be empty in case user want to export all spaces
	if spaceId == "" {
		spaceId := s.LocalDetails().GetString(bundle.RelationKeySpaceId)
		path = filepath.Join(spaceDirectory, spaceId)
	}
	return wr.Namer().Get(path, docID, name, ext)
}

func makeFileName(docId, spaceId, ext string, st *state.State, blockType smartblock.SmartBlockType) string {
	dir := provideFileDirectory(blockType)
	filename := filepath.Join(dir, docId+ext)
	// space can be empty in case user want to export all spaces
	if spaceId == "" {
		spaceId := st.LocalDetails().GetString(bundle.RelationKeySpaceId)
		filename = filepath.Join(spaceDirectory, spaceId, filename)
	}
	return filename
}

func provideFileDirectory(blockType smartblock.SmartBlockType) string {
	switch blockType {
	case smartblock.SmartBlockTypeRelation:
		return relationsDirectory
	case smartblock.SmartBlockTypeRelationOption:
		return relationsOptionsDirectory
	case smartblock.SmartBlockTypeObjectType:
		return typesDirectory
	case smartblock.SmartBlockTypeTemplate:
		return templatesDirectory
	case smartblock.SmartBlockTypeFile, smartblock.SmartBlockTypeFileObject:
		return FilesObjects
	default:
		return objectsDirectory
	}
}

func objectValid(sbType smartblock.SmartBlockType, info *database.ObjectInfo, includeArchived bool, isProtobuf bool) bool {
	if info.Id == addr.AnytypeProfileId {
		return false
	}
	if !isProtobuf && (!validTypeForNonProtobuf(sbType) || !validLayoutForNonProtobuf(info.Details)) {
		return false
	}
	if isProtobuf && !validType(sbType) {
		return false
	}
	if strings.HasPrefix(info.Id, addr.BundledObjectTypeURLPrefix) || strings.HasPrefix(info.Id, addr.BundledRelationURLPrefix) {
		return false
	}
	if info.Details.GetBool(bundle.RelationKeyIsArchived) && !includeArchived {
		return false
	}
	return true
}

func newNamer() *namer {
	return &namer{
		names: make(map[string]string),
	}
}

type namer struct {
	// id -> name and name -> id
	names map[string]string
	mu    sync.Mutex
}

func (fn *namer) Get(path, hash, title, ext string) (name string) {
	const fileLenLimit = 48
	fn.mu.Lock()
	defer fn.mu.Unlock()
	var ok bool
	if name, ok = fn.names[hash]; ok {
		return name
	}
	title = slug.Make(strings.TrimSuffix(title, ext))
	name = text.TruncateEllipsized(title, fileLenLimit)
	name = strings.TrimSuffix(name, text.TruncateEllipsis)
	var (
		i = 0
		b = 36
	)
	gname := filepath.Join(path, name+ext)
	for {
		if _, ok = fn.names[gname]; !ok {
			fn.names[hash] = gname
			fn.names[gname] = hash
			return gname
		}
		i++
		n := int64(i * b)
		gname = filepath.Join(path, name+"_"+strconv.FormatInt(rand.Int63n(n), b)+ext)
	}
}

func validType(sbType smartblock.SmartBlockType) bool {
	return sbType == smartblock.SmartBlockTypeProfilePage ||
		sbType == smartblock.SmartBlockTypePage ||
		sbType == smartblock.SmartBlockTypeTemplate ||
		sbType == smartblock.SmartBlockTypeWorkspace ||
		sbType == smartblock.SmartBlockTypeWidget ||
		sbType == smartblock.SmartBlockTypeObjectType ||
		sbType == smartblock.SmartBlockTypeRelation ||
		sbType == smartblock.SmartBlockTypeRelationOption ||
		sbType == smartblock.SmartBlockTypeFileObject ||
		sbType == smartblock.SmartBlockTypeParticipant
}

func validTypeForNonProtobuf(sbType smartblock.SmartBlockType) bool {
	return sbType == smartblock.SmartBlockTypeProfilePage ||
		sbType == smartblock.SmartBlockTypePage ||
		sbType == smartblock.SmartBlockTypeFileObject
}

func validLayoutForNonProtobuf(details *domain.Details) bool {
	return details.GetInt64(bundle.RelationKeyResolvedLayout) != int64(model.ObjectType_collection) &&
		details.GetInt64(bundle.RelationKeyResolvedLayout) != int64(model.ObjectType_set)
}

func cleanupFile(wr writer) {
	if wr == nil {
		return
	}
	wr.Close()
	os.Remove(wr.Path())
}

func listObjectIds(docs map[string]*Doc) []string {
	ids := make([]string, 0, len(docs))
	for id := range docs {
		ids = append(ids, id)
	}
	return ids
}

func isLinkedObjectExist(rec []database.Record) bool {
	return len(rec) > 0 && !rec[0].Details.GetBool(bundle.RelationKeyIsDeleted)
}

func pbFiltersToState(filters *pb.RpcObjectListExportStateFilters) *state.Filters {
	if filters == nil {
		return nil
	}
	relationByLayoutList := state.RelationsByLayout{}
	for _, relationByLayout := range filters.RelationsWhiteList {
		allowedRelations := make([]domain.RelationKey, 0, len(relationByLayout.AllowedRelations))
		for _, relation := range relationByLayout.AllowedRelations {
			allowedRelations = append(allowedRelations, domain.RelationKey(relation))
		}
		relationByLayoutList[relationByLayout.Layout] = allowedRelations
	}
	return &state.Filters{
		RelationsWhiteList: relationByLayoutList,
		RemoveBlocks:       filters.RemoveBlocks,
	}
}<|MERGE_RESOLUTION|>--- conflicted
+++ resolved
@@ -200,22 +200,6 @@
 
 func NewExportContext(e *export, req pb.RpcObjectListExportRequest) *exportContext {
 	ec := &exportContext{
-<<<<<<< HEAD
-		path:                             req.Path,
-		spaceId:                          req.SpaceId,
-		docs:                             map[string]*Doc{},
-		includeArchive:                   req.IncludeArchived,
-		includeNested:                    req.IncludeNested,
-		includeFiles:                     req.IncludeFiles,
-		format:                           req.Format,
-		isJson:                           req.IsJson,
-		reqIds:                           req.ObjectIds,
-		zip:                              req.Zip,
-		linkStateFilters:                 pbFiltersToState(req.LinksStateFilters),
-		includeBackLinks:                 req.IncludeBacklinks,
-		includeRelationsHeaderInMarkdown: req.IncludeRelationsHeaderInMarkdown,
-		export:                           e,
-=======
 		path:             req.Path,
 		spaceId:          req.SpaceId,
 		docs:             map[string]*Doc{},
@@ -233,7 +217,6 @@
 		relations:        make(map[string]struct{}),
 
 		export: e,
->>>>>>> ecdddc7c
 	}
 	return ec
 }

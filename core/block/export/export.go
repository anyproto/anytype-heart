package export

import (
	"bytes"
	"context"
	"fmt"
	"math/rand"
	"os"
	"path/filepath"
	"strconv"
	"strings"
	"sync"

	"github.com/anyproto/any-sync/app"
	"github.com/globalsign/mgo/bson"
	"github.com/gogo/protobuf/types"
	"github.com/gosimple/slug"

	"github.com/anyproto/anytype-heart/core/anytype/account"
	"github.com/anyproto/anytype-heart/core/block"
	sb "github.com/anyproto/anytype-heart/core/block/editor/smartblock"
	"github.com/anyproto/anytype-heart/core/block/getblock"
	"github.com/anyproto/anytype-heart/core/block/object/idresolver"
	"github.com/anyproto/anytype-heart/core/block/process"
	"github.com/anyproto/anytype-heart/core/converter"
	"github.com/anyproto/anytype-heart/core/converter/dot"
	"github.com/anyproto/anytype-heart/core/converter/graphjson"
	"github.com/anyproto/anytype-heart/core/converter/md"
	"github.com/anyproto/anytype-heart/core/converter/pbc"
	"github.com/anyproto/anytype-heart/core/converter/pbjson"
	"github.com/anyproto/anytype-heart/core/domain"
	"github.com/anyproto/anytype-heart/core/files"
	"github.com/anyproto/anytype-heart/pb"
	"github.com/anyproto/anytype-heart/pkg/lib/bundle"
	"github.com/anyproto/anytype-heart/pkg/lib/core/smartblock"
	"github.com/anyproto/anytype-heart/pkg/lib/database"
	"github.com/anyproto/anytype-heart/pkg/lib/localstore/addr"
	"github.com/anyproto/anytype-heart/pkg/lib/localstore/objectstore"
	"github.com/anyproto/anytype-heart/pkg/lib/logging"
	"github.com/anyproto/anytype-heart/pkg/lib/pb/model"
	"github.com/anyproto/anytype-heart/space"
	"github.com/anyproto/anytype-heart/space/spacecore/typeprovider"
	"github.com/anyproto/anytype-heart/util/constant"
	oserror "github.com/anyproto/anytype-heart/util/os"
	"github.com/anyproto/anytype-heart/util/pbtypes"
	"github.com/anyproto/anytype-heart/util/text"
)

const CName = "export"

const tempFileName = "temp_anytype_backup"

var log = logging.Logger("anytype-mw-export")

type Export interface {
	Export(ctx context.Context, req pb.RpcObjectListExportRequest) (path string, succeed int, err error)
	app.Component
}

type export struct {
	blockService   *block.Service
	picker         getblock.ObjectGetter
	objectStore    objectstore.ObjectStore
	sbtProvider    typeprovider.SmartBlockTypeProvider
	fileService    files.Service
	resolver       idresolver.Resolver
	spaceService   space.Service
	accountService account.Service
}

func New() Export {
	return &export{}
}

func (e *export) Init(a *app.App) (err error) {
	e.blockService = a.MustComponent(block.CName).(*block.Service)
	e.objectStore = a.MustComponent(objectstore.CName).(objectstore.ObjectStore)
	e.fileService = app.MustComponent[files.Service](a)
	e.picker = app.MustComponent[getblock.ObjectGetter](a)
	e.resolver = a.MustComponent(idresolver.CName).(idresolver.Resolver)
	e.sbtProvider = app.MustComponent[typeprovider.SmartBlockTypeProvider](a)
	e.spaceService = app.MustComponent[space.Service](a)
	e.accountService = app.MustComponent[account.Service](a)
	return
}

func (e *export) Name() (name string) {
	return CName
}

func (e *export) Export(ctx context.Context, req pb.RpcObjectListExportRequest) (path string, succeed int, err error) {
	queue := e.blockService.Process().NewQueue(pb.ModelProcess{
		Id:    bson.NewObjectId().Hex(),
		Type:  pb.ModelProcess_Export,
		State: 0,
	}, 4)
	queue.SetMessage("prepare")

	if err = queue.Start(); err != nil {
		return
	}
	defer queue.Stop(err)

	docs, err := e.docsForExport(req.SpaceId, req.ObjectIds, req.IncludeNested, req.IncludeArchived, isAnyblockExport(req.Format))
	if err != nil {
		return
	}

	var wr writer
	if req.Zip {
		if wr, err = newZipWriter(req.Path, tempFileName); err != nil {
			err = oserror.TransformError(err)
			return
		}
	} else {
		if wr, err = newDirWriter(req.Path, req.IncludeFiles); err != nil {
			err = oserror.TransformError(err)
			return
		}
	}

	queue.SetMessage("export docs")
	if req.Format == pb.RpcObjectListExport_DOT || req.Format == pb.RpcObjectListExport_SVG {
		var format = dot.ExportFormatDOT
		if req.Format == pb.RpcObjectListExport_SVG {
			format = dot.ExportFormatSVG
		}
		mc := dot.NewMultiConverter(format, e.sbtProvider)
		mc.SetKnownDocs(docs)
		var werr error
		if succeed, werr = e.writeMultiDoc(ctx, req.SpaceId, mc, wr, docs, queue, req.IncludeFiles); werr != nil {
			log.Warnf("can't export docs: %v", werr)
		}
	} else if req.Format == pb.RpcObjectListExport_GRAPH_JSON {
		mc := graphjson.NewMultiConverter(e.sbtProvider)
		mc.SetKnownDocs(docs)
		var werr error
		if succeed, werr = e.writeMultiDoc(ctx, req.SpaceId, mc, wr, docs, queue, req.IncludeFiles); werr != nil {
			log.Warnf("can't export docs: %v", werr)
		}
	} else {
		if req.Format == pb.RpcObjectListExport_Protobuf {
			if len(req.ObjectIds) == 0 {
				if err = e.createProfileFile(req.SpaceId, wr); err != nil {
					log.Errorf("failed to create profile file: %s", err)
				}
			}
		}
		tasks := make([]process.Task, 0, len(docs))
		for docId := range docs {
			did := docId
			task := func() {
				if werr := e.writeDoc(ctx, req.Format, wr, docs, queue, did, req.IncludeFiles, req.IsJson); werr != nil {
					log.With("objectID", did).Warnf("can't export doc: %v", werr)
				} else {
					succeed++
				}
			}
			tasks = append(tasks, task)
		}
		err := queue.Wait(tasks...)
		if err != nil {
			e.cleanupFile(wr)
			return "", 0, err
		}
	}
	if err = queue.Finalize(); err != nil {
		e.cleanupFile(wr)
		return "", 0, nil
	}
	wr.Close()
	if req.Zip {
		return e.renameZipArchive(req, wr, succeed)
	}
	return wr.Path(), succeed, nil
}

func (e *export) renameZipArchive(req pb.RpcObjectListExportRequest, wr writer, succeed int) (string, int, error) {
	zipName := getZipName(req.Path)
	err := os.Rename(wr.Path(), zipName)
	if err != nil {
		os.Remove(wr.Path())
		return "", 0, nil
	}
	return zipName, succeed, nil
}

func isAnyblockExport(format pb.RpcObjectListExportFormat) bool {
	return format == pb.RpcObjectListExport_Protobuf || format == pb.RpcObjectListExport_JSON
}

func (e *export) docsForExport(spaceID string, reqIds []string, includeNested bool, includeArchived bool, isProtobuf bool) (docs map[string]*types.Struct, err error) {
	if len(reqIds) == 0 {
		return e.getExistedObjects(spaceID, includeArchived, isProtobuf)
	}

	if len(reqIds) > 0 {
		return e.getObjectsByIDs(spaceID, reqIds, includeNested)
	}
	return
}

func (e *export) getObjectsByIDs(spaceID string, reqIds []string, includeNested bool) (map[string]*types.Struct, error) {
	docs := make(map[string]*types.Struct)
	res, _, err := e.objectStore.Query(database.Query{
		Filters: []*model.BlockContentDataviewFilter{
			{
				RelationKey: bundle.RelationKeyId.String(),
				Condition:   model.BlockContentDataviewFilter_In,
				Value:       pbtypes.StringList(reqIds),
			},
			{
				RelationKey: bundle.RelationKeyIsArchived.String(),
				Condition:   model.BlockContentDataviewFilter_Equal,
				Value:       pbtypes.Bool(false),
			},
			{
				RelationKey: bundle.RelationKeyIsDeleted.String(),
				Condition:   model.BlockContentDataviewFilter_Equal,
				Value:       pbtypes.Bool(false),
			},
		},
	})
	if err != nil {
		return nil, err
	}
	ids := make([]string, 0, len(res))
	for _, r := range res {
		id := pbtypes.GetString(r.Details, bundle.RelationKeyId.String())
		docs[id] = r.Details
		ids = append(ids, id)
	}
	if includeNested {
		for _, id := range ids {
			e.getNested(spaceID, id, docs)
		}
	}

	derivedObjects, err := e.getRelatedDerivedObjects(res)
	if err != nil {
		return nil, err
	}

	for _, do := range derivedObjects {
		id := pbtypes.GetString(do.Details, bundle.RelationKeyId.String())
		docs[id] = do.Details
	}
	return docs, nil
}

func (e *export) getNested(spaceID string, id string, docs map[string]*types.Struct) {
	links, err := e.objectStore.GetOutboundLinksByID(id)
	if err != nil {
		log.Errorf("export failed to get outbound links for id: %s", err)
		return
	}
	for _, link := range links {
		if _, exists := docs[link]; !exists {
			sbt, sbtErr := e.sbtProvider.Type(spaceID, link)
			if sbtErr != nil {
				log.Errorf("failed to get smartblocktype of id %s", link)
				continue
			}
			if !validType(sbt) {
				continue
			}
			rec, qErr := e.objectStore.QueryByID([]string{link})
			if qErr != nil {
				log.Errorf("failed to query id %s, err: %s", qErr, err)
				continue
			}
			if len(rec) > 0 {
				docs[link] = rec[0].Details
				e.getNested(spaceID, link, docs)
			}
		}
	}
}

func (e *export) getExistedObjects(spaceID string, includeArchived bool, isProtobuf bool) (map[string]*types.Struct, error) {
	res, err := e.objectStore.List(spaceID, false)
	if err != nil {
		return nil, err
	}
	if includeArchived {
		archivedObjects, err := e.objectStore.List(spaceID, true)
		if err != nil {
			return nil, err
		}
		res = append(res, archivedObjects...)
	}
	objectDetails := make(map[string]*types.Struct, len(res))
	for _, info := range res {
		sbType, err := e.sbtProvider.Type(spaceID, info.Id)
		if err != nil {
			return nil, fmt.Errorf("get smartblock type: %w", err)
		}
		if !e.objectValid(sbType, info.Id, info, includeArchived, isProtobuf) {
			continue
		}
		objectDetails[info.Id] = info.Details

	}
	if err != nil {
		return nil, err
	}
	return objectDetails, nil
}

func (e *export) writeMultiDoc(ctx context.Context, spaceId string, mw converter.MultiConverter, wr writer, docs map[string]*types.Struct, queue process.Queue, includeFiles bool) (succeed int, err error) {
	for did := range docs {
		if err = queue.Wait(func() {
			log.With("objectID", did).Debugf("write doc")
			werr := getblock.Do(e.picker, did, func(b sb.SmartBlock) error {
				if err = mw.Add(b.Space(), b.NewState().Copy()); err != nil {
					return err
				}
				if !includeFiles {
					return nil
				}
				fileHashes := b.GetAndUnsetFileKeys()
				for _, fh := range fileHashes {
					id := domain.FullFileId{SpaceId: spaceId, FileId: domain.FileId(fh.Hash)}
					if saveFileErr := e.saveFile(ctx, wr, id); saveFileErr != nil {
						log.With("hash", fh.Hash).Warnf("can't save file: %v", saveFileErr)
					}
				}
				return nil
			})
			if err != nil {
				log.With("objectID", did).Warnf("can't export doc: %v", werr)
			} else {
				succeed++
			}

		}); err != nil {
			return
		}
	}

	if err = wr.WriteFile("export"+mw.Ext(), bytes.NewReader(mw.Convert(0))); err != nil {
		return 0, err
	}
	err = nil
	return
}

func (e *export) writeDoc(ctx context.Context, format pb.RpcObjectListExportFormat, wr writer, docInfo map[string]*types.Struct, queue process.Queue, docID string, exportFiles, isJSON bool) (err error) {
	return getblock.Do(e.picker, docID, func(b sb.SmartBlock) error {
		if pbtypes.GetBool(b.CombinedDetails(), bundle.RelationKeyIsDeleted.String()) {
			return nil
		}
		var conv converter.Converter
		switch format {
		case pb.RpcObjectListExport_Markdown:
			conv = md.NewMDConverter(b.NewState(), wr.Namer())
		case pb.RpcObjectListExport_Protobuf:
			conv = pbc.NewConverter(b, isJSON)
		case pb.RpcObjectListExport_JSON:
			conv = pbjson.NewConverter(b)
		}
		conv.SetKnownDocs(docInfo)
		result := conv.Convert(b.Type().ToProto())
		filename := docID + conv.Ext()
		if format == pb.RpcObjectListExport_Markdown {
			s := b.NewState()
			name := pbtypes.GetString(s.Details(), bundle.RelationKeyName.String())
			if name == "" {
				name = s.Snippet()
			}
			filename = wr.Namer().Get("", docID, name, conv.Ext())
		}
		if docID == b.Space().DerivedIDs().Home {
			filename = "index" + conv.Ext()
		}
		if err = wr.WriteFile(filename, bytes.NewReader(result)); err != nil {
			return err
		}
		if !exportFiles {
			return nil
		}
		return nil
	})
}

func (e *export) saveFiles(ctx context.Context, spaceId string, b sb.SmartBlock, queue process.Queue, wr writer, docID string) {
	fileHashes := b.GetAndUnsetFileKeys()
	for _, fh := range fileHashes {
		fh := fh
<<<<<<< HEAD
		if err := queue.Add(func() {
			id := domain.FullFileId{SpaceId: spaceId, FileId: domain.FileId(fh.Hash)}
			if werr := e.saveFile(ctx, wr, id); werr != nil {
				log.With("hash", fh.Hash).Warnf("can't save file: %v", werr)
			}
		}); err != nil {
			log.With("objectID", docID).Warnf("couldn't save object files: %v", err)
=======
		if werr := e.saveFile(ctx, wr, fh.Hash); werr != nil {
			log.With("hash", fh.Hash).Warnf("can't save file: %v", werr)
>>>>>>> 2be40e15
		}
	}
}

func (e *export) saveFile(ctx context.Context, wr writer, id domain.FullFileId) (err error) {
	file, err := e.fileService.FileByHash(ctx, id)
	if err != nil {
		return
	}
	if strings.HasPrefix(file.Info().Media, "image") {
		image, err := e.fileService.ImageByHash(context.TODO(), id)
		if err != nil {
			return err
		}
		file, err = image.GetOriginalFile(context.TODO())
		if err != nil {
			return err
		}
	}
	origName := file.Meta().Name
	filename := wr.Namer().Get("files", id.FileId.String(), filepath.Base(origName), filepath.Ext(origName))
	rd, err := file.Reader(context.Background())
	if err != nil {
		return
	}
	return wr.WriteFile(filename, rd)
}

func (e *export) createProfileFile(spaceID string, wr writer) error {
	spc, err := e.spaceService.Get(context.Background(), spaceID)
	if err != nil {
		return err
	}
	var spaceDashBoardID string

	pr, err := e.accountService.LocalProfile()
	if err != nil {
		return err
	}
	err = getblock.Do(e.picker, spc.DerivedIDs().Workspace, func(b sb.SmartBlock) error {
		spaceDashBoardID = pbtypes.GetString(b.CombinedDetails(), bundle.RelationKeySpaceDashboardId.String())
		return nil
	})
	if err != nil {
		return err
	}
	profile := &pb.Profile{
		SpaceDashboardId: spaceDashBoardID,
		Address:          pr.AccountAddr,
		Name:             pr.Name,
		Avatar:           pr.IconImage,
		ProfileId:        pr.Id,
	}
	data, err := profile.Marshal()
	if err != nil {
		return err
	}
	err = wr.WriteFile(constant.ProfileFile, bytes.NewReader(data))
	if err != nil {
		return err
	}
	return nil
}

func (e *export) objectValid(sbType smartblock.SmartBlockType, id string, r *model.ObjectInfo, includeArchived bool, isProtobuf bool) bool {
	if r.Id == addr.AnytypeProfileId {
		return false
	}
	if !isProtobuf && !validTypeForNonProtobuf(sbType) {
		return false
	}
	if isProtobuf && !validType(sbType) {
		return false
	}
	if strings.HasPrefix(id, addr.BundledObjectTypeURLPrefix) || strings.HasPrefix(id, addr.BundledRelationURLPrefix) {
		return false
	}
	if pbtypes.GetBool(r.Details, bundle.RelationKeyIsArchived.String()) && !includeArchived {
		return false
	}
	return true
}

func newNamer() *namer {
	return &namer{
		names: make(map[string]string),
	}
}

type namer struct {
	// id -> name and name -> id
	names map[string]string
	mu    sync.Mutex
}

func (fn *namer) Get(path, hash, title, ext string) (name string) {
	const fileLenLimit = 48
	fn.mu.Lock()
	defer fn.mu.Unlock()
	var ok bool
	if name, ok = fn.names[hash]; ok {
		return name
	}
	title = slug.Make(strings.TrimSuffix(title, ext))
	name = text.Truncate(title, fileLenLimit)
	name = strings.TrimSuffix(name, text.TruncateEllipsis)
	var (
		i = 0
		b = 36
	)
	gname := filepath.Join(path, name+ext)
	for {
		if _, ok = fn.names[gname]; !ok {
			fn.names[hash] = gname
			fn.names[gname] = hash
			return gname
		}
		i++
		n := int64(i * b)
		gname = filepath.Join(path, name+"_"+strconv.FormatInt(rand.Int63n(n), b)+ext)
	}
}

func validType(sbType smartblock.SmartBlockType) bool {
	return sbType == smartblock.SmartBlockTypeHome ||
		sbType == smartblock.SmartBlockTypeProfilePage ||
		sbType == smartblock.SmartBlockTypePage ||
		sbType == smartblock.SmartBlockTypeSubObject ||
		sbType == smartblock.SmartBlockTypeTemplate ||
		sbType == smartblock.SmartBlockTypeDate ||
		sbType == smartblock.SmartBlockTypeWorkspace ||
		sbType == smartblock.SmartBlockTypeWidget ||
		sbType == smartblock.SmartBlockTypeObjectType ||
		sbType == smartblock.SmartBlockTypeRelation ||
		sbType == smartblock.SmartBlockTypeRelationOption
}

func validTypeForNonProtobuf(sbType smartblock.SmartBlockType) bool {
	return sbType == smartblock.SmartBlockTypeProfilePage ||
		sbType == smartblock.SmartBlockTypePage
}

func (e *export) cleanupFile(wr writer) {
	wr.Close()
	os.Remove(wr.Path())
}

func (e *export) getRelatedDerivedObjects(objects []database.Record) ([]database.Record, error) {
	var (
		derivedObjects []database.Record
		err            error
	)

	for _, object := range objects {
		derivedObjects, err = e.processObject(object, derivedObjects)
		if err != nil {
			return nil, err
		}
	}
	return derivedObjects, nil
}

func (e *export) processObject(object database.Record, derivedObjects []database.Record) ([]database.Record, error) {
	details := object.Details
	for key, value := range details.Fields {
		relation, err := e.getRelation(key)
		if err != nil {
			return nil, err
		}
		if relation != nil {
			derivedObjects, err = e.addRelationAndOptions(relation, value, derivedObjects)
			if err != nil {
				return nil, err
			}
		}
	}

	objectTypeDetails, err := e.objectStore.GetDetails(pbtypes.GetString(details, bundle.RelationKeyType.String()))
	if err != nil {
		return nil, err
	}

	derivedObjects = append(derivedObjects, database.Record{Details: objectTypeDetails.Details})
	return derivedObjects, nil
}

func (e *export) getRelation(key string) (*database.Record, error) {
	uniqueKey, err := domain.NewUniqueKey(smartblock.SmartBlockTypeRelation, key)
	if err != nil {
		return nil, err
	}
	relation, _, err := e.objectStore.Query(database.Query{
		Filters: []*model.BlockContentDataviewFilter{
			{
				RelationKey: bundle.RelationKeyUniqueKey.String(),
				Condition:   model.BlockContentDataviewFilter_Equal,
				Value:       pbtypes.String(uniqueKey.Marshal()),
			},
			{
				RelationKey: bundle.RelationKeyIsArchived.String(),
				Condition:   model.BlockContentDataviewFilter_Equal,
				Value:       pbtypes.Bool(false),
			},
			{
				RelationKey: bundle.RelationKeyIsDeleted.String(),
				Condition:   model.BlockContentDataviewFilter_Equal,
				Value:       pbtypes.Bool(false),
			},
		},
	})
	if err != nil {
		return nil, err
	}
	if len(relation) == 0 {
		return nil, nil
	}
	return &relation[0], nil
}

func (e *export) addRelationAndOptions(relation *database.Record, value *types.Value, derivedObjects []database.Record) ([]database.Record, error) {
	derivedObjects = e.addRelation(relation, derivedObjects)
	format := pbtypes.GetInt64(relation.Details, bundle.RelationKeyRelationFormat.String())
	if format == int64(model.RelationFormat_tag) || format == int64(model.RelationFormat_status) {
		relationOptions, err := e.getRelationOptions(value)
		if err != nil {
			return nil, err
		}
		derivedObjects = append(derivedObjects, relationOptions...)
	}

	return derivedObjects, nil
}

func (e *export) addRelation(relation *database.Record, derivedObjects []database.Record) []database.Record {
	if relationKey := relation.Get(bundle.RelationKeyRelationKey.String()); relationKey != nil {
		if !bundle.HasRelation(relationKey.GetStringValue()) {
			derivedObjects = append(derivedObjects, *relation)
		}
	}
	return derivedObjects
}

func (e *export) getRelationOptions(relationOptions *types.Value) ([]database.Record, error) {
	var filter *model.BlockContentDataviewFilter
	if relationOptions.GetStringValue() != "" {
		filter = e.getFilterForStringOption(relationOptions, filter)
	}
	if relationOptions.GetListValue() != nil && len(relationOptions.GetListValue().Values) != 0 {
		filter = e.getFilterForOptionsList(relationOptions, filter)
	}
	if filter == nil {
		return nil, nil
	}
	relationOptionsDetails, _, err := e.objectStore.Query(database.Query{
		Filters: []*model.BlockContentDataviewFilter{
			filter,
			{
				RelationKey: bundle.RelationKeyIsArchived.String(),
				Condition:   model.BlockContentDataviewFilter_Equal,
				Value:       pbtypes.Bool(false),
			},
			{
				RelationKey: bundle.RelationKeyIsDeleted.String(),
				Condition:   model.BlockContentDataviewFilter_Equal,
				Value:       pbtypes.Bool(false),
			},
		},
	})
	if err != nil {
		return nil, err
	}
	return relationOptionsDetails, nil
}

func (e *export) getFilterForOptionsList(relationOptions *types.Value, filter *model.BlockContentDataviewFilter) *model.BlockContentDataviewFilter {
	ids := make([]string, 0, len(relationOptions.GetListValue().Values))
	for _, id := range relationOptions.GetListValue().Values {
		ids = append(ids, id.GetStringValue())
	}
	filter = &model.BlockContentDataviewFilter{
		RelationKey: bundle.RelationKeyId.String(),
		Condition:   model.BlockContentDataviewFilter_In,
		Value:       pbtypes.StringList(ids),
	}
	return filter
}

func (e *export) getFilterForStringOption(value *types.Value, filter *model.BlockContentDataviewFilter) *model.BlockContentDataviewFilter {
	id := value.GetStringValue()
	filter = &model.BlockContentDataviewFilter{
		RelationKey: bundle.RelationKeyId.String(),
		Condition:   model.BlockContentDataviewFilter_Equal,
		Value:       pbtypes.String(id),
	}
	return filter
}<|MERGE_RESOLUTION|>--- conflicted
+++ resolved
@@ -387,18 +387,9 @@
 	fileHashes := b.GetAndUnsetFileKeys()
 	for _, fh := range fileHashes {
 		fh := fh
-<<<<<<< HEAD
-		if err := queue.Add(func() {
-			id := domain.FullFileId{SpaceId: spaceId, FileId: domain.FileId(fh.Hash)}
-			if werr := e.saveFile(ctx, wr, id); werr != nil {
-				log.With("hash", fh.Hash).Warnf("can't save file: %v", werr)
-			}
-		}); err != nil {
-			log.With("objectID", docID).Warnf("couldn't save object files: %v", err)
-=======
-		if werr := e.saveFile(ctx, wr, fh.Hash); werr != nil {
+		id := domain.FullFileId{SpaceId: spaceId, FileId: domain.FileId(fh.Hash)}
+		if werr := e.saveFile(ctx, wr, id); werr != nil {
 			log.With("hash", fh.Hash).Warnf("can't save file: %v", werr)
->>>>>>> 2be40e15
 		}
 	}
 }

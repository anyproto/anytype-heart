package export

import (
	"bytes"
	"context"
	"fmt"
	"math/rand"
	"os"
	"path/filepath"
	"strconv"
	"strings"
	"sync"
	"sync/atomic"

	"github.com/anyproto/any-sync/app"
	"github.com/globalsign/mgo/bson"
	"github.com/google/uuid"
	"github.com/gosimple/slug"
	"github.com/samber/lo"

	"github.com/anyproto/anytype-heart/core/anytype/account"
	"github.com/anyproto/anytype-heart/core/block/cache"
	"github.com/anyproto/anytype-heart/core/block/editor/fileobject"
	sb "github.com/anyproto/anytype-heart/core/block/editor/smartblock"
	"github.com/anyproto/anytype-heart/core/block/editor/state"
	"github.com/anyproto/anytype-heart/core/block/process"
	"github.com/anyproto/anytype-heart/core/block/simple"
	"github.com/anyproto/anytype-heart/core/converter"
	"github.com/anyproto/anytype-heart/core/converter/dot"
	"github.com/anyproto/anytype-heart/core/converter/graphjson"
	"github.com/anyproto/anytype-heart/core/converter/md"
	"github.com/anyproto/anytype-heart/core/converter/pbc"
	"github.com/anyproto/anytype-heart/core/converter/pbjson"
	"github.com/anyproto/anytype-heart/core/domain"
	"github.com/anyproto/anytype-heart/core/files"
	"github.com/anyproto/anytype-heart/core/notifications"
	"github.com/anyproto/anytype-heart/pb"
	"github.com/anyproto/anytype-heart/pkg/lib/bundle"
	"github.com/anyproto/anytype-heart/pkg/lib/core/smartblock"
	"github.com/anyproto/anytype-heart/pkg/lib/database"
	"github.com/anyproto/anytype-heart/pkg/lib/localstore/addr"
	"github.com/anyproto/anytype-heart/pkg/lib/localstore/objectstore"
	"github.com/anyproto/anytype-heart/pkg/lib/logging"
	"github.com/anyproto/anytype-heart/pkg/lib/pb/model"
	"github.com/anyproto/anytype-heart/space"
	"github.com/anyproto/anytype-heart/space/spacecore/typeprovider"
	"github.com/anyproto/anytype-heart/util/anyerror"
	"github.com/anyproto/anytype-heart/util/constant"
	"github.com/anyproto/anytype-heart/util/text"
)

const CName = "export"

const (
	tempFileName              = "temp_anytype_backup"
	spaceDirectory            = "spaces"
	typesDirectory            = "types"
	objectsDirectory          = "objects"
	relationsDirectory        = "relations"
	relationsOptionsDirectory = "relationsOptions"
	templatesDirectory        = "templates"

	FilesObjects = "filesObjects"
	Files        = "files"
)

var log = logging.Logger("anytype-mw-export")

type Export interface {
	Export(ctx context.Context, req pb.RpcObjectListExportRequest) (path string, succeed int, err error)
	app.Component
}

type export struct {
	picker              cache.ObjectGetter
	objectStore         objectstore.ObjectStore
	sbtProvider         typeprovider.SmartBlockTypeProvider
	fileService         files.Service
	spaceService        space.Service
	accountService      account.Service
	notificationService notifications.Notifications
	processService      process.Service
}

func New() Export {
	return &export{}
}

func (e *export) Init(a *app.App) (err error) {
	e.processService = app.MustComponent[process.Service](a)
	e.objectStore = app.MustComponent[objectstore.ObjectStore](a)
	e.fileService = app.MustComponent[files.Service](a)
	e.picker = app.MustComponent[cache.ObjectGetter](a)
	e.sbtProvider = app.MustComponent[typeprovider.SmartBlockTypeProvider](a)
	e.spaceService = app.MustComponent[space.Service](a)
	e.accountService = app.MustComponent[account.Service](a)
	e.notificationService = app.MustComponent[notifications.Notifications](a)
	return
}

func (e *export) Name() (name string) {
	return CName
}

func (e *export) Export(ctx context.Context, req pb.RpcObjectListExportRequest) (path string, succeed int, err error) {
	queue := e.processService.NewQueue(pb.ModelProcess{
		Id:      bson.NewObjectId().Hex(),
		State:   0,
		Message: &pb.ModelProcessMessageOfExport{Export: &pb.ModelProcessExport{}},
	}, 4)
	queue.SetMessage("prepare")

	if err = queue.Start(); err != nil {
		return
	}
	defer func() {
		queue.Stop(err)
		e.sendNotification(err, req)
	}()

	exportCtx := newExportContext(e, req)
	return exportCtx.exportObjects(ctx, queue)
}

func (e *export) sendNotification(err error, req pb.RpcObjectListExportRequest) {
	errCode := model.NotificationExport_NULL
	if err != nil {
		errCode = model.NotificationExport_UNKNOWN_ERROR
	}
	notificationSendErr := e.notificationService.CreateAndSend(&model.Notification{
		Id:      uuid.New().String(),
		Status:  model.Notification_Created,
		IsLocal: true,
		Payload: &model.NotificationPayloadOfExport{Export: &model.NotificationExport{
			ErrorCode:  errCode,
			ExportType: req.Format,
		}},
		Space: req.SpaceId,
	})
	if notificationSendErr != nil {
		log.Errorf("failed to send notification: %v", notificationSendErr)
	}
}

type exportContext struct {
	spaceId        string
	docs           map[string]*domain.Details
	includeArchive bool
	includeNested  bool
	includeFiles   bool
	format         model.ExportFormat
	isJson         bool
	reqIds         []string
	zip            bool
	path           string

	*export
}

func newExportContext(e *export, req pb.RpcObjectListExportRequest) *exportContext {
	return &exportContext{
		path:           req.Path,
		spaceId:        req.SpaceId,
		docs:           map[string]*domain.Details{},
		includeArchive: req.IncludeArchived,
		includeNested:  req.IncludeNested,
		includeFiles:   req.IncludeFiles,
		format:         req.Format,
		isJson:         req.IsJson,
		reqIds:         req.ObjectIds,
		zip:            req.Zip,
		export:         e,
	}
}

func (e *exportContext) copy() *exportContext {
	return &exportContext{
		spaceId:        e.spaceId,
		docs:           e.docs,
		includeArchive: e.includeArchive,
		includeNested:  e.includeNested,
		includeFiles:   e.includeFiles,
		format:         e.format,
		isJson:         e.isJson,
		reqIds:         e.reqIds,
		export:         e.export,
	}
}

func (e *exportContext) exportObjects(ctx context.Context, queue process.Queue) (string, int, error) {
	err := e.docsForExport()
	if err != nil {
		return "", 0, err
	}
	var wr writer
	wr, err = e.getWriter()
	if err != nil {
		return "", 0, err
	}
	succeed, err := e.exportByFormat(ctx, wr, queue)
	if err != nil {
		return "", 0, err
	}
	wr.Close()
	if e.zip {
		return e.renameZipArchive(wr, succeed)
	}
	return wr.Path(), succeed, nil
}

func (e *exportContext) getWriter() (writer, error) {
	var (
		wr  writer
		err error
	)
	if e.zip {
		if wr, err = newZipWriter(e.path, tempFileName); err != nil {
			err = anyerror.CleanupError(err)
			return nil, err
		}
	} else {
		if wr, err = newDirWriter(e.path, e.includeFiles); err != nil {
			err = anyerror.CleanupError(err)
			return nil, err
		}
	}
	return wr, nil
}

func (e *exportContext) exportByFormat(ctx context.Context, wr writer, queue process.Queue) (int, error) {
	queue.SetMessage("export docs")
	if e.format == model.Export_Protobuf && len(e.reqIds) == 0 {
		if err := e.createProfileFile(e.spaceId, wr); err != nil {
			log.Errorf("failed to create profile file: %s", err)
		}
	}
	var succeed int
	if e.format == model.Export_DOT || e.format == model.Export_SVG {
		succeed = e.exportDotAndSVG(ctx, succeed, wr, queue)
	} else if e.format == model.Export_GRAPH_JSON {
		succeed = e.exportGraphJson(ctx, succeed, wr, queue)
	} else {
		tasks := make([]process.Task, 0, len(e.docs))
		var succeedAsync int64
		tasks = e.exportDocs(ctx, wr, &succeedAsync, tasks)
		err := queue.Wait(tasks...)
		if err != nil {
			cleanupFile(wr)
			return 0, nil
		}
		succeed += int(succeedAsync)
	}
	if err := queue.Finalize(); err != nil {
		cleanupFile(wr)
		return 0, err
	}
	return succeed, nil
}

func (e *exportContext) exportDocs(ctx context.Context,
	wr writer,
	succeed *int64,
	tasks []process.Task,
) []process.Task {
	for docId := range e.docs {
		did := docId
		task := func() {
			if werr := e.writeDoc(ctx, wr, did); werr != nil {
				log.With("objectID", did).Warnf("can't export doc: %v", werr)
			} else {
				atomic.AddInt64(succeed, 1)
			}
		}
		tasks = append(tasks, task)
	}
	return tasks
}

func (e *exportContext) exportGraphJson(ctx context.Context, succeed int, wr writer, queue process.Queue) int {
	mc := graphjson.NewMultiConverter(e.sbtProvider)
	mc.SetKnownDocs(e.docs)
	var werr error
	if succeed, werr = e.writeMultiDoc(ctx, mc, wr, queue); werr != nil {
		log.Warnf("can't export docs: %v", werr)
	}
	return succeed
}

func (e *exportContext) exportDotAndSVG(ctx context.Context, succeed int, wr writer, queue process.Queue) int {
	var format = dot.ExportFormatDOT
	if e.format == model.Export_SVG {
		format = dot.ExportFormatSVG
	}
	mc := dot.NewMultiConverter(format, e.sbtProvider)
	mc.SetKnownDocs(e.docs)
	var werr error
	if succeed, werr = e.writeMultiDoc(ctx, mc, wr, queue); werr != nil {
		log.Warnf("can't export docs: %v", werr)
	}
	return succeed
}

func (e *exportContext) renameZipArchive(wr writer, succeed int) (string, int, error) {
	zipName := getZipName(e.path)
	err := os.Rename(wr.Path(), zipName)
	if err != nil {
		os.Remove(wr.Path())
		return "", 0, nil
	}
	return zipName, succeed, nil
}

func isAnyblockExport(format model.ExportFormat) bool {
	return format == model.Export_Protobuf || format == model.Export_JSON
}

func (e *exportContext) docsForExport() (err error) {
	isProtobuf := isAnyblockExport(e.format)
	if len(e.reqIds) == 0 {
		return e.getExistedObjects(isProtobuf)
	}

	if len(e.reqIds) > 0 {
		return e.getObjectsByIDs(isProtobuf)
	}
	return
}

func (e *exportContext) getObjectsByIDs(isProtobuf bool) error {
	res, err := e.queryAndFilterObjectsByRelation(e.spaceId, e.reqIds, bundle.RelationKeyId)
	if err != nil {
		return err
	}
	for _, object := range res {
		id := object.Details.GetString(bundle.RelationKeyId)
		e.docs[id] = object.Details
	}
	if isProtobuf {
		return e.processProtobuf()
	}
	return e.processNotProtobuf()
}

func (e *exportContext) queryAndFilterObjectsByRelation(spaceId string, reqIds []string, relationKey domain.RelationKey) ([]database.Record, error) {
	var allObjects []database.Record
	const singleBatchCount = 50
	for j := 0; j < len(reqIds); {
		if j+singleBatchCount < len(reqIds) {
			records, err := e.queryObjectsByIds(spaceId, reqIds[j:j+singleBatchCount], relationKey)
			if err != nil {
				return nil, err
			}
			allObjects = append(allObjects, records...)
		} else {
			records, err := e.queryObjectsByIds(spaceId, reqIds[j:], relationKey)
			if err != nil {
				return nil, err
			}
			allObjects = append(allObjects, records...)
		}
		j += singleBatchCount
	}
	return allObjects, nil
}

func (e *exportContext) queryObjectsByIds(spaceId string, reqIds []string, relationKey domain.RelationKey) ([]database.Record, error) {
	return e.objectStore.SpaceIndex(spaceId).Query(database.Query{
		Filters: []database.FilterRequest{
			{
				RelationKey: relationKey,
				Condition:   model.BlockContentDataviewFilter_In,
				Value:       domain.StringList(reqIds),
			},
		},
	})
}

func (e *exportContext) processNotProtobuf() error {
	ids := listObjectIds(e.docs)
	if e.includeFiles {
		fileObjectsIds, err := e.processFiles(ids)
		if err != nil {
			return err
		}
		ids = append(ids, fileObjectsIds...)
	}
	if e.includeNested {
		for _, id := range ids {
			e.addNestedObject(id, map[string]*domain.Details{})
		}
	}
	return nil
}

func (e *exportContext) processProtobuf() error {
	ids := listObjectIds(e.docs)
	if e.includeFiles {
		err := e.addFileObjects(ids)
		if err != nil {
			return err
		}
	}
	err := e.addDerivedObjects()
	if err != nil {
		return err
	}
	ids = e.listTargetTypesFromTemplates(ids)
	if e.includeNested {
		err = e.addNestedObjects(ids)
		if err != nil {
			return err
		}
	}
	return nil
}

func (e *exportContext) addFileObjects(ids []string) error {
	fileObjectsIds, err := e.processFiles(ids)
	if err != nil {
		return err
	}
	if e.includeNested {
		err = e.addNestedObjects(fileObjectsIds)
		if err != nil {
			return err
		}
	}
	return nil
}

func (e *exportContext) processFiles(ids []string) ([]string, error) {
	var fileObjectsIds []string
	for _, id := range ids {
		objectFiles, err := e.fillLinkedFiles(id)
		if err != nil {
			return nil, err
		}
		fileObjectsIds = lo.Union(fileObjectsIds, objectFiles)
	}
	return fileObjectsIds, nil
}

func (e *exportContext) addDerivedObjects() error {
	processedObjects := make(map[string]struct{}, 0)
	allRelations, allTypes, allSetOfList, err := e.getRelationsAndTypes(e.docs, processedObjects)
	if err != nil {
		return err
	}
	templateRelations, templateTypes, templateSetOfList, err := e.getTemplatesRelationsAndTypes(lo.Union(allTypes, allSetOfList), processedObjects)
	if err != nil {
		return err
	}
	allRelations = lo.Union(allRelations, templateRelations)
	allTypes = lo.Union(allTypes, templateTypes)
	allSetOfList = lo.Union(allSetOfList, templateSetOfList)
	err = e.addRelationsAndTypes(allTypes, allRelations, allSetOfList)
	if err != nil {
		return err
	}
	return nil
}

func (e *exportContext) getRelationsAndTypes(notProcessedObjects map[string]*domain.Details, processedObjects map[string]struct{}) ([]string, []string, []string, error) {
	allRelations, allTypes, allSetOfList, err := e.collectDerivedObjects(notProcessedObjects)
	if err != nil {
		return nil, nil, nil, err
	}
	// get derived objects only from types,
	// because relations currently have only system relations and object type
	if len(allTypes) > 0 || len(allSetOfList) > 0 {
		relations, objectTypes, setOfList, err := e.getDerivedObjectsForTypes(lo.Union(allTypes, allSetOfList), processedObjects)
		if err != nil {
			return nil, nil, nil, err
		}
		allRelations = lo.Union(allRelations, relations)
		allTypes = lo.Union(allTypes, objectTypes)
		allSetOfList = lo.Union(allSetOfList, setOfList)
	}
	return allRelations, allTypes, allSetOfList, nil
}

func (e *exportContext) collectDerivedObjects(objects map[string]*domain.Details) ([]string, []string, []string, error) {
	var relations, objectsTypes, setOf []string
	for id := range objects {
		err := cache.Do(e.picker, id, func(b sb.SmartBlock) error {
			state := b.NewState()
			relations = lo.Union(relations, getObjectRelations(state))
			details := state.CombinedDetails()
			if isObjectWithDataview(details) {
				dataviewRelations, err := getDataviewRelations(state)
				if err != nil {
					return err
				}
				relations = lo.Union(relations, dataviewRelations)
			}
			objectTypeId := details.GetString(bundle.RelationKeyType)
			objectsTypes = lo.Union(objectsTypes, []string{objectTypeId})
			setOfList := details.GetStringList(bundle.RelationKeySetOf)
			setOf = lo.Union(setOf, setOfList)
			return nil
		})
		if err != nil {
			return nil, nil, nil, err
		}
	}
	return relations, objectsTypes, setOf, nil
}

func getObjectRelations(state *state.State) []string {
	relationLinks := state.GetRelationLinks()
	relations := make([]string, 0, len(relationLinks))
	for _, link := range relationLinks {
		relations = append(relations, link.Key)
	}
	return relations
}

func isObjectWithDataview(details *domain.Details) bool {
	return details.GetInt64(bundle.RelationKeyLayout) == int64(model.ObjectType_collection) ||
		details.GetInt64(bundle.RelationKeyLayout) == int64(model.ObjectType_set)
}

func getDataviewRelations(state *state.State) ([]string, error) {
	var relations []string
	err := state.Iterate(func(b simple.Block) (isContinue bool) {
		if dataview := b.Model().GetDataview(); dataview != nil {
			for _, view := range dataview.Views {
				for _, relation := range view.Relations {
					relations = append(relations, relation.Key)
				}
			}
		}
		return true
	})
	return relations, err
}

func (e *exportContext) getDerivedObjectsForTypes(allTypes []string, processedObjects map[string]struct{}) ([]string, []string, []string, error) {
	notProceedTypes := make(map[string]*domain.Details)
	var relations, objectTypes []string
	for _, object := range allTypes {
		if _, ok := processedObjects[object]; ok {
			continue
		}
		notProceedTypes[object] = nil
		processedObjects[object] = struct{}{}
	}
	if len(notProceedTypes) == 0 {
		return relations, objectTypes, nil, nil
	}
	relations, objectTypes, setOfList, err := e.getRelationsAndTypes(notProceedTypes, processedObjects)
	if err != nil {
		return nil, nil, nil, err
	}
	return relations, objectTypes, setOfList, nil
}

func (e *exportContext) getTemplatesRelationsAndTypes(allTypes []string, processedObjects map[string]struct{}) ([]string, []string, []string, error) {
	templates, err := e.queryAndFilterObjectsByRelation(e.spaceId, allTypes, bundle.RelationKeyTargetObjectType)
	if err != nil {
		return nil, nil, nil, err
	}
	if len(templates) == 0 {
		return nil, nil, nil, nil
	}
	templatesToProcess := make(map[string]*domain.Details, len(templates))
	for _, template := range templates {
		id := template.Details.GetString(bundle.RelationKeyId)
		if _, ok := e.docs[id]; !ok {
			e.docs[id] = template.Details
			templatesToProcess[id] = template.Details
		}
	}
	templateRelations, templateType, templateSetOfList, err := e.getRelationsAndTypes(templatesToProcess, processedObjects)
	if err != nil {
		return nil, nil, nil, err
	}
	return templateRelations, templateType, templateSetOfList, nil
}

func (e *exportContext) addRelationsAndTypes(types, relations, setOfList []string) error {
	err := e.addRelations(relations)
	if err != nil {
		return err
	}
	err = e.processObjectTypesAndSetOfList(types, setOfList)
	if err != nil {
		return err
	}
	return nil
}

func (e *exportContext) addRelations(relations []string) error {
	storeRelations, err := e.getRelationsFromStore(relations)
	if err != nil {
		return err
	}
	for _, storeRelation := range storeRelations {
		e.addRelation(storeRelation)
		err := e.addOptionIfTag(storeRelation)
		if err != nil {
			return err
		}
	}
	return nil
}

func (e *exportContext) getRelationsFromStore(relations []string) ([]database.Record, error) {
	uniqueKeys := make([]string, 0, len(relations))
	for _, relation := range relations {
		uniqueKey, err := domain.NewUniqueKey(smartblock.SmartBlockTypeRelation, relation)
		if err != nil {
			return nil, err
		}
		uniqueKeys = append(uniqueKeys, uniqueKey.Marshal())
	}
	storeRelations, err := e.queryAndFilterObjectsByRelation(e.spaceId, uniqueKeys, bundle.RelationKeyUniqueKey)
	if err != nil {
		return nil, err
	}
	return storeRelations, nil
}

func (e *exportContext) addRelation(relation database.Record) {
	relationKey := domain.RelationKey(relation.Details.GetString(bundle.RelationKeyRelationKey))
	if relationKey != "" && !bundle.HasRelation(relationKey) {
		id := relation.Details.GetString(bundle.RelationKeyId)
		e.docs[id] = relation.Details
	}
}

func (e *exportContext) addOptionIfTag(relation database.Record) error {
	format := relation.Details.GetInt64(bundle.RelationKeyRelationFormat)
	relationKey := relation.Details.GetString(bundle.RelationKeyRelationKey)
	if format == int64(model.RelationFormat_tag) || format == int64(model.RelationFormat_status) {
		err := e.addRelationOptions(relationKey)
		if err != nil {
			return err
		}
	}
	return nil
}

func (e *exportContext) addRelationOptions(relationKey string) error {
	relationOptions, err := e.getRelationOptions(relationKey)
	if err != nil {
		return err
	}
	for _, option := range relationOptions {
		id := option.Details.GetString(bundle.RelationKeyId)
		e.docs[id] = option.Details
	}
	return nil
}

func (e *exportContext) getRelationOptions(relationKey string) ([]database.Record, error) {
	relationOptionsDetails, err := e.objectStore.SpaceIndex(e.spaceId).Query(database.Query{
		Filters: []database.FilterRequest{
			{
				RelationKey: bundle.RelationKeyLayout,
				Condition:   model.BlockContentDataviewFilter_Equal,
				Value:       domain.Int64(model.ObjectType_relationOption),
			},
			{
				RelationKey: bundle.RelationKeyRelationKey,
				Condition:   model.BlockContentDataviewFilter_Equal,
				Value:       domain.String(relationKey),
			},
		},
	})
	if err != nil {
		return nil, err
	}
	return relationOptionsDetails, nil
}

func (e *exportContext) processObjectTypesAndSetOfList(objectTypes, setOfList []string) error {
	objectDetails, err := e.queryAndFilterObjectsByRelation(e.spaceId, lo.Union(objectTypes, setOfList), bundle.RelationKeyId)
	if err != nil {
		return err
	}
	if len(objectDetails) == 0 {
		return nil
	}
	recommendedRelations, err := e.addObjectsAndCollectRecommendedRelations(objectDetails)
	if err != nil {
		return err
	}
	err = e.addRecommendedRelations(recommendedRelations)
	if err != nil {
		return err
	}
	return nil
}

func (e *exportContext) addObjectsAndCollectRecommendedRelations(objectTypes []database.Record) ([]string, error) {
	recommendedRelations := make([]string, 0, len(objectTypes))
	for i := 0; i < len(objectTypes); i++ {
		rawUniqueKey := objectTypes[i].Details.GetString(bundle.RelationKeyUniqueKey)
		uniqueKey, err := domain.UnmarshalUniqueKey(rawUniqueKey)
		if err != nil {
			return nil, err
		}
		id := objectTypes[i].Details.GetString(bundle.RelationKeyId)
		e.docs[id] = objectTypes[i].Details
		if uniqueKey.SmartblockType() == smartblock.SmartBlockTypeObjectType {
			key, err := domain.GetTypeKeyFromRawUniqueKey(rawUniqueKey)
			if err != nil {
				return nil, err
			}
			if bundle.IsInternalType(key) {
				continue
			}
			recommendedRelations = append(recommendedRelations, objectTypes[i].Details.GetStringList(bundle.RelationKeyRecommendedRelations)...)
		}
	}
	return recommendedRelations, nil
}

func (e *exportContext) addRecommendedRelations(recommendedRelations []string) error {
	relations, err := e.queryAndFilterObjectsByRelation(e.spaceId, recommendedRelations, bundle.RelationKeyId)
	if err != nil {
		return err
	}
	for _, relation := range relations {
		id := relation.Details.GetString(bundle.RelationKeyId)
		if id == addr.MissingObject {
			continue
		}

		relationKey := relation.Details.GetString(bundle.RelationKeyUniqueKey)
		uniqueKey, err := domain.UnmarshalUniqueKey(relationKey)
		if err != nil {
			return err
		}
		if bundle.IsSystemRelation(domain.RelationKey(uniqueKey.InternalKey())) {
			continue
		}
		e.docs[id] = relation.Details
	}
	return nil
}

func (e *exportContext) addNestedObjects(ids []string) error {
	nestedDocs := make(map[string]*domain.Details, 0)
	for _, id := range ids {
		e.addNestedObject(id, nestedDocs)
	}
	if len(nestedDocs) == 0 {
		return nil
	}
	exportCtxChild := e.copy()
	exportCtxChild.includeNested = false
	exportCtxChild.docs = nestedDocs
	err := exportCtxChild.processProtobuf()
	if err != nil {
		return err
	}
	for id, object := range exportCtxChild.docs {
		if _, ok := e.docs[id]; !ok {
			e.docs[id] = object
		}
	}
	return nil
}

func (e *exportContext) addNestedObject(id string, nestedDocs map[string]*domain.Details) {
	links, err := e.objectStore.SpaceIndex(e.spaceId).GetOutboundLinksById(id)
	if err != nil {
		log.Errorf("export failed to get outbound links for id: %s", err)
		return
	}
	for _, link := range links {
		if _, exists := e.docs[link]; !exists {
			sbt, sbtErr := e.sbtProvider.Type(e.spaceId, link)
			if sbtErr != nil {
				log.Errorf("failed to get smartblocktype of id %s", link)
				continue
			}
			if !validType(sbt) {
				continue
			}
			rec, qErr := e.objectStore.SpaceIndex(e.spaceId).QueryByIds([]string{link})
			if qErr != nil {
				log.Errorf("failed to query id %s, err: %s", qErr, err)
				continue
			}
			if isLinkedObjectExist(rec) {
				nestedDocs[link] = rec[0].Details
				e.docs[link] = rec[0].Details
				e.addNestedObject(link, nestedDocs)
			}
		}
	}
}

func (e *exportContext) fillLinkedFiles(id string) ([]string, error) {
	spaceIndex := e.objectStore.SpaceIndex(e.spaceId)
	var fileObjectsIds []string
	err := cache.Do(e.picker, id, func(b sb.SmartBlock) error {
		b.NewState().IterateLinkedFiles(func(fileObjectId string) {
			res, err := spaceIndex.Query(database.Query{
				Filters: []database.FilterRequest{
					{
						RelationKey: bundle.RelationKeyId,
						Condition:   model.BlockContentDataviewFilter_Equal,
						Value:       domain.String(fileObjectId),
					},
				},
			})
			if err != nil {
				log.Errorf("failed to get details for file object id %s: %v", fileObjectId, err)
				return
			}
			if len(res) == 0 {
				return
			}
			e.docs[fileObjectId] = res[0].Details
			fileObjectsIds = append(fileObjectsIds, fileObjectId)
		})
		return nil
	})
	if err != nil {
		return nil, err
	}
	return fileObjectsIds, nil
}

func (e *exportContext) getExistedObjects(isProtobuf bool) error {
	spaceIndex := e.objectStore.SpaceIndex(e.spaceId)
	res, err := spaceIndex.List(false)
	if err != nil {
		return err
	}
	if e.includeArchive {
		archivedObjects, err := spaceIndex.List(true)
		if err != nil {
			return err
		}
		res = append(res, archivedObjects...)
	}
	e.docs = make(map[string]*domain.Details, len(res))
	for _, info := range res {
		objectSpaceID := e.spaceId
		if objectSpaceID == "" {
			objectSpaceID = info.Details.GetString(bundle.RelationKeySpaceId)
		}
		sbType, err := e.sbtProvider.Type(objectSpaceID, info.Id)
		if err != nil {
			log.With("objectId", info.Id).Errorf("failed to get smartblock type: %v", err)
			continue
		}
		if !objectValid(sbType, info, e.includeArchive, isProtobuf) {
			continue
		}
		e.docs[info.Id] = info.Details

	}
	return nil
}

func (e *exportContext) listTargetTypesFromTemplates(ids []string) []string {
	for id, object := range e.docs {
		if object.Has(bundle.RelationKeyTargetObjectType) {
			ids = append(ids, id)
		}
	}
	return ids
}

func (e *exportContext) writeMultiDoc(ctx context.Context, mw converter.MultiConverter, wr writer, queue process.Queue) (succeed int, err error) {
	for did := range e.docs {
		if err = queue.Wait(func() {
			log.With("objectID", did).Debugf("write doc")
			werr := cache.Do(e.picker, did, func(b sb.SmartBlock) error {
				st := b.NewState().Copy()
				if e.includeFiles && b.Type() == smartblock.SmartBlockTypeFileObject {
					fileName, err := e.saveFile(ctx, wr, b, false)
					if err != nil {
						return fmt.Errorf("save file: %w", err)
					}
					st.SetDetailAndBundledRelation(bundle.RelationKeySource, domain.String(fileName))
				}
				if err = mw.Add(b.Space(), st); err != nil {
					return err
				}
				return nil
			})
			if err != nil {
				log.With("objectID", did).Warnf("can't export doc: %v", werr)
			} else {
				succeed++
			}

		}); err != nil {
			return
		}
	}

	if err = wr.WriteFile("export"+mw.Ext(), bytes.NewReader(mw.Convert(0)), 0); err != nil {
		return 0, err
	}
	err = nil
	return
}

func (e *exportContext) writeDoc(ctx context.Context, wr writer, docId string) (err error) {
	return cache.Do(e.picker, docId, func(b sb.SmartBlock) error {
		st := b.NewState()
		if st.CombinedDetails().GetBool(bundle.RelationKeyIsDeleted) {
			return nil
		}

		if e.includeFiles && b.Type() == smartblock.SmartBlockTypeFileObject {
			fileName, err := e.saveFile(ctx, wr, b, e.spaceId == "")
			if err != nil {
				return fmt.Errorf("save file: %w", err)
			}
			st.SetDetailAndBundledRelation(bundle.RelationKeySource, domain.String(fileName))
			// Don't save file objects in markdown
			if e.format == model.Export_Markdown {
				return nil
			}
		}

		var conv converter.Converter
		switch e.format {
		case model.Export_Markdown:
			conv = md.NewMDConverter(st, wr.Namer())
		case model.Export_Protobuf:
			conv = pbc.NewConverter(st, e.isJson)
		case model.Export_JSON:
			conv = pbjson.NewConverter(st)
		}
		conv.SetKnownDocs(e.docs)
		result := conv.Convert(b.Type().ToProto())
		var filename string
		if e.format == model.Export_Markdown {
			filename = makeMarkdownName(st, wr, docId, conv.Ext(), e.spaceId)
		} else if docId == b.Space().DerivedIDs().Home {
			filename = "index" + conv.Ext()
		} else {
			filename = makeFileName(docId, e.spaceId, conv.Ext(), st, b.Type())
		}
		lastModifiedDate := st.LocalDetails().GetInt64(bundle.RelationKeyLastModifiedDate)
		if err = wr.WriteFile(filename, bytes.NewReader(result), lastModifiedDate); err != nil {
			return err
		}
		return nil
	})
}

func (e *exportContext) saveFile(ctx context.Context, wr writer, fileObject sb.SmartBlock, exportAllSpaces bool) (fileName string, err error) {
<<<<<<< HEAD
	fileObjectComponent, ok := fileObject.(fileobject.FileObject)
	if !ok {
		return "", fmt.Errorf("object is not a file object")
=======
	fullId := domain.FullFileId{
		SpaceId: fileObject.Space().Id(),
		FileId:  domain.FileId(fileObject.Details().GetString(bundle.RelationKeyFileId)),
>>>>>>> 63509716
	}
	file := fileObjectComponent.GetFile()
	if strings.HasPrefix(file.Media(), "image") {
		image := fileObjectComponent.GetImage()
		file, err = image.GetOriginalFile()
		if err != nil {
			return "", err
		}
	}
	origName := file.Meta().Name
	rootPath := Files
	if exportAllSpaces {
		rootPath = filepath.Join(spaceDirectory, fileObject.Space().Id(), rootPath)
	}
	fileName = wr.Namer().Get(rootPath, fileObject.Id(), filepath.Base(origName), filepath.Ext(origName))
	rd, err := file.Reader(context.Background())
	if err != nil {
		return "", err
	}
	return fileName, wr.WriteFile(fileName, rd, file.LastModifiedDate())
}

func (e *exportContext) createProfileFile(spaceID string, wr writer) error {
	spc, err := e.spaceService.Get(context.Background(), spaceID)
	if err != nil {
		return err
	}
	var spaceDashBoardID string

	pr, err := e.accountService.ProfileInfo()
	if err != nil {
		return err
	}
	err = cache.Do(e.picker, spc.DerivedIDs().Workspace, func(b sb.SmartBlock) error {
		spaceDashBoardID = b.CombinedDetails().GetString(bundle.RelationKeySpaceDashboardId)
		return nil
	})
	if err != nil {
		return err
	}
	profile := &pb.Profile{
		SpaceDashboardId: spaceDashBoardID,
		Address:          pr.AccountId,
		Name:             pr.Name,
		Avatar:           pr.IconImage,
		ProfileId:        pr.Id,
	}
	data, err := profile.Marshal()
	if err != nil {
		return err
	}
	err = wr.WriteFile(constant.ProfileFile, bytes.NewReader(data), 0)
	if err != nil {
		return err
	}
	return nil
}

func makeMarkdownName(s *state.State, wr writer, docID, ext, spaceId string) string {
	name := s.Details().GetString(bundle.RelationKeyName)
	if name == "" {
		name = s.Snippet()
	}
	path := ""
	// space can be empty in case user want to export all spaces
	if spaceId == "" {
		spaceId := s.LocalDetails().GetString(bundle.RelationKeySpaceId)
		path = filepath.Join(spaceDirectory, spaceId)
	}
	return wr.Namer().Get(path, docID, name, ext)
}

func makeFileName(docId, spaceId, ext string, st *state.State, blockType smartblock.SmartBlockType) string {
	dir := provideFileDirectory(blockType)
	filename := filepath.Join(dir, docId+ext)
	// space can be empty in case user want to export all spaces
	if spaceId == "" {
		spaceId := st.LocalDetails().GetString(bundle.RelationKeySpaceId)
		filename = filepath.Join(spaceDirectory, spaceId, filename)
	}
	return filename
}

func provideFileDirectory(blockType smartblock.SmartBlockType) string {
	switch blockType {
	case smartblock.SmartBlockTypeRelation:
		return relationsDirectory
	case smartblock.SmartBlockTypeRelationOption:
		return relationsOptionsDirectory
	case smartblock.SmartBlockTypeObjectType:
		return typesDirectory
	case smartblock.SmartBlockTypeTemplate:
		return templatesDirectory
	case smartblock.SmartBlockTypeFile, smartblock.SmartBlockTypeFileObject:
		return FilesObjects
	default:
		return objectsDirectory
	}
}

func objectValid(sbType smartblock.SmartBlockType, info *database.ObjectInfo, includeArchived bool, isProtobuf bool) bool {
	if info.Id == addr.AnytypeProfileId {
		return false
	}
	if !isProtobuf && !validTypeForNonProtobuf(sbType) && !validLayoutForNonProtobuf(info.Details) {
		return false
	}
	if isProtobuf && !validType(sbType) {
		return false
	}
	if strings.HasPrefix(info.Id, addr.BundledObjectTypeURLPrefix) || strings.HasPrefix(info.Id, addr.BundledRelationURLPrefix) {
		return false
	}
	if info.Details.GetBool(bundle.RelationKeyIsArchived) && !includeArchived {
		return false
	}
	return true
}

func newNamer() *namer {
	return &namer{
		names: make(map[string]string),
	}
}

type namer struct {
	// id -> name and name -> id
	names map[string]string
	mu    sync.Mutex
}

func (fn *namer) Get(path, hash, title, ext string) (name string) {
	const fileLenLimit = 48
	fn.mu.Lock()
	defer fn.mu.Unlock()
	var ok bool
	if name, ok = fn.names[hash]; ok {
		return name
	}
	title = slug.Make(strings.TrimSuffix(title, ext))
	name = text.TruncateEllipsized(title, fileLenLimit)
	name = strings.TrimSuffix(name, text.TruncateEllipsis)
	var (
		i = 0
		b = 36
	)
	gname := filepath.Join(path, name+ext)
	for {
		if _, ok = fn.names[gname]; !ok {
			fn.names[hash] = gname
			fn.names[gname] = hash
			return gname
		}
		i++
		n := int64(i * b)
		gname = filepath.Join(path, name+"_"+strconv.FormatInt(rand.Int63n(n), b)+ext)
	}
}

func validType(sbType smartblock.SmartBlockType) bool {
	return sbType == smartblock.SmartBlockTypeHome ||
		sbType == smartblock.SmartBlockTypeProfilePage ||
		sbType == smartblock.SmartBlockTypePage ||
		sbType == smartblock.SmartBlockTypeSubObject ||
		sbType == smartblock.SmartBlockTypeTemplate ||
		sbType == smartblock.SmartBlockTypeWorkspace ||
		sbType == smartblock.SmartBlockTypeWidget ||
		sbType == smartblock.SmartBlockTypeObjectType ||
		sbType == smartblock.SmartBlockTypeRelation ||
		sbType == smartblock.SmartBlockTypeRelationOption ||
		sbType == smartblock.SmartBlockTypeFileObject ||
		sbType == smartblock.SmartBlockTypeParticipant
}

func validTypeForNonProtobuf(sbType smartblock.SmartBlockType) bool {
	return sbType == smartblock.SmartBlockTypeProfilePage ||
		sbType == smartblock.SmartBlockTypePage ||
		sbType == smartblock.SmartBlockTypeFileObject
}

func validLayoutForNonProtobuf(details *domain.Details) bool {
	return details.GetInt64(bundle.RelationKeyLayout) != int64(model.ObjectType_collection) &&
		details.GetInt64(bundle.RelationKeyLayout) != int64(model.ObjectType_set)
}

func cleanupFile(wr writer) {
	wr.Close()
	os.Remove(wr.Path())
}

func listObjectIds(docs map[string]*domain.Details) []string {
	ids := make([]string, 0, len(docs))
	for id := range docs {
		ids = append(ids, id)
	}
	return ids
}

func isLinkedObjectExist(rec []database.Record) bool {
	return len(rec) > 0 && !rec[0].Details.GetBool(bundle.RelationKeyIsDeleted)
}<|MERGE_RESOLUTION|>--- conflicted
+++ resolved
@@ -951,15 +951,9 @@
 }
 
 func (e *exportContext) saveFile(ctx context.Context, wr writer, fileObject sb.SmartBlock, exportAllSpaces bool) (fileName string, err error) {
-<<<<<<< HEAD
 	fileObjectComponent, ok := fileObject.(fileobject.FileObject)
 	if !ok {
 		return "", fmt.Errorf("object is not a file object")
-=======
-	fullId := domain.FullFileId{
-		SpaceId: fileObject.Space().Id(),
-		FileId:  domain.FileId(fileObject.Details().GetString(bundle.RelationKeyFileId)),
->>>>>>> 63509716
 	}
 	file := fileObjectComponent.GetFile()
 	if strings.HasPrefix(file.Media(), "image") {

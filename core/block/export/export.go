package export

import (
	"bytes"
	"context"
	"encoding/base64"
	"fmt"
	"math/rand"
	"net/url"
	"os"
	"path/filepath"
	"slices"
	"strconv"
	"strings"
	"sync"
	"sync/atomic"

	"github.com/anyproto/any-sync/app"
	"github.com/globalsign/mgo/bson"
	"github.com/google/uuid"
	"github.com/gosimple/slug"
	"github.com/samber/lo"

	"github.com/anyproto/anytype-heart/core/anytype/account"
	"github.com/anyproto/anytype-heart/core/block/cache"
	sb "github.com/anyproto/anytype-heart/core/block/editor/smartblock"
	"github.com/anyproto/anytype-heart/core/block/editor/state"
	"github.com/anyproto/anytype-heart/core/block/object/objectlink"
	"github.com/anyproto/anytype-heart/core/block/process"
	"github.com/anyproto/anytype-heart/core/block/simple"
	"github.com/anyproto/anytype-heart/core/converter"
	"github.com/anyproto/anytype-heart/core/converter/dot"
	"github.com/anyproto/anytype-heart/core/converter/graphjson"
	"github.com/anyproto/anytype-heart/core/converter/md"
	"github.com/anyproto/anytype-heart/core/converter/pbc"
	"github.com/anyproto/anytype-heart/core/converter/pbjson"
	"github.com/anyproto/anytype-heart/core/domain"
	"github.com/anyproto/anytype-heart/core/files"
	"github.com/anyproto/anytype-heart/core/notifications"
	"github.com/anyproto/anytype-heart/pb"
	"github.com/anyproto/anytype-heart/pkg/lib/bundle"
	"github.com/anyproto/anytype-heart/pkg/lib/core/smartblock"
	"github.com/anyproto/anytype-heart/pkg/lib/database"
	"github.com/anyproto/anytype-heart/pkg/lib/gateway"
	"github.com/anyproto/anytype-heart/pkg/lib/localstore/addr"
	"github.com/anyproto/anytype-heart/pkg/lib/localstore/objectstore"
	"github.com/anyproto/anytype-heart/pkg/lib/logging"
	"github.com/anyproto/anytype-heart/pkg/lib/pb/model"
	"github.com/anyproto/anytype-heart/space"
	"github.com/anyproto/anytype-heart/space/spacecore/typeprovider"
	"github.com/anyproto/anytype-heart/util/anyerror"
	"github.com/anyproto/anytype-heart/util/constant"
	"github.com/anyproto/anytype-heart/util/text"
)

const CName = "export"

const (
	tempFileName              = "temp_anytype_backup"
	spaceDirectory            = "spaces"
	typesDirectory            = "types"
	objectsDirectory          = "objects"
	relationsDirectory        = "relations"
	relationsOptionsDirectory = "relationsOptions"
	templatesDirectory        = "templates"

	FilesObjects = "filesObjects"
	Files        = "files"

	defaultFileName = "untitled"
)

var log = logging.Logger("anytype-mw-export")

type Export interface {
	Export(ctx context.Context, req pb.RpcObjectListExportRequest) (path string, succeed int, err error)
	ExportSingleInMemory(ctx context.Context, spaceId string, objectId string, format model.ExportFormat) (res string, err error)
	app.Component
}

type export struct {
	picker              cache.ObjectGetter
	objectStore         objectstore.ObjectStore
	sbtProvider         typeprovider.SmartBlockTypeProvider
	fileService         files.Service
	spaceService        space.Service
	accountService      account.Service
	notificationService notifications.Notifications
	processService      process.Service
	gatewayService      gateway.Gateway
}

func New() Export {
	return &export{}
}

func (e *export) Init(a *app.App) (err error) {
	e.processService = app.MustComponent[process.Service](a)
	e.objectStore = app.MustComponent[objectstore.ObjectStore](a)
	e.fileService = app.MustComponent[files.Service](a)
	e.picker = app.MustComponent[cache.ObjectGetter](a)
	e.sbtProvider = app.MustComponent[typeprovider.SmartBlockTypeProvider](a)
	e.spaceService = app.MustComponent[space.Service](a)
	e.accountService = app.MustComponent[account.Service](a)
	e.notificationService = app.MustComponent[notifications.Notifications](a)
	e.gatewayService, _ = app.GetComponent[gateway.Gateway](a)
	return
}

func (e *export) Name() (name string) {
	return CName
}

func (e *export) Export(ctx context.Context, req pb.RpcObjectListExportRequest) (path string, succeed int, err error) {
	queue := e.processService.NewQueue(pb.ModelProcess{
		Id:      bson.NewObjectId().Hex(),
		State:   0,
		Message: &pb.ModelProcessMessageOfExport{Export: &pb.ModelProcessExport{}},
	}, 4, req.NoProgress, e.notificationService)
	queue.SetMessage("prepare")

	if err = queue.Start(); err != nil {
		return
	}
	exportCtx := newExportContext(e, req)
	return exportCtx.exportObjects(ctx, queue)
}

func (e *export) ExportSingleInMemory(ctx context.Context, spaceId string, objectId string, format model.ExportFormat) (res string, err error) {
	req := pb.RpcObjectListExportRequest{
		SpaceId:         spaceId,
		ObjectIds:       []string{objectId},
		IncludeFiles:    true,
		Format:          format,
		IncludeNested:   true,
		IncludeArchived: true,
	}

	exportCtx := newExportContext(e, req)
	return exportCtx.exportObject(ctx, objectId)
}

func (e *export) finishWithNotification(spaceId string, exportFormat model.ExportFormat, queue process.Queue, err error) {
	errCode := model.NotificationExport_NULL
	if err != nil {
		errCode = model.NotificationExport_UNKNOWN_ERROR
	}
	queue.FinishWithNotification(&model.Notification{
		Id:      uuid.New().String(),
		Status:  model.Notification_Created,
		IsLocal: true,
		Payload: &model.NotificationPayloadOfExport{Export: &model.NotificationExport{
			ErrorCode:  errCode,
			ExportType: exportFormat,
		}},
		Space: spaceId,
	}, nil)
}

type Doc struct {
	Details *domain.Details
	isLink  bool
}

type Docs map[string]*Doc

func (d Docs) transformToDetailsMap() map[string]*domain.Details {
	details := make(map[string]*domain.Details, len(d))
	for id, doc := range d {
		details[id] = doc.Details
	}
	return details
}

type exportContext struct {
	spaceId          string
	docs             Docs
	includeArchive   bool
	includeNested    bool
	includeFiles     bool
	format           model.ExportFormat
	isJson           bool
	reqIds           []string
	zip              bool
	path             string
	linkStateFilters *state.Filters
	isLinkProcess    bool
	includeBackLinks bool
	includeSpace     bool
	relations        map[string]struct{}
	setOfList        map[string]struct{}
	objectTypes      map[string]struct{}
	gatewayUrl       string
	*export
}

func newExportContext(e *export, req pb.RpcObjectListExportRequest) *exportContext {
	ec := &exportContext{
		path:             req.Path,
		spaceId:          req.SpaceId,
		docs:             map[string]*Doc{},
		includeArchive:   req.IncludeArchived,
		includeNested:    req.IncludeNested,
		includeFiles:     req.IncludeFiles,
		format:           req.Format,
		isJson:           req.IsJson,
		reqIds:           req.ObjectIds,
		zip:              req.Zip,
		linkStateFilters: pbFiltersToState(req.LinksStateFilters),
		includeBackLinks: req.IncludeBacklinks,
		includeSpace:     req.IncludeSpace,
		setOfList:        make(map[string]struct{}),
		objectTypes:      make(map[string]struct{}),
		relations:        make(map[string]struct{}),
		export:           e,
	}
	if e.gatewayService != nil {
		ec.gatewayUrl = "http://" + e.gatewayService.Addr()
	}
	return ec
}

func (e *exportContext) copy() *exportContext {
	return &exportContext{
		spaceId:          e.spaceId,
		docs:             e.docs,
		includeArchive:   e.includeArchive,
		includeNested:    e.includeNested,
		includeFiles:     e.includeFiles,
		format:           e.format,
		isJson:           e.isJson,
		reqIds:           e.reqIds,
		export:           e.export,
		isLinkProcess:    e.isLinkProcess,
		linkStateFilters: e.linkStateFilters,
		includeBackLinks: e.includeBackLinks,
		relations:        e.relations,
		setOfList:        e.setOfList,
		objectTypes:      e.objectTypes,
		includeSpace:     e.includeSpace,
	}
}

func (e *exportContext) getStateFilters(id string) *state.Filters {
	if doc, ok := e.docs[id]; ok && doc.isLink {
		return e.linkStateFilters
	}
	return nil
}

// exportObject synchronously exports a single object and return the bytes slice
func (e *exportContext) exportObject(ctx context.Context, objectId string) (string, error) {
	e.reqIds = []string{objectId}
	e.includeArchive = true
	err := e.docsForExport(ctx)
	if err != nil {
		return "", err
	}

	var docNamer Namer
	if e.format == model.Export_Markdown && e.gatewayUrl != "" {
		u, err := url.Parse(e.gatewayUrl)
		if err != nil {
			return "", err
		}
		docNamer = &deepLinkNamer{gatewayUrl: *u}
	} else {
		docNamer = newNamer()
	}
	inMemoryWriter := &InMemoryWriter{fn: docNamer}
	err = e.writeDoc(ctx, inMemoryWriter, objectId, e.docs.transformToDetailsMap())
	if err != nil {
		return "", err
	}

	for _, v := range inMemoryWriter.data {
		if e.format == model.Export_Protobuf {
			return base64.StdEncoding.EncodeToString(v), nil
		}
		return string(v), nil
	}

	return "", fmt.Errorf("failed to find data in writer")
}

func (e *exportContext) exportObjects(ctx context.Context, queue process.Queue) (string, int, error) {
	var (
		err  error
		wr   writer
		path string
	)
	defer func() {
		e.finishWithNotification(e.spaceId, e.format, queue, err)
		if err = queue.Finalize(); err != nil {
			cleanupFile(wr)
		}
	}()
	err = e.docsForExport(ctx)
	if err != nil {
		return "", 0, err
	}
	wr, err = e.getWriter()
	if err != nil {
		return "", 0, err
	}
	succeed, err := e.exportByFormat(ctx, wr, queue)
	if err != nil {
		return "", 0, err
	}
	wr.Close()
	if e.zip {
		path, succeed, err = e.renameZipArchive(wr, succeed)
		return path, succeed, err
	}
	return wr.Path(), succeed, nil
}

func (e *exportContext) getWriter() (writer, error) {
	var (
		wr  writer
		err error
	)
	if e.zip {
		if wr, err = newZipWriter(e.path, tempFileName); err != nil {
			err = anyerror.CleanupError(err)
			return nil, err
		}
	} else {
		if wr, err = newDirWriter(e.path, e.includeFiles); err != nil {
			err = anyerror.CleanupError(err)
			return nil, err
		}
	}
	return wr, nil
}

func (e *exportContext) exportByFormat(ctx context.Context, wr writer, queue process.Queue) (int, error) {
	queue.SetMessage("export docs")
	if e.format == model.Export_Protobuf && len(e.reqIds) == 0 {
		if err := e.createProfileFile(e.spaceId, wr); err != nil {
			log.Errorf("failed to create profile file: %s", err)
		}
	}
	var succeed int
	if e.format == model.Export_DOT || e.format == model.Export_SVG {
		succeed = e.exportDotAndSVG(ctx, succeed, wr, queue)
	} else if e.format == model.Export_GRAPH_JSON {
		succeed = e.exportGraphJson(ctx, succeed, wr, queue)
	} else {
		var succeedAsync int64
		conv := e.getConverterByFormat(wr)
		tasks := e.exportDocs(ctx, wr, &succeedAsync, conv)
		err := queue.Wait(tasks...)
		if err != nil {
			cleanupFile(wr)
			return 0, nil
		}
		if flusher, ok := conv.(converter.Flusher); ok {
			err = flusher.Flush(wr)
			if err != nil {
				return 0, err
			}
		}
		succeed += int(succeedAsync)
	}
	return succeed, nil
}

func (e *exportContext) exportDocs(ctx context.Context, wr writer, succeed *int64, conv converter.Converter) []process.Task {
	tasks := make([]process.Task, 0, len(e.docs))
	for docId := range e.docs {
		did := docId
		task := func() {
			if werr := e.writeDoc(ctx, wr, did, conv); werr != nil {
				log.With("objectID", did).Warnf("can't export doc: %v", werr)
			} else {
				atomic.AddInt64(succeed, 1)
			}
		}
		tasks = append(tasks, task)
	}
	return tasks
}

func (e *exportContext) getConverterByFormat(wr writer) converter.Converter {
	var conv converter.Converter
	switch e.format {
	case model.Export_Markdown:
		conv = md.NewMDConverter(wr.Namer(), e.objectStore, e.docs.transformToDetailsMap())
	case model.Export_Protobuf:
		conv = pbc.NewConverter(e.isJson)
	case model.Export_JSON:
		conv = pbjson.NewConverter()
	}
	return conv
}

func (e *exportContext) exportGraphJson(ctx context.Context, succeed int, wr writer, queue process.Queue) int {
	mc := graphjson.NewMultiConverter(e.sbtProvider, e.docs.transformToDetailsMap())
	var werr error
	if succeed, werr = e.writeMultiDoc(ctx, mc, wr, queue); werr != nil {
		log.Warnf("can't export docs: %v", werr)
	}
	return succeed
}

func (e *exportContext) exportDotAndSVG(ctx context.Context, succeed int, wr writer, queue process.Queue) int {
	var format = dot.ExportFormatDOT
	if e.format == model.Export_SVG {
		format = dot.ExportFormatSVG
	}
	mc := dot.NewMultiConverter(format, e.sbtProvider, e.docs.transformToDetailsMap())
	var werr error
	if succeed, werr = e.writeMultiDoc(ctx, mc, wr, queue); werr != nil {
		log.Warnf("can't export docs: %v", werr)
	}
	return succeed
}

func (e *exportContext) renameZipArchive(wr writer, succeed int) (string, int, error) {
	zipName := getZipName(e.path)
	err := os.Rename(wr.Path(), zipName)
	if err != nil {
		os.Remove(wr.Path())
		return "", 0, err
	}
	return zipName, succeed, nil
}

func shouldExportRelationsAndType(format model.ExportFormat) bool {
	return format == model.Export_Protobuf || format == model.Export_JSON || format == model.Export_Markdown
}

<<<<<<< HEAD
func (e *exportContext) docsForExport() (err error) {
	shouldExportRelationsAndType := shouldExportRelationsAndType(e.format)
=======
func (e *exportContext) docsForExport(ctx context.Context) (err error) {
	isProtobuf := isAnyblockExport(e.format)
>>>>>>> 05e58434
	if len(e.reqIds) == 0 {
		return e.getExistedObjects(shouldExportRelationsAndType)
	}

	if len(e.reqIds) > 0 {
<<<<<<< HEAD
		return e.getObjectsByIDs(shouldExportRelationsAndType)
=======
		return e.getObjectsByIDs(ctx, isProtobuf)
>>>>>>> 05e58434
	}
	return
}

<<<<<<< HEAD
func (e *exportContext) getObjectsByIDs(shouldExportRelationsAndType bool) error {
=======
func (e *exportContext) getObjectsByIDs(ctx context.Context, isProtobuf bool) error {
>>>>>>> 05e58434
	res, err := e.queryAndFilterObjectsByRelation(e.spaceId, e.reqIds, bundle.RelationKeyId)
	if err != nil {
		return err
	}
	for _, object := range res {
		id := object.Details.GetString(bundle.RelationKeyId)
		e.docs[id] = &Doc{Details: object.Details}
	}
<<<<<<< HEAD
	if shouldExportRelationsAndType {
		return e.processAllObjects()
=======
	if e.includeSpace {
		err = e.addSpaceToDocs(ctx)
		if err != nil {
			return err
		}
	}
	if isProtobuf {
		return e.processProtobuf()
>>>>>>> 05e58434
	}
	return e.processDocuments()
}

func (e *exportContext) queryAndFilterObjectsByRelation(spaceId string, reqIds []string, relationKey domain.RelationKey) ([]database.Record, error) {
	var allObjects []database.Record
	const singleBatchCount = 50
	for j := 0; j < len(reqIds); {
		if j+singleBatchCount < len(reqIds) {
			records, err := e.queryObjectsByRelation(spaceId, reqIds[j:j+singleBatchCount], relationKey)
			if err != nil {
				return nil, err
			}
			allObjects = append(allObjects, records...)
		} else {
			records, err := e.queryObjectsByRelation(spaceId, reqIds[j:], relationKey)
			if err != nil {
				return nil, err
			}
			allObjects = append(allObjects, records...)
		}
		j += singleBatchCount
	}
	return allObjects, nil
}

func (e *exportContext) queryObjectsByRelation(spaceId string, reqIds []string, relationKey domain.RelationKey) ([]database.Record, error) {
	return e.objectStore.SpaceIndex(spaceId).Query(database.Query{
		Filters: []database.FilterRequest{
			{
				RelationKey: relationKey,
				Condition:   model.BlockContentDataviewFilter_In,
				Value:       domain.StringList(reqIds),
			},
		},
	})
}

<<<<<<< HEAD
func (e *exportContext) processDocuments() error {
=======
func (e *exportContext) addSpaceToDocs(ctx context.Context) error {
	space, err := e.spaceService.Get(ctx, e.spaceId)
	if err != nil {
		return err
	}
	workspaceId := space.DerivedIDs().Workspace
	records, err := e.objectStore.SpaceIndex(e.spaceId).QueryByIds([]string{workspaceId})
	if err != nil {
		return err
	}
	if len(records) == 0 {
		return fmt.Errorf("no objects found for space %s", workspaceId)
	}
	e.docs[workspaceId] = &Doc{Details: records[0].Details, isLink: true}
	return nil
}

func (e *exportContext) processNotProtobuf() error {
>>>>>>> 05e58434
	ids := listObjectIds(e.docs)
	if e.includeFiles {
		fileObjectsIds, err := e.processFiles(ids)
		if err != nil {
			return err
		}
		ids = append(ids, fileObjectsIds...)
	}
	if e.includeNested {
		for _, id := range ids {
			e.addNestedObject(id, map[string]*Doc{})
		}
	}
	return nil
}

func (e *exportContext) processAllObjects() error {
	if !e.includeNested {
		err := e.addDependentObjectsFromDataview()
		if err != nil {
			return err
		}
	}
	ids := listObjectIds(e.docs)
	if e.includeFiles {
		err := e.addFileObjects(ids)
		if err != nil {
			return err
		}
	}

	err := e.addDerivedObjects()
	if err != nil {
		return err
	}
	ids = e.listTargetTypesFromTemplates(ids)
	if e.includeNested {
		err = e.addNestedObjects(ids)
		if err != nil {
			return err
		}
	}
	return nil
}

func (e *exportContext) addDependentObjectsFromDataview() error {
	var (
		viewDependentObjectsIds []string
		err                     error
	)
	for id, details := range e.docs {
		if isObjectWithDataview(details.Details) {
			viewDependentObjectsIds, err = e.getViewDependentObjects(id, viewDependentObjectsIds)
			if err != nil {
				return err
			}
		}
	}
	viewDependentObjects, err := e.queryAndFilterObjectsByRelation(e.spaceId, viewDependentObjectsIds, bundle.RelationKeyId)
	if err != nil {
		return err
	}
	templates, err := e.queryAndFilterObjectsByRelation(e.spaceId, viewDependentObjectsIds, bundle.RelationKeyTargetObjectType)
	if err != nil {
		return err
	}
	for _, object := range append(viewDependentObjects, templates...) {
		id := object.Details.GetString(bundle.RelationKeyId)
		e.docs[id] = &Doc{
			Details: object.Details,
			isLink:  e.isLinkProcess,
		}
	}
	return nil
}

func (e *exportContext) getViewDependentObjects(id string, viewDependentObjectsIds []string) ([]string, error) {
	err := cache.Do(e.picker, id, func(sb sb.SmartBlock) error {
		st := sb.NewState().Copy().Filter(e.getStateFilters(id))
		viewDependentObjectsIds = append(viewDependentObjectsIds, objectlink.DependentObjectIDs(st, sb.Space(), objectlink.Flags{Blocks: true})...)
		return nil
	})
	if err != nil {
		return nil, err
	}
	return viewDependentObjectsIds, nil
}

func (e *exportContext) addFileObjects(ids []string) error {
	fileObjectsIds, err := e.processFiles(ids)
	if err != nil {
		return err
	}
	if e.includeNested {
		err = e.addNestedObjects(fileObjectsIds)
		if err != nil {
			return err
		}
	}
	return nil
}

func (e *exportContext) processFiles(ids []string) ([]string, error) {
	var fileObjectsIds []string
	for _, id := range ids {
		objectFiles, err := e.fillLinkedFiles(id)
		if err != nil {
			return nil, err
		}
		fileObjectsIds = lo.Union(fileObjectsIds, objectFiles)
	}
	return fileObjectsIds, nil
}

func (e *exportContext) addDerivedObjects() error {
	processedObjects := make(map[string]struct{}, 0)
	err := e.getRelationsAndTypes(e.docs, processedObjects)
	if err != nil {
		return err
	}

	err = e.getTemplatesRelationsAndTypes(processedObjects)
	if err != nil {
		return err
	}
	err = e.addRelationsAndTypes()
	if err != nil {
		return err
	}
	return nil
}

func (e *exportContext) getRelationsAndTypes(notProcessedObjects map[string]*Doc, processedObjects map[string]struct{}) error {
	err := e.collectDerivedObjects(notProcessedObjects)
	if err != nil {
		return err
	}
	// get derived objects only from types,
	// because relations currently have only system relations and object type
	if len(e.objectTypes) > 0 || len(e.setOfList) > 0 {
		err = e.getDerivedObjectsForTypes(processedObjects)
		if err != nil {
			return err
		}
	}
	return nil
}

func (e *exportContext) collectDerivedObjects(objects map[string]*Doc) error {
	for id := range objects {
		err := cache.Do(e.picker, id, func(b sb.SmartBlock) error {
			state := b.NewState().Copy().Filter(e.getStateFilters(id))
			objectRelations := getObjectRelations(state)
			fillObjectsMap(e.relations, objectRelations)
			details := state.CombinedDetails()
			if isObjectWithDataview(details) {
				dataviewRelations, err := getDataviewRelations(state)
				if err != nil {
					return err
				}
				fillObjectsMap(e.relations, dataviewRelations)
			}
			var objectTypes []string
			if details.Has(bundle.RelationKeyType) {
				objectTypes = append(objectTypes, details.GetString(bundle.RelationKeyType))
			}
			if details.Has(bundle.RelationKeyTargetObjectType) {
				objectTypes = append(objectTypes, details.GetString(bundle.RelationKeyTargetObjectType))
			}
			fillObjectsMap(e.objectTypes, objectTypes)
			setOfList := details.GetStringList(bundle.RelationKeySetOf)
			fillObjectsMap(e.setOfList, setOfList)
			return nil
		})
		if err != nil {
			return err
		}
	}
	return nil
}

func fillObjectsMap(dst map[string]struct{}, objectsToAdd []string) {
	for _, objectId := range objectsToAdd {
		dst[objectId] = struct{}{}
	}
}

func getObjectRelations(state *state.State) []string {
	relationLinks := state.GetRelationLinks()
	relations := make([]string, 0, len(relationLinks))
	for _, link := range relationLinks {
		relations = append(relations, link.Key)
	}
	return relations
}

func isObjectWithDataview(details *domain.Details) bool {
	return details.GetInt64(bundle.RelationKeyResolvedLayout) == int64(model.ObjectType_collection) ||
		details.GetInt64(bundle.RelationKeyResolvedLayout) == int64(model.ObjectType_set)
}

func getDataviewRelations(state *state.State) ([]string, error) {
	var relations []string
	err := state.Iterate(func(b simple.Block) (isContinue bool) {
		if dataview := b.Model().GetDataview(); dataview != nil {
			for _, view := range dataview.Views {
				for _, relation := range view.Relations {
					relations = append(relations, relation.Key)
				}
			}
		}
		return true
	})
	return relations, err
}

func (e *exportContext) getDerivedObjectsForTypes(processedObjects map[string]struct{}) error {
	notProceedTypes := make(map[string]*Doc)
	for object := range e.objectTypes {
		e.fillNotProcessedTypes(processedObjects, object, notProceedTypes)
	}
	for object := range e.setOfList {
		e.fillNotProcessedTypes(processedObjects, object, notProceedTypes)
	}
	if len(notProceedTypes) == 0 {
		return nil
	}
	err := e.getRelationsAndTypes(notProceedTypes, processedObjects)
	if err != nil {
		return err
	}
	return nil
}

func (e *exportContext) fillNotProcessedTypes(processedObjects map[string]struct{}, object string, notProceedTypes map[string]*Doc) {
	if _, ok := processedObjects[object]; ok {
		return
	}
	notProceedTypes[object] = nil
	processedObjects[object] = struct{}{}
}

func (e *exportContext) getTemplatesRelationsAndTypes(processedObjects map[string]struct{}) error {
	allTypes := lo.MapToSlice(e.objectTypes, func(key string, value struct{}) string { return key })
	templates, err := e.queryAndFilterObjectsByRelation(e.spaceId, allTypes, bundle.RelationKeyTargetObjectType)
	if err != nil {
		return nil
	}
	if len(templates) == 0 {
		return nil
	}
	templatesToProcess := make(map[string]*Doc, len(templates))
	for _, template := range templates {
		id := template.Details.GetString(bundle.RelationKeyId)
		if _, ok := e.docs[id]; !ok {
			templateDoc := &Doc{Details: template.Details, isLink: e.isLinkProcess}
			e.docs[id] = templateDoc
			templatesToProcess[id] = templateDoc
		}
	}
	err = e.getRelationsAndTypes(templatesToProcess, processedObjects)
	if err != nil {
		return err
	}
	return nil
}

func (e *exportContext) addRelationsAndTypes() error {
	types := lo.MapToSlice(e.objectTypes, func(key string, value struct{}) string { return key })
	setOfList := lo.MapToSlice(e.setOfList, func(key string, value struct{}) string { return key })
	relations := lo.MapToSlice(e.relations, func(key string, value struct{}) string { return key })

	err := e.addRelations(relations)
	if err != nil {
		return err
	}
	err = e.processObjectTypesAndSetOfList(types, setOfList)
	if err != nil {
		return err
	}
	return nil
}

func (e *exportContext) addRelations(relations []string) error {
	storeRelations, err := e.getRelationsFromStore(relations)
	if err != nil {
		return err
	}
	for _, storeRelation := range storeRelations {
		e.addRelation(storeRelation)
		err := e.addOptionIfTag(storeRelation)
		if err != nil {
			return err
		}
	}
	return nil
}

func (e *exportContext) getRelationsFromStore(relations []string) ([]database.Record, error) {
	uniqueKeys := make([]string, 0, len(relations))
	for _, relation := range relations {
		uniqueKey, err := domain.NewUniqueKey(smartblock.SmartBlockTypeRelation, relation)
		if err != nil {
			return nil, err
		}
		uniqueKeys = append(uniqueKeys, uniqueKey.Marshal())
	}
	storeRelations, err := e.queryAndFilterObjectsByRelation(e.spaceId, uniqueKeys, bundle.RelationKeyUniqueKey)
	if err != nil {
		return nil, err
	}
	return storeRelations, nil
}

func (e *exportContext) addRelation(relation database.Record) {
	relationKey := domain.RelationKey(relation.Details.GetString(bundle.RelationKeyRelationKey))
	if relationKey != "" {
		id := relation.Details.GetString(bundle.RelationKeyId)
		e.docs[id] = &Doc{Details: relation.Details, isLink: e.isLinkProcess}
	}
}

func (e *exportContext) addOptionIfTag(relation database.Record) error {
	format := relation.Details.GetInt64(bundle.RelationKeyRelationFormat)
	relationKey := relation.Details.GetString(bundle.RelationKeyRelationKey)
	if format == int64(model.RelationFormat_tag) || format == int64(model.RelationFormat_status) {
		err := e.addRelationOptions(relationKey)
		if err != nil {
			return err
		}
	}
	return nil
}

func (e *exportContext) addRelationOptions(relationKey string) error {
	relationOptions, err := e.getRelationOptions(relationKey)
	if err != nil {
		return err
	}
	for _, option := range relationOptions {
		id := option.Details.GetString(bundle.RelationKeyId)
		e.docs[id] = &Doc{Details: option.Details, isLink: e.isLinkProcess}
	}
	return nil
}

func (e *exportContext) getRelationOptions(relationKey string) ([]database.Record, error) {
	relationOptionsDetails, err := e.objectStore.SpaceIndex(e.spaceId).Query(database.Query{
		Filters: []database.FilterRequest{
			{
				RelationKey: bundle.RelationKeyResolvedLayout,
				Condition:   model.BlockContentDataviewFilter_Equal,
				Value:       domain.Int64(model.ObjectType_relationOption),
			},
			{
				RelationKey: bundle.RelationKeyRelationKey,
				Condition:   model.BlockContentDataviewFilter_Equal,
				Value:       domain.String(relationKey),
			},
		},
	})
	if err != nil {
		return nil, err
	}
	return relationOptionsDetails, nil
}

func (e *exportContext) processObjectTypesAndSetOfList(objectTypes, setOfList []string) error {
	objectDetails, err := e.queryAndFilterObjectsByRelation(e.spaceId, lo.Union(objectTypes, setOfList), bundle.RelationKeyId)
	if err != nil {
		return err
	}
	if len(objectDetails) == 0 {
		return nil
	}
	recommendedRelations, err := e.addObjectsAndCollectRecommendedRelations(objectDetails)
	if err != nil {
		return err
	}
	err = e.addRecommendedRelations(recommendedRelations)
	if err != nil {
		return err
	}
	return nil
}

func (e *exportContext) addObjectsAndCollectRecommendedRelations(objectTypes []database.Record) ([]string, error) {
	recommendedRelations := make([]string, 0, len(objectTypes))
	for i := 0; i < len(objectTypes); i++ {
		rawUniqueKey := objectTypes[i].Details.GetString(bundle.RelationKeyUniqueKey)
		uniqueKey, err := domain.UnmarshalUniqueKey(rawUniqueKey)
		if err != nil {
			return nil, err
		}
		id := objectTypes[i].Details.GetString(bundle.RelationKeyId)
		e.docs[id] = &Doc{Details: objectTypes[i].Details, isLink: e.isLinkProcess}
		if uniqueKey.SmartblockType() == smartblock.SmartBlockTypeObjectType {
			key, err := domain.GetTypeKeyFromRawUniqueKey(rawUniqueKey)
			if err != nil {
				return nil, err
			}
			if bundle.IsInternalType(key) {
				continue
			}
			recommendedRelations = lo.Uniq(slices.Concat(recommendedRelations,
				objectTypes[i].Details.GetStringList(bundle.RelationKeyRecommendedRelations),
				objectTypes[i].Details.GetStringList(bundle.RelationKeyRecommendedHiddenRelations),
				objectTypes[i].Details.GetStringList(bundle.RelationKeyRecommendedFeaturedRelations),
				objectTypes[i].Details.GetStringList(bundle.RelationKeyRecommendedFileRelations),
			))
		}
	}
	return recommendedRelations, nil
}

func (e *exportContext) addRecommendedRelations(recommendedRelations []string) error {
	relations, err := e.queryAndFilterObjectsByRelation(e.spaceId, recommendedRelations, bundle.RelationKeyId)
	if err != nil {
		return err
	}
	for _, relation := range relations {
		id := relation.Details.GetString(bundle.RelationKeyId)
		if id == addr.MissingObject {
			continue
		}

		relationKey := relation.Details.GetString(bundle.RelationKeyUniqueKey)
		uniqueKey, err := domain.UnmarshalUniqueKey(relationKey)
		if err != nil {
			return err
		}
		if bundle.IsSystemRelation(domain.RelationKey(uniqueKey.InternalKey())) {
			continue
		}
		e.docs[id] = &Doc{Details: relation.Details, isLink: e.isLinkProcess}
	}
	return nil
}

func (e *exportContext) addNestedObjects(ids []string) error {
	nestedDocs := make(map[string]*Doc, 0)
	for _, id := range ids {
		e.addNestedObject(id, nestedDocs)
	}
	if len(nestedDocs) == 0 {
		return nil
	}
	exportCtxChild := e.copy()
	exportCtxChild.includeNested = false
	exportCtxChild.docs = nestedDocs
	exportCtxChild.isLinkProcess = true
	err := exportCtxChild.processAllObjects()
	if err != nil {
		return err
	}
	for id, object := range exportCtxChild.docs {
		if _, ok := e.docs[id]; !ok {
			e.docs[id] = object
		}
	}
	return nil
}

func (e *exportContext) addNestedObject(id string, nestedDocs map[string]*Doc) {
	var links []string
	err := cache.Do(e.picker, id, func(sb sb.SmartBlock) error {
		st := sb.NewState().Copy().Filter(e.getStateFilters(id))
		links = objectlink.DependentObjectIDs(st, sb.Space(), objectlink.Flags{
			Blocks:                   true,
			Details:                  true,
			Collection:               true,
			NoHiddenBundledRelations: true,
			NoBackLinks:              !e.includeBackLinks,
			CreatorModifierWorkspace: true,
		})
		return nil
	})
	if err != nil {
		return
	}
	for _, link := range links {
		if _, exists := e.docs[link]; !exists {
			sbt, sbtErr := e.sbtProvider.Type(e.spaceId, link)
			if sbtErr != nil {
				log.Errorf("failed to get smartblocktype of id %s", link)
				continue
			}
			if !validType(sbt) {
				continue
			}
			rec, qErr := e.objectStore.SpaceIndex(e.spaceId).QueryByIds([]string{link})
			if qErr != nil {
				log.Errorf("failed to query id %s, err: %s", qErr, err)
				continue
			}
			if isLinkedObjectExist(rec) {
				exportDoc := &Doc{Details: rec[0].Details, isLink: true}
				nestedDocs[link] = exportDoc
				e.docs[link] = exportDoc
				e.addNestedObject(link, nestedDocs)
			}
		}
	}
}

func (e *exportContext) fillLinkedFiles(id string) ([]string, error) {
	spaceIndex := e.objectStore.SpaceIndex(e.spaceId)
	var fileObjectsIds []string
	err := cache.Do(e.picker, id, func(b sb.SmartBlock) error {
		b.NewState().Copy().Filter(e.getStateFilters(id)).IterateLinkedFiles(func(fileObjectId string) {
			res, err := spaceIndex.Query(database.Query{
				Filters: []database.FilterRequest{
					{
						RelationKey: bundle.RelationKeyId,
						Condition:   model.BlockContentDataviewFilter_Equal,
						Value:       domain.String(fileObjectId),
					},
				},
			})
			if err != nil {
				log.Errorf("failed to get details for file object id %s: %v", fileObjectId, err)
				return
			}
			if len(res) == 0 {
				return
			}
			e.docs[fileObjectId] = &Doc{Details: res[0].Details, isLink: e.isLinkProcess}
			fileObjectsIds = append(fileObjectsIds, fileObjectId)
		})
		return nil
	})
	if err != nil {
		return nil, err
	}
	return fileObjectsIds, nil
}

func (e *exportContext) getExistedObjects(shouldExportRelationsAndType bool) error {
	spaceIndex := e.objectStore.SpaceIndex(e.spaceId)
	res, err := spaceIndex.List(false)
	if err != nil {
		return err
	}
	if e.includeArchive {
		archivedObjects, err := spaceIndex.List(true)
		if err != nil {
			return err
		}
		res = append(res, archivedObjects...)
	}
	e.docs = make(map[string]*Doc, len(res))
	for _, info := range res {
		objectSpaceID := e.spaceId
		if objectSpaceID == "" {
			objectSpaceID = info.Details.GetString(bundle.RelationKeySpaceId)
		}
		sbType, err := e.sbtProvider.Type(objectSpaceID, info.Id)
		if err != nil {
			log.With("objectId", info.Id).Errorf("failed to get smartblock type: %v", err)
			continue
		}
		if !objectValid(sbType, info, e.includeArchive, shouldExportRelationsAndType) {
			continue
		}
		e.docs[info.Id] = &Doc{Details: info.Details}
	}
	return nil
}

func (e *exportContext) listTargetTypesFromTemplates(ids []string) []string {
	for id, object := range e.docs {
		if object.Details.Has(bundle.RelationKeyTargetObjectType) {
			ids = append(ids, id)
		}
	}
	return ids
}

func (e *exportContext) writeMultiDoc(ctx context.Context, mw converter.MultiConverter, wr writer, queue process.Queue) (succeed int, err error) {
	for did := range e.docs {
		if err = queue.Wait(func() {
			log.With("objectID", did).Debugf("write doc")
			werr := cache.Do(e.picker, did, func(b sb.SmartBlock) error {
				st := b.NewState().Copy()
				if e.includeFiles && b.Type() == smartblock.SmartBlockTypeFileObject {
					fileName, err := e.saveFile(ctx, wr, b, false)
					if err != nil {
						return fmt.Errorf("save file: %w", err)
					}
					st.SetDetailAndBundledRelation(bundle.RelationKeySource, domain.String(fileName))
				}
				if err = mw.Add(b.Space(), st); err != nil {
					return err
				}
				return nil
			})
			if err != nil {
				log.With("objectID", did).Warnf("can't export doc: %v", werr)
			} else {
				succeed++
			}

		}); err != nil {
			return
		}
	}

	if err = wr.WriteFile("export"+mw.Ext(0), bytes.NewReader(mw.Convert(nil, 0, "")), 0); err != nil {
		return 0, err
	}
	err = nil
	return
}

func (e *exportContext) writeDoc(ctx context.Context, wr writer, docId string, conv converter.Converter) (err error) {
	return cache.Do(e.picker, docId, func(b sb.SmartBlock) error {
		st := b.NewState()
		if st.CombinedDetails().GetBool(bundle.RelationKeyIsDeleted) {
			return nil
		}

		st = st.Copy().Filter(e.getStateFilters(docId))
		if e.includeFiles && b.Type() == smartblock.SmartBlockTypeFileObject {
			fileName, err := e.saveFile(ctx, wr, b, e.spaceId == "")
			if err != nil {
				return fmt.Errorf("save file: %w", err)
			}
			st.SetDetailAndBundledRelation(bundle.RelationKeySource, domain.String(fileName))
		}
		var filename string
		layout, _ := st.Layout()
		ext := conv.Ext(layout)
		if e.format == model.Export_Markdown {
			filename = makeMarkdownName(st, wr, docId, ext, e.spaceId)
		} else if docId == b.Space().DerivedIDs().Home {
			filename = "index" + ext
		} else {
			filename = makeFileName(docId, e.spaceId, ext, st, b.Type())
		}
		result := conv.Convert(st, b.Type().ToProto(), filename)
		if len(result) == 0 {
			return nil
		}
		lastModifiedDate := st.LocalDetails().GetInt64(bundle.RelationKeyLastModifiedDate)
		if err = wr.WriteFile(filename, bytes.NewReader(result), lastModifiedDate); err != nil {
			return err
		}
		return nil
	})
}

func (e *exportContext) saveFile(ctx context.Context, wr writer, fileObject sb.SmartBlock, exportAllSpaces bool) (fileName string, err error) {
	fullId := domain.FullFileId{
		SpaceId: fileObject.Space().Id(),
		FileId:  domain.FileId(fileObject.Details().GetString(bundle.RelationKeyFileId)),
	}

	file, err := e.fileService.FileByHash(ctx, fullId)
	if err != nil {
		return "", err
	}
	if strings.HasPrefix(file.Info().Media, "image") {
		image, err := e.fileService.ImageByHash(context.TODO(), fullId)
		if err != nil {
			return "", err
		}
		file, err = image.GetOriginalFile()
		if err != nil {
			return "", err
		}
	}
	origName := file.Meta().Name
	rootPath := Files
	if exportAllSpaces {
		rootPath = filepath.Join(spaceDirectory, fileObject.Space().Id(), rootPath)
	}
	fileName = wr.Namer().Get(rootPath, fileObject.Id(), filepath.Base(origName), filepath.Ext(origName))
	rd, err := file.Reader(context.Background())
	if err != nil {
		return "", err
	}
	return fileName, wr.WriteFile(fileName, rd, file.Info().LastModifiedDate)
}

func (e *exportContext) createProfileFile(spaceID string, wr writer) error {
	spc, err := e.spaceService.Get(context.Background(), spaceID)
	if err != nil {
		return err
	}
	var spaceDashBoardID string

	pr, err := e.accountService.ProfileInfo()
	if err != nil {
		return err
	}
	err = cache.Do(e.picker, spc.DerivedIDs().Workspace, func(b sb.SmartBlock) error {
		spaceDashBoardID = b.CombinedDetails().GetString(bundle.RelationKeySpaceDashboardId)
		return nil
	})
	if err != nil {
		return err
	}
	profile := &pb.Profile{
		SpaceDashboardId: spaceDashBoardID,
		Address:          pr.AccountId,
		Name:             pr.Name,
		Avatar:           pr.IconImage,
		ProfileId:        pr.Id,
	}
	data, err := profile.Marshal()
	if err != nil {
		return err
	}
	err = wr.WriteFile(constant.ProfileFile, bytes.NewReader(data), 0)
	if err != nil {
		return err
	}
	return nil
}

func makeMarkdownName(s *state.State, wr writer, docID, ext, spaceId string) string {
	name := s.Details().GetString(bundle.RelationKeyName)
	if name == "" {
		name = s.Snippet()
	}
	path := ""
	// space can be empty in case user want to export all spaces
	if spaceId == "" {
		spaceId := s.LocalDetails().GetString(bundle.RelationKeySpaceId)
		path = filepath.Join(spaceDirectory, spaceId)
	}
	return wr.Namer().Get(path, docID, name, ext)
}

func makeFileName(docId, spaceId, ext string, st *state.State, blockType smartblock.SmartBlockType) string {
	dir := provideFileDirectory(blockType)
	filename := filepath.Join(dir, docId+ext)
	// space can be empty in case user want to export all spaces
	if spaceId == "" {
		spaceId := st.LocalDetails().GetString(bundle.RelationKeySpaceId)
		filename = filepath.Join(spaceDirectory, spaceId, filename)
	}
	return filename
}

func provideFileDirectory(blockType smartblock.SmartBlockType) string {
	switch blockType {
	case smartblock.SmartBlockTypeRelation:
		return relationsDirectory
	case smartblock.SmartBlockTypeRelationOption:
		return relationsOptionsDirectory
	case smartblock.SmartBlockTypeObjectType:
		return typesDirectory
	case smartblock.SmartBlockTypeTemplate:
		return templatesDirectory
	case smartblock.SmartBlockTypeFile, smartblock.SmartBlockTypeFileObject:
		return FilesObjects
	default:
		return objectsDirectory
	}
}

func objectValid(sbType smartblock.SmartBlockType, info *database.ObjectInfo, includeArchived bool, shouldExportRelationsAndType bool) bool {
	if info.Id == addr.AnytypeProfileId {
		return false
	}
	if !shouldExportRelationsAndType && !validDocumentType(sbType) {
		return false
	}
	if shouldExportRelationsAndType && !validType(sbType) {
		return false
	}
	if strings.HasPrefix(info.Id, addr.BundledObjectTypeURLPrefix) || strings.HasPrefix(info.Id, addr.BundledRelationURLPrefix) {
		return false
	}
	if info.Details.GetBool(bundle.RelationKeyIsArchived) && !includeArchived {
		return false
	}
	return true
}

func newNamer() *namer {
	return &namer{
		names: make(map[string]string),
	}
}

type namer struct {
	// id -> name and name -> id
	names map[string]string
	mu    sync.Mutex
}

func (fn *namer) Get(path, hash, title, ext string) (name string) {
	const fileLenLimit = 48
	fn.mu.Lock()
	defer fn.mu.Unlock()
	var ok bool
	if name, ok = fn.names[hash]; ok {
		return name
	}
	title = slug.Make(strings.TrimSuffix(title, ext))
	name = text.TruncateEllipsized(title, fileLenLimit)
	name = strings.TrimSuffix(name, text.TruncateEllipsis)
	if name == "" {
		name = defaultFileName
	}
	var (
		i = 0
		b = 36
	)
	gname := filepath.Join(path, name+ext)
	for {
		if _, ok = fn.names[gname]; !ok {
			fn.names[hash] = gname
			fn.names[gname] = hash
			return gname
		}
		i++
		n := int64(i * b)
		gname = filepath.Join(path, name+"_"+strconv.FormatInt(rand.Int63n(n), b)+ext)
	}
}

func validType(sbType smartblock.SmartBlockType) bool {
	return sbType == smartblock.SmartBlockTypeProfilePage ||
		sbType == smartblock.SmartBlockTypePage ||
		sbType == smartblock.SmartBlockTypeTemplate ||
		sbType == smartblock.SmartBlockTypeWorkspace ||
		sbType == smartblock.SmartBlockTypeWidget ||
		sbType == smartblock.SmartBlockTypeObjectType ||
		sbType == smartblock.SmartBlockTypeRelation ||
		sbType == smartblock.SmartBlockTypeRelationOption ||
		sbType == smartblock.SmartBlockTypeFileObject ||
		sbType == smartblock.SmartBlockTypeParticipant
}

func validDocumentType(sbType smartblock.SmartBlockType) bool {
	return sbType == smartblock.SmartBlockTypeProfilePage ||
		sbType == smartblock.SmartBlockTypePage ||
		sbType == smartblock.SmartBlockTypeFileObject
}

func cleanupFile(wr writer) {
	if wr == nil {
		return
	}
	wr.Close()
	os.Remove(wr.Path())
}

func listObjectIds(docs map[string]*Doc) []string {
	ids := make([]string, 0, len(docs))
	for id := range docs {
		ids = append(ids, id)
	}
	return ids
}

func isLinkedObjectExist(rec []database.Record) bool {
	return len(rec) > 0 && !rec[0].Details.GetBool(bundle.RelationKeyIsDeleted)
}

func pbFiltersToState(filters *pb.RpcObjectListExportStateFilters) *state.Filters {
	if filters == nil {
		return nil
	}
	relationByLayoutList := state.RelationsByLayout{}
	for _, relationByLayout := range filters.RelationsWhiteList {
		allowedRelations := make([]domain.RelationKey, 0, len(relationByLayout.AllowedRelations))
		for _, relation := range relationByLayout.AllowedRelations {
			allowedRelations = append(allowedRelations, domain.RelationKey(relation))
		}
		relationByLayoutList[relationByLayout.Layout] = allowedRelations
	}
	return &state.Filters{
		RelationsWhiteList: relationByLayoutList,
		RemoveBlocks:       filters.RemoveBlocks,
	}
}<|MERGE_RESOLUTION|>--- conflicted
+++ resolved
@@ -431,32 +431,19 @@
 	return format == model.Export_Protobuf || format == model.Export_JSON || format == model.Export_Markdown
 }
 
-<<<<<<< HEAD
-func (e *exportContext) docsForExport() (err error) {
+func (e *exportContext) docsForExport(ctx context.Context) (err error) {
 	shouldExportRelationsAndType := shouldExportRelationsAndType(e.format)
-=======
-func (e *exportContext) docsForExport(ctx context.Context) (err error) {
-	isProtobuf := isAnyblockExport(e.format)
->>>>>>> 05e58434
 	if len(e.reqIds) == 0 {
 		return e.getExistedObjects(shouldExportRelationsAndType)
 	}
 
 	if len(e.reqIds) > 0 {
-<<<<<<< HEAD
-		return e.getObjectsByIDs(shouldExportRelationsAndType)
-=======
-		return e.getObjectsByIDs(ctx, isProtobuf)
->>>>>>> 05e58434
+		return e.getObjectsByIDs(ctx, shouldExportRelationsAndType)
 	}
 	return
 }
 
-<<<<<<< HEAD
-func (e *exportContext) getObjectsByIDs(shouldExportRelationsAndType bool) error {
-=======
-func (e *exportContext) getObjectsByIDs(ctx context.Context, isProtobuf bool) error {
->>>>>>> 05e58434
+func (e *exportContext) getObjectsByIDs(ctx context.Context, shouldExportRelationsAndType bool) error {
 	res, err := e.queryAndFilterObjectsByRelation(e.spaceId, e.reqIds, bundle.RelationKeyId)
 	if err != nil {
 		return err
@@ -465,19 +452,14 @@
 		id := object.Details.GetString(bundle.RelationKeyId)
 		e.docs[id] = &Doc{Details: object.Details}
 	}
-<<<<<<< HEAD
+	if e.includeSpace {
+		err = e.addSpaceToDocs(ctx)
+		if err != nil {
+			return err
+		}
+	}
 	if shouldExportRelationsAndType {
 		return e.processAllObjects()
-=======
-	if e.includeSpace {
-		err = e.addSpaceToDocs(ctx)
-		if err != nil {
-			return err
-		}
-	}
-	if isProtobuf {
-		return e.processProtobuf()
->>>>>>> 05e58434
 	}
 	return e.processDocuments()
 }
@@ -516,9 +498,6 @@
 	})
 }
 
-<<<<<<< HEAD
-func (e *exportContext) processDocuments() error {
-=======
 func (e *exportContext) addSpaceToDocs(ctx context.Context) error {
 	space, err := e.spaceService.Get(ctx, e.spaceId)
 	if err != nil {
@@ -536,8 +515,7 @@
 	return nil
 }
 
-func (e *exportContext) processNotProtobuf() error {
->>>>>>> 05e58434
+func (e *exportContext) processDocuments() error {
 	ids := listObjectIds(e.docs)
 	if e.includeFiles {
 		fileObjectsIds, err := e.processFiles(ids)

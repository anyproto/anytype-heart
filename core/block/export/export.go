package export

import (
	"bytes"
	"context"
	"fmt"
	"math/rand"
	"os"
	"path/filepath"
	"strconv"
	"strings"
	"sync"
	"sync/atomic"

	"github.com/anyproto/any-sync/app"
	"github.com/globalsign/mgo/bson"
	"github.com/google/uuid"
	"github.com/gosimple/slug"
	"github.com/samber/lo"

	"github.com/anyproto/anytype-heart/core/anytype/account"
	"github.com/anyproto/anytype-heart/core/block/cache"
	sb "github.com/anyproto/anytype-heart/core/block/editor/smartblock"
	"github.com/anyproto/anytype-heart/core/block/editor/state"
	"github.com/anyproto/anytype-heart/core/block/object/objectlink"
	"github.com/anyproto/anytype-heart/core/block/process"
	"github.com/anyproto/anytype-heart/core/block/simple"
	"github.com/anyproto/anytype-heart/core/converter"
	"github.com/anyproto/anytype-heart/core/converter/dot"
	"github.com/anyproto/anytype-heart/core/converter/graphjson"
	"github.com/anyproto/anytype-heart/core/converter/md"
	"github.com/anyproto/anytype-heart/core/converter/pbc"
	"github.com/anyproto/anytype-heart/core/converter/pbjson"
	"github.com/anyproto/anytype-heart/core/domain"
	"github.com/anyproto/anytype-heart/core/files"
	"github.com/anyproto/anytype-heart/core/notifications"
	"github.com/anyproto/anytype-heart/pb"
	"github.com/anyproto/anytype-heart/pkg/lib/bundle"
	"github.com/anyproto/anytype-heart/pkg/lib/core/smartblock"
	"github.com/anyproto/anytype-heart/pkg/lib/database"
	"github.com/anyproto/anytype-heart/pkg/lib/localstore/addr"
	"github.com/anyproto/anytype-heart/pkg/lib/localstore/objectstore"
	"github.com/anyproto/anytype-heart/pkg/lib/logging"
	"github.com/anyproto/anytype-heart/pkg/lib/pb/model"
	"github.com/anyproto/anytype-heart/space"
	"github.com/anyproto/anytype-heart/space/spacecore/typeprovider"
	"github.com/anyproto/anytype-heart/util/anyerror"
	"github.com/anyproto/anytype-heart/util/constant"
	"github.com/anyproto/anytype-heart/util/text"
)

const CName = "export"

const (
	tempFileName              = "temp_anytype_backup"
	spaceDirectory            = "spaces"
	typesDirectory            = "types"
	objectsDirectory          = "objects"
	relationsDirectory        = "relations"
	relationsOptionsDirectory = "relationsOptions"
	templatesDirectory        = "templates"

	FilesObjects = "filesObjects"
	Files        = "files"
)

var log = logging.Logger("anytype-mw-export")

type Export interface {
	Export(ctx context.Context, req pb.RpcObjectListExportRequest) (path string, succeed int, err error)
	app.Component
}

type export struct {
	picker              cache.ObjectGetter
	objectStore         objectstore.ObjectStore
	sbtProvider         typeprovider.SmartBlockTypeProvider
	fileService         files.Service
	spaceService        space.Service
	accountService      account.Service
	notificationService notifications.Notifications
	processService      process.Service
}

func New() Export {
	return &export{}
}

func (e *export) Init(a *app.App) (err error) {
	e.processService = app.MustComponent[process.Service](a)
	e.objectStore = app.MustComponent[objectstore.ObjectStore](a)
	e.fileService = app.MustComponent[files.Service](a)
	e.picker = app.MustComponent[cache.ObjectGetter](a)
	e.sbtProvider = app.MustComponent[typeprovider.SmartBlockTypeProvider](a)
	e.spaceService = app.MustComponent[space.Service](a)
	e.accountService = app.MustComponent[account.Service](a)
	e.notificationService = app.MustComponent[notifications.Notifications](a)
	return
}

func (e *export) Name() (name string) {
	return CName
}

func (e *export) Export(ctx context.Context, req pb.RpcObjectListExportRequest) (path string, succeed int, err error) {
	queue := e.processService.NewQueue(pb.ModelProcess{
		Id:      bson.NewObjectId().Hex(),
		State:   0,
		Message: &pb.ModelProcessMessageOfExport{Export: &pb.ModelProcessExport{}},
	}, 4, req.NoProgress, e.notificationService)
	queue.SetMessage("prepare")

	if err = queue.Start(); err != nil {
		return
	}
	exportCtx := newExportContext(e, req)
	return exportCtx.exportObjects(ctx, queue)
}

func (e *export) finishWithNotification(spaceId string, exportFormat model.ExportFormat, queue process.Queue, err error) {
	errCode := model.NotificationExport_NULL
	if err != nil {
		errCode = model.NotificationExport_UNKNOWN_ERROR
	}
	queue.FinishWithNotification(&model.Notification{
		Id:      uuid.New().String(),
		Status:  model.Notification_Created,
		IsLocal: true,
		Payload: &model.NotificationPayloadOfExport{Export: &model.NotificationExport{
			ErrorCode:  errCode,
			ExportType: exportFormat,
		}},
		Space: spaceId,
	}, nil)
<<<<<<< HEAD
=======
}

type Doc struct {
	Details *domain.Details
	isLink  bool
}

type Docs map[string]*Doc

func (d Docs) transformToDetailsMap() map[string]*domain.Details {
	details := make(map[string]*domain.Details, len(d))
	for id, doc := range d {
		details[id] = doc.Details
	}
	return details
>>>>>>> 637d9003
}

type exportContext struct {
	spaceId          string
	docs             Docs
	includeArchive   bool
	includeNested    bool
	includeFiles     bool
	format           model.ExportFormat
	isJson           bool
	reqIds           []string
	zip              bool
	path             string
	linkStateFilters *state.Filters
	isLinkProcess    bool
	includeBackLinks bool

	*export
}

func newExportContext(e *export, req pb.RpcObjectListExportRequest) *exportContext {
	ec := &exportContext{
		path:             req.Path,
		spaceId:          req.SpaceId,
		docs:             map[string]*Doc{},
		includeArchive:   req.IncludeArchived,
		includeNested:    req.IncludeNested,
		includeFiles:     req.IncludeFiles,
		format:           req.Format,
		isJson:           req.IsJson,
		reqIds:           req.ObjectIds,
		zip:              req.Zip,
		linkStateFilters: pbFiltersToState(req.LinksStateFilters),
		includeBackLinks: req.IncludeBacklinks,
		export:           e,
	}
	return ec
}

func (e *exportContext) copy() *exportContext {
	return &exportContext{
		spaceId:          e.spaceId,
		docs:             e.docs,
		includeArchive:   e.includeArchive,
		includeNested:    e.includeNested,
		includeFiles:     e.includeFiles,
		format:           e.format,
		isJson:           e.isJson,
		reqIds:           e.reqIds,
		export:           e.export,
		isLinkProcess:    e.isLinkProcess,
		linkStateFilters: e.linkStateFilters,
		includeBackLinks: e.includeBackLinks,
	}
}

func (e *exportContext) getStateFilters(id string) *state.Filters {
	if doc, ok := e.docs[id]; ok && doc.isLink {
		return e.linkStateFilters
	}
	return nil
}

func (e *exportContext) exportObjects(ctx context.Context, queue process.Queue) (string, int, error) {
	var (
		err  error
		wr   writer
		path string
	)
	defer func() {
		e.finishWithNotification(e.spaceId, e.format, queue, err)
		if err = queue.Finalize(); err != nil {
			cleanupFile(wr)
		}
	}()
	err = e.docsForExport()
	if err != nil {
		return "", 0, err
	}
	wr, err = e.getWriter()
	if err != nil {
		return "", 0, err
	}
	succeed, err := e.exportByFormat(ctx, wr, queue)
	if err != nil {
		return "", 0, err
	}
	wr.Close()
	if e.zip {
		path, succeed, err = e.renameZipArchive(wr, succeed)
		return path, succeed, err
	}
	return wr.Path(), succeed, nil
}

func (e *exportContext) getWriter() (writer, error) {
	var (
		wr  writer
		err error
	)
	if e.zip {
		if wr, err = newZipWriter(e.path, tempFileName); err != nil {
			err = anyerror.CleanupError(err)
			return nil, err
		}
	} else {
		if wr, err = newDirWriter(e.path, e.includeFiles); err != nil {
			err = anyerror.CleanupError(err)
			return nil, err
		}
	}
	return wr, nil
}

func (e *exportContext) exportByFormat(ctx context.Context, wr writer, queue process.Queue) (int, error) {
	queue.SetMessage("export docs")
	if e.format == model.Export_Protobuf && len(e.reqIds) == 0 {
		if err := e.createProfileFile(e.spaceId, wr); err != nil {
			log.Errorf("failed to create profile file: %s", err)
		}
	}
	var succeed int
	if e.format == model.Export_DOT || e.format == model.Export_SVG {
		succeed = e.exportDotAndSVG(ctx, succeed, wr, queue)
	} else if e.format == model.Export_GRAPH_JSON {
		succeed = e.exportGraphJson(ctx, succeed, wr, queue)
	} else {
		tasks := make([]process.Task, 0, len(e.docs))
		var succeedAsync int64
		tasks = e.exportDocs(ctx, wr, &succeedAsync, tasks)
		err := queue.Wait(tasks...)
		if err != nil {
			cleanupFile(wr)
			return 0, nil
		}
		succeed += int(succeedAsync)
	}
	return succeed, nil
}

func (e *exportContext) exportDocs(ctx context.Context,
	wr writer,
	succeed *int64,
	tasks []process.Task,
) []process.Task {
	docsDetails := e.docs.transformToDetailsMap()
	for docId := range e.docs {
		did := docId
		task := func() {
			if werr := e.writeDoc(ctx, wr, did, docsDetails); werr != nil {
				log.With("objectID", did).Warnf("can't export doc: %v", werr)
			} else {
				atomic.AddInt64(succeed, 1)
			}
		}
		tasks = append(tasks, task)
	}
	return tasks
}

func (e *exportContext) exportGraphJson(ctx context.Context, succeed int, wr writer, queue process.Queue) int {
	mc := graphjson.NewMultiConverter(e.sbtProvider)
	mc.SetKnownDocs(e.docs.transformToDetailsMap())
	var werr error
	if succeed, werr = e.writeMultiDoc(ctx, mc, wr, queue); werr != nil {
		log.Warnf("can't export docs: %v", werr)
	}
	return succeed
}

func (e *exportContext) exportDotAndSVG(ctx context.Context, succeed int, wr writer, queue process.Queue) int {
	var format = dot.ExportFormatDOT
	if e.format == model.Export_SVG {
		format = dot.ExportFormatSVG
	}
	mc := dot.NewMultiConverter(format, e.sbtProvider)
	mc.SetKnownDocs(e.docs.transformToDetailsMap())
	var werr error
	if succeed, werr = e.writeMultiDoc(ctx, mc, wr, queue); werr != nil {
		log.Warnf("can't export docs: %v", werr)
	}
	return succeed
}

func (e *exportContext) renameZipArchive(wr writer, succeed int) (string, int, error) {
	zipName := getZipName(e.path)
	err := os.Rename(wr.Path(), zipName)
	if err != nil {
		os.Remove(wr.Path())
		return "", 0, err
	}
	return zipName, succeed, nil
}

func isAnyblockExport(format model.ExportFormat) bool {
	return format == model.Export_Protobuf || format == model.Export_JSON
}

func (e *exportContext) docsForExport() (err error) {
	isProtobuf := isAnyblockExport(e.format)
	if len(e.reqIds) == 0 {
		return e.getExistedObjects(isProtobuf)
	}

	if len(e.reqIds) > 0 {
		return e.getObjectsByIDs(isProtobuf)
	}
	return
}

func (e *exportContext) getObjectsByIDs(isProtobuf bool) error {
	res, err := e.queryAndFilterObjectsByRelation(e.spaceId, e.reqIds, bundle.RelationKeyId)
	if err != nil {
		return err
	}
	for _, object := range res {
		id := object.Details.GetString(bundle.RelationKeyId)
		e.docs[id] = &Doc{Details: object.Details}
	}
	if isProtobuf {
		return e.processProtobuf()
	}
	return e.processNotProtobuf()
}

func (e *exportContext) queryAndFilterObjectsByRelation(spaceId string, reqIds []string, relationKey domain.RelationKey) ([]database.Record, error) {
	var allObjects []database.Record
	const singleBatchCount = 50
	for j := 0; j < len(reqIds); {
		if j+singleBatchCount < len(reqIds) {
			records, err := e.queryObjectsByRelation(spaceId, reqIds[j:j+singleBatchCount], relationKey)
			if err != nil {
				return nil, err
			}
			allObjects = append(allObjects, records...)
		} else {
			records, err := e.queryObjectsByRelation(spaceId, reqIds[j:], relationKey)
			if err != nil {
				return nil, err
			}
			allObjects = append(allObjects, records...)
		}
		j += singleBatchCount
	}
	return allObjects, nil
}

func (e *exportContext) queryObjectsByRelation(spaceId string, reqIds []string, relationKey domain.RelationKey) ([]database.Record, error) {
	return e.objectStore.SpaceIndex(spaceId).Query(database.Query{
		Filters: []database.FilterRequest{
			{
				RelationKey: relationKey,
				Condition:   model.BlockContentDataviewFilter_In,
				Value:       domain.StringList(reqIds),
			},
		},
	})
}

func (e *exportContext) processNotProtobuf() error {
	ids := listObjectIds(e.docs)
	if e.includeFiles {
		fileObjectsIds, err := e.processFiles(ids)
		if err != nil {
			return err
		}
		ids = append(ids, fileObjectsIds...)
	}
	if e.includeNested {
		for _, id := range ids {
			e.addNestedObject(id, map[string]*Doc{})
		}
	}
	return nil
}

func (e *exportContext) processProtobuf() error {
	if !e.includeNested {
		err := e.addDependentObjectsFromDataview()
		if err != nil {
			return err
		}
	}
	ids := listObjectIds(e.docs)
	if e.includeFiles {
		err := e.addFileObjects(ids)
		if err != nil {
			return err
		}
	}

	err := e.addDerivedObjects()
	if err != nil {
		return err
	}
	ids = e.listTargetTypesFromTemplates(ids)
	if e.includeNested {
		err = e.addNestedObjects(ids)
		if err != nil {
			return err
		}
	}
	return nil
}

func (e *exportContext) addDependentObjectsFromDataview() error {
	var (
		viewDependentObjectsIds []string
		err                     error
	)
	for id, details := range e.docs {
		if isObjectWithDataview(details.Details) {
			viewDependentObjectsIds, err = e.getViewDependentObjects(id, viewDependentObjectsIds)
			if err != nil {
				return err
			}
		}
	}
	viewDependentObjects, err := e.queryAndFilterObjectsByRelation(e.spaceId, viewDependentObjectsIds, bundle.RelationKeyId)
	if err != nil {
		return err
	}
	templates, err := e.queryAndFilterObjectsByRelation(e.spaceId, viewDependentObjectsIds, bundle.RelationKeyTargetObjectType)
	if err != nil {
		return err
	}
	for _, object := range append(viewDependentObjects, templates...) {
		id := object.Details.GetString(bundle.RelationKeyId)
		e.docs[id] = &Doc{
			Details: object.Details,
			isLink:  e.isLinkProcess,
		}
	}
	return nil
}

func (e *exportContext) getViewDependentObjects(id string, viewDependentObjectsIds []string) ([]string, error) {
	err := cache.Do(e.picker, id, func(sb sb.SmartBlock) error {
		st := sb.NewState().Copy().Filter(e.getStateFilters(id))
		viewDependentObjectsIds = append(viewDependentObjectsIds, objectlink.DependentObjectIDs(st, sb.Space(), objectlink.Flags{Blocks: true})...)
		return nil
	})
	if err != nil {
		return nil, err
	}
	return viewDependentObjectsIds, nil
}

func (e *exportContext) addFileObjects(ids []string) error {
	fileObjectsIds, err := e.processFiles(ids)
	if err != nil {
		return err
	}
	if e.includeNested {
		err = e.addNestedObjects(fileObjectsIds)
		if err != nil {
			return err
		}
	}
	return nil
}

func (e *exportContext) processFiles(ids []string) ([]string, error) {
	var fileObjectsIds []string
	for _, id := range ids {
		objectFiles, err := e.fillLinkedFiles(id)
		if err != nil {
			return nil, err
		}
		fileObjectsIds = lo.Union(fileObjectsIds, objectFiles)
	}
	return fileObjectsIds, nil
}

func (e *exportContext) addDerivedObjects() error {
	processedObjects := make(map[string]struct{}, 0)
	allRelations, allTypes, allSetOfList, err := e.getRelationsAndTypes(e.docs, processedObjects)
	if err != nil {
		return err
	}
	templateRelations, templateTypes, templateSetOfList, err := e.getTemplatesRelationsAndTypes(lo.Union(allTypes, allSetOfList), processedObjects)
	if err != nil {
		return err
	}
	allRelations = lo.Union(allRelations, templateRelations)
	allTypes = lo.Union(allTypes, templateTypes)
	allSetOfList = lo.Union(allSetOfList, templateSetOfList)
	err = e.addRelationsAndTypes(allTypes, allRelations, allSetOfList)
	if err != nil {
		return err
	}
	return nil
}

func (e *exportContext) getRelationsAndTypes(notProcessedObjects map[string]*Doc, processedObjects map[string]struct{}) ([]string, []string, []string, error) {
	allRelations, allTypes, allSetOfList, err := e.collectDerivedObjects(notProcessedObjects)
	if err != nil {
		return nil, nil, nil, err
	}
	// get derived objects only from types,
	// because relations currently have only system relations and object type
	if len(allTypes) > 0 || len(allSetOfList) > 0 {
		relations, objectTypes, setOfList, err := e.getDerivedObjectsForTypes(lo.Union(allTypes, allSetOfList), processedObjects)
		if err != nil {
			return nil, nil, nil, err
		}
		allRelations = lo.Union(allRelations, relations)
		allTypes = lo.Union(allTypes, objectTypes)
		allSetOfList = lo.Union(allSetOfList, setOfList)
	}
	return allRelations, allTypes, allSetOfList, nil
}

func (e *exportContext) collectDerivedObjects(objects map[string]*Doc) ([]string, []string, []string, error) {
	var relations, objectsTypes, setOf []string
	for id := range objects {
		err := cache.Do(e.picker, id, func(b sb.SmartBlock) error {
			state := b.NewState().Copy().Filter(e.getStateFilters(id))
			relations = lo.Union(relations, getObjectRelations(state))
			details := state.CombinedDetails()
			if isObjectWithDataview(details) {
				dataviewRelations, err := getDataviewRelations(state)
				if err != nil {
					return err
				}
				relations = lo.Union(relations, dataviewRelations)
			}
			if details.Has(bundle.RelationKeyType) {
				objectTypeId := details.GetString(bundle.RelationKeyType)
				objectsTypes = lo.Union(objectsTypes, []string{objectTypeId})
			}
			setOfList := details.GetStringList(bundle.RelationKeySetOf)
			setOf = lo.Union(setOf, setOfList)
			return nil
		})
		if err != nil {
			return nil, nil, nil, err
		}
	}
	return relations, objectsTypes, setOf, nil
}

func getObjectRelations(state *state.State) []string {
	relationLinks := state.GetRelationLinks()
	relations := make([]string, 0, len(relationLinks))
	for _, link := range relationLinks {
		relations = append(relations, link.Key)
	}
	return relations
}

func isObjectWithDataview(details *domain.Details) bool {
	return details.GetInt64(bundle.RelationKeyLayout) == int64(model.ObjectType_collection) ||
		details.GetInt64(bundle.RelationKeyLayout) == int64(model.ObjectType_set)
}

func getDataviewRelations(state *state.State) ([]string, error) {
	var relations []string
	err := state.Iterate(func(b simple.Block) (isContinue bool) {
		if dataview := b.Model().GetDataview(); dataview != nil {
			for _, view := range dataview.Views {
				for _, relation := range view.Relations {
					relations = append(relations, relation.Key)
				}
			}
		}
		return true
	})
	return relations, err
}

func (e *exportContext) getDerivedObjectsForTypes(allTypes []string, processedObjects map[string]struct{}) ([]string, []string, []string, error) {
	notProceedTypes := make(map[string]*Doc)
	var relations, objectTypes []string
	for _, object := range allTypes {
		if _, ok := processedObjects[object]; ok {
			continue
		}
		notProceedTypes[object] = nil
		processedObjects[object] = struct{}{}
	}
	if len(notProceedTypes) == 0 {
		return relations, objectTypes, nil, nil
	}
	relations, objectTypes, setOfList, err := e.getRelationsAndTypes(notProceedTypes, processedObjects)
	if err != nil {
		return nil, nil, nil, err
	}
	return relations, objectTypes, setOfList, nil
}

func (e *exportContext) getTemplatesRelationsAndTypes(allTypes []string, processedObjects map[string]struct{}) ([]string, []string, []string, error) {
	templates, err := e.queryAndFilterObjectsByRelation(e.spaceId, allTypes, bundle.RelationKeyTargetObjectType)
	if err != nil {
		return nil, nil, nil, err
	}
	if len(templates) == 0 {
		return nil, nil, nil, nil
	}
	templatesToProcess := make(map[string]*Doc, len(templates))
	for _, template := range templates {
		id := template.Details.GetString(bundle.RelationKeyId)
		if _, ok := e.docs[id]; !ok {
			templateDoc := &Doc{Details: template.Details, isLink: e.isLinkProcess}
			e.docs[id] = templateDoc
			templatesToProcess[id] = templateDoc
		}
	}
	templateRelations, templateType, templateSetOfList, err := e.getRelationsAndTypes(templatesToProcess, processedObjects)
	if err != nil {
		return nil, nil, nil, err
	}
	return templateRelations, templateType, templateSetOfList, nil
}

func (e *exportContext) addRelationsAndTypes(types, relations, setOfList []string) error {
	err := e.addRelations(relations)
	if err != nil {
		return err
	}
	err = e.processObjectTypesAndSetOfList(types, setOfList)
	if err != nil {
		return err
	}
	return nil
}

func (e *exportContext) addRelations(relations []string) error {
	storeRelations, err := e.getRelationsFromStore(relations)
	if err != nil {
		return err
	}
	for _, storeRelation := range storeRelations {
		e.addRelation(storeRelation)
		err := e.addOptionIfTag(storeRelation)
		if err != nil {
			return err
		}
	}
	return nil
}

func (e *exportContext) getRelationsFromStore(relations []string) ([]database.Record, error) {
	uniqueKeys := make([]string, 0, len(relations))
	for _, relation := range relations {
		uniqueKey, err := domain.NewUniqueKey(smartblock.SmartBlockTypeRelation, relation)
		if err != nil {
			return nil, err
		}
		uniqueKeys = append(uniqueKeys, uniqueKey.Marshal())
	}
	storeRelations, err := e.queryAndFilterObjectsByRelation(e.spaceId, uniqueKeys, bundle.RelationKeyUniqueKey)
	if err != nil {
		return nil, err
	}
	return storeRelations, nil
}

func (e *exportContext) addRelation(relation database.Record) {
	relationKey := domain.RelationKey(relation.Details.GetString(bundle.RelationKeyRelationKey))
	if relationKey != "" && !bundle.HasRelation(relationKey) {
		id := relation.Details.GetString(bundle.RelationKeyId)
		e.docs[id] = &Doc{Details: relation.Details, isLink: e.isLinkProcess}
	}
}

func (e *exportContext) addOptionIfTag(relation database.Record) error {
	format := relation.Details.GetInt64(bundle.RelationKeyRelationFormat)
	relationKey := relation.Details.GetString(bundle.RelationKeyRelationKey)
	if format == int64(model.RelationFormat_tag) || format == int64(model.RelationFormat_status) {
		err := e.addRelationOptions(relationKey)
		if err != nil {
			return err
		}
	}
	return nil
}

func (e *exportContext) addRelationOptions(relationKey string) error {
	relationOptions, err := e.getRelationOptions(relationKey)
	if err != nil {
		return err
	}
	for _, option := range relationOptions {
		id := option.Details.GetString(bundle.RelationKeyId)
		e.docs[id] = &Doc{Details: option.Details, isLink: e.isLinkProcess}
	}
	return nil
}

func (e *exportContext) getRelationOptions(relationKey string) ([]database.Record, error) {
	relationOptionsDetails, err := e.objectStore.SpaceIndex(e.spaceId).Query(database.Query{
		Filters: []database.FilterRequest{
			{
				RelationKey: bundle.RelationKeyLayout,
				Condition:   model.BlockContentDataviewFilter_Equal,
				Value:       domain.Int64(model.ObjectType_relationOption),
			},
			{
				RelationKey: bundle.RelationKeyRelationKey,
				Condition:   model.BlockContentDataviewFilter_Equal,
				Value:       domain.String(relationKey),
			},
		},
	})
	if err != nil {
		return nil, err
	}
	return relationOptionsDetails, nil
}

func (e *exportContext) processObjectTypesAndSetOfList(objectTypes, setOfList []string) error {
	objectDetails, err := e.queryAndFilterObjectsByRelation(e.spaceId, lo.Union(objectTypes, setOfList), bundle.RelationKeyId)
	if err != nil {
		return err
	}
	if len(objectDetails) == 0 {
		return nil
	}
	recommendedRelations, err := e.addObjectsAndCollectRecommendedRelations(objectDetails)
	if err != nil {
		return err
	}
	err = e.addRecommendedRelations(recommendedRelations)
	if err != nil {
		return err
	}
	return nil
}

func (e *exportContext) addObjectsAndCollectRecommendedRelations(objectTypes []database.Record) ([]string, error) {
	recommendedRelations := make([]string, 0, len(objectTypes))
	for i := 0; i < len(objectTypes); i++ {
		rawUniqueKey := objectTypes[i].Details.GetString(bundle.RelationKeyUniqueKey)
		uniqueKey, err := domain.UnmarshalUniqueKey(rawUniqueKey)
		if err != nil {
			return nil, err
		}
		id := objectTypes[i].Details.GetString(bundle.RelationKeyId)
		e.docs[id] = &Doc{Details: objectTypes[i].Details, isLink: e.isLinkProcess}
		if uniqueKey.SmartblockType() == smartblock.SmartBlockTypeObjectType {
			key, err := domain.GetTypeKeyFromRawUniqueKey(rawUniqueKey)
			if err != nil {
				return nil, err
			}
			if bundle.IsInternalType(key) {
				continue
			}
			recommendedRelations = append(recommendedRelations, objectTypes[i].Details.GetStringList(bundle.RelationKeyRecommendedRelations)...)
		}
	}
	return recommendedRelations, nil
}

func (e *exportContext) addRecommendedRelations(recommendedRelations []string) error {
	relations, err := e.queryAndFilterObjectsByRelation(e.spaceId, recommendedRelations, bundle.RelationKeyId)
	if err != nil {
		return err
	}
	for _, relation := range relations {
		id := relation.Details.GetString(bundle.RelationKeyId)
		if id == addr.MissingObject {
			continue
		}

		relationKey := relation.Details.GetString(bundle.RelationKeyUniqueKey)
		uniqueKey, err := domain.UnmarshalUniqueKey(relationKey)
		if err != nil {
			return err
		}
		if bundle.IsSystemRelation(domain.RelationKey(uniqueKey.InternalKey())) {
			continue
		}
		e.docs[id] = &Doc{Details: relation.Details, isLink: e.isLinkProcess}
	}
	return nil
}

func (e *exportContext) addNestedObjects(ids []string) error {
	nestedDocs := make(map[string]*Doc, 0)
	for _, id := range ids {
		e.addNestedObject(id, nestedDocs)
	}
	if len(nestedDocs) == 0 {
		return nil
	}
	exportCtxChild := e.copy()
	exportCtxChild.includeNested = false
	exportCtxChild.docs = nestedDocs
	exportCtxChild.isLinkProcess = true
	err := exportCtxChild.processProtobuf()
	if err != nil {
		return err
	}
	for id, object := range exportCtxChild.docs {
		if _, ok := e.docs[id]; !ok {
			e.docs[id] = object
		}
	}
	return nil
}

func (e *exportContext) addNestedObject(id string, nestedDocs map[string]*Doc) {
	var links []string
	err := cache.Do(e.picker, id, func(sb sb.SmartBlock) error {
		st := sb.NewState().Copy().Filter(e.getStateFilters(id))
		links = objectlink.DependentObjectIDs(st, sb.Space(), objectlink.Flags{
			Blocks:                   true,
			Details:                  true,
			Collection:               true,
			NoHiddenBundledRelations: true,
			NoBackLinks:              !e.includeBackLinks,
		})
		return nil
	})
	if err != nil {
		return
	}
	for _, link := range links {
		if _, exists := e.docs[link]; !exists {
			sbt, sbtErr := e.sbtProvider.Type(e.spaceId, link)
			if sbtErr != nil {
				log.Errorf("failed to get smartblocktype of id %s", link)
				continue
			}
			if !validType(sbt) {
				continue
			}
			rec, qErr := e.objectStore.SpaceIndex(e.spaceId).QueryByIds([]string{link})
			if qErr != nil {
				log.Errorf("failed to query id %s, err: %s", qErr, err)
				continue
			}
			if isLinkedObjectExist(rec) {
				exportDoc := &Doc{Details: rec[0].Details, isLink: true}
				nestedDocs[link] = exportDoc
				e.docs[link] = exportDoc
				e.addNestedObject(link, nestedDocs)
			}
		}
	}
}

func (e *exportContext) fillLinkedFiles(id string) ([]string, error) {
	spaceIndex := e.objectStore.SpaceIndex(e.spaceId)
	var fileObjectsIds []string
	err := cache.Do(e.picker, id, func(b sb.SmartBlock) error {
		b.NewState().Copy().Filter(e.getStateFilters(id)).IterateLinkedFiles(func(fileObjectId string) {
			res, err := spaceIndex.Query(database.Query{
				Filters: []database.FilterRequest{
					{
						RelationKey: bundle.RelationKeyId,
						Condition:   model.BlockContentDataviewFilter_Equal,
						Value:       domain.String(fileObjectId),
					},
				},
			})
			if err != nil {
				log.Errorf("failed to get details for file object id %s: %v", fileObjectId, err)
				return
			}
			if len(res) == 0 {
				return
			}
			e.docs[fileObjectId] = &Doc{Details: res[0].Details, isLink: e.isLinkProcess}
			fileObjectsIds = append(fileObjectsIds, fileObjectId)
		})
		return nil
	})
	if err != nil {
		return nil, err
	}
	return fileObjectsIds, nil
}

func (e *exportContext) getExistedObjects(isProtobuf bool) error {
	spaceIndex := e.objectStore.SpaceIndex(e.spaceId)
	res, err := spaceIndex.List(false)
	if err != nil {
		return err
	}
	if e.includeArchive {
		archivedObjects, err := spaceIndex.List(true)
		if err != nil {
			return err
		}
		res = append(res, archivedObjects...)
	}
	e.docs = make(map[string]*Doc, len(res))
	for _, info := range res {
		objectSpaceID := e.spaceId
		if objectSpaceID == "" {
			objectSpaceID = info.Details.GetString(bundle.RelationKeySpaceId)
		}
		sbType, err := e.sbtProvider.Type(objectSpaceID, info.Id)
		if err != nil {
			log.With("objectId", info.Id).Errorf("failed to get smartblock type: %v", err)
			continue
		}
		if !objectValid(sbType, info, e.includeArchive, isProtobuf) {
			continue
		}
		e.docs[info.Id] = &Doc{Details: info.Details}
	}
	return nil
}

func (e *exportContext) listTargetTypesFromTemplates(ids []string) []string {
	for id, object := range e.docs {
		if object.Details.Has(bundle.RelationKeyTargetObjectType) {
			ids = append(ids, id)
		}
	}
	return ids
}

func (e *exportContext) writeMultiDoc(ctx context.Context, mw converter.MultiConverter, wr writer, queue process.Queue) (succeed int, err error) {
	for did := range e.docs {
		if err = queue.Wait(func() {
			log.With("objectID", did).Debugf("write doc")
			werr := cache.Do(e.picker, did, func(b sb.SmartBlock) error {
				st := b.NewState().Copy()
				if e.includeFiles && b.Type() == smartblock.SmartBlockTypeFileObject {
					fileName, err := e.saveFile(ctx, wr, b, false)
					if err != nil {
						return fmt.Errorf("save file: %w", err)
					}
					st.SetDetailAndBundledRelation(bundle.RelationKeySource, domain.String(fileName))
				}
				if err = mw.Add(b.Space(), st); err != nil {
					return err
				}
				return nil
			})
			if err != nil {
				log.With("objectID", did).Warnf("can't export doc: %v", werr)
			} else {
				succeed++
			}

		}); err != nil {
			return
		}
	}

	if err = wr.WriteFile("export"+mw.Ext(), bytes.NewReader(mw.Convert(0)), 0); err != nil {
		return 0, err
	}
	err = nil
	return
}

func (e *exportContext) writeDoc(ctx context.Context, wr writer, docId string, details map[string]*domain.Details) (err error) {
	return cache.Do(e.picker, docId, func(b sb.SmartBlock) error {
		st := b.NewState()
		if st.CombinedDetails().GetBool(bundle.RelationKeyIsDeleted) {
			return nil
		}

		st = st.Copy().Filter(e.getStateFilters(docId))
		if e.includeFiles && b.Type() == smartblock.SmartBlockTypeFileObject {
			fileName, err := e.saveFile(ctx, wr, b, e.spaceId == "")
			if err != nil {
				return fmt.Errorf("save file: %w", err)
			}
			st.SetDetailAndBundledRelation(bundle.RelationKeySource, domain.String(fileName))
			// Don't save file objects in markdown
			if e.format == model.Export_Markdown {
				return nil
			}
		}

		var conv converter.Converter
		switch e.format {
		case model.Export_Markdown:
			conv = md.NewMDConverter(st, wr.Namer())
		case model.Export_Protobuf:
			conv = pbc.NewConverter(st, e.isJson)
		case model.Export_JSON:
			conv = pbjson.NewConverter(st)
		}
		conv.SetKnownDocs(details)
		result := conv.Convert(b.Type().ToProto())
		var filename string
		if e.format == model.Export_Markdown {
			filename = makeMarkdownName(st, wr, docId, conv.Ext(), e.spaceId)
		} else if docId == b.Space().DerivedIDs().Home {
			filename = "index" + conv.Ext()
		} else {
			filename = makeFileName(docId, e.spaceId, conv.Ext(), st, b.Type())
		}
		lastModifiedDate := st.LocalDetails().GetInt64(bundle.RelationKeyLastModifiedDate)
		if err = wr.WriteFile(filename, bytes.NewReader(result), lastModifiedDate); err != nil {
			return err
		}
		return nil
	})
}

func (e *exportContext) saveFile(ctx context.Context, wr writer, fileObject sb.SmartBlock, exportAllSpaces bool) (fileName string, err error) {
	fullId := domain.FullFileId{
		SpaceId: fileObject.Space().Id(),
		FileId:  domain.FileId(fileObject.Details().GetString(bundle.RelationKeyFileId)),
	}

	file, err := e.fileService.FileByHash(ctx, fullId)
	if err != nil {
		return "", err
	}
	if strings.HasPrefix(file.Info().Media, "image") {
		image, err := e.fileService.ImageByHash(context.TODO(), fullId)
		if err != nil {
			return "", err
		}
		file, err = image.GetOriginalFile()
		if err != nil {
			return "", err
		}
	}
	origName := file.Meta().Name
	rootPath := Files
	if exportAllSpaces {
		rootPath = filepath.Join(spaceDirectory, fileObject.Space().Id(), rootPath)
	}
	fileName = wr.Namer().Get(rootPath, fileObject.Id(), filepath.Base(origName), filepath.Ext(origName))
	rd, err := file.Reader(context.Background())
	if err != nil {
		return "", err
	}
	return fileName, wr.WriteFile(fileName, rd, file.Info().LastModifiedDate)
}

func (e *exportContext) createProfileFile(spaceID string, wr writer) error {
	spc, err := e.spaceService.Get(context.Background(), spaceID)
	if err != nil {
		return err
	}
	var spaceDashBoardID string

	pr, err := e.accountService.ProfileInfo()
	if err != nil {
		return err
	}
	err = cache.Do(e.picker, spc.DerivedIDs().Workspace, func(b sb.SmartBlock) error {
		spaceDashBoardID = b.CombinedDetails().GetString(bundle.RelationKeySpaceDashboardId)
		return nil
	})
	if err != nil {
		return err
	}
	profile := &pb.Profile{
		SpaceDashboardId: spaceDashBoardID,
		Address:          pr.AccountId,
		Name:             pr.Name,
		Avatar:           pr.IconImage,
		ProfileId:        pr.Id,
	}
	data, err := profile.Marshal()
	if err != nil {
		return err
	}
	err = wr.WriteFile(constant.ProfileFile, bytes.NewReader(data), 0)
	if err != nil {
		return err
	}
	return nil
}

func makeMarkdownName(s *state.State, wr writer, docID, ext, spaceId string) string {
	name := s.Details().GetString(bundle.RelationKeyName)
	if name == "" {
		name = s.Snippet()
	}
	path := ""
	// space can be empty in case user want to export all spaces
	if spaceId == "" {
		spaceId := s.LocalDetails().GetString(bundle.RelationKeySpaceId)
		path = filepath.Join(spaceDirectory, spaceId)
	}
	return wr.Namer().Get(path, docID, name, ext)
}

func makeFileName(docId, spaceId, ext string, st *state.State, blockType smartblock.SmartBlockType) string {
	dir := provideFileDirectory(blockType)
	filename := filepath.Join(dir, docId+ext)
	// space can be empty in case user want to export all spaces
	if spaceId == "" {
		spaceId := st.LocalDetails().GetString(bundle.RelationKeySpaceId)
		filename = filepath.Join(spaceDirectory, spaceId, filename)
	}
	return filename
}

func provideFileDirectory(blockType smartblock.SmartBlockType) string {
	switch blockType {
	case smartblock.SmartBlockTypeRelation:
		return relationsDirectory
	case smartblock.SmartBlockTypeRelationOption:
		return relationsOptionsDirectory
	case smartblock.SmartBlockTypeObjectType:
		return typesDirectory
	case smartblock.SmartBlockTypeTemplate:
		return templatesDirectory
	case smartblock.SmartBlockTypeFile, smartblock.SmartBlockTypeFileObject:
		return FilesObjects
	default:
		return objectsDirectory
	}
}

func objectValid(sbType smartblock.SmartBlockType, info *database.ObjectInfo, includeArchived bool, isProtobuf bool) bool {
	if info.Id == addr.AnytypeProfileId {
		return false
	}
	if !isProtobuf && (!validTypeForNonProtobuf(sbType) || !validLayoutForNonProtobuf(info.Details)) {
		return false
	}
	if isProtobuf && !validType(sbType) {
		return false
	}
	if strings.HasPrefix(info.Id, addr.BundledObjectTypeURLPrefix) || strings.HasPrefix(info.Id, addr.BundledRelationURLPrefix) {
		return false
	}
	if info.Details.GetBool(bundle.RelationKeyIsArchived) && !includeArchived {
		return false
	}
	return true
}

func newNamer() *namer {
	return &namer{
		names: make(map[string]string),
	}
}

type namer struct {
	// id -> name and name -> id
	names map[string]string
	mu    sync.Mutex
}

func (fn *namer) Get(path, hash, title, ext string) (name string) {
	const fileLenLimit = 48
	fn.mu.Lock()
	defer fn.mu.Unlock()
	var ok bool
	if name, ok = fn.names[hash]; ok {
		return name
	}
	title = slug.Make(strings.TrimSuffix(title, ext))
	name = text.TruncateEllipsized(title, fileLenLimit)
	name = strings.TrimSuffix(name, text.TruncateEllipsis)
	var (
		i = 0
		b = 36
	)
	gname := filepath.Join(path, name+ext)
	for {
		if _, ok = fn.names[gname]; !ok {
			fn.names[hash] = gname
			fn.names[gname] = hash
			return gname
		}
		i++
		n := int64(i * b)
		gname = filepath.Join(path, name+"_"+strconv.FormatInt(rand.Int63n(n), b)+ext)
	}
}

func validType(sbType smartblock.SmartBlockType) bool {
	return sbType == smartblock.SmartBlockTypeProfilePage ||
		sbType == smartblock.SmartBlockTypePage ||
		sbType == smartblock.SmartBlockTypeTemplate ||
		sbType == smartblock.SmartBlockTypeWorkspace ||
		sbType == smartblock.SmartBlockTypeWidget ||
		sbType == smartblock.SmartBlockTypeObjectType ||
		sbType == smartblock.SmartBlockTypeRelation ||
		sbType == smartblock.SmartBlockTypeRelationOption ||
		sbType == smartblock.SmartBlockTypeFileObject ||
		sbType == smartblock.SmartBlockTypeParticipant
}

func validTypeForNonProtobuf(sbType smartblock.SmartBlockType) bool {
	return sbType == smartblock.SmartBlockTypeProfilePage ||
		sbType == smartblock.SmartBlockTypePage ||
		sbType == smartblock.SmartBlockTypeFileObject
}

func validLayoutForNonProtobuf(details *domain.Details) bool {
	return details.GetInt64(bundle.RelationKeyLayout) != int64(model.ObjectType_collection) &&
		details.GetInt64(bundle.RelationKeyLayout) != int64(model.ObjectType_set)
}

func cleanupFile(wr writer) {
	if wr == nil {
		return
	}
	wr.Close()
	os.Remove(wr.Path())
}

func listObjectIds(docs map[string]*Doc) []string {
	ids := make([]string, 0, len(docs))
	for id := range docs {
		ids = append(ids, id)
	}
	return ids
}

func isLinkedObjectExist(rec []database.Record) bool {
	return len(rec) > 0 && !rec[0].Details.GetBool(bundle.RelationKeyIsDeleted)
}

func pbFiltersToState(filters *pb.RpcObjectListExportStateFilters) *state.Filters {
	if filters == nil {
		return nil
	}
	relationByLayoutList := state.RelationsByLayout{}
	for _, relationByLayout := range filters.RelationsWhiteList {
		allowedRelations := make([]domain.RelationKey, 0, len(relationByLayout.AllowedRelations))
		for _, relation := range relationByLayout.AllowedRelations {
			allowedRelations = append(allowedRelations, domain.RelationKey(relation))
		}
		relationByLayoutList[relationByLayout.Layout] = allowedRelations
	}
	return &state.Filters{
		RelationsWhiteList: relationByLayoutList,
		RemoveBlocks:       filters.RemoveBlocks,
	}
}<|MERGE_RESOLUTION|>--- conflicted
+++ resolved
@@ -132,8 +132,6 @@
 		}},
 		Space: spaceId,
 	}, nil)
-<<<<<<< HEAD
-=======
 }
 
 type Doc struct {
@@ -149,7 +147,6 @@
 		details[id] = doc.Details
 	}
 	return details
->>>>>>> 637d9003
 }
 
 type exportContext struct {

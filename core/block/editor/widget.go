package editor

import (
	"context"
	"errors"

	"github.com/anyproto/anytype-heart/core/block/editor/basic"
	"github.com/anyproto/anytype-heart/core/block/editor/smartblock"
	"github.com/anyproto/anytype-heart/core/block/editor/state"
	"github.com/anyproto/anytype-heart/core/block/editor/template"
	"github.com/anyproto/anytype-heart/core/block/editor/widget"
	"github.com/anyproto/anytype-heart/core/block/migration"
	"github.com/anyproto/anytype-heart/core/block/simple"
	"github.com/anyproto/anytype-heart/core/domain"
	"github.com/anyproto/anytype-heart/core/session"
	"github.com/anyproto/anytype-heart/pb"
	"github.com/anyproto/anytype-heart/pkg/lib/bundle"
	"github.com/anyproto/anytype-heart/pkg/lib/localstore/addr"
	"github.com/anyproto/anytype-heart/pkg/lib/localstore/objectstore/spaceindex"
	"github.com/anyproto/anytype-heart/pkg/lib/pb/model"
)

<<<<<<< HEAD
type widgetsMigrator interface {
	MigrateWidgets(objectId string) error
	AddToOldPinnedCollection(space smartblock.Space, favoriteIds []string) error
	FixConflicts(spaceId string) error
}

=======
>>>>>>> 6983f719
type WidgetObject struct {
	smartblock.SmartBlock
	basic.IHistory
	basic.Movable
	basic.Unlinkable
	basic.Updatable
	widget.Widget
	basic.DetailsSettable
}

func (f *ObjectFactory) newWidgetObject(
	sb smartblock.SmartBlock,
	objectStore spaceindex.Store,
) *WidgetObject {
	bs := basic.NewBasic(sb, objectStore, f.layoutConverter, nil)
	return &WidgetObject{
		SmartBlock:      sb,
		Movable:         bs,
		Updatable:       bs,
		DetailsSettable: bs,
		IHistory:        basic.NewHistory(sb),
		Widget:          widget.NewWidget(sb),
	}
}

func (w *WidgetObject) Init(ctx *smartblock.InitContext) (err error) {
	if err = w.SmartBlock.Init(ctx); err != nil {
		return
	}

	// cleanup broken
	var removeIds []string
	_ = ctx.State.Iterate(func(b simple.Block) (isContinue bool) {
		if wc, ok := b.Model().Content.(*model.BlockContentOfLink); ok {
			if wc.Link.TargetBlockId == addr.MissingObject {
				removeIds = append(removeIds, b.Model().Id)
				return true
			}
		}
		return true
	})

	if len(removeIds) > 0 {
		// we need to avoid these situations, so lets log it
		log.Warnf("widget: removing %d broken links", len(removeIds))
	}
	for _, id := range removeIds {
		ctx.State.Unlink(id)
	}
	// now remove empty widget wrappers
	removeIds = removeIds[:0]
	_ = ctx.State.Iterate(func(b simple.Block) (isContinue bool) {
		if _, ok := b.Model().Content.(*model.BlockContentOfWidget); ok {
			if len(b.Model().GetChildrenIds()) == 0 {
				removeIds = append(removeIds, b.Model().Id)
				return true
			}
		}
		return true
	})
	if len(removeIds) > 0 {
		log.Warnf("widget: removing %d empty wrappers", len(removeIds))
	}
	for _, id := range removeIds {
		ctx.State.Unlink(id)
	}

<<<<<<< HEAD
	// go func() {
	// 	mErr := w.widgetsMigrator.MigrateWidgets(w.Id())
	// 	if mErr != nil {
	// 		log.Errorf("widget: migration: %s", mErr.Error())
	// 	}
	// }()

=======
>>>>>>> 6983f719
	return nil
}

func (w *WidgetObject) CreationStateMigration(ctx *smartblock.InitContext) migration.Migration {
	return migration.Migration{
		Version: 3,
		Proc: func(st *state.State) {
			// we purposefully do not add the ALl Objects widget here(as in migration3), because for new users we don't want to auto-create it
			template.InitTemplate(st,
				template.WithEmpty,
				template.WithObjectTypes([]domain.TypeKey{bundle.TypeKeyDashboard}),
				template.WithLayout(model.ObjectType_dashboard),
				template.WithDetail(bundle.RelationKeyIsHidden, domain.Bool(true)),
			)
		},
	}
}

func replaceWidgetTarget(st *state.State, targetFrom string, targetTo string, viewId string, layout model.BlockContentWidgetLayout) {
	st.Iterate(func(b simple.Block) (isContinue bool) {
		if wc, ok := b.Model().Content.(*model.BlockContentOfWidget); ok {
			// get child
			if len(b.Model().GetChildrenIds()) > 0 {
				child := st.Get(b.Model().GetChildrenIds()[0])
				childBlock := st.Get(child.Model().Id)
				if linkBlock, ok := childBlock.Model().Content.(*model.BlockContentOfLink); ok {
					if linkBlock.Link.TargetBlockId == targetFrom {
						linkBlock.Link.TargetBlockId = targetTo
						wc.Widget.ViewId = viewId
						wc.Widget.Layout = layout
						return false
					}
				}
			}
		}
		return true
	})
}
func (w *WidgetObject) StateMigrations() migration.Migrations {
	return migration.MakeMigrations([]migration.Migration{
		{
			Version: 2,
			Proc: func(s *state.State) {
				spc := w.Space()
				setTypeId, err := spc.GetTypeIdByKey(context.Background(), bundle.TypeKeySet)
				if err != nil {
					return
				}
				collectionTypeId, err := spc.GetTypeIdByKey(context.Background(), bundle.TypeKeyCollection)
				if err != nil {
					return
				}
				replaceWidgetTarget(s, widget.DefaultWidgetCollection, collectionTypeId, addr.ObjectTypeAllViewId, model.BlockContentWidget_View)
				replaceWidgetTarget(s, widget.DefaultWidgetSet, setTypeId, addr.ObjectTypeAllViewId, model.BlockContentWidget_View)

			},
		},
		{
			Version: 3,
			Proc: func(s *state.State) {
				// add All Objects widget for existing spaces
				_, err := w.CreateBlock(s, &pb.RpcBlockCreateWidgetRequest{
					ContextId:    s.RootId(),
					WidgetLayout: model.BlockContentWidget_Link,
					Position:     model.Block_InnerFirst,
					TargetId:     s.RootId(),
					ViewId:       "",
					Block: &model.Block{
						Id: widget.DefaultWidgetAll, // this is correct, to avoid collisions when applied on many devices
						Content: &model.BlockContentOfLink{Link: &model.BlockContentLink{
							TargetBlockId: widget.DefaultWidgetAll,
						}},
					},
				})
				if errors.Is(err, widget.ErrWidgetAlreadyExists) {
					return
				}
				if err != nil {
					log.Warnf("all objects migration failed: %s", err.Error())
				}
			},
		},
	},
	)
}

func (w *WidgetObject) Unlink(ctx session.Context, ids ...string) (err error) {
	st := w.NewStateCtx(ctx)
	for _, id := range ids {
		if p := st.PickParentOf(id); p != nil && p.Model().GetWidget() != nil {
			st.Unlink(p.Model().Id)
		}
		st.Unlink(id)
	}
	return w.Apply(st)
}<|MERGE_RESOLUTION|>--- conflicted
+++ resolved
@@ -20,15 +20,6 @@
 	"github.com/anyproto/anytype-heart/pkg/lib/pb/model"
 )
 
-<<<<<<< HEAD
-type widgetsMigrator interface {
-	MigrateWidgets(objectId string) error
-	AddToOldPinnedCollection(space smartblock.Space, favoriteIds []string) error
-	FixConflicts(spaceId string) error
-}
-
-=======
->>>>>>> 6983f719
 type WidgetObject struct {
 	smartblock.SmartBlock
 	basic.IHistory
@@ -96,16 +87,6 @@
 		ctx.State.Unlink(id)
 	}
 
-<<<<<<< HEAD
-	// go func() {
-	// 	mErr := w.widgetsMigrator.MigrateWidgets(w.Id())
-	// 	if mErr != nil {
-	// 		log.Errorf("widget: migration: %s", mErr.Error())
-	// 	}
-	// }()
-
-=======
->>>>>>> 6983f719
 	return nil
 }
 

--- conflicted
+++ resolved
@@ -2,12 +2,7 @@
 
 import (
 	"context"
-<<<<<<< HEAD
-
-	"golang.org/x/exp/slices"
-=======
 	"slices"
->>>>>>> 51d2d636
 
 	"github.com/anyproto/anytype-heart/core/block/editor/basic"
 	"github.com/anyproto/anytype-heart/core/block/editor/converter"
@@ -111,13 +106,8 @@
 				if err != nil {
 					return
 				}
-<<<<<<< HEAD
-				replaceWidgetTarget(s, "collection", collectionTypeId, "all", model.BlockContentWidget_View)
-				replaceWidgetTarget(s, "set", setTypeId, "all", model.BlockContentWidget_View)
-=======
 				replaceWidgetTarget(s, widget.DefaultWidgetCollection, collectionTypeId, ObjectTypeAllViewId, model.BlockContentWidget_View)
 				replaceWidgetTarget(s, widget.DefaultWidgetSet, setTypeId, ObjectTypeAllViewId, model.BlockContentWidget_View)
->>>>>>> 51d2d636
 
 			},
 		},

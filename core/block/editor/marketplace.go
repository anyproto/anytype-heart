package editor

import (
	"github.com/anytypeio/go-anytype-middleware/core/block/editor/smartblock"
	"github.com/anytypeio/go-anytype-middleware/core/block/editor/template"
	"github.com/anytypeio/go-anytype-middleware/pkg/lib/bundle"
	"github.com/anytypeio/go-anytype-middleware/pkg/lib/pb/model"
	"github.com/anytypeio/go-anytype-middleware/util/pbtypes"
)

const (
	viewIdLibrary     = "library"
	viewIdMarketplace = "marketplace"
)

func NewMarketplaceType() *MarketplaceType {
	return &MarketplaceType{Set: NewSet()}
}

type MarketplaceType struct {
	*Set
}

func (p *MarketplaceType) Init(ctx *smartblock.InitContext) (err error) {
	err = p.SmartBlock.Init(ctx)
	if err != nil {
		return err
	}

	ot := bundle.TypeKeyObjectType.URL()
	templates := []template.StateTransformer{
		template.WithObjectTypesAndLayout([]string{bundle.TypeKeySet.URL()}),
		template.WithTitle,
		template.WithDefaultFeaturedRelations,
		template.WithDescription,
		template.WithFeaturedRelations,
		template.WithForcedDetail(bundle.RelationKeySetOf, pbtypes.StringList([]string{ot}))}
	dataview := model.BlockContentOfDataview{
		Dataview: &model.BlockContentDataview{
			Source:    []string{ot},
			Relations: bundle.MustGetType(bundle.TypeKeyObjectType).Relations,
			Views: []*model.BlockContentDataviewView{
				{
					Id:    viewIdMarketplace,
					Type:  model.BlockContentDataviewView_Gallery,
					Name:  "Marketplace",
					Sorts: []*model.BlockContentDataviewSort{},
					Relations: []*model.BlockContentDataviewRelation{
						{Key: bundle.RelationKeyId.String(), IsVisible: false},
						{Key: bundle.RelationKeyName.String(), IsVisible: true},
						{Key: bundle.RelationKeyDescription.String(), IsVisible: true},
						{Key: bundle.RelationKeyIconImage.String(), IsVisible: true},
						{Key: bundle.RelationKeyCreator.String(), IsVisible: true}},
					Filters: []*model.BlockContentDataviewFilter{{
						RelationKey: bundle.RelationKeyIsHidden.String(),
						Condition:   model.BlockContentDataviewFilter_NotEqual,
						Value:       pbtypes.Bool(true),
					}},
				},
				{
					Id:    viewIdLibrary,
					Type:  model.BlockContentDataviewView_Gallery,
					Name:  "Library",
					Sorts: []*model.BlockContentDataviewSort{},
					Relations: []*model.BlockContentDataviewRelation{
						{Key: bundle.RelationKeyId.String(), IsVisible: false},
						{Key: bundle.RelationKeyName.String(), IsVisible: true},
						{Key: bundle.RelationKeyDescription.String(), IsVisible: true},
						{Key: bundle.RelationKeyIconImage.String(), IsVisible: true},
						{Key: bundle.RelationKeyCreator.String(), IsVisible: true}},
					Filters: []*model.BlockContentDataviewFilter{{
						RelationKey: bundle.RelationKeyIsHidden.String(),
						Condition:   model.BlockContentDataviewFilter_NotEqual,
						Value:       pbtypes.Bool(true),
					}},
				},
			},
		},
	}
<<<<<<< HEAD
	templates = append(templates,
		template.WithDataview(dataview, true),
		template.WithDetailName("Types"),
		template.WithDetailIconEmoji("📒"),
		template.WithRequiredRelations(),
	)

	return smartblock.ApplyTemplate(p, ctx.State, templates...)
=======
	templates = append(templates, template.WithDataview(dataview, true), template.WithDetailName("Types"), template.WithDetailIconEmoji("📒"), template.WithRequiredRelations())

	if err = smartblock.ObjectApplyTemplate(p, ctx.State, templates...); err != nil {
		return
	}
	p.WithSystemObjects(true)
	return p.FillAggregatedOptions(nil)
>>>>>>> d40ea9b3
}

type MarketplaceRelation struct {
	*Set
}

func NewMarketplaceRelation() *MarketplaceRelation {
	return &MarketplaceRelation{Set: NewSet()}
}

func (p *MarketplaceRelation) Init(ctx *smartblock.InitContext) (err error) {
	err = p.SmartBlock.Init(ctx)
	if err != nil {
		return err
	}

	ot := bundle.TypeKeyRelation.URL()
	templates := []template.StateTransformer{
		template.WithTitle,
		template.WithForcedDetail(bundle.RelationKeySetOf, pbtypes.StringList([]string{ot})),
		template.WithObjectTypesAndLayout([]string{bundle.TypeKeySet.URL()})}
	dataview := model.BlockContentOfDataview{
		Dataview: &model.BlockContentDataview{
			Source:    []string{ot},
			Relations: bundle.MustGetType(bundle.TypeKeyRelation).Relations,
			Views: []*model.BlockContentDataviewView{
				{
					Id:    viewIdMarketplace,
					Type:  model.BlockContentDataviewView_Gallery,
					Name:  "Marketplace",
					Sorts: []*model.BlockContentDataviewSort{},
					Relations: []*model.BlockContentDataviewRelation{
						{Key: bundle.RelationKeyId.String(), IsVisible: false},
						{Key: bundle.RelationKeyDescription.String(), IsVisible: true},
						{Key: bundle.RelationKeyIconImage.String(), IsVisible: true},
						{Key: bundle.RelationKeyCreator.String(), IsVisible: true}},
					Filters: []*model.BlockContentDataviewFilter{{
						RelationKey: bundle.RelationKeyIsHidden.String(),
						Condition:   model.BlockContentDataviewFilter_NotEqual,
						Value:       pbtypes.Bool(true),
					}},
				},
				{
					Id:    viewIdLibrary,
					Type:  model.BlockContentDataviewView_Gallery,
					Name:  "Library",
					Sorts: []*model.BlockContentDataviewSort{},
					Relations: []*model.BlockContentDataviewRelation{
						{Key: bundle.RelationKeyId.String(), IsVisible: false},
						{Key: bundle.RelationKeyDescription.String(), IsVisible: true},
						{Key: bundle.RelationKeyIconImage.String(), IsVisible: true},
						{Key: bundle.RelationKeyCreator.String(), IsVisible: true}},
					Filters: []*model.BlockContentDataviewFilter{{
						RelationKey: bundle.RelationKeyIsHidden.String(),
						Condition:   model.BlockContentDataviewFilter_NotEqual,
						Value:       pbtypes.Bool(true),
					}},
				},
			},
		},
	}
	templates = append(templates, template.WithDataview(dataview, true), template.WithDetailName("Relations"), template.WithDetailIconEmoji("📒"), template.WithRequiredRelations())

<<<<<<< HEAD
	return smartblock.ApplyTemplate(p, ctx.State, templates...)
=======
	if err = smartblock.ObjectApplyTemplate(p, ctx.State, templates...); err != nil {
		return
	}

	return p.FillAggregatedOptions(nil)
>>>>>>> d40ea9b3
}

type MarketplaceTemplate struct {
	*Set
}

func NewMarketplaceTemplate() *MarketplaceTemplate {
	return &MarketplaceTemplate{Set: NewSet()}
}

func (p *MarketplaceTemplate) Init(ctx *smartblock.InitContext) (err error) {
	err = p.SmartBlock.Init(ctx)
	if err != nil {
		return err
	}

	ot := bundle.TypeKeyTemplate.URL()
	templates := []template.StateTransformer{
		template.WithTitle,
		template.WithForcedDetail(bundle.RelationKeySetOf, pbtypes.StringList([]string{ot})),
		template.WithObjectTypesAndLayout([]string{bundle.TypeKeySet.URL()})}
	dataview := model.BlockContentOfDataview{
		Dataview: &model.BlockContentDataview{
			Source:    []string{ot},
			Relations: bundle.MustGetType(bundle.TypeKeyTemplate).Relations,
			Views: []*model.BlockContentDataviewView{
				{
					Id:    viewIdMarketplace,
					Type:  model.BlockContentDataviewView_Gallery,
					Name:  "Marketplace",
					Sorts: []*model.BlockContentDataviewSort{},
					Relations: []*model.BlockContentDataviewRelation{
						{Key: bundle.RelationKeyId.String(), IsVisible: false},
						{Key: bundle.RelationKeyDescription.String(), IsVisible: true},
						{Key: bundle.RelationKeyIconImage.String(), IsVisible: true},
						{Key: bundle.RelationKeyCreator.String(), IsVisible: true}},
					Filters: []*model.BlockContentDataviewFilter{{
						RelationKey: bundle.RelationKeyIsHidden.String(),
						Condition:   model.BlockContentDataviewFilter_NotEqual,
						Value:       pbtypes.Bool(true),
					}},
				},
				{
					Id:    viewIdLibrary,
					Type:  model.BlockContentDataviewView_Gallery,
					Name:  "Library",
					Sorts: []*model.BlockContentDataviewSort{},
					Relations: []*model.BlockContentDataviewRelation{
						{Key: bundle.RelationKeyId.String(), IsVisible: false},
						{Key: bundle.RelationKeyDescription.String(), IsVisible: true},
						{Key: bundle.RelationKeyIconImage.String(), IsVisible: true},
						{Key: bundle.RelationKeyCreator.String(), IsVisible: true}},
					Filters: []*model.BlockContentDataviewFilter{{
						RelationKey: bundle.RelationKeyIsHidden.String(),
						Condition:   model.BlockContentDataviewFilter_NotEqual,
						Value:       pbtypes.Bool(true),
					}},
				},
			},
		},
	}
<<<<<<< HEAD
	templates = append(templates,
		template.WithDataview(dataview, true),
		template.WithDetailName("Relations"),
		template.WithDetailIconEmoji("📒"),
	)
=======
	templates = append(templates, template.WithDataview(dataview, true), template.WithDetailName("Relations"), template.WithDetailIconEmoji("📒"))

	if err = smartblock.ObjectApplyTemplate(p, ctx.State, templates...); err != nil {
		return
	}
>>>>>>> d40ea9b3

	return smartblock.ApplyTemplate(p, ctx.State, templates...)
}<|MERGE_RESOLUTION|>--- conflicted
+++ resolved
@@ -77,7 +77,6 @@
 			},
 		},
 	}
-<<<<<<< HEAD
 	templates = append(templates,
 		template.WithDataview(dataview, true),
 		template.WithDetailName("Types"),
@@ -85,16 +84,7 @@
 		template.WithRequiredRelations(),
 	)
 
-	return smartblock.ApplyTemplate(p, ctx.State, templates...)
-=======
-	templates = append(templates, template.WithDataview(dataview, true), template.WithDetailName("Types"), template.WithDetailIconEmoji("📒"), template.WithRequiredRelations())
-
-	if err = smartblock.ObjectApplyTemplate(p, ctx.State, templates...); err != nil {
-		return
-	}
-	p.WithSystemObjects(true)
-	return p.FillAggregatedOptions(nil)
->>>>>>> d40ea9b3
+	return smartblock.ObjectApplyTemplate(p, ctx.State, templates...)
 }
 
 type MarketplaceRelation struct {
@@ -158,15 +148,7 @@
 	}
 	templates = append(templates, template.WithDataview(dataview, true), template.WithDetailName("Relations"), template.WithDetailIconEmoji("📒"), template.WithRequiredRelations())
 
-<<<<<<< HEAD
-	return smartblock.ApplyTemplate(p, ctx.State, templates...)
-=======
-	if err = smartblock.ObjectApplyTemplate(p, ctx.State, templates...); err != nil {
-		return
-	}
-
-	return p.FillAggregatedOptions(nil)
->>>>>>> d40ea9b3
+	return smartblock.ObjectApplyTemplate(p, ctx.State, templates...)
 }
 
 type MarketplaceTemplate struct {
@@ -228,19 +210,11 @@
 			},
 		},
 	}
-<<<<<<< HEAD
 	templates = append(templates,
 		template.WithDataview(dataview, true),
 		template.WithDetailName("Relations"),
 		template.WithDetailIconEmoji("📒"),
 	)
-=======
-	templates = append(templates, template.WithDataview(dataview, true), template.WithDetailName("Relations"), template.WithDetailIconEmoji("📒"))
-
-	if err = smartblock.ObjectApplyTemplate(p, ctx.State, templates...); err != nil {
-		return
-	}
->>>>>>> d40ea9b3
-
-	return smartblock.ApplyTemplate(p, ctx.State, templates...)
+
+	return smartblock.ObjectApplyTemplate(p, ctx.State, templates...)
 }
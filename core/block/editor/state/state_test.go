--- conflicted
+++ resolved
@@ -2976,46 +2976,6 @@
 		assert.True(t, s.GetRelationLinks().Has("existingLink"))
 		assert.Len(t, s.GetRelationLinks(), 1)
 	})
-<<<<<<< HEAD
-	t.Run("add checkbox link", func(t *testing.T) {
-		// given
-		s := &State{}
-		checkboxLink := &model.RelationLink{
-			Key:    "checkboxLink",
-			Format: model.RelationFormat_checkbox,
-		}
-
-		// when
-		s.AddRelationLinks(checkboxLink)
-
-		// then
-		relLinks := s.GetRelationLinks()
-		assert.Equal(t, 1, len(relLinks))
-		assert.True(t, relLinks.Has("checkboxLink"))
-		detailValue := s.Details().Get("checkboxLink")
-		assert.Equal(t, domain.Bool(false), detailValue)
-	})
-	t.Run("multi links", func(t *testing.T) {
-		// given
-		s := &State{}
-		link1 := &model.RelationLink{
-			Key:    "link1",
-			Format: model.RelationFormat_shorttext,
-		}
-		link2 := &model.RelationLink{
-			Key:    "link2",
-			Format: model.RelationFormat_checkbox,
-		}
-
-		// when
-		s.AddRelationLinks(link1, link2)
-
-		// then
-		relLinks := s.GetRelationLinks()
-		assert.Equal(t, 2, len(relLinks))
-		assert.True(t, relLinks.Has("link1"))
-		assert.True(t, relLinks.Has("link2"))
-=======
 }
 
 func TestFilter(t *testing.T) {
@@ -3136,6 +3096,5 @@
 		assert.Equal(t, filteredState.details.Len(), 0)
 		assert.Equal(t, filteredState.localDetails.Len(), 0)
 		assert.Len(t, filteredState.relationLinks, 0)
->>>>>>> 637d9003
 	})
 }
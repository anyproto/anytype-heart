--- conflicted
+++ resolved
@@ -4,15 +4,12 @@
 	"bytes"
 	"errors"
 	"fmt"
-<<<<<<< HEAD
-=======
 	"strings"
 	"time"
 
 	"github.com/anytypeio/go-anytype-middleware/core/session"
 	"github.com/ipfs/go-cid"
 
->>>>>>> 2e3853b5
 	"github.com/anytypeio/go-anytype-middleware/core/block/simple"
 	"github.com/anytypeio/go-anytype-middleware/core/block/undo"
 	"github.com/anytypeio/go-anytype-middleware/pb"
@@ -21,17 +18,8 @@
 	"github.com/anytypeio/go-anytype-middleware/pkg/lib/pb/model"
 	"github.com/anytypeio/go-anytype-middleware/util/pbtypes"
 	"github.com/anytypeio/go-anytype-middleware/util/slice"
-<<<<<<< HEAD
-	"github.com/anytypeio/go-anytype-middleware/util/text"
-=======
 	textutil "github.com/anytypeio/go-anytype-middleware/util/text"
-	"github.com/globalsign/mgo/bson"
->>>>>>> 2e3853b5
 	"github.com/gogo/protobuf/types"
-	"github.com/ipfs/go-cid"
-	"strings"
-	"time"
-	"unicode/utf8"
 )
 
 var log = logging.Logger("anytype-mw-state")
@@ -84,8 +72,7 @@
 }
 
 type State struct {
-<<<<<<< HEAD
-	ctx           *Context
+	ctx           *session.Context
 	parent        *State
 	blocks        map[string]simple.Block
 	rootId        string
@@ -98,18 +85,6 @@
 	relationLinks pbtypes.RelationLinks
 
 	// deprecated
-=======
-	ctx                         *session.Context
-	parent                      *State
-	blocks                      map[string]simple.Block
-	rootId                      string
-	newIds                      []string
-	changeId                    string
-	changes                     []*pb.ChangeContent
-	fileKeys                    []pb.ChangeFileKeys
-	details                     *types.Struct
-	localDetails                *types.Struct
->>>>>>> 2e3853b5
 	extraRelations              []*model.Relation
 	aggregatedOptionsByRelation map[string][]*model.RelationOption
 

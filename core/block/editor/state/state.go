package state

import (
	"bytes"
	"errors"
	"fmt"
	"strings"
	"time"

	"github.com/gogo/protobuf/types"
	"github.com/ipfs/go-cid"
	"github.com/valyala/fastjson"

	"github.com/anyproto/anytype-heart/core/block/simple"
	"github.com/anyproto/anytype-heart/core/block/undo"
	"github.com/anyproto/anytype-heart/core/domain"
	"github.com/anyproto/anytype-heart/core/session"
	"github.com/anyproto/anytype-heart/pb"
	"github.com/anyproto/anytype-heart/pkg/lib/bundle"
	"github.com/anyproto/anytype-heart/pkg/lib/logging"
	"github.com/anyproto/anytype-heart/pkg/lib/pb/model"
	"github.com/anyproto/anytype-heart/util/pbtypes"
	"github.com/anyproto/anytype-heart/util/slice"
	textutil "github.com/anyproto/anytype-heart/util/text"
)

var log = logging.Logger("anytype-mw-state")

const (
	snippetMinSize                 = 50
	snippetMaxSize                 = 300
	collectionKeysRemovedSeparator = "-"

	HeaderLayoutID           = "header"
	TitleBlockID             = "title"
	DescriptionBlockID       = "description"
	DataviewBlockID          = "dataview"
	DataviewTemplatesBlockID = "templates"
	FeaturedRelationsID      = "featuredRelations"
	SettingsStoreKey         = "settings"
	SettingsAnalyticsId      = "analyticsID"
)

var (
	ErrRestricted = errors.New("restricted")
)

type Doc interface {
	RootId() string
	NewState() *State
	NewStateCtx(ctx session.Context) *State
	Blocks() []*model.Block
	Pick(id string) (b simple.Block)
	Details() *domain.Details
	CombinedDetails() *domain.Details
	LocalDetails() *domain.Details

	GetRelationLinks() pbtypes.RelationLinks

	ObjectTypeKeys() []domain.TypeKey
	ObjectTypeKey() domain.TypeKey
	Layout() (model.ObjectTypeLayout, bool)

	Iterate(f func(b simple.Block) (isContinue bool)) (err error)
	Snippet() (snippet string)
	UniqueKeyInternal() string

	GetAndUnsetFileKeys() []pb.ChangeFileKeys
	BlocksInit(ds simple.DetailsService)
	SearchText() string
	ChangeId() string // last pushed change id
}

func NewDoc(rootId string, blocks map[string]simple.Block) Doc {
	if blocks == nil {
		blocks = make(map[string]simple.Block)
	}
	s := &State{
		rootId: rootId,
		blocks: blocks,
	}
	return s
}

// NewDocWithUniqueKey creates a new state with the given uniqueKey.
// it is used for creating new objects which ID is derived from the uniqueKey(smartblockType+key)
func NewDocWithUniqueKey(rootId string, blocks map[string]simple.Block, key domain.UniqueKey) Doc {
	return NewDocWithInternalKey(rootId, blocks, key.InternalKey())
}

// NewDocWithInternalKey creates a new state with the given internal key.
// prefer creating new objects using NewDocWithUniqueKey instead, for the extra checks during the unique key creation
func NewDocWithInternalKey(rootId string, blocks map[string]simple.Block, internalKey string) Doc {
	if blocks == nil {
		blocks = make(map[string]simple.Block)
	}
	s := &State{
		rootId:            rootId,
		blocks:            blocks,
		uniqueKeyInternal: internalKey,
	}
	return s
}

type State struct {
	ctx    session.Context
	parent *State
	blocks map[string]simple.Block
	rootId string
	// uniqueKeyInternal is used together with smartblock type for the ID derivation
	// which will be unique and reproducible within the same space
	uniqueKeyInternal string
	newIds            []string
	changeId          string
	changes           []*pb.ChangeContent
	fileInfo          FileInfo
	fileKeys          []pb.ChangeFileKeys // Deprecated
	details           *domain.Details
	localDetails      *domain.Details
	relationLinks     pbtypes.RelationLinks
	notifications     map[string]*model.Notification
	deviceStore       map[string]*model.DeviceInfo

	migrationVersion uint32

	store                   *types.Struct
	storeKeyRemoved         map[string]struct{}
	storeLastChangeIdByPath map[string]string // accumulated during the state build, always passing by reference to the new state

	objectTypeKeys []domain.TypeKey // here we store object type keys, not IDs

	changesStructureIgnoreIds []string

	stringBuf []string

	groupId                  string
	noObjectType             bool
	originalCreatedTimestamp int64 // pass here from snapshots when importing objects
}

func (s *State) MigrationVersion() uint32 {
	return s.migrationVersion
}

func (s *State) SetMigrationVersion(v uint32) {
	s.migrationVersion = v
}

func (s *State) RootId() string {
	if s.rootId == "" {
		subIds := map[string]struct{}{}
		for _, block := range s.blocks {
			for _, id := range block.Model().ChildrenIds {
				subIds[id] = struct{}{}
			}
		}

		for id := range s.blocks {
			if _, isSub := subIds[id]; !isSub {
				s.rootId = id
			}
		}
	}
	return s.rootId
}

func (s *State) NewState() *State {
	return s.NewStateCtx(nil)
}

func (s *State) NewStateCtx(ctx session.Context) *State {
	return &State{
		parent:                   s,
		blocks:                   make(map[string]simple.Block),
		rootId:                   s.rootId,
		ctx:                      ctx,
		noObjectType:             s.noObjectType,
		migrationVersion:         s.migrationVersion,
		uniqueKeyInternal:        s.uniqueKeyInternal,
		originalCreatedTimestamp: s.originalCreatedTimestamp,
		fileInfo:                 s.fileInfo,
	}
}

func (s *State) Context() session.Context {
	return s.ctx
}

func (s *State) SetGroupId(groupId string) *State {
	s.groupId = groupId
	return s
}

func (s *State) GroupId() string {
	return s.groupId
}

func (s *State) SpaceID() string {
	return s.LocalDetails().GetString(bundle.RelationKeySpaceId)
}

func (s *State) Add(b simple.Block) (ok bool) {
	id := b.Model().Id
	if s.Pick(id) == nil {
		s.blocks[id] = b
		s.blockInit(b)
		s.setChildrenIds(b.Model(), b.Model().ChildrenIds)
		return true
	}
	return false
}

func (s *State) Set(b simple.Block) {
	if !s.Exists(b.Model().Id) {
		s.Add(b)
	} else {
		s.setChildrenIds(b.Model(), b.Model().ChildrenIds)
		s.blocks[b.Model().Id] = b
		s.blockInit(b)
	}
}

func (s *State) Get(id string) (b simple.Block) {
	if b = s.blocks[id]; b != nil {
		return
	}
	if s.parent != nil {
		if b = s.Pick(id); b != nil {
			b = b.Copy()
			s.blocks[id] = b
			return
		}
	}
	return
}

func (s *State) Pick(id string) (b simple.Block) {
	var (
		t  = s
		ok bool
	)
	for t != nil {
		if b, ok = t.blocks[id]; ok {
			return
		}
		t = t.parent
	}
	return
}

func (s *State) CleanupBlock(id string) bool {
	var (
		t  = s
		ok bool
	)
	for t != nil {
		if _, ok = t.blocks[id]; ok {
			delete(t.blocks, id)
			return true
		}
		t = t.parent
	}
	return false
}

func (s *State) PickOrigin(id string) (b simple.Block) {
	if s.parent != nil {
		return s.parent.Pick(id)
	}
	return
}

func (s *State) Unlink(blockId string) (ok bool) {
	if parent := s.GetParentOf(blockId); parent != nil {
		s.removeChildren(parent.Model(), blockId)
		return true
	}
	return
}

func (s *State) GetParentOf(id string) (res simple.Block) {
	if parent := s.PickParentOf(id); parent != nil {
		return s.Get(parent.Model().Id)
	}
	return
}

func (s *State) IsParentOf(parentId string, childId string) bool {
	p := s.Pick(parentId)
	if p == nil {
		return false
	}

	if slice.FindPos(p.Model().ChildrenIds, childId) != -1 {
		return true
	}

	return false
}

func (s *State) HasParent(id, parentId string) bool {
	for {
		parent := s.PickParentOf(id)
		if parent == nil {
			return false
		}
		if parent.Model().Id == parentId {
			return true
		}
		id = parent.Model().Id
	}
}

func (s *State) PickParentOf(id string) (res simple.Block) {
	s.Iterate(func(b simple.Block) bool {
		if slice.FindPos(b.Model().ChildrenIds, id) != -1 {
			res = b
			return false
		}
		return true
	})
	return
}

func (s *State) IsChild(parentId, childId string) bool {
	for {
		parent := s.PickParentOf(childId)
		if parent == nil {
			return false
		}
		if parent.Model().Id == parentId {
			return true
		}
		childId = parent.Model().Id
	}
}

func (s *State) getStringBuf() []string {
	if s.parent != nil {
		return s.parent.getStringBuf()
	}

	return s.stringBuf[:0]
}

func (s *State) releaseStringBuf(buf []string) {
	if s.parent != nil {
		s.parent.releaseStringBuf(buf)
		return
	}

	s.stringBuf = buf[:0]
}

func (s *State) IterateActive(f func(b simple.Block) (isContinue bool)) {
	for _, b := range s.blocks {
		if !f(b) {
			return
		}
	}
}

func (s *State) Iterate(f func(b simple.Block) (isContinue bool)) (err error) {
	var iter func(id string) (isContinue bool, err error)
	var parentIds = s.getStringBuf()
	defer func() {
		s.releaseStringBuf(parentIds[:0])
	}()

	iter = func(id string) (isContinue bool, err error) {
		if slice.FindPos(parentIds, id) != -1 {
			return false, fmt.Errorf("cycle reference: %v %s", parentIds, id)
		}
		parentIds = append(parentIds, id)
		parentSize := len(parentIds)
		if b := s.Pick(id); b != nil {
			if isContinue = f(b); !isContinue {
				return
			}
			for _, cid := range b.Model().ChildrenIds {
				if isContinue, err = iter(cid); !isContinue || err != nil {
					return
				}
				parentIds = parentIds[:parentSize]
			}
		}
		return true, nil
	}
	_, err = iter(s.RootId())
	return
}

// Exists indicate that block exists in state, including parents
func (s *State) Exists(id string) (ok bool) {
	return s.Pick(id) != nil
}

// InState indicate that block was copied into this state, parents not checking
func (s *State) InState(id string) (ok bool) {
	_, ok = s.blocks[id]
	return
}

func (s *State) SearchText() string {
	var builder strings.Builder
	s.Iterate(func(b simple.Block) (isContinue bool) {
		if tb := b.Model().GetText(); tb != nil {
			builder.WriteString(tb.Text)
			builder.WriteRune('\n')
		}
		return true
	})
	return builder.String()
}

func ApplyState(s *State, withLayouts bool) (msgs []simple.EventMessage, action undo.Action, err error) {
	return s.apply(false, false, withLayouts)
}

func ApplyStateFast(s *State) (msgs []simple.EventMessage, action undo.Action, err error) {
	return s.apply(true, false, false)
}

func ApplyStateFastOne(s *State) (msgs []simple.EventMessage, action undo.Action, err error) {
	return s.apply(true, true, false)
}

func (s *State) apply(fast, one, withLayouts bool) (msgs []simple.EventMessage, action undo.Action, err error) {
	if s.parent != nil && (s.parent.parent != nil || fast) {
		s.intermediateApply()
		if one {
			return
		}
		return s.parent.apply(fast, one, withLayouts)
	}
	if fast {
		return
	}
	st := time.Now()
	if !fast {
		if err = s.normalize(withLayouts); err != nil {
			return
		}
	}
	var (
		inUse          = make(map[string]struct{})
		affectedIds    = make([]string, 0, len(s.blocks))
		newBlocks      []*model.Block
		detailsChanged bool
	)

	if s.parent != nil {
		s.parent.uniqueKeyInternal = s.uniqueKeyInternal

		// apply snippet
		if s.Snippet() != s.parent.Snippet() {
			s.SetLocalDetail(bundle.RelationKeySnippet, domain.String(s.Snippet()))
		}
	}

	if s.parent != nil && s.details != nil {
		prev := s.parent.Details()
		detailsChanged = !prev.Equal(s.details)
	}

	if err = s.Iterate(func(b simple.Block) (isContinue bool) {
		id := b.Model().Id
		inUse[id] = struct{}{}
		if _, ok := s.blocks[id]; ok {
			affectedIds = append(affectedIds, id)
		}

		if db, ok := b.(simple.DetailsHandler); ok {
			db = s.Get(id).(simple.DetailsHandler)
			if ok, err := db.ApplyToDetails(s.PickOrigin(id), s); err == nil && ok {
				detailsChanged = true
			}
			if detailsChanged {
				if slice.FindPos(affectedIds, id) == -1 {
					affectedIds = append(affectedIds, id)
				}
			}
		}
		return true
	}); err != nil {
		return
	}
	flushNewBlocks := func() {
		if len(newBlocks) > 0 {
			msgs = append(msgs, simple.EventMessage{Msg: &pb.EventMessage{
				Value: &pb.EventMessageValueOfBlockAdd{
					BlockAdd: &pb.EventBlockAdd{
						Blocks: newBlocks,
					},
				},
			}})
		}
		newBlocks = nil
	}

	// new and changed blocks
	// we need to create events with affectedIds order for correct changes generation
	for _, id := range affectedIds {
		orig := s.PickOrigin(id)
		if orig == nil {
			bc := s.blocks[id].Copy()
			if db, ok := bc.(simple.DetailsHandler); ok {
				db.DetailsInit(s)
			}
			newBlocks = append(newBlocks, bc.Model())
			action.Add = append(action.Add, bc)
		} else {
			flushNewBlocks()
			b := s.Get(id)
			if detailsChanged {
				if db, ok := b.(simple.DetailsHandler); ok {
					db.DetailsInit(s)
				}
			}
			diff, err := orig.Diff(b)
			if err != nil {
				return nil, undo.Action{}, err
			}
			if len(diff) > 0 {
				msgs = append(msgs, diff...)
				if file := orig.Model().GetFile(); file != nil {
					if file.State == model.BlockContentFile_Uploading {
						file.State = model.BlockContentFile_Empty
					}
				}
				action.Change = append(action.Change, undo.Change{
					Before: orig.Copy(),
					After:  b.Copy(),
				})
			}
		}
	}
	flushNewBlocks()

	// removed blocks
	var (
		toRemove []string
		bm       map[string]simple.Block
	)
	if s.parent != nil {
		bm = s.parent.blocks
	} else {
		bm = s.blocks
	}
	for id := range bm {
		if _, ok := inUse[id]; !ok {
			toRemove = append(toRemove, id)
		}
	}
	if len(toRemove) > 0 {
		msgs = append(msgs, simple.EventMessage{Msg: &pb.EventMessage{
			Value: &pb.EventMessageValueOfBlockDelete{
				BlockDelete: &pb.EventBlockDelete{BlockIds: toRemove},
			},
		}})
	}

	if s.parent != nil && s.relationLinks != nil {
		added, removed := s.relationLinks.Diff(s.parent.relationLinks)

		if len(added)+len(removed) > 0 {
			action.RelationLinks = &undo.RelationLinks{
				Before: s.parent.relationLinks,
				After:  s.relationLinks,
			}
		}

		if len(removed) > 0 {
			msgs = append(msgs, WrapEventMessages(false, []*pb.EventMessage{
				{
					Value: &pb.EventMessageValueOfObjectRelationsRemove{
						ObjectRelationsRemove: &pb.EventObjectRelationsRemove{
							Id:           s.RootId(),
							RelationKeys: removed,
						},
					},
				},
			})...)
		}
		if len(added) > 0 {
			msgs = append(msgs, WrapEventMessages(false, []*pb.EventMessage{
				{
					Value: &pb.EventMessageValueOfObjectRelationsAmend{
						ObjectRelationsAmend: &pb.EventObjectRelationsAmend{
							Id:            s.RootId(),
							RelationLinks: added,
						},
					},
				},
			})...)
		}
	}

	// generate changes
	s.fillChanges(msgs)

	// apply to parent
	if s.parent != nil {
		for _, id := range toRemove {
			action.Remove = append(action.Remove, s.PickOrigin(id).Copy())
			delete(s.parent.blocks, id)
		}
	}
	if s.parent != nil {
		for _, b := range s.blocks {
			id := b.Model().Id
			if _, ok := inUse[id]; ok {
				s.parent.blocks[id] = b
			}
		}
	}
	if s.parent != nil {
		s.parent.changes = s.changes
		s.parent.migrationVersion = s.migrationVersion
	}
	if s.parent != nil && s.changeId != "" {
		s.parent.changeId = s.changeId
	}
	if s.parent != nil && s.details != nil {
		prev := s.parent.Details()
		if diff := domain.StructDiff(prev, s.details); diff != nil {
			action.Details = &undo.Details{Before: prev.Copy(), After: s.details.Copy()}
			msgs = append(msgs, WrapEventMessages(false, StructDiffIntoEvents(s.RootId(), diff))...)
			s.parent.details = s.details
		} else if !s.details.Equal(s.parent.details) {
			s.parent.details = s.details
		}
	}

	if s.parent != nil && s.objectTypeKeys != nil {
		prev := s.parent.ObjectTypeKeys()
		if !slice.UnsortedEqual(prev, s.objectTypeKeys) {
			action.ObjectTypes = &undo.ObjectType{Before: prev, After: s.ObjectTypeKeys()}
			s.parent.objectTypeKeys = s.objectTypeKeys
		}
	}

	if s.parent != nil {
		s.parent.fileInfo = s.fileInfo
	}

	if s.parent != nil && len(s.fileKeys) > 0 {
		s.parent.fileKeys = append(s.parent.fileKeys, s.fileKeys...)
	}

	if s.parent != nil && s.relationLinks != nil {
		s.parent.relationLinks = s.relationLinks
	}

	if s.parent != nil && s.localDetails != nil {
		prev := s.parent.LocalDetails()
		if diff := domain.StructDiff(prev, s.localDetails); diff != nil {
			msgs = append(msgs, WrapEventMessages(true, StructDiffIntoEvents(s.RootId(), diff))...)
			s.parent.localDetails = s.localDetails
		} else if !s.localDetails.Equal(s.parent.localDetails) {
			s.parent.localDetails = s.localDetails
		}
	}

	if s.parent != nil && s.store != nil {
		s.parent.store = s.store
	}

	if s.parent != nil && s.storeLastChangeIdByPath != nil {
		s.parent.storeLastChangeIdByPath = s.storeLastChangeIdByPath
	}

	if s.parent != nil && s.storeKeyRemoved != nil {
		s.parent.storeKeyRemoved = s.storeKeyRemoved
	}

	if s.parent != nil && s.originalCreatedTimestamp > 0 {
		s.parent.originalCreatedTimestamp = s.originalCreatedTimestamp
	}

	if s.parent != nil && s.notifications != nil {
		s.parent.notifications = s.notifications
	}

	if s.parent != nil && s.deviceStore != nil {
		s.parent.deviceStore = s.deviceStore
	}

	msgs = s.processTrailingDuplicatedEvents(msgs)

	sortEventMessages(msgs)
	log.Debugf("middle: state apply: %d affected; %d for remove; %d copied; %d changes; for a %v", len(affectedIds), len(toRemove), len(s.blocks), len(s.changes), time.Since(st))
	return
}

func (s *State) intermediateApply() {
	if s.changeId != "" {
		s.parent.changeId = s.changeId
	}
	for _, b := range s.blocks {
		s.parent.Set(b)
	}
	if s.details != nil {
		s.parent.details = s.details
	}
	if s.localDetails != nil {
		s.parent.localDetails = s.localDetails
	}

	if s.relationLinks != nil {
		s.parent.relationLinks = s.relationLinks
	}

	if s.objectTypeKeys != nil {
		s.parent.objectTypeKeys = s.objectTypeKeys
	}

	if s.store != nil {
		s.parent.store = s.store
	}
	if s.storeLastChangeIdByPath != nil {
		s.parent.storeLastChangeIdByPath = s.storeLastChangeIdByPath
	}
	if len(s.fileKeys) > 0 {
		s.parent.fileKeys = append(s.parent.fileKeys, s.fileKeys...)
	}
	if s.notifications != nil {
		s.parent.notifications = s.notifications
	}
	s.parent.changes = append(s.parent.changes, s.changes...)
	s.parent.fileInfo = s.fileInfo
	return
}

func (s *State) processTrailingDuplicatedEvents(msgs []simple.EventMessage) (filtered []simple.EventMessage) {
	var prev []byte
	filtered = msgs[:0]
	for _, e := range msgs {
		curr, err := e.Msg.Marshal()
		if err != nil {
			continue
		}
		if bytes.Equal(prev, curr) {
			log.With("objectID", s.RootId()).Debugf("found trailing duplicated event %T", e.Msg.GetValue())
			continue
		}
		prev = curr
		filtered = append(filtered, e)
	}
	return filtered
}

func (s *State) Blocks() []*model.Block {
	var (
		ids    = []string{s.RootId()}
		blocks = make([]*model.Block, 0, len(s.blocks))
	)

	for len(ids) > 0 {
		next := ids[0]
		ids = ids[1:]

		if b := s.Pick(next); b != nil {
			blocks = append(blocks, b.Copy().Model())
			ids = append(ids, b.Model().ChildrenIds...)
		}
	}

	return blocks
}

func (s *State) BlocksToSave() []*model.Block {
	var (
		ids    = []string{s.RootId()}
		blocks = make([]*model.Block, 0, len(s.blocks))
	)

	for len(ids) > 0 {
		next := ids[0]
		ids = ids[1:]

		if b := s.Pick(next); b != nil {
			blocks = append(blocks, b.Copy().ModelToSave())
			ids = append(ids, b.Model().ChildrenIds...)
		}
	}
	return blocks
}

func (s *State) String() (res string) {
	buf := bytes.NewBuffer(nil)
	s.writeString(buf, 0, s.RootId())
	return buf.String()
}

func (s *State) writeString(buf *bytes.Buffer, l int, id string) {
	b := s.Pick(id)
	buf.WriteString(strings.Repeat("\t", l))
	if b == nil {
		buf.WriteString(id)
		buf.WriteString(" MISSING")
	} else {
		buf.WriteString(b.String())
	}
	buf.WriteString("\n")
	if b != nil {
		for _, cid := range b.Model().ChildrenIds {
			s.writeString(buf, l+1, cid)
		}
	}
}

func (s *State) StringDebug() string {
	buf := bytes.NewBuffer(nil)
	fmt.Fprintf(buf, "RootId: %s\n", s.RootId())
	fmt.Fprintf(buf, "ObjectTypeKeys: %v\n", s.ObjectTypeKeys())
	fmt.Fprintf(buf, "Relations:\n")
	for _, rel := range s.relationLinks {
		fmt.Fprintf(buf, "\t%v\n", rel)
	}

	fmt.Fprintf(buf, "\nDetails:\n")
	arena := &fastjson.Arena{}
	s.Details().IterateSorted(func(k domain.RelationKey, v domain.Value) bool {
		raw := string(v.ToJson(arena).MarshalTo(nil))
		fmt.Fprintf(buf, "\t%s:\t%v\n", k, raw)
		return true
	})
	fmt.Fprintf(buf, "\nLocal details:\n")
	s.LocalDetails().IterateSorted(func(k domain.RelationKey, v domain.Value) bool {
		raw := string(v.ToJson(arena).MarshalTo(nil))
		fmt.Fprintf(buf, "\t%s:\t%v\n", k, raw)
		return true
	})
	fmt.Fprintf(buf, "\nBlocks:\n")
	s.writeString(buf, 0, s.RootId())
	fmt.Fprintf(buf, "\nCollection:\n")
	pbtypes.SortedRange(s.Store(), func(k string, v *types.Value) {
		fmt.Fprintf(buf, "\t%s\n", k)
		if st := v.GetStructValue(); st != nil {
			pbtypes.SortedRange(st, func(k string, v *types.Value) {
				fmt.Fprintf(buf, "\t\t%s:\t%v\n", k, pbtypes.Sprint(v))
			})
		}
	})
	return buf.String()
}

func (s *State) SetDetails(d *domain.Details) *State {
	// TODO: GO-2062 Need to refactor details shortening, as it could cut string incorrectly
	// if d != nil && d.Fields != nil {
	//	shortenDetailsToLimit(s.rootId, d.Fields)
	// }

	local := d.CopyOnlyKeys(bundle.LocalAndDerivedRelationKeys...)
	if local != nil && local.Len() > 0 {
		local.Iterate(func(k domain.RelationKey, v domain.Value) bool {
			s.SetLocalDetail(k, v)
			return true
		})
		s.details = d.CopyWithoutKeys(bundle.LocalAndDerivedRelationKeys...)
		return s
	}
	s.details = d
	return s
}

// SetDetailAndBundledRelation sets the detail value and bundled relation in case it is missing
func (s *State) SetDetailAndBundledRelation(key domain.RelationKey, value domain.Value) {
	s.AddBundledRelationLinks(key)
	s.SetDetail(key, value)
	return
}

func (s *State) SetLocalDetail(key domain.RelationKey, value domain.Value) {
	if s.localDetails == nil && s.parent != nil {
		d := s.parent.Details()
		if d != nil {
			// optimisation so we don't need to copy the struct if nothing has changed
			if prev := d.Get(key); prev.Ok() && prev.Equal(value) {
				return
			}
		}
		s.localDetails = s.parent.LocalDetails().Copy()
	}
	if s.localDetails == nil {
		s.localDetails = domain.NewDetails()
	}
	s.localDetails.Set(key, value)
	return
}

func (s *State) SetLocalDetails(d *domain.Details) {
	s.localDetails = d
}

func (s *State) AddDetails(details *domain.Details) {
	details.Iterate(func(k domain.RelationKey, v domain.Value) bool {
		s.SetDetail(k, v)
		return true
	})
}

func (s *State) SetDetail(key domain.RelationKey, value domain.Value) {
	// TODO: GO-2062 Need to refactor details shortening, as it could cut string incorrectly
	// value = shortenValueToLimit(s.rootId, key, value)

	if slice.FindPos(bundle.LocalAndDerivedRelationKeys, key) > -1 {
		s.SetLocalDetail(key, value)
		return
	}

	if s.details == nil && s.parent != nil {
		d := s.parent.Details()
		if d != nil {
			// optimisation so we don't need to copy the struct if nothing has changed
			if prev := d.Get(key); prev.Ok() && prev.Equal(value) {
				return
			}
			s.details = d.Copy()
		}
	}
	if s.details == nil {
		s.details = domain.NewDetails()
	}
	s.details.Set(key, value)
	return
}

func (s *State) SetAlign(align model.BlockAlign, ids ...string) (err error) {
	if len(ids) == 0 {
		s.SetDetail(bundle.RelationKeyLayoutAlign, domain.Int64(align))
		ids = []string{TitleBlockID, DescriptionBlockID, FeaturedRelationsID}
	}
	for _, id := range ids {
		if b := s.Get(id); b != nil {
			b.Model().Align = align
		}
	}
	return
}

func (s *State) setStoreChangeId(path string, changeId string) *State {
	// do not copy map in purpose
	// we don't need to make diffs with parent stat
	s.storeLastChangeIdByPath = s.StoreLastChangeIdByPath()
	if s.storeLastChangeIdByPath == nil {
		s.storeLastChangeIdByPath = map[string]string{}
	}
	s.storeLastChangeIdByPath[path] = changeId
	return s
}

func (s *State) StoreLastChangeIdByPath() map[string]string {
	if s.storeLastChangeIdByPath == nil && s.parent != nil {
		return s.parent.StoreLastChangeIdByPath()
	}
	return s.storeLastChangeIdByPath
}

func (s *State) StoreChangeIdForPath(path string) string {
	m := s.StoreLastChangeIdByPath()
	if m == nil {
		return ""
	}
	return m[path]
}

type ObjectTypePair struct {
	ID  string
	Key domain.TypeKey
}

// SetObjectTypeKey sets the object type key. Smartblocks derive Type relation from it.
func (s *State) SetObjectTypeKey(objectTypeKey domain.TypeKey) *State {
	return s.SetObjectTypeKeys([]domain.TypeKey{objectTypeKey})
}

// SetObjectTypeKeys sets the object type keys. Smartblocks derive Type relation from it.
func (s *State) SetObjectTypeKeys(objectTypeKeys []domain.TypeKey) *State {
	s.objectTypeKeys = objectTypeKeys
	// we don't set it in the localDetails here
	return s
}

func (s *State) InjectLocalDetails(localDetails *domain.Details) {
	localDetails.Iterate(func(k domain.RelationKey, v domain.Value) bool {
		s.SetDetailAndBundledRelation(k, v)
		return true
	})
}

func (s *State) LocalDetails() *domain.Details {
	if s.localDetails == nil && s.parent != nil {
		return s.parent.LocalDetails()
	}

	return s.localDetails
}

func (s *State) CombinedDetails() *domain.Details {
	// TODO Implement combined details struct with two underlying details
	return s.Details().Merge(s.LocalDetails())
}

func (s *State) Details() *domain.Details {
	if s.details == nil && s.parent != nil {
		return s.parent.Details()
	}
	return s.details
}

// ObjectTypeKeys returns the object types keys of the object
// in order to get object type id you need to derive it for the space
func (s *State) ObjectTypeKeys() []domain.TypeKey {
	if s.objectTypeKeys == nil && s.parent != nil {
		return s.parent.ObjectTypeKeys()
	}
	return s.objectTypeKeys
}

// ObjectTypeKey returns only the first objectType key and produce warning in case the state has more than 1 object type
// this method is useful because we have decided that currently objects can have only one object type, while preserving the ability to unlock this later
func (s *State) ObjectTypeKey() domain.TypeKey {
	objTypes := s.ObjectTypeKeys()
	if len(objTypes) == 0 && !s.noObjectType {
		log.Debugf("object %s (%s) has %d object types instead of 1",
			s.RootId(),
			s.Details().GetString(bundle.RelationKeyName),
			len(objTypes),
		)
	}

	if len(objTypes) > 0 {
		return objTypes[0]
	}

	return ""
}

func (s *State) Snippet() string {
	var builder strings.Builder
	var snippetSize int
	s.Iterate(func(b simple.Block) (isContinue bool) {
		if text := b.Model().GetText(); text != nil &&
			text.Style != model.BlockContentText_Title &&
			text.Style != model.BlockContentText_Description {
			nextText := strings.TrimSpace(text.Text)
			if nextText != "" {
				if snippetSize > 0 {
					builder.WriteString("\n")
				}
				builder.WriteString(nextText)
				snippetSize += textutil.UTF16RuneCountString(nextText)
				if snippetSize >= snippetMaxSize {
					return false
				}
			}
		}
		return true
	})
	return textutil.Truncate(builder.String(), snippetMaxSize)
}

func (s *State) FileRelationKeys() []domain.RelationKey {
	var keys []domain.RelationKey
	for _, rel := range s.GetRelationLinks() {
		// coverId can contain both hash or predefined cover id
<<<<<<< HEAD
		if rel.Format == model.RelationFormat_file || rel.Key == bundle.RelationKeyCoverId.String() {
			if slice.FindPos(keys, domain.RelationKey(rel.Key)) == -1 {
				keys = append(keys, domain.RelationKey(rel.Key))
=======
		if rel.Format == model.RelationFormat_file {
			if slice.FindPos(keys, rel.Key) == -1 {
				keys = append(keys, rel.Key)
>>>>>>> 4cc97573
			}
		}
		if rel.Key == bundle.RelationKeyCoverId.String() {
			coverType := pbtypes.GetInt64(s.Details(), bundle.RelationKeyCoverType.String())
			if (coverType == 1 || coverType == 4) && slice.FindPos(keys, rel.Key) == -1 {
				keys = append(keys, rel.Key)
			}
		}
	}
	return keys
}

// IterateLinkedFiles iterates over all file object ids in blocks and details
func (s *State) IterateLinkedFiles(proc func(id string)) {
	s.Iterate(func(block simple.Block) (isContinue bool) {
		if iter, ok := block.(simple.LinkedFilesIterator); ok {
			iter.IterateLinkedFiles(proc)
		}
		return true
	})
	s.IterateLinkedFilesInDetails(proc)
}

func (s *State) IterateLinkedFilesInDetails(proc func(id string)) {
	s.ModifyLinkedFilesInDetails(func(id string) string {
		proc(id)
		return id
	})
}

// ModifyLinkedFilesInDetails iterates over all file object ids in details and modifies them using modifier function.
// Detail is saved only if at least one id is changed
func (s *State) ModifyLinkedFilesInDetails(modifier func(id string) string) {
	details := s.Details()
	if details == nil {
		return
	}

	for _, key := range s.FileRelationKeys() {
		if key == bundle.RelationKeyCoverId {
			v := details.GetString(bundle.RelationKeyCoverId)
			_, err := cid.Decode(v)
			if err != nil {
				// this is an exception cause coverId can contain not a file hash but color
				continue
			}
		}

		s.modifyIdsInDetail(details, key, modifier)
	}
}

// ModifyLinkedObjectsInDetails iterates over all object ids in details and modifies them using modifier function.
// Detail is saved only if at least one id is changed
func (s *State) ModifyLinkedObjectsInDetails(modifier func(id string) string) {
	details := s.Details()
	if details == nil {
		return
	}
	for _, rel := range s.GetRelationLinks() {
		if rel.Format == model.RelationFormat_object {
			s.modifyIdsInDetail(details, domain.RelationKey(rel.Key), modifier)
		}
	}
}

func (s *State) modifyIdsInDetail(details *domain.Details, key domain.RelationKey, modifier func(id string) string) {
	// TODO TryStringList in pbtypes return []string{singleValue} for string values
	if ids := details.GetStringList(key); len(ids) > 0 {
		var anyChanges bool
		for i, oldId := range ids {
			if oldId == "" {
				continue
			}
			newId := modifier(oldId)
			if oldId != newId {
				ids[i] = newId
				anyChanges = true
			}
		}
		if anyChanges {
			v := details.Get(key)
			if _, ok := v.TryString(); ok {
				s.SetDetail(key, domain.String(ids[0]))
			} else if _, ok := v.TryStringList(); ok {
				s.SetDetail(key, domain.StringList(ids))
			}
		}
	}
}

func (s *State) blockInit(b simple.Block) {
	if db, ok := b.(simple.DetailsHandler); ok {
		db.DetailsInit(s)
	}
}

func (s *State) BlocksInit(st simple.DetailsService) {
	s.Iterate(func(b simple.Block) (isContinue bool) {
		if db, ok := b.(simple.DetailsHandler); ok {
			db.DetailsInit(st)
		}
		return true
	})
}

func (s *State) CheckRestrictions() (err error) {
	if s.parent == nil {
		return
	}
	for id, b := range s.blocks {
		// get the restrictions from the parent state
		bParent := s.parent.Get(id)
		if bParent == nil {
			// if we don't have this block in the parent state, it means we have no block-scope restrictions for it
			continue
		}
		rest := bParent.Model().Restrictions
		if rest == nil {
			continue
		}
		if rest.Edit {
			if ob := s.parent.Pick(id); ob != nil {
				if msgs, _ := ob.Diff(b); len(msgs) > 0 {
					return ErrRestricted
				}
			}
		}
	}
	return
}

func (s *State) SetParent(parent *State) {
	s.rootId = parent.rootId
	s.parent = parent
}

func (s *State) Validate() (err error) {
	var (
		err2        error
		childrenIds = make(map[string]string)
	)

	if err = s.Iterate(func(b simple.Block) (isContinue bool) {
		for _, cid := range b.Model().ChildrenIds {
			if parentId, ok := childrenIds[cid]; ok {
				err2 = fmt.Errorf("two children with same id: %v; parent1: %s; parent2: %s", cid, parentId, b.Model().Id)
				return false
			}
			childrenIds[cid] = b.Model().Id
			if !s.Exists(cid) {
				err2 = fmt.Errorf("missed block: %s; parent: %s", cid, b.Model().Id)
				return false
			}
		}
		return true
	}); err != nil {
		return
	}

	return err2
}

// IsEmpty returns whether state has any blocks beside template blocks(root, header, title, etc)
func (s *State) IsEmpty(checkTitle bool) bool {
	if checkTitle && s.Details().GetString(bundle.RelationKeyName) != "" {
		return false
	}
	var emptyTextFound bool

	if title := s.Pick(TitleBlockID); title != nil {
		if checkTitle {
			if title.Model().GetText().Text != "" {
				return false
			}
		}
		emptyTextFound = true
	}

	if s.Details().GetString(bundle.RelationKeyDescription) != "" {
		return false
	}

	if root := s.Pick(s.RootId()); root != nil {
		for _, chId := range root.Model().ChildrenIds {
			if chId == HeaderLayoutID ||
				chId == FeaturedRelationsID ||
				chId == DataviewBlockID ||
				chId == DataviewTemplatesBlockID {
				continue
			}
			if child := s.Pick(chId); child != nil && child.Model().GetText() != nil && !emptyTextFound {
				txt := child.Model().GetText()
				if txt.Text == "" && txt.Style == 0 {
					emptyTextFound = true
					continue
				}
			}
			return false
		}
	}

	return true
}

func (s *State) Copy() *State {
	blocks := make(map[string]simple.Block, len(s.blocks))
	s.Iterate(func(b simple.Block) (isContinue bool) {
		blocks[b.Model().Id] = b.Copy()
		return true
	})
	objTypes := make([]domain.TypeKey, len(s.ObjectTypeKeys()))
	copy(objTypes, s.ObjectTypeKeys())

	storeKeyRemoved := s.StoreKeysRemoved()
	storeKeyRemovedCopy := make(map[string]struct{}, len(storeKeyRemoved))
	for i := range storeKeyRemoved {
		storeKeyRemovedCopy[i] = struct{}{}
	}
	copy := &State{
		ctx:                      s.ctx,
		blocks:                   blocks,
		rootId:                   s.rootId,
		details:                  s.Details().Copy(),
		localDetails:             s.LocalDetails().Copy(),
		relationLinks:            s.GetRelationLinks(), // Get methods copy inside
		objectTypeKeys:           objTypes,
		noObjectType:             s.noObjectType,
		migrationVersion:         s.migrationVersion,
		store:                    pbtypes.CopyStruct(s.Store(), false),
		storeLastChangeIdByPath:  s.StoreLastChangeIdByPath(), // todo: do we need to copy it?
		storeKeyRemoved:          storeKeyRemovedCopy,
		uniqueKeyInternal:        s.uniqueKeyInternal,
		originalCreatedTimestamp: s.originalCreatedTimestamp,
		fileInfo:                 s.fileInfo,
		notifications:            s.notifications,
		deviceStore:              s.deviceStore,
	}
	return copy
}

func (s *State) HasRelation(key string) bool {
	for _, rel := range s.relationLinks {
		if rel.Key == key {
			return true
		}
	}
	return false
}

func (s *State) Len() (l int) {
	s.Iterate(func(b simple.Block) (isContinue bool) {
		l++
		return true
	})
	return
}

func (s *State) SetNoObjectType(noObjectType bool) *State {
	s.noObjectType = noObjectType
	return s
}

func (s *State) SetRootId(newRootId string) {
	if s.rootId == "" {
		s.RootId()
	}
	if s.rootId != newRootId {
		if b := s.Get(s.rootId); b != nil {
			b.Model().Id = newRootId
			s.Add(b)
		}
		s.rootId = newRootId
	}
}

func (s *State) ParentState() *State {
	return s.parent
}

// IsTheHeaderChange return true if the state is the initial header change
// header change is the empty change without any blocks or details except protocol data
func (s *State) IsTheHeaderChange() bool {
	return s.changeId == s.rootId || s.changeId == "" && s.parent == nil
}

func (s *State) RemoveDetail(keys ...domain.RelationKey) (ok bool) {
	// TODO It could be lazily copied only if actual deletion is happened
	det := s.Details().Copy()
	if det != nil {
		for _, key := range keys {
			if det.Has(key) {
				det.Delete(key)
				ok = true
			}
		}
	}
	if ok {
		s.SetDetails(det)
	}
	return s.RemoveLocalDetail(keys...) || ok
}

func (s *State) RemoveLocalDetail(keys ...domain.RelationKey) (ok bool) {
	// TODO It could be lazily copied only if actual deletion is happened
	det := s.LocalDetails().Copy()
	if det != nil {
		for _, key := range keys {
			if det.Has(key) {
				det.Delete(key)
				ok = true
			}
		}
	}
	if ok {
		s.SetLocalDetails(det)
	}
	return
}

func (s *State) createOrCopyStoreFromParent() {
	// for simplicity each time we are copying store in their entirety
	// the benefit of this is that you are sure that you will not have store on different levels
	// this may not be very good performance/memory wise, but it is simple, so it can stay for now
	if s.store != nil {
		return
	}
	s.store = pbtypes.CopyStruct(s.Store(), true)
	// copy map[string]struct{} to map[string]struct{}
	m := s.StoreKeysRemoved()
	s.storeKeyRemoved = make(map[string]struct{}, len(m))
	for k := range m {
		s.storeKeyRemoved[k] = struct{}{}
	}

	if s.store == nil {
		s.store = &types.Struct{Fields: map[string]*types.Value{}}
	}
	s.storeKeyRemoved = make(map[string]struct{})
}

func (s *State) SetInStore(path []string, value *types.Value) (changed bool) {
	changed = s.setInStore(path, value)
	if !changed {
		return
	}
	if value != nil {
		s.changes = append(s.changes, &pb.ChangeContent{
			Value: &pb.ChangeContentValueOfStoreKeySet{
				StoreKeySet: &pb.ChangeStoreKeySet{Path: path, Value: value},
			},
		})
	} else {
		s.changes = append(s.changes, &pb.ChangeContent{
			Value: &pb.ChangeContentValueOfStoreKeyUnset{
				StoreKeyUnset: &pb.ChangeStoreKeyUnset{Path: path},
			},
		})
	}
	return
}

func (s *State) UpdateStoreSlice(key string, val []string) {
	old := s.GetStoreSlice(key)
	s.setInStore([]string{key}, pbtypes.StringList(val))

	diff := slice.Diff(old, val, slice.StringIdentity[string], slice.Equal[string])
	changes := slice.UnwrapChanges(diff,
		func(afterID string, items []string) *pb.ChangeStoreSliceUpdate {
			return &pb.ChangeStoreSliceUpdate{
				Operation: &pb.ChangeStoreSliceUpdateOperationOfAdd{
					Add: &pb.ChangeStoreSliceUpdateAdd{
						AfterId: afterID,
						Ids:     items,
					},
				},
			}
		}, func(items []string) *pb.ChangeStoreSliceUpdate {
			return &pb.ChangeStoreSliceUpdate{
				Operation: &pb.ChangeStoreSliceUpdateOperationOfRemove{
					Remove: &pb.ChangeStoreSliceUpdateRemove{
						Ids: items,
					},
				},
			}
		}, func(afterID string, items []string) *pb.ChangeStoreSliceUpdate {
			return &pb.ChangeStoreSliceUpdate{
				Operation: &pb.ChangeStoreSliceUpdateOperationOfMove{
					Move: &pb.ChangeStoreSliceUpdateMove{
						AfterId: afterID,
						Ids:     items,
					},
				},
			}
		}, nil)

	for _, ch := range changes {
		ch.Key = key
		s.changes = append(s.changes, &pb.ChangeContent{
			Value: &pb.ChangeContentValueOfStoreSliceUpdate{StoreSliceUpdate: ch},
		})
	}
}

func (s *State) HasInStore(path []string) bool {
	store := s.Store()
	if store.GetFields() == nil {
		return false
	}

	for _, key := range path {
		_, ok := store.Fields[key]
		if !ok {
			return false
		}
		store = store.Fields[key].Kind.(*types.Value_StructValue).StructValue
	}
	return true
}

func (s *State) setInStore(path []string, value *types.Value) (changed bool) {
	if len(path) == 0 {
		return
	}
	// todo: optimize to not copy all collection values, but only the map reusing existing values pointers
	s.createOrCopyStoreFromParent()
	store := s.store
	nested := path[:len(path)-1]
	storeStack := []*types.Struct{store}
	for _, key := range nested {
		if store.Fields == nil {
			store.Fields = map[string]*types.Value{}
		}
		if nestedStore := pbtypes.GetStruct(store, key); nestedStore == nil {
			store.Fields[key] = pbtypes.Struct(&types.Struct{Fields: map[string]*types.Value{}})
		}
		store = pbtypes.GetStruct(store, key)
		storeStack = append(storeStack, store)
	}
	if store.Fields == nil {
		store.Fields = map[string]*types.Value{}
	}

	pathJoined := strings.Join(path, collectionKeysRemovedSeparator)
	if value != nil {
		oldval := store.Fields[path[len(path)-1]]
		changed = oldval.Compare(value) != 0
		store.Fields[path[len(path)-1]] = value
		s.setStoreChangeId(pathJoined, s.changeId)
		// in case we have previously removed this uniqueKeyInternal
		delete(s.storeKeyRemoved, pathJoined)
		return
	}
	changed = true
	delete(store.Fields, path[len(path)-1])

	// store all keys that were removed, so we explicitly know this and can make an additional handling
	s.storeKeyRemoved[strings.Join(path, collectionKeysRemovedSeparator)] = struct{}{}
	// cleaning empty structs from collection to avoid empty pb values
	s.setStoreChangeId(pathJoined, s.changeId)
	idx := len(path) - 2
	for len(store.Fields) == 0 && idx >= 0 {
		delete(storeStack[idx].Fields, path[idx])
		store = storeStack[idx]
		idx--
	}
	return
}

func (s *State) ContainsInStore(path []string) bool {
	if len(path) == 0 {
		return false
	}
	store := s.Store()
	if store == nil {
		return false
	}
	nested := path[:len(path)-1]
	for _, key := range nested {
		nestedStore := pbtypes.GetStruct(store, key)
		if nestedStore == nil {
			return false
		}
		store = nestedStore
	}
	if store.Fields == nil {
		return false
	}
	return store.Fields[path[len(path)-1]] != nil
}

func (s *State) RemoveFromStore(path []string) bool {
	res := s.removeFromStore(path)
	if res {
		s.changes = append(s.changes, &pb.ChangeContent{
			Value: &pb.ChangeContentValueOfStoreKeyUnset{
				StoreKeyUnset: &pb.ChangeStoreKeyUnset{Path: path},
			},
		})
	}
	return res
}

func (s *State) removeFromStore(path []string) bool {
	if len(path) == 0 {
		return false
	}
	if !s.ContainsInStore(path) {
		return false
	}
	s.setInStore(path, nil)
	return true
}

// GetSubObjectCollection returns the sub object collection, right now only used for account object
func (s *State) GetSubObjectCollection(collectionName string) *types.Struct {
	coll := s.Store()
	if coll == nil {
		return nil
	}
	_, ok := coll.Fields[collectionName]
	if !ok {
		return nil
	}
	_, ok = coll.Fields[collectionName].Kind.(*types.Value_StructValue)
	if !ok {
		return nil
	}
	return coll.Fields[collectionName].Kind.(*types.Value_StructValue).StructValue
}

// GetStoreSlice returns the list of items in the collection, used for objects with type collection
func (s *State) GetStoreSlice(collectionName string) []string {
	coll := s.Store()
	if coll == nil {
		return nil
	}
	v, ok := coll.Fields[collectionName]
	if !ok {
		return nil
	}
	_, ok = coll.Fields[collectionName].Kind.(*types.Value_ListValue)
	if !ok {
		return nil
	}
	return pbtypes.GetStringListValue(v)
}

func (s *State) GetSetting(name string) *types.Value {
	// get setting from the store
	coll := s.Store()
	if coll == nil {
		return nil
	}
	v, ok := coll.Fields[SettingsStoreKey]
	if !ok {
		return nil
	}
	vs, ok := v.Kind.(*types.Value_StructValue)
	if !ok {
		return nil
	}
	vv := vs.StructValue.GetFields()
	if vv == nil {
		return nil
	}
	return vv[name]
}

func (s *State) SetSetting(name string, val *types.Value) {
	// get setting from the store
	s.SetInStore([]string{SettingsStoreKey, name}, val)
}

func (s *State) Store() *types.Struct {
	iterState := s
	for iterState != nil && iterState.store == nil {
		iterState = iterState.parent
	}
	if iterState == nil {
		return nil
	}
	return iterState.store
}

func (s *State) StoreKeysRemoved() map[string]struct{} {
	iterState := s
	for iterState != nil && iterState.storeKeyRemoved == nil {
		iterState = iterState.parent
	}
	if iterState == nil {
		return nil
	}
	return iterState.storeKeyRemoved
}

func (s *State) GetChangedStoreKeys(prefixPath ...string) (paths [][]string) {
	if s.store == nil {
		return nil
	}
	pbtypes.StructIterate(s.store, func(path []string, v *types.Value) {
		if slice.HasPrefix(path, prefixPath) || prefixPath == nil {
			if s.parent == nil {
				paths = append(paths, path)
				return
			}
			parentVal := pbtypes.Get(s.parent.store, path...)
			if st := v.GetStructValue(); st != nil && parentVal.GetStructValue() != nil {
				if !pbtypes.StructEqualKeys(st, parentVal.GetStructValue()) {
					paths = append(paths, path)
				}
			} else if !v.Equal(pbtypes.Get(s.parent.store, path...)) {
				paths = append(paths, path)
			}
		}
	})
	return
}

func (s *State) Layout() (model.ObjectTypeLayout, bool) {
	if det := s.Details(); det != nil {
		if det.Has(bundle.RelationKeyLayout) {
			return model.ObjectTypeLayout(det.GetInt64(bundle.RelationKeyLayout)), true
		}
	}
	return 0, false
}

func (s *State) SetContext(context session.Context) {
	s.ctx = context
}

// AddRelationLinks adds relation links to the state in case they are not already present
func (s *State) AddRelationLinks(links ...*model.RelationLink) {
	relLinks := s.GetRelationLinks()
	for _, l := range links {
		if !relLinks.Has(l.Key) {
			relLinks = append(relLinks, l)
		}
	}
	s.relationLinks = relLinks
}

func (s *State) PickRelationLinks() pbtypes.RelationLinks {
	if s.relationLinks != nil {
		return s.relationLinks
	}
	if s.parent != nil {
		return s.parent.PickRelationLinks()
	}
	return nil
}

func (s *State) GetRelationLinks() pbtypes.RelationLinks {
	if s.relationLinks != nil {
		return s.relationLinks
	}
	if s.parent != nil {
		parentLinks := s.parent.PickRelationLinks()
		s.relationLinks = parentLinks.Copy()
		return s.relationLinks
	}
	return nil
}

func (s *State) RemoveRelation(keys ...domain.RelationKey) {
	relLinks := s.GetRelationLinks()
	relLinksFiltered := make(pbtypes.RelationLinks, 0, len(relLinks))
	for _, link := range relLinks {
		if slice.FindPos(keys, domain.RelationKey(link.Key)) >= 0 {
			continue
		}
		relLinksFiltered = append(relLinksFiltered, &model.RelationLink{
			Key:    link.Key,
			Format: link.Format,
		})
	}
	// remove detail value
	s.RemoveDetail(keys...)
	// remove from the list of featured relations
	var foundInFeatured bool
	featuredList := s.Details().GetStringList(bundle.RelationKeyFeaturedRelations)
	featuredList = slice.Filter(featuredList, func(s string) bool {
		if slice.FindPos(keys, domain.RelationKey(s)) == -1 {
			return true
		}
		foundInFeatured = true
		return false
	})
	if foundInFeatured {
		s.SetDetail(bundle.RelationKeyFeaturedRelations, domain.StringList(featuredList))
	}
	s.relationLinks = relLinksFiltered
	return
}

func (s *State) Descendants(rootId string) []simple.Block {
	var (
		queue    = []string{rootId}
		children []simple.Block
	)

	for len(queue) > 0 {
		id := queue[0]
		queue = queue[1:]

		cur := s.Pick(id)
		if cur == nil {
			continue
		}
		for _, id := range cur.Model().ChildrenIds {
			b := s.Pick(id)
			if b == nil {
				continue
			}
			children = append(children, b)
			queue = append(queue, id)
		}
	}

	return children
}

// SelectRoots returns unique root blocks that are listed in ids AND present in the state
// "root" here means the block that hasn't any parents listed in input ids
func (s *State) SelectRoots(ids []string) []string {
	resCount := len(ids)
	discarded := make([]bool, len(ids))
	for i := 0; i < len(ids); i++ {

		if discarded[i] {
			continue
		}
		ai := ids[i]
		if !s.Exists(ai) {
			discarded[i] = true
			resCount--
		}
		for j := 0; j < len(ids); j++ {
			if i == j {
				continue
			}
			if discarded[j] {
				continue
			}

			aj := ids[j]
			if s.IsChild(ai, aj) {
				discarded[j] = true
				resCount--
			}
		}
	}

	res := make([]string, 0, resCount)
	for i, id := range ids {
		if !discarded[i] {
			res = append(res, id)
		}
	}
	return res
}

func (s *State) AddBundledRelationLinks(keys ...domain.RelationKey) {
	existingLinks := s.PickRelationLinks()

	var links []*model.RelationLink
	for _, key := range keys {
		if !existingLinks.Has(key.String()) {
			rel := bundle.MustGetRelation(key)
			links = append(links, &model.RelationLink{Format: rel.Format, Key: rel.Key})
		}
	}
	if len(links) > 0 {
		s.AddRelationLinks(links...)
	}
}

func (s *State) GetNotificationById(id string) *model.Notification {
	iterState := s.findStateWithNonEmptyNotifications()
	if iterState == nil {
		return nil
	}
	if notification, ok := iterState.notifications[id]; ok {
		return notification
	}
	return nil
}

func (s *State) AddNotification(notification *model.Notification) {
	if s.notifications == nil {
		s.notifications = make(map[string]*model.Notification)
	}
	if s.parent != nil {
		for _, n := range s.parent.ListNotifications() {
			if _, ok := s.notifications[n.Id]; !ok {
				s.notifications[n.Id] = pbtypes.CopyNotification(n)
			}
		}
	}
	s.notifications[notification.Id] = notification
}

func (s *State) ListNotifications() map[string]*model.Notification {
	iterState := s.findStateWithNonEmptyNotifications()
	if iterState == nil {
		return nil
	}
	return iterState.notifications
}

func (s *State) findStateWithNonEmptyNotifications() *State {
	iterState := s
	for iterState != nil && iterState.notifications == nil {
		iterState = iterState.parent
	}
	return iterState
}

func (s *State) ListDevices() map[string]*model.DeviceInfo {
	iterState := s.findStateWithDeviceInfo()
	if iterState == nil {
		return nil
	}
	return iterState.deviceStore
}

func (s *State) findStateWithDeviceInfo() *State {
	iterState := s
	for iterState != nil && iterState.deviceStore == nil {
		iterState = iterState.parent
	}
	return iterState
}

func (s *State) AddDevice(device *model.DeviceInfo) {
	if s.deviceStore == nil {
		s.deviceStore = map[string]*model.DeviceInfo{}
	}
	if s.parent != nil {
		for _, d := range s.parent.ListDevices() {
			if _, ok := s.deviceStore[d.Id]; !ok {
				s.deviceStore[d.Id] = pbtypes.CopyDevice(d)
			}
		}
	}
	if _, ok := s.deviceStore[device.Id]; ok {
		return
	}
	s.deviceStore[device.Id] = device
}

func (s *State) SetDeviceName(id, name string) {
	if s.deviceStore == nil {
		s.deviceStore = map[string]*model.DeviceInfo{}
	}
	if s.parent != nil {
		for _, d := range s.parent.ListDevices() {
			if _, ok := s.deviceStore[d.Id]; !ok {
				s.deviceStore[d.Id] = pbtypes.CopyDevice(d)
			}
		}
	}
	if _, ok := s.deviceStore[id]; !ok {
		device := &model.DeviceInfo{
			Id:      id,
			Name:    name,
			AddDate: time.Now().Unix(),
		}
		s.deviceStore[id] = device
		return
	}
	s.deviceStore[id].Name = name
}

func (s *State) GetDevice(id string) *model.DeviceInfo {
	iterState := s.findStateWithDeviceInfo()
	if iterState == nil {
		return nil
	}
	if device, ok := iterState.deviceStore[id]; ok {
		return device
	}
	return nil
}

// UniqueKeyInternal is the second part of uniquekey.UniqueKey. It used together with smartblock type for the ID derivation
// which will be unique and reproducible within the same space
func (s *State) UniqueKeyInternal() string {
	return s.uniqueKeyInternal
}

func (s *State) OriginalCreatedTimestamp() int64 {
	return s.originalCreatedTimestamp
}

// SetOriginalCreatedTimestamp should not be used in the normal flow, because there is no crdt changes for it
func (s *State) SetOriginalCreatedTimestamp(ts int64) {
	s.originalCreatedTimestamp = ts
}

func IsRequiredBlockId(targetId string) bool {
	return targetId == TitleBlockID ||
		targetId == DescriptionBlockID ||
		targetId == FeaturedRelationsID ||
		targetId == HeaderLayoutID
}<|MERGE_RESOLUTION|>--- conflicted
+++ resolved
@@ -1066,21 +1066,15 @@
 	var keys []domain.RelationKey
 	for _, rel := range s.GetRelationLinks() {
 		// coverId can contain both hash or predefined cover id
-<<<<<<< HEAD
-		if rel.Format == model.RelationFormat_file || rel.Key == bundle.RelationKeyCoverId.String() {
-			if slice.FindPos(keys, domain.RelationKey(rel.Key)) == -1 {
-				keys = append(keys, domain.RelationKey(rel.Key))
-=======
 		if rel.Format == model.RelationFormat_file {
 			if slice.FindPos(keys, rel.Key) == -1 {
 				keys = append(keys, rel.Key)
->>>>>>> 4cc97573
 			}
 		}
 		if rel.Key == bundle.RelationKeyCoverId.String() {
 			coverType := pbtypes.GetInt64(s.Details(), bundle.RelationKeyCoverType.String())
-			if (coverType == 1 || coverType == 4) && slice.FindPos(keys, rel.Key) == -1 {
-				keys = append(keys, rel.Key)
+			if (coverType == 1 || coverType == 4) && slice.FindPos(keys, domain.RelationKey(rel.Key)) == -1 {
+				keys = append(keys, domain.RelationKey(rel.Key))
 			}
 		}
 	}

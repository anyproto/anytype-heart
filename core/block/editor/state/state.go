--- conflicted
+++ resolved
@@ -218,35 +218,19 @@
 	return s.Pick(id) != nil
 }
 
-<<<<<<< HEAD
-func ApplyState(s *State) (msgs []simple.EventMessage, action history.Action, err error) {
-	return s.apply(false, false)
+func ApplyState(s *State, withLayouts bool) (msgs []simple.EventMessage, action history.Action, err error) {
+	return s.apply(false, false, withLayouts)
 }
 
 func ApplyStateFast(s *State) (msgs []simple.EventMessage, action history.Action, err error) {
-	return s.apply(true, false)
+	return s.apply(true, false, false)
 }
 
 func ApplyStateFastOne(s *State) (msgs []simple.EventMessage, action history.Action, err error) {
-	return s.apply(true, true)
-}
-
-func (s *State) apply(fast, one bool) (msgs []simple.EventMessage, action history.Action, err error) {
-=======
-func ApplyState(s *State, withLayouts bool) (msgs []*pb.EventMessage, action history.Action, err error) {
-	return s.apply(false, false, withLayouts)
-}
-
-func ApplyStateFast(s *State) (msgs []*pb.EventMessage, action history.Action, err error) {
-	return s.apply(true, false, false)
-}
-
-func ApplyStateFastOne(s *State) (msgs []*pb.EventMessage, action history.Action, err error) {
 	return s.apply(true, true, false)
 }
 
-func (s *State) apply(fast, one, withLayouts bool) (msgs []*pb.EventMessage, action history.Action, err error) {
->>>>>>> 04d57f06
+func (s *State) apply(fast, one, withLayouts bool) (msgs []simple.EventMessage, action history.Action, err error) {
 	if s.parent != nil && (s.parent.parent != nil || fast) {
 		s.intermediateApply()
 		if one {

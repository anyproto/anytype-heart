--- conflicted
+++ resolved
@@ -67,28 +67,7 @@
 	case model.Block_Inner:
 		s.prependChildrenIds(target.Model(), ids...)
 	case model.Block_Replace:
-<<<<<<< HEAD
 		s.insertReplace(target, targetParentM, targetPos, ids...)
-=======
-		pos = targetPos + 1
-		id0Block := s.Get(ids[0]).Model()
-		if len(ids) > 0 && len(id0Block.ChildrenIds) == 0 {
-			var idsIsChild bool
-			if targetChild := target.Model().ChildrenIds; len(targetChild) > 0 {
-				for _, id := range ids {
-					if slice.FindPos(targetChild, id) != -1 {
-						idsIsChild = true
-						break
-					}
-				}
-			}
-			if !idsIsChild {
-				s.setChildrenIds(id0Block, target.Model().ChildrenIds)
-			}
-		}
-		s.insertChildrenIds(targetParentM, pos, ids...)
-		s.Unlink(target.Model().Id)
->>>>>>> ff19420a
 	case model.Block_InnerFirst:
 		s.appendChildrenIds(target.Model(), ids...)
 	default:
@@ -240,45 +219,6 @@
 		},
 	})
 	s.Add(row)
-<<<<<<< HEAD
-	pos := slice.FindPos(parent.Model().ChildrenIds, b.Model().Id)
-	if pos == -1 {
-		return nil, fmt.Errorf("creating row: can't find child[%s] in given parent[%s]", b.Model().Id, parent.Model().Id)
-	}
-	parent.Model().ChildrenIds[pos] = row.Model().Id
-	return
-}
-
-func (s *State) insertReplace(target simple.Block, targetParentM *model.Block, targetPos int, ids ...string) {
-	if len(ids) == 0 {
-		return
-	}
-	_, canHaveChildren := s.Get(ids[0]).(text.Block)
-	targetHasChildren := false
-	pos := targetPos + 1
-	if !canHaveChildren {
-		pos = targetPos
-	}
-	if len(s.Get(ids[0]).Model().ChildrenIds) == 0 {
-		var idsIsChild bool
-		if targetChild := target.Model().ChildrenIds; len(targetChild) > 0 {
-			targetHasChildren = true
-			for _, id := range ids {
-				if slice.FindPos(targetChild, id) != -1 {
-					idsIsChild = true
-					break
-				}
-			}
-		}
-		if !idsIsChild && canHaveChildren {
-			s.Get(ids[0]).Model().ChildrenIds = target.Model().ChildrenIds
-		}
-	}
-	targetParentM.ChildrenIds = slice.Insert(targetParentM.ChildrenIds, pos, ids...)
-	if canHaveChildren || !targetHasChildren {
-		s.Unlink(target.Model().Id)
-	}
-=======
 	return row
 }
 
@@ -294,5 +234,36 @@
 	})
 	s.Add(column)
 	return column
->>>>>>> ff19420a
+}
+
+func (s *State) insertReplace(target simple.Block, targetParentM *model.Block, targetPos int, ids ...string) {
+	if len(ids) == 0 {
+		return
+	}
+	_, canHaveChildren := s.Get(ids[0]).(text.Block)
+	targetHasChildren := false
+	pos := targetPos + 1
+	if !canHaveChildren {
+		pos = targetPos
+	}
+	id0Block := s.Get(ids[0]).Model()
+	if len(id0Block.ChildrenIds) == 0 {
+		var idsIsChild bool
+		if targetChild := target.Model().ChildrenIds; len(targetChild) > 0 {
+			targetHasChildren = true
+			for _, id := range ids {
+				if slice.FindPos(targetChild, id) != -1 {
+					idsIsChild = true
+					break
+				}
+			}
+		}
+		if !idsIsChild && canHaveChildren {
+			s.setChildrenIds(id0Block, target.Model().ChildrenIds)
+		}
+	}
+	s.insertChildrenIds(targetParentM, pos, ids...)
+	if canHaveChildren || !targetHasChildren {
+		s.Unlink(target.Model().Id)
+	}
 }
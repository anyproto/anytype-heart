package state

import (
	"bytes"
	"fmt"
	"strings"

	"github.com/anytypeio/go-anytype-middleware/pkg/lib/threads"

	"github.com/anytypeio/go-anytype-middleware/core/block/simple"
	"github.com/anytypeio/go-anytype-middleware/pb"
	"github.com/anytypeio/go-anytype-middleware/pkg/lib/bundle"
	pb2 "github.com/anytypeio/go-anytype-middleware/pkg/lib/pb"
	"github.com/anytypeio/go-anytype-middleware/pkg/lib/pb/model"
	"github.com/anytypeio/go-anytype-middleware/util/pbtypes"
	"github.com/anytypeio/go-anytype-middleware/util/slice"
	"github.com/gogo/protobuf/types"
	"github.com/hashicorp/go-multierror"
	"github.com/mb0/diff"
)

func NewDocFromSnapshot(rootId string, snapshot *pb.ChangeSnapshot) Doc {
	blocks := make(map[string]simple.Block)
	for _, b := range snapshot.Data.Blocks {
		blocks[b.Id] = simple.New(b)
	}
	fileKeys := make([]pb.ChangeFileKeys, 0, len(snapshot.FileKeys))
	for _, fk := range snapshot.FileKeys {
		fileKeys = append(fileKeys, *fk)
	}

	// clear nil values
	pb2.StructDeleteEmptyFields(snapshot.Data.Details)

	s := &State{
		rootId:         rootId,
		blocks:         blocks,
		details:        pbtypes.StructCutKeys(snapshot.Data.Details, append(bundle.DerivedRelationsKeys, bundle.LocalRelationsKeys...)),
		extraRelations: snapshot.Data.ExtraRelations,
		objectTypes:    snapshot.Data.ObjectTypes,
		fileKeys:       fileKeys,
		store:          snapshot.Data.Collections,
	}
	s.InjectDerivedDetails()

	return s
}

func (s *State) SetLastModified(ts int64, accountId string) {
	if ts > 0 {
		s.SetDetailAndBundledRelation(bundle.RelationKeyLastModifiedDate, pbtypes.Int64(ts))
	}
	if profileId, err := threads.ProfileThreadIDFromAccountAddress(accountId); err == nil {
		s.SetDetailAndBundledRelation(bundle.RelationKeyLastModifiedBy, pbtypes.String(profileId.String()))
	}
}

func (s *State) SetChangeId(id string) {
	s.changeId = id
}

func (s *State) ChangeId() string {
	return s.changeId
}

func (s *State) Merge(s2 *State) *State {
	// TODO:
	return s
}

func (s *State) ApplyChange(changes ...*pb.ChangeContent) (err error) {
	for _, ch := range changes {
		if err = s.applyChange(ch); err != nil {
			return
		}
	}
	return
}

func (s *State) AddFileKeys(keys ...*pb.ChangeFileKeys) {
	for _, k := range keys {
		if k != nil {
			s.fileKeys = append(s.fileKeys, *k)
		}
	}
}

// GetAndUnsetFileKeys returns file keys from the current set and unset them, so they will no longer pop up
func (s *State) GetAndUnsetFileKeys() (keys []pb.ChangeFileKeys) {
	if s.parent != nil {
		keys = s.parent.GetAndUnsetFileKeys()
	}
	if len(s.fileKeys) > 0 {
		keys = append(keys, s.fileKeys...)
		s.fileKeys = s.fileKeys[:0]
	}
	return
}

func (s *State) ApplyChangeIgnoreErr(changes ...*pb.ChangeContent) {
	for _, ch := range changes {
		if err := s.applyChange(ch); err != nil {
			log.With("thread", s.RootId()).Warnf("error while applying change %T: %v; ignore", ch.Value, err)
		}
	}
	return
}

func (s *State) applyChange(ch *pb.ChangeContent) (err error) {
	switch {
	case ch.GetBlockCreate() != nil:
		if err = s.changeBlockCreate(ch.GetBlockCreate()); err != nil {
			return
		}
	case ch.GetBlockRemove() != nil:
		if err = s.changeBlockRemove(ch.GetBlockRemove()); err != nil {
			return
		}
	case ch.GetBlockUpdate() != nil:
		if err = s.changeBlockUpdate(ch.GetBlockUpdate()); err != nil {
			return
		}
	case ch.GetBlockMove() != nil:
		if err = s.changeBlockMove(ch.GetBlockMove()); err != nil {
			return
		}
	case ch.GetDetailsSet() != nil:
		if err = s.changeBlockDetailsSet(ch.GetDetailsSet()); err != nil {
			return
		}
	case ch.GetDetailsUnset() != nil:
		if err = s.changeBlockDetailsUnset(ch.GetDetailsUnset()); err != nil {
			return
		}
	case ch.GetRelationAdd() != nil:
		if err = s.changeRelationAdd(ch.GetRelationAdd()); err != nil {
			return
		}
	case ch.GetRelationRemove() != nil:
		if err = s.changeRelationRemove(ch.GetRelationRemove()); err != nil {
			return
		}
	case ch.GetOldRelationAdd() != nil:
		if err = s.changeOldRelationAdd(ch.GetOldRelationAdd()); err != nil {
			return
		}
	case ch.GetOldRelationRemove() != nil:
		if err = s.changeOldRelationRemove(ch.GetOldRelationRemove()); err != nil {
			return
		}
	case ch.GetOldRelationUpdate() != nil:
		if err = s.changeOldRelationUpdate(ch.GetOldRelationUpdate()); err != nil {
			return
		}
	case ch.GetObjectTypeAdd() != nil:
		if err = s.changeObjectTypeAdd(ch.GetObjectTypeAdd()); err != nil {
			return
		}
	case ch.GetObjectTypeRemove() != nil:
		if err = s.changeObjectTypeRemove(ch.GetObjectTypeRemove()); err != nil {
			return
		}
	case ch.GetObjectTypeRemove() != nil:
		if err = s.changeObjectTypeRemove(ch.GetObjectTypeRemove()); err != nil {
			return
		}
	case ch.GetStoreKeySet() != nil:
		if err = s.changeStoreKeySet(ch.GetStoreKeySet()); err != nil {
			return
		}
	case ch.GetStoreKeyUnset() != nil:
		if err = s.changeStoreKeyUnset(ch.GetStoreKeyUnset()); err != nil {
			return
		}
	default:
		return fmt.Errorf("unexpected changes content type: %v", ch)
	}
	return
}

func (s *State) changeBlockDetailsSet(set *pb.ChangeDetailsSet) error {
	det := s.Details()
	if det == nil || det.Fields == nil {
		det = &types.Struct{
			Fields: make(map[string]*types.Value),
		}
	}
	s.details = pbtypes.CopyStruct(det)
	if set.Value != nil {
		s.details.Fields[set.Key] = set.Value
	} else {
		delete(s.details.Fields, set.Key)
	}
	return nil
}

func (s *State) changeBlockDetailsUnset(unset *pb.ChangeDetailsUnset) error {
	det := s.Details()
	if det == nil || det.Fields == nil {
		det = &types.Struct{
			Fields: make(map[string]*types.Value),
		}
	}
	s.details = pbtypes.CopyStruct(det)
	delete(s.details.Fields, unset.Key)
	return nil
}

func (s *State) changeRelationAdd(add *pb.ChangeRelationAdd) error {
	rl := s.GetRelationLinks()
	for _, r := range add.RelationLinks {
		if !rl.Has(r.Id) {
			rl = rl.Append(r)
		}
	}
	s.relationLinks = rl
	return nil
}

func (s *State) changeRelationRemove(rem *pb.ChangeRelationRemove) error {
	s.RemoveRelation(rem.RelationId...)
	return nil
}

func (s *State) changeOldRelationAdd(add *pb.Change_RelationAdd) error {
	for _, rel := range s.OldExtraRelations() {
		if rel.Key == add.Relation.Key {
			// todo: update?
			log.Warnf("changeOldRelationAdd, relation already exists")
			return nil
		}
	}

	rel := add.Relation
	if rel.Format == model.RelationFormat_file && rel.ObjectTypes == nil {
		rel.ObjectTypes = bundle.FormatFilePossibleTargetObjectTypes
	}

	s.extraRelations = append(pbtypes.CopyRelations(s.OldExtraRelations()), rel)
	return nil
}

func (s *State) changeOldRelationRemove(remove *pb.Change_RelationRemove) error {
	rels := pbtypes.CopyRelations(s.OldExtraRelations())
	for i, rel := range rels {
		if rel.Key == remove.Key {
			s.extraRelations = append(rels[:i], rels[i+1:]...)
			return nil
		}
	}

	log.Warnf("changeOldRelationRemove: relation to remove not found")
	return nil
}

func (s *State) changeOldRelationUpdate(update *pb.Change_RelationUpdate) error {
	rels := pbtypes.CopyRelations(s.OldExtraRelations())
	for _, rel := range rels {
		if rel.Key != update.Key {
			continue
		}

		switch val := update.Value.(type) {
		case *pb.Change_RelationUpdateValueOfFormat:
			rel.Format = val.Format
		case *pb.Change_RelationUpdateValueOfName:
			rel.Name = val.Name
		case *pb.Change_RelationUpdateValueOfDefaultValue:
			rel.DefaultValue = val.DefaultValue
		case *pb.Change_RelationUpdateValueOfSelectDict:
			rel.SelectDict = val.SelectDict.Dict
		}
		s.extraRelations = rels

		return nil
	}

	return fmt.Errorf("relation not found")
}

func (s *State) changeObjectTypeAdd(add *pb.ChangeObjectTypeAdd) error {
	for _, ot := range s.ObjectTypes() {
		if ot == add.Url {
			return nil
		}
	}
	objectTypes := append(s.ObjectTypes(), add.Url)
	s.SetObjectTypes(objectTypes)
	// Set only the first(0) object type to the detail
	s.SetLocalDetail(bundle.RelationKeyType.String(), pbtypes.String(s.ObjectType()))

	return nil
}

func (s *State) changeObjectTypeRemove(remove *pb.ChangeObjectTypeRemove) error {
	var found bool
	s.objectTypes = slice.Filter(s.ObjectTypes(), func(s string) bool {
		if s == remove.Url {
			found = true
			return false
		}
		return true
	})
	if !found {
		log.Warnf("changeObjectTypeRemove: type to remove not found: '%s'", remove.Url)
	} else {
		s.SetObjectTypes(s.objectTypes)
	}
	return nil
}

func (s *State) changeBlockCreate(bc *pb.ChangeBlockCreate) (err error) {
	var bIds = make([]string, len(bc.Blocks))
	for i, m := range bc.Blocks {
		b := simple.New(m)
		bIds[i] = b.Model().Id
		s.Unlink(bIds[i])
		s.Set(b)
	}
	return s.InsertTo(bc.TargetId, bc.Position, bIds...)
}

func (s *State) changeBlockRemove(remove *pb.ChangeBlockRemove) error {
	for _, id := range remove.Ids {
		s.Unlink(id)
		s.CleanupBlock(id)
	}
	return nil
}

func (s *State) changeBlockUpdate(update *pb.ChangeBlockUpdate) error {
	merr := multierror.Error{}
	for _, ev := range update.Events {
		if err := s.applyEvent(ev); err != nil {
			merr.Errors = append(merr.Errors, fmt.Errorf("failed to apply event %T: %s", ev.Value, err.Error()))
		}
	}
	return merr.ErrorOrNil()
}

func (s *State) changeBlockMove(move *pb.ChangeBlockMove) error {
	ns := s.NewState()
	for _, id := range move.Ids {
		ns.Unlink(id)
	}
	if err := ns.InsertTo(move.TargetId, move.Position, move.Ids...); err != nil {
		return err
	}
	_, _, err := ApplyStateFastOne(ns)
	return err
}

func (s *State) changeStoreKeySet(set *pb.ChangeStoreKeySet) error {
	s.setInStore(set.Path, set.Value)
	return nil
}

func (s *State) changeStoreKeyUnset(unset *pb.ChangeStoreKeyUnset) error {
	s.removeFromStore(unset.Path)
	return nil
}

func (s *State) GetChanges() []*pb.ChangeContent {
	return s.changes
}

func (s *State) fillChanges(msgs []simple.EventMessage) {
	var updMsgs = make([]*pb.EventMessage, 0, len(msgs))
	var delIds, delRelIds []string
	var newRelLinks pbtypes.RelationLinks
	var structMsgs = make([]*pb.EventBlockSetChildrenIds, 0, len(msgs))
	var b1, b2 []byte
	for i, msg := range msgs {
		if msg.Virtual {
			continue
		}
		if i > 0 {
			if msg.Msg.Size() == msgs[i-1].Msg.Size() {
				b1, _ = msg.Msg.Marshal()
				b2, _ = msgs[i-1].Msg.Marshal()
				if bytes.Equal(b1, b2) {
					log.With("thread", s.rootId).Errorf("duplicate change: " + pbtypes.Sprint(msg.Msg))
				}
			}
		}
		switch o := msg.Msg.Value.(type) {
		case *pb.EventMessageValueOfBlockSetChildrenIds:
			structMsgs = append(structMsgs, o.BlockSetChildrenIds)
		case *pb.EventMessageValueOfBlockSetAlign:
			updMsgs = append(updMsgs, msg.Msg)
		case *pb.EventMessageValueOfBlockSetBackgroundColor:
			updMsgs = append(updMsgs, msg.Msg)
		case *pb.EventMessageValueOfBlockSetBookmark:
			updMsgs = append(updMsgs, msg.Msg)
		case *pb.EventMessageValueOfBlockSetVerticalAlign:
			updMsgs = append(updMsgs, msg.Msg)
		case *pb.EventMessageValueOfBlockSetDiv:
			updMsgs = append(updMsgs, msg.Msg)
		case *pb.EventMessageValueOfBlockSetText:
			updMsgs = append(updMsgs, msg.Msg)
		case *pb.EventMessageValueOfBlockSetFields:
			updMsgs = append(updMsgs, msg.Msg)
		case *pb.EventMessageValueOfBlockSetFile:
			updMsgs = append(updMsgs, msg.Msg)
		case *pb.EventMessageValueOfBlockSetLink:
			updMsgs = append(updMsgs, msg.Msg)
		case *pb.EventMessageValueOfBlockSetRelation:
			updMsgs = append(updMsgs, msg.Msg)
		case *pb.EventMessageValueOfBlockSetLatex:
			updMsgs = append(updMsgs, msg.Msg)
		case *pb.EventMessageValueOfBlockDelete:
			delIds = append(delIds, o.BlockDelete.BlockIds...)
		case *pb.EventMessageValueOfBlockAdd:
			for _, b := range o.BlockAdd.Blocks {
				s.newIds = append(s.newIds, b.Id)
				if len(b.ChildrenIds) > 0 {
					structMsgs = append(structMsgs, &pb.EventBlockSetChildrenIds{
						Id:          b.Id,
						ChildrenIds: b.ChildrenIds,
					})
				}
			}

		case *pb.EventMessageValueOfBlockDataviewSourceSet:
			updMsgs = append(updMsgs, msg.Msg)
		case *pb.EventMessageValueOfBlockDataviewViewSet:
			updMsgs = append(updMsgs, msg.Msg)
		case *pb.EventMessageValueOfBlockDataviewViewOrder:
			updMsgs = append(updMsgs, msg.Msg)
		case *pb.EventMessageValueOfBlockDataviewViewDelete:
			updMsgs = append(updMsgs, msg.Msg)
		case *pb.EventMessageValueOfBlockDataviewRelationSet:
			updMsgs = append(updMsgs, msg.Msg)
		case *pb.EventMessageValueOfBlockDataviewRelationDelete:
			updMsgs = append(updMsgs, msg.Msg)
<<<<<<< HEAD
		case *pb.EventMessageValueOfObjectRelationsAmend:
			newRelLinks = append(newRelLinks, msg.Msg.GetObjectRelationsAmend().RelationLinks...)
		case *pb.EventMessageValueOfObjectRelationsRemove:
			delRelIds = append(delRelIds, msg.Msg.GetObjectRelationsRemove().RelationIds...)
=======
		case *pb.EventMessageValueOfBlockDataViewGroupOrderUpdate:
			updMsgs = append(updMsgs, msg.Msg)
>>>>>>> 2e3853b5
		default:
			log.Errorf("unexpected event - can't convert to changes: %v", msg.Msg)
		}
	}
	var cb = &changeBuilder{changes: s.changes}
	if len(structMsgs) > 0 {
		s.fillStructureChanges(cb, structMsgs)
	}
	if len(delIds) > 0 {
		cb.AddChange(&pb.ChangeContent{
			Value: &pb.ChangeContentValueOfBlockRemove{
				BlockRemove: &pb.ChangeBlockRemove{
					Ids: delIds,
				},
			},
		})
	}
	if len(newRelLinks) > 0 {
		cb.AddChange(&pb.ChangeContent{
			Value: &pb.ChangeContentValueOfRelationAdd{
				RelationAdd: &pb.ChangeRelationAdd{
					RelationLinks: newRelLinks,
				},
			},
		})
	}
	if len(delRelIds) > 0 {
		cb.AddChange(&pb.ChangeContent{
			Value: &pb.ChangeContentValueOfRelationRemove{
				RelationRemove: &pb.ChangeRelationRemove{
					RelationId: delRelIds,
				},
			},
		})
	}
	if len(updMsgs) > 0 {
		cb.AddChange(&pb.ChangeContent{
			Value: &pb.ChangeContentValueOfBlockUpdate{
				BlockUpdate: &pb.ChangeBlockUpdate{
					Events: updMsgs,
				},
			},
		})
	}
	s.collapseSameKeyStoreChanges()
	s.changes = cb.Build()
	s.changes = append(s.changes, s.makeDetailsChanges()...)
	s.changes = append(s.changes, s.makeObjectTypesChanges()...)

}

func (s *State) fillStructureChanges(cb *changeBuilder, msgs []*pb.EventBlockSetChildrenIds) {
	for _, msg := range msgs {
		s.makeStructureChanges(cb, msg)
	}
}

func (s *State) makeStructureChanges(cb *changeBuilder, msg *pb.EventBlockSetChildrenIds) (ch []*pb.ChangeContent) {
	if slice.FindPos(s.changesStructureIgnoreIds, msg.Id) != -1 {
		return
	}
	var before []string
	orig := s.PickOrigin(msg.Id)
	if orig != nil {
		before = orig.Model().ChildrenIds
	}

	ds := &dstrings{a: before, b: msg.ChildrenIds}
	d := diff.Diff(len(ds.a), len(ds.b), ds)
	var (
		targetId  string
		targetPos model.BlockPosition
	)
	var makeTarget = func(pos int) {
		if pos == 0 {
			if len(ds.a) == 0 {
				targetId = msg.Id
				targetPos = model.Block_Inner
			} else {
				targetId = ds.a[0]
				targetPos = model.Block_Top
			}
		} else {
			targetId = ds.b[pos-1]
			targetPos = model.Block_Bottom
		}
	}
	for _, c := range d {
		if c.Ins > 0 {
			prevOp := 0
			for ins := 0; ins < c.Ins; ins++ {
				pos := c.B + ins
				id := ds.b[pos]
				if slice.FindPos(s.newIds, id) != -1 {
					if prevOp != 1 {
						makeTarget(pos)
					}
					cb.Add(targetId, targetPos, s.Pick(id).Copy().Model())
					prevOp = 1
				} else {
					if prevOp != 2 {
						makeTarget(pos)
					}
					cb.Move(targetId, targetPos, id)
					prevOp = 2
				}
			}
		}
	}
	return
}

func (s *State) makeDetailsChanges() (ch []*pb.ChangeContent) {
	if s.details == nil || s.details.Fields == nil {
		return nil
	}
	var prev *types.Struct
	if s.parent != nil {
		prev = s.parent.Details()
	}
	if prev == nil || prev.Fields == nil {
		prev = &types.Struct{Fields: make(map[string]*types.Value)}
	}
	curDetails := s.Details()
	for k, v := range curDetails.Fields {
		pv, ok := prev.Fields[k]
		if !ok || !pv.Equal(v) {
			ch = append(ch, &pb.ChangeContent{
				Value: &pb.ChangeContentValueOfDetailsSet{
					DetailsSet: &pb.ChangeDetailsSet{Key: k, Value: v},
				},
			})
		}
	}
	for k := range prev.Fields {
		if _, ok := curDetails.Fields[k]; !ok {
			ch = append(ch, &pb.ChangeContent{
				Value: &pb.ChangeContentValueOfDetailsUnset{
					DetailsUnset: &pb.ChangeDetailsUnset{Key: k},
				},
			})
		}
	}
	return
}

func (s *State) collapseSameKeyStoreChanges() {
	seen := make(map[string]struct{}, len(s.changes))
	var filteredChanges []*pb.ChangeContent
	for i := len(s.changes) - 1; i >= 0; i-- {
		ch := s.changes[i]
		var key []string
		if ch.GetStoreKeySet() != nil {
			key = ch.GetStoreKeySet().Path
		} else if ch.GetStoreKeyUnset() != nil {
			key = ch.GetStoreKeyUnset().Path
		} else {
			filteredChanges = append(filteredChanges, ch)
			continue
		}
		joined := strings.Join(key, "/")
		if _, exists := seen[joined]; exists {
			continue
		}
		seen[joined] = struct{}{}
		filteredChanges = append(filteredChanges, ch)
	}
	l := len(filteredChanges)
	for i := 0; i < l/2; i++ {
		temp := filteredChanges[i]
		filteredChanges[i] = filteredChanges[l-i-1]
		filteredChanges[l-i-1] = temp
	}
	s.changes = filteredChanges
}

func (s *State) makeObjectTypesChanges() (ch []*pb.ChangeContent) {
	if s.objectTypes == nil {
		return nil
	}
	var prev []string
	if s.parent != nil {
		prev = s.parent.ObjectTypes()
	}

	var prevMap = make(map[string]struct{}, len(prev))
	var curMap = make(map[string]struct{}, len(s.objectTypes))

	for _, v := range s.objectTypes {
		curMap[v] = struct{}{}
		_, ok := prevMap[v]
		if !ok {
			ch = append(ch, &pb.ChangeContent{
				Value: &pb.ChangeContentValueOfObjectTypeAdd{
					ObjectTypeAdd: &pb.ChangeObjectTypeAdd{Url: v},
				},
			})
		}
	}
	for _, v := range prev {
		_, ok := curMap[v]
		if !ok {
			ch = append(ch, &pb.ChangeContent{
				Value: &pb.ChangeContentValueOfObjectTypeRemove{
					ObjectTypeRemove: &pb.ChangeObjectTypeRemove{Url: v},
				},
			})
		}
	}
	return
}

type dstrings struct{ a, b []string }

func (d *dstrings) Equal(i, j int) bool { return d.a[i] == d.b[j] }

type changeBuilder struct {
	changes []*pb.ChangeContent

	isLastAdd    bool
	lastTargetId string
	lastPosition model.BlockPosition
	lastIds      []string
	lastBlocks   []*model.Block
}

func (cb *changeBuilder) Move(targetId string, pos model.BlockPosition, id string) {
	if cb.isLastAdd || cb.lastTargetId != targetId || cb.lastPosition != pos {
		cb.Flush()
	}
	cb.isLastAdd = false
	cb.lastTargetId = targetId
	cb.lastPosition = pos
	cb.lastIds = append(cb.lastIds, id)
}

func (cb *changeBuilder) Add(targetId string, pos model.BlockPosition, m *model.Block) {
	if !cb.isLastAdd || cb.lastTargetId != targetId || cb.lastPosition != pos {
		cb.Flush()
	}
	m.ChildrenIds = nil
	cb.isLastAdd = true
	cb.lastTargetId = targetId
	cb.lastPosition = pos
	cb.lastBlocks = append(cb.lastBlocks, m)
}

func (cb *changeBuilder) AddChange(ch ...*pb.ChangeContent) {
	cb.Flush()
	cb.changes = append(cb.changes, ch...)
}

func (cb *changeBuilder) Flush() {
	if cb.lastTargetId == "" {
		return
	}
	if cb.isLastAdd && len(cb.lastBlocks) > 0 {
		var create = &pb.ChangeBlockCreate{
			TargetId: cb.lastTargetId,
			Position: cb.lastPosition,
			Blocks:   cb.lastBlocks,
		}
		cb.changes = append(cb.changes, &pb.ChangeContent{
			Value: &pb.ChangeContentValueOfBlockCreate{
				BlockCreate: create,
			},
		})
	} else if !cb.isLastAdd && len(cb.lastIds) > 0 {
		var move = &pb.ChangeBlockMove{
			TargetId: cb.lastTargetId,
			Position: cb.lastPosition,
			Ids:      cb.lastIds,
		}
		cb.changes = append(cb.changes, &pb.ChangeContent{
			Value: &pb.ChangeContentValueOfBlockMove{
				BlockMove: move,
			},
		})
	}
	cb.lastTargetId = ""
	cb.lastBlocks = nil
	cb.lastIds = nil
}

func (cb *changeBuilder) Build() []*pb.ChangeContent {
	cb.Flush()
	return cb.changes
}<|MERGE_RESOLUTION|>--- conflicted
+++ resolved
@@ -433,15 +433,12 @@
 			updMsgs = append(updMsgs, msg.Msg)
 		case *pb.EventMessageValueOfBlockDataviewRelationDelete:
 			updMsgs = append(updMsgs, msg.Msg)
-<<<<<<< HEAD
+		case *pb.EventMessageValueOfBlockDataViewGroupOrderUpdate:
+			updMsgs = append(updMsgs, msg.Msg)
 		case *pb.EventMessageValueOfObjectRelationsAmend:
 			newRelLinks = append(newRelLinks, msg.Msg.GetObjectRelationsAmend().RelationLinks...)
 		case *pb.EventMessageValueOfObjectRelationsRemove:
 			delRelIds = append(delRelIds, msg.Msg.GetObjectRelationsRemove().RelationIds...)
-=======
-		case *pb.EventMessageValueOfBlockDataViewGroupOrderUpdate:
-			updMsgs = append(updMsgs, msg.Msg)
->>>>>>> 2e3853b5
 		default:
 			log.Errorf("unexpected event - can't convert to changes: %v", msg.Msg)
 		}

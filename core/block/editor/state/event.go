--- conflicted
+++ resolved
@@ -275,23 +275,22 @@
 		}); err != nil {
 			return
 		}
-<<<<<<< HEAD
+	case *pb.EventMessageValueOfBlockSetWidget:
+		if err = apply(o.BlockSetWidget.Id, func(b simple.Block) error {
+			if tr, ok := b.(widget.Block); ok {
+				return tr.ApplyEvent(o.BlockSetWidget)
+			}
+			return fmt.Errorf("not a widget block")
+		}); err != nil {
+			return
+		}
 	case *pb.EventMessageValueOfBlockDataviewTargetObjectId:
 		if err = apply(o.BlockDataviewTargetObjectId.Id, func(b simple.Block) error {
 			if dvBlock, ok := b.(dataview.Block); ok {
 				dvBlock.SetTargetObjectID(o.BlockDataviewTargetObjectId.TargetObjectId)
-
-				return nil
-			}
-			return fmt.Errorf("not a dataview block")
-=======
-	case *pb.EventMessageValueOfBlockSetWidget:
-		if err = apply(o.BlockSetWidget.Id, func(b simple.Block) error {
-			if tr, ok := b.(widget.Block); ok {
-				return tr.ApplyEvent(o.BlockSetWidget)
-			}
-			return fmt.Errorf("not a widget block")
->>>>>>> d596b968
+				return nil
+			}
+			return fmt.Errorf("not a dataview block")
 		}); err != nil {
 			return
 		}

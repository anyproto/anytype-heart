--- conflicted
+++ resolved
@@ -159,18 +159,6 @@
 	s.localDetails.Set(key, value)
 }
 
-<<<<<<< HEAD
-// AddRelationKeys adds details with null value, if no detail corresponding to key was presented
-func (s *State) AddRelationKeys(keys ...domain.RelationKey) {
-	for _, key := range keys {
-		if s.HasRelation(key) {
-			continue
-		}
-	}
-}
-
-=======
->>>>>>> a91de8fa
 // details removers
 
 func (s *State) RemoveRelation(keys ...domain.RelationKey) {

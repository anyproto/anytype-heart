--- conflicted
+++ resolved
@@ -25,11 +25,7 @@
 }...)
 
 func (f *ObjectFactory) newFile(sb smartblock.SmartBlock) *File {
-<<<<<<< HEAD
-	basicComponent := basic.NewBasic(sb, f.objectStore, f.layoutConverter, f.fileObjectService)
-=======
 	basicComponent := basic.NewBasic(sb, f.objectStore, f.layoutConverter, f.fileObjectService, f.lastUsedUpdater)
->>>>>>> 9080abc8
 	return &File{
 		SmartBlock:        sb,
 		ChangeReceiver:    sb.(source.ChangeReceiver),

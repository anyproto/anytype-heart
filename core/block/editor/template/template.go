package template

import (
	"github.com/gogo/protobuf/types"
	"golang.org/x/exp/slices"

	"github.com/anyproto/anytype-heart/core/block/editor/state"
	"github.com/anyproto/anytype-heart/core/block/simple"
	simpleDataview "github.com/anyproto/anytype-heart/core/block/simple/dataview"
	"github.com/anyproto/anytype-heart/core/block/simple/link"
	"github.com/anyproto/anytype-heart/core/block/simple/text"
	"github.com/anyproto/anytype-heart/core/domain"
	"github.com/anyproto/anytype-heart/pkg/lib/bundle"
	"github.com/anyproto/anytype-heart/pkg/lib/logging"
	"github.com/anyproto/anytype-heart/pkg/lib/pb/model"
	"github.com/anyproto/anytype-heart/util/pbtypes"
	"github.com/anyproto/anytype-heart/util/slice"
)

// duplicate constants stored at core/block/editor/state/state.go
// it can't be reused from here as it would create a circular dependency
// after refactoring these templates we need to find a better place for these constants and IsEmpty method
const (
	HeaderLayoutId      = "header"
	TitleBlockId        = "title"
	DescriptionBlockId  = "description"
	DataviewBlockId     = "dataview"
	FeaturedRelationsId = "featuredRelations"
	ChatId              = "chat"
)

var log = logging.Logger("anytype-state-template")

type StateTransformer func(s *state.State)

var WithEmpty = StateTransformer(func(s *state.State) {
	if s.Exists(s.RootId()) {
		return
	}

	s.Add(simple.New(&model.Block{
		Id: s.RootId(),
		Content: &model.BlockContentOfSmartblock{
			Smartblock: &model.BlockContentSmartblock{},
		},
	}))

})

var WithForcedObjectTypes = func(otypes []domain.TypeKey) StateTransformer {
	return func(s *state.State) {
		if slice.SortedEquals(s.ObjectTypeKeys(), otypes) {
			return
		}
		s.SetObjectTypeKeys(otypes)
	}
}

// WithNoObjectTypes is a special case used only for Archive
var WithNoObjectTypes = func() StateTransformer {
	return func(s *state.State) {
		s.SetNoObjectType(true)
	}
}

var WithNoDuplicateLinks = func() StateTransformer {
	return func(s *state.State) {
		var m = make(map[string]struct{})
		var l *model.BlockContentLink
		for _, b := range s.Blocks() {
			if l = b.GetLink(); l == nil {
				continue
			}
			if _, exists := m[l.TargetBlockId]; exists {
				s.Unlink(b.Id)
				continue
			}
			m[l.TargetBlockId] = struct{}{}
		}
	}
}

var WithRelations = func(keys []domain.RelationKey) StateTransformer {
	return func(s *state.State) {
		s.AddRelationKeys(keys...)
	}
}

var WithRequiredRelations = func(s *state.State) {
	WithRelations(bundle.RequiredInternalRelations)(s)
}

var WithObjectTypes = func(otypes []domain.TypeKey) StateTransformer {
	return func(s *state.State) {
		if len(s.ObjectTypeKeys()) == 0 {
			s.SetObjectTypeKeys(otypes)
		} else {
			otypes = s.ObjectTypeKeys()
		}
	}
}

<<<<<<< HEAD
var WithResolvedLayout = func(layout model.ObjectTypeLayout) StateTransformer {
	return func(s *state.State) {
		if !s.LocalDetails().Has(bundle.RelationKeyResolvedLayout) {
			s.SetDetail(bundle.RelationKeyResolvedLayout, domain.Int64(layout))
		}
	}
}

var WithLayout = func(layout model.ObjectTypeLayout) StateTransformer {
	return func(s *state.State) {
		if !s.Details().Has(bundle.RelationKeyLayout) {
			s.SetDetail(bundle.RelationKeyLayout, domain.Int64(layout))
		}
	}
=======
var WithLayout = func(layout model.ObjectTypeLayout) StateTransformer {
	return WithDetail(bundle.RelationKeyLayout, domain.Int64(layout))
>>>>>>> 0a8f5c93
}

var WithDetailName = func(name string) StateTransformer {
	return WithDetail(bundle.RelationKeyName, domain.String(name))
}

var WithDetail = func(key domain.RelationKey, value domain.Value) StateTransformer {
	return func(s *state.State) {
		if s.Details() == nil || !s.Details().Has(key) {
			s.SetDetail(key, value)
		}
	}
}

var WithForcedDetail = func(key domain.RelationKey, value domain.Value) StateTransformer {
	return func(s *state.State) {
		if s.Details() == nil || !s.Details().Has(key) || !s.Details().Get(key).Equal(value) {
			s.SetDetail(key, value)
		}
	}
}

var WithDetailIconEmoji = func(iconEmoji string) StateTransformer {
	return WithDetail(bundle.RelationKeyIconEmoji, domain.String(iconEmoji))
}

var RequireHeader = StateTransformer(func(s *state.State) {
	WithEmpty(s)
	if s.Exists(HeaderLayoutId) {
		parent := s.PickParentOf(HeaderLayoutId)

		// case when Header is not the first block of the root
		if parent == nil || parent.Model().Id != s.RootId() || slice.FindPos(parent.Model().ChildrenIds, HeaderLayoutId) != 0 {
			s.Unlink(HeaderLayoutId)
			root := s.Get(s.RootId())
			root.Model().ChildrenIds = append([]string{HeaderLayoutId}, root.Model().ChildrenIds...)
		}
		return
	}

	s.Add(simple.New(&model.Block{
		Id: HeaderLayoutId,
		Restrictions: &model.BlockRestrictions{
			Edit:   true,
			Remove: true,
			Drag:   true,
			DropOn: true,
		},
		Content: &model.BlockContentOfLayout{
			Layout: &model.BlockContentLayout{
				Style: model.BlockContentLayout_Header,
			},
		},
	}))

	// todo: rewrite when we add insert position Block_Inner_Leading
	root := s.Get(s.RootId())
	root.Model().ChildrenIds = append([]string{HeaderLayoutId}, root.Model().ChildrenIds...)
})

var WithTitle = StateTransformer(func(s *state.State) {
	RequireHeader(s)

	var (
		align model.BlockAlign
	)
	if s.Details().Has(bundle.RelationKeyLayoutAlign) {
		alignN := int32(s.Details().GetInt64(bundle.RelationKeyLayoutAlign))
		if alignN >= 0 && alignN <= 2 {
			align = model.BlockAlign(alignN)
		}
	}

	blockExists := s.Exists(TitleBlockId)

	if blockExists {
		isAlignOk := s.Pick(TitleBlockId).Model().Align == align
		isFieldOk := len(pbtypes.GetStringList(s.Pick(TitleBlockId).Model().Fields, text.DetailsKeyFieldName)) == 2
		if isFieldOk && isAlignOk {
			return
		}
	}

	s.Set(simple.New(&model.Block{
		Id: TitleBlockId,
		Restrictions: &model.BlockRestrictions{
			Remove: true,
			Drag:   true,
			DropOn: true,
		},
		Content: &model.BlockContentOfText{Text: &model.BlockContentText{Style: model.BlockContentText_Title}},
		Fields: &types.Struct{
			Fields: map[string]*types.Value{
				text.DetailsKeyFieldName: pbtypes.StringList([]string{bundle.RelationKeyName.String(), bundle.RelationKeyDone.String()}),
			},
		},
		Align: align,
	}))

	if parent := s.PickParentOf(TitleBlockId); parent != nil {
		if slice.FindPos(parent.Model().ChildrenIds, TitleBlockId) != 0 {
			s.Unlink(TitleBlockId)
			blockExists = false
		}
	}

	if blockExists {
		return
	}
	if err := s.InsertTo(HeaderLayoutId, model.Block_InnerFirst, TitleBlockId); err != nil {
		log.Errorf("template WithTitle failed to insert: %v", err)
	}
})

var WithRemovedFeaturedRelation = func(key domain.RelationKey) StateTransformer {
	return func(s *state.State) {
		var featRels = s.Details().GetStringList(bundle.RelationKeyFeaturedRelations)
		if slice.FindPos(featRels, key.String()) > -1 {
			s.SetDetail(bundle.RelationKeyFeaturedRelations, domain.StringList(slice.RemoveMut(featRels, key.String())))
			return
		}
	}
}

var WithForcedDescription = func(s *state.State) {
	RequireHeader(s)

	var align model.BlockAlign
	if s.Details().Has(bundle.RelationKeyLayoutAlign) {
		alignN := int(s.Details().GetFloat64(bundle.RelationKeyLayoutAlign))
		if alignN >= 0 && alignN <= 2 {
			align = model.BlockAlign(alignN)
		}
	}

	header := s.Get(HeaderLayoutId)
	blockExists := s.Exists(DescriptionBlockId) && slices.Contains(header.Model().ChildrenIds, DescriptionBlockId)
	if blockExists && (s.Get(DescriptionBlockId).Model().Align == align) {
		return
	}

	s.Set(simple.New(&model.Block{
		Id: DescriptionBlockId,
		Restrictions: &model.BlockRestrictions{
			Remove: true,
			Drag:   true,
			DropOn: true,
		},
		Content: &model.BlockContentOfText{Text: &model.BlockContentText{Style: model.BlockContentText_Description}},
		Fields: &types.Struct{
			Fields: map[string]*types.Value{
				text.DetailsKeyFieldName: pbtypes.String("description"),
			},
		},
		Align: align,
	}))

	if blockExists {
		return
	}

	if err := s.InsertTo(TitleBlockId, model.Block_Bottom, DescriptionBlockId); err != nil {
		if err = s.InsertTo(FeaturedRelationsId, model.Block_Top, DescriptionBlockId); err != nil {
			if err = s.InsertTo(HeaderLayoutId, model.Block_Inner, DescriptionBlockId); err != nil {
				log.Errorf("template WithDescription failed to insert: %s", err)
			}
		}
	}
}

var WithDescription = func(s *state.State) {
	RequireHeader(s)

	featRels := s.Details().GetStringList(bundle.RelationKeyFeaturedRelations)
	if slice.FindPos(featRels, bundle.RelationKeyDescription.String()) == -1 {
		s.SetDetail(bundle.RelationKeyFeaturedRelations, domain.StringList(append(featRels, bundle.RelationKeyDescription.String())))
	}
	if !s.Exists(DescriptionBlockId) {
		WithForcedDescription(s)
	}
}

var WithNoTitle = StateTransformer(func(s *state.State) {
	s.Unlink(TitleBlockId)
})

var WithFirstTextBlock = WithFirstTextBlockContent("")

var WithFirstTextBlockContent = func(text string) StateTransformer {
	return func(s *state.State) {
		WithEmpty(s)
		root := s.Pick(s.RootId())
		if root != nil {
			for i, chId := range root.Model().ChildrenIds {
				if child := s.Pick(chId); child != nil {
					if exText := child.Model().GetText(); exText != nil {
						if text != "" && i == len(root.Model().ChildrenIds)-1 && exText.Text != text {
							s.Get(chId).Model().GetText().Text = text
						}
						return
					}
				}
			}
			tb := simple.New(&model.Block{Content: &model.BlockContentOfText{
				Text: &model.BlockContentText{Marks: &model.BlockContentTextMarks{}, Text: text},
			}})
			s.Add(tb)
			s.InsertTo("", 0, tb.Model().Id)
		}
	}
}

var WithNoDescription = StateTransformer(func(s *state.State) {
	WithRemovedFeaturedRelation(bundle.RelationKeyDescription)(s)
	s.Unlink(DescriptionBlockId)
})

var WithNameToFirstBlock = StateTransformer(func(s *state.State) {
	RequireHeader(s)

	name, ok := s.Details().TryString(bundle.RelationKeyName)
	if ok && name != "" {
		newBlock := simple.New(&model.Block{
			Content: &model.BlockContentOfText{
				Text: &model.BlockContentText{Text: name},
			},
		})
		s.Add(newBlock)

		if err := s.InsertTo(HeaderLayoutId, model.Block_Bottom, newBlock.Model().Id); err != nil {
			log.Errorf("WithNameToFirstBlock failed to insert: %s", err)
		} else {
			s.RemoveDetail(bundle.RelationKeyName)
		}
	}
})

var WithFeaturedRelationsBlock = StateTransformer(func(s *state.State) {
	RequireHeader(s)

	var align model.BlockAlign
	if s.Details().Has(bundle.RelationKeyLayoutAlign) {
		alignN := int(s.Details().GetFloat64(bundle.RelationKeyLayoutAlign))
		if alignN >= 0 && alignN <= 2 {
			align = model.BlockAlign(alignN)
		}
	}

	blockExists := s.Exists(FeaturedRelationsId)
	if blockExists && (s.Get(FeaturedRelationsId).Model().Align == align) {
		return
	}

	s.Set(simple.New(&model.Block{
		Id: FeaturedRelationsId,
		Restrictions: &model.BlockRestrictions{
			Remove: true,
			Drag:   true,
			DropOn: true,
			Edit:   false,
		},
		Content: &model.BlockContentOfFeaturedRelations{FeaturedRelations: &model.BlockContentFeaturedRelations{}},
		Align:   align,
	}))

	if blockExists {
		return
	}

	if err := s.InsertTo(HeaderLayoutId, model.Block_Inner, FeaturedRelationsId); err != nil {
		log.Errorf("template FeaturedRelations failed to insert: %v", err)
	}
})

var WithBlockChat = StateTransformer(func(s *state.State) {
	blockExists := s.Exists(ChatId)
	if blockExists {
		return
	}

	s.Set(simple.New(&model.Block{
		Id:      ChatId,
		Content: &model.BlockContentOfChat{Chat: &model.BlockContentChat{}},
	}))

	if err := s.InsertTo(s.RootId(), model.Block_Inner, ChatId); err != nil {
		log.Errorf("template BlockChat failed to insert: %v", err)
	}
})

var WithAllBlocksEditsRestricted = StateTransformer(func(s *state.State) {
	s.Iterate(func(b simple.Block) (isContinue bool) {
		b.Model().Restrictions = &model.BlockRestrictions{
			Read:   false,
			Edit:   true,
			Remove: true,
			Drag:   true,
			DropOn: true,
		}
		return true
	})
})

var WithDataviewID = func(id string, dataview *model.BlockContentOfDataview, forceViews bool) StateTransformer {
	return func(s *state.State) {
		WithEmpty(s)
		// remove old dataview
		var blockNeedToUpdate bool
		s.Iterate(func(b simple.Block) (isContinue bool) {
			if dvBlock, ok := b.(simpleDataview.Block); !ok {
				return true
			} else {
				if len(dvBlock.Model().GetDataview().Relations) == 0 ||
					!slice.UnsortedEqual(dvBlock.Model().GetDataview().Source, dataview.Dataview.Source) ||
					len(dvBlock.Model().GetDataview().Views) == 0 ||
					forceViews && len(dvBlock.Model().GetDataview().Relations) != len(dataview.Dataview.Relations) ||
					forceViews && !pbtypes.DataviewViewsEqualSorted(dvBlock.Model().GetDataview().Views, dataview.Dataview.Views) {

					/* log.With("object" s.RootId()).With("name", pbtypes.GetString(s.Details(), "name")).Warnf("dataview needs to be migrated: %v, %v, %v, %v",
					len(dvBlock.Model().GetDataview().Relations) == 0,
					!slice.UnsortedEqual(dvBlock.Model().GetDataview().Source, dataview.Dataview.Source),
					len(dvBlock.Model().GetDataview().Views) == 0,
					forceViews && len(dvBlock.Model().GetDataview().Views[0].Filters) != len(dataview.Dataview.Views[0].Filters) ||
						forceViews && len(dvBlock.Model().GetDataview().Relations) != len(dataview.Dataview.Relations)) */
					blockNeedToUpdate = true
					return false
				}
			}
			return true
		})

		if blockNeedToUpdate || !s.Exists(id) {
			s.Set(simple.New(&model.Block{Content: dataview, Id: id}))
			if !s.IsParentOf(s.RootId(), id) {
				err := s.InsertTo(s.RootId(), model.Block_Inner, id)
				if err != nil {
					log.Errorf("template WithDataview failed to insert: %v", err)
				}
			}
		}

	}
}

var WithDataview = func(dataview *model.BlockContentOfDataview, forceViews bool) StateTransformer {
	return WithDataviewID(DataviewBlockId, dataview, forceViews)
}

func InitTemplate(s *state.State, templates ...StateTransformer) {
	for _, template := range templates {
		template(s)
	}
}

var WithLinkFieldsMigration = func(s *state.State) {
	const linkMigratedKey = "_link_migrated"
	s.Iterate(func(b simple.Block) (isContinue bool) {
		if _, ok := b.(*link.Link); !ok {
			return true
		} else {
			if b.Model().GetFields().GetFields() != nil && !pbtypes.GetBool(b.Model().GetFields(), linkMigratedKey) {

				b = s.Get(b.Model().Id)
				link := b.(*link.Link).GetLink()

				if cardStyle, ok := b.Model().GetFields().Fields["style"]; ok {
					link.CardStyle = model.BlockContentLinkCardStyle(cardStyle.GetNumberValue())
				}

				if iconSize, ok := b.Model().GetFields().Fields["iconSize"]; ok {
					if int(iconSize.GetNumberValue()) == 1 {
						link.IconSize = model.BlockContentLink_SizeSmall
					} else if int(iconSize.GetNumberValue()) == 2 {
						link.IconSize = model.BlockContentLink_SizeMedium
					}
				}

				if description, ok := b.Model().GetFields().Fields["description"]; ok {
					link.Description = model.BlockContentLinkDescription(description.GetNumberValue())
				}

				featuredRelations := map[string]string{"withCover": "cover", "withName": "name", "withType": "type"}
				for key, relName := range featuredRelations {
					if rel, ok := b.Model().GetFields().Fields[key]; ok {
						if rel.GetBoolValue() {
							link.Relations = append(link.Relations, relName)
						}
					}
				}

				b.Model().Fields.Fields[linkMigratedKey] = pbtypes.Bool(true)
			}

			return true
		}
	})

	return
}

var bookmarkRelationKeys = []domain.RelationKey{
	bundle.RelationKeySource,
	bundle.RelationKeyTag,
}

var oldBookmarkRelationBlocks = []string{
	bundle.RelationKeyUrl.String(),
	bundle.RelationKeyPicture.String(),
	bundle.RelationKeyCreatedDate.String(),
}

var oldBookmarkRelations = []domain.RelationKey{
	bundle.RelationKeyUrl,
}

func makeRelationBlock(k string) *model.Block {
	return &model.Block{
		Id: k,
		Content: &model.BlockContentOfRelation{
			Relation: &model.BlockContentRelation{
				Key: k,
			},
		},
	}
}

var WithBookmarkBlocks = func(s *state.State) {
	if !s.HasRelation(bundle.RelationKeySource) && s.HasRelation(bundle.RelationKeyUrl) {
		url := s.Details().GetString(bundle.RelationKeyUrl)
		s.SetDetail(bundle.RelationKeySource, domain.String(url))
	}

	for _, oldRel := range oldBookmarkRelationBlocks {
		s.Unlink(oldRel)
	}

	for _, oldRel := range oldBookmarkRelations {
		s.RemoveRelation(oldRel)
	}

	fr := s.Details().GetStringList(bundle.RelationKeyFeaturedRelations)

	if slice.FindPos(fr, bundle.RelationKeyCreatedDate.String()) == -1 {
		fr = append(fr, bundle.RelationKeyCreatedDate.String())
		s.SetDetail(bundle.RelationKeyFeaturedRelations, domain.StringList(fr))
	}

	for _, k := range bookmarkRelationKeys {
		if !s.HasRelation(k) {
			s.AddRelationKeys(k)
		}
	}

	for _, rk := range bookmarkRelationKeys {
		if b := s.Pick(rk.String()); b != nil {
			if ok := s.Unlink(b.Model().Id); !ok {
				log.Errorf("can't unlink block %s", b.Model().Id)
				return
			}
			continue
		}

		ok := s.Add(simple.New(makeRelationBlock(rk.String())))
		if !ok {
			log.Errorf("can't add block %s", rk)
			return
		}
	}

	if err := s.InsertTo(s.RootId(), model.Block_InnerFirst, slice.IntoStrings(bookmarkRelationKeys)...); err != nil {
		log.Errorf("insert relation blocks: %v", err)
		return
	}
}<|MERGE_RESOLUTION|>--- conflicted
+++ resolved
@@ -100,7 +100,6 @@
 	}
 }
 
-<<<<<<< HEAD
 var WithResolvedLayout = func(layout model.ObjectTypeLayout) StateTransformer {
 	return func(s *state.State) {
 		if !s.LocalDetails().Has(bundle.RelationKeyResolvedLayout) {
@@ -110,15 +109,7 @@
 }
 
 var WithLayout = func(layout model.ObjectTypeLayout) StateTransformer {
-	return func(s *state.State) {
-		if !s.Details().Has(bundle.RelationKeyLayout) {
-			s.SetDetail(bundle.RelationKeyLayout, domain.Int64(layout))
-		}
-	}
-=======
-var WithLayout = func(layout model.ObjectTypeLayout) StateTransformer {
 	return WithDetail(bundle.RelationKeyLayout, domain.Int64(layout))
->>>>>>> 0a8f5c93
 }
 
 var WithDetailName = func(name string) StateTransformer {

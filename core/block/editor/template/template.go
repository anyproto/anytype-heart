package template

import (
	"github.com/gogo/protobuf/types"

	"github.com/anytypeio/go-anytype-middleware/core/block/editor/state"
	"github.com/anytypeio/go-anytype-middleware/core/block/simple"
	simpleDataview "github.com/anytypeio/go-anytype-middleware/core/block/simple/dataview"
	"github.com/anytypeio/go-anytype-middleware/core/block/simple/link"
	"github.com/anytypeio/go-anytype-middleware/core/block/simple/text"
	"github.com/anytypeio/go-anytype-middleware/pkg/lib/bundle"
	"github.com/anytypeio/go-anytype-middleware/pkg/lib/logging"
	"github.com/anytypeio/go-anytype-middleware/pkg/lib/pb/model"
	"github.com/anytypeio/go-anytype-middleware/util/pbtypes"
	"github.com/anytypeio/go-anytype-middleware/util/slice"
)

// duplicate constants stored at core/block/editor/state/state.go
// it can't be reused from here as it would create a circular dependency
// after refactoring these templates we need to find a better place for these constants and IsEmpty method
const (
	HeaderLayoutId      = "header"
	TitleBlockId        = "title"
	DescriptionBlockId  = "description"
	DataviewBlockId     = "dataview"
	FeaturedRelationsId = "featuredRelations"
)

var log = logging.Logger("anytype-state-template")

type StateTransformer func(s *state.State)

var WithEmpty = StateTransformer(func(s *state.State) {
	if s.Exists(s.RootId()) {
		return
	}

	s.Add(simple.New(&model.Block{
		Id: s.RootId(),
		Content: &model.BlockContentOfSmartblock{
			Smartblock: &model.BlockContentSmartblock{},
		},
	}))

})

<<<<<<< HEAD
var WithObjectTypes = func(otypes []string) StateTransformer {
	return func(s *state.State) {
		if len(s.ObjectTypes()) == 0 {
			s.SetObjectTypes(otypes)
		}
	}
}

var WithForcedObjectTypes = func(otypes []string) StateTransformer {
	return func(s *state.State) {
		if slice.SortedEquals(s.ObjectTypes(), otypes) {
			return
		}
		s.SetObjectTypes(otypes)
	}
}

=======
>>>>>>> 8a567655
// WithNoObjectTypes is a special case used only for Archive
var WithNoObjectTypes = func() StateTransformer {
	return func(s *state.State) {
		s.SetNoObjectType(true)
	}
}

var WithNoDuplicateLinks = func() StateTransformer {
	return func(s *state.State) {
		var m = make(map[string]struct{})
		var l *model.BlockContentLink
		for _, b := range s.Blocks() {
			if l = b.GetLink(); l == nil {
				continue
			}
			if _, exists := m[l.TargetBlockId]; exists {
				s.Unlink(b.Id)
				continue
			}
			m[l.TargetBlockId] = struct{}{}
		}
	}
}

var WithObjectTypeLayoutMigration = func() StateTransformer {
	return func(s *state.State) {
		layout := pbtypes.GetFloat64(s.Details(), bundle.RelationKeyLayout.String())

		if layout == float64(model.ObjectType_objectType) {
			return
		}

		s.SetDetailAndBundledRelation(bundle.RelationKeyRecommendedLayout, pbtypes.Float64(layout))
		s.SetDetailAndBundledRelation(bundle.RelationKeyLayout, pbtypes.Float64(float64(model.ObjectType_objectType)))
	}
}

var WithRelations = func(rels []bundle.RelationKey) StateTransformer {
	return func(s *state.State) {
		var links []*model.RelationLink
		for _, relKey := range rels {
			if s.HasRelation(relKey.String()) {
				continue
			}
			rel := bundle.MustGetRelation(relKey)
			links = append(links, &model.RelationLink{Format: rel.Format, Key: rel.Key})
		}
		s.AddRelationLinks(links...)
	}
}

var WithRequiredRelations = func() StateTransformer {
	return WithRelations(bundle.RequiredInternalRelations)
}

var WithObjectTypesAndLayout = func(otypes []string, layout model.ObjectTypeLayout) StateTransformer {
	return func(s *state.State) {
		if len(s.ObjectTypes()) == 0 {
			s.SetObjectTypes(otypes)
		} else {
			otypes = s.ObjectTypes()
		}

		if !pbtypes.HasField(s.Details(), bundle.RelationKeyLayout.String()) {
			s.SetDetailAndBundledRelation(bundle.RelationKeyLayout, pbtypes.Float64(float64(layout)))
		}
	}
}

var WithLayout = func(layout model.ObjectTypeLayout) StateTransformer {
	return WithDetail(bundle.RelationKeyLayout, pbtypes.Float64(float64(layout)))
}

var WithDetailName = func(name string) StateTransformer {
	return WithDetail(bundle.RelationKeyName, pbtypes.String(name))
}

var WithCondition = func(condition bool, f StateTransformer) StateTransformer {
	if condition {
		return f
	} else {
		return func(s *state.State) {}
	}
}

var WithDetail = func(key bundle.RelationKey, value *types.Value) StateTransformer {
	return func(s *state.State) {
		if s.Details() == nil || s.Details().Fields == nil || s.Details().Fields[key.String()] == nil {
			s.SetDetailAndBundledRelation(key, value)
		}
	}
}

var WithForcedDetail = func(key bundle.RelationKey, value *types.Value) StateTransformer {
	return func(s *state.State) {
		if s.Details() == nil || s.Details().Fields == nil || s.Details().Fields[key.String()] == nil || !s.Details().Fields[key.String()].Equal(value) {
			s.SetDetailAndBundledRelation(key, value)
		}
	}
}

// MigrateRelationValue moves a relation value from the old key to the new key.
// In case new key already exists, it does nothing
// In case old key does not exist, it does nothing
var MigrateRelationValue = func(from bundle.RelationKey, to bundle.RelationKey) StateTransformer {
	return func(s *state.State) {
		if s.Details().GetFields() == nil {
			return
		}
		if s.Details().GetFields()[to.String()] == nil {
			if val := s.Details().GetFields()[from.String()]; val != nil {
				s.SetDetailAndBundledRelation(to, val)
				s.RemoveDetail(from.String())
				s.RemoveRelation(from.String())
			}
		}
	}
}

var WithDetailIconEmoji = func(iconEmoji string) StateTransformer {
	return WithDetail(bundle.RelationKeyIconEmoji, pbtypes.String(iconEmoji))
}

var WithHeader = StateTransformer(func(s *state.State) {
	WithEmpty(s)
	if s.Exists(HeaderLayoutId) {
		parent := s.PickParentOf(HeaderLayoutId)

		// case when Header is not the first block of the root
		if parent == nil || parent.Model().Id != s.RootId() || slice.FindPos(parent.Model().ChildrenIds, HeaderLayoutId) != 0 {
			s.Unlink(HeaderLayoutId)
			root := s.Get(s.RootId())
			root.Model().ChildrenIds = append([]string{HeaderLayoutId}, root.Model().ChildrenIds...)
		}
		return
	}

	s.Add(simple.New(&model.Block{
		Id: HeaderLayoutId,
		Restrictions: &model.BlockRestrictions{
			Edit:   true,
			Remove: true,
			Drag:   true,
			DropOn: true,
		},
		Content: &model.BlockContentOfLayout{
			Layout: &model.BlockContentLayout{
				Style: model.BlockContentLayout_Header,
			},
		},
	}))

	// todo: rewrite when we add insert position Block_Inner_Leading
	root := s.Get(s.RootId())
	root.Model().ChildrenIds = append([]string{HeaderLayoutId}, root.Model().ChildrenIds...)
})

var WithTitle = StateTransformer(func(s *state.State) {
	WithHeader(s)

	var (
		align model.BlockAlign
	)
	if pbtypes.HasField(s.Details(), bundle.RelationKeyLayoutAlign.String()) {
		alignN := int32(pbtypes.GetFloat64(s.Details(), bundle.RelationKeyLayoutAlign.String()))
		if alignN >= 0 && alignN <= 2 {
			align = model.BlockAlign(alignN)
		}
	}

	blockExists := s.Exists(TitleBlockId)

	if blockExists {
		isAlignOk := s.Pick(TitleBlockId).Model().Align == align
		isFieldOk := len(pbtypes.GetStringList(s.Pick(TitleBlockId).Model().Fields, text.DetailsKeyFieldName)) == 2
		if isFieldOk && isAlignOk {
			return
		}
	}

	s.Set(simple.New(&model.Block{
		Id: TitleBlockId,
		Restrictions: &model.BlockRestrictions{
			Remove: true,
			Drag:   true,
			DropOn: true,
		},
		Content: &model.BlockContentOfText{Text: &model.BlockContentText{Style: model.BlockContentText_Title}},
		Fields: &types.Struct{
			Fields: map[string]*types.Value{
				text.DetailsKeyFieldName: pbtypes.StringList([]string{bundle.RelationKeyName.String(), bundle.RelationKeyDone.String()}),
			},
		},
		Align: align,
	}))

	if parent := s.PickParentOf(TitleBlockId); parent != nil {
		if slice.FindPos(parent.Model().ChildrenIds, TitleBlockId) != 0 {
			s.Unlink(TitleBlockId)
			blockExists = false
		}
	}

	if blockExists {
		return
	}
	if err := s.InsertTo(HeaderLayoutId, model.Block_InnerFirst, TitleBlockId); err != nil {
		log.Errorf("template WithTitle failed to insert: %w", err)
	}
})

// WithDefaultFeaturedRelations **MUST** be called before WithDescription
var WithDefaultFeaturedRelations = StateTransformer(func(s *state.State) {
	if !pbtypes.HasField(s.Details(), bundle.RelationKeyFeaturedRelations.String()) {
		var fr = []string{bundle.RelationKeyDescription.String(), bundle.RelationKeyType.String()}
		layout, _ := s.Layout()
		if layout == model.ObjectType_basic || layout == model.ObjectType_note {
			fr = []string{bundle.RelationKeyType.String()}
		}
		s.SetDetail(bundle.RelationKeyFeaturedRelations.String(), pbtypes.StringList(fr))
	}
})

var WithAddedFeaturedRelation = func(key bundle.RelationKey) StateTransformer {
	return func(s *state.State) {
		var featRels = pbtypes.GetStringList(s.Details(), bundle.RelationKeyFeaturedRelations.String())
		if slice.FindPos(featRels, key.String()) > -1 {
			return
		} else {
			s.SetDetail(bundle.RelationKeyFeaturedRelations.String(), pbtypes.StringList(append(featRels, key.String())))
		}
	}
}

var WithCreatorRemovedFromFeaturedRelations = StateTransformer(func(s *state.State) {
	fr := pbtypes.GetStringList(s.Details(), bundle.RelationKeyFeaturedRelations.String())

	if slice.FindPos(fr, bundle.RelationKeyCreator.String()) != -1 {
		frc := make([]string, len(fr))
		copy(frc, fr)

		frc = slice.Remove(frc, bundle.RelationKeyCreator.String())
		s.SetDetail(bundle.RelationKeyFeaturedRelations.String(), pbtypes.StringList(frc))
	}
})

var WithDescription = StateTransformer(func(s *state.State) {
	WithHeader(s)

	var align model.BlockAlign
	if pbtypes.HasField(s.Details(), bundle.RelationKeyLayoutAlign.String()) {
		alignN := int(pbtypes.GetFloat64(s.Details(), bundle.RelationKeyLayoutAlign.String()))
		if alignN >= 0 && alignN <= 2 {
			align = model.BlockAlign(alignN)
		}
	}

	blockExists := s.Exists(DescriptionBlockId)
	blockShouldExists := slice.FindPos(pbtypes.GetStringList(s.Details(), bundle.RelationKeyFeaturedRelations.String()), DescriptionBlockId) > -1
	if !blockShouldExists {
		if blockExists {
			s.Unlink(DescriptionBlockId)
		}
		return
	}

	if blockExists && (s.Get(DescriptionBlockId).Model().Align == align) {
		return
	}

	s.Set(simple.New(&model.Block{
		Id: DescriptionBlockId,
		Restrictions: &model.BlockRestrictions{
			Remove: true,
			Drag:   true,
			DropOn: true,
		},
		Content: &model.BlockContentOfText{Text: &model.BlockContentText{Style: model.BlockContentText_Description}},
		Fields: &types.Struct{
			Fields: map[string]*types.Value{
				text.DetailsKeyFieldName: pbtypes.String("description"),
			},
		},
		Align: align,
	}))

	if blockExists {
		return
	}

	if err := s.InsertTo(TitleBlockId, model.Block_Bottom, DescriptionBlockId); err != nil {
		if err = s.InsertTo(FeaturedRelationsId, model.Block_Top, DescriptionBlockId); err != nil {
			if err = s.InsertTo(HeaderLayoutId, model.Block_Inner, DescriptionBlockId); err != nil {
				log.Errorf("template WithDescription failed to insert: %s", err.Error())
			}
		}
	}
})

var WithNoTitle = StateTransformer(func(s *state.State) {
	WithFirstTextBlock(s)
	s.Unlink(TitleBlockId)
})

var WithFirstTextBlock = WithFirstTextBlockContent("")

var WithFirstTextBlockContent = func(text string) StateTransformer {
	return func(s *state.State) {
		WithEmpty(s)
		root := s.Pick(s.RootId())
		if root != nil {
			for i, chId := range root.Model().ChildrenIds {
				if child := s.Pick(chId); child != nil {
					if exText := child.Model().GetText(); exText != nil {
						if text != "" && i == len(root.Model().ChildrenIds)-1 && exText.Text != text {
							s.Get(chId).Model().GetText().Text = text
						}
						return
					}
				}
			}
			tb := simple.New(&model.Block{Content: &model.BlockContentOfText{
				Text: &model.BlockContentText{Marks: &model.BlockContentTextMarks{}, Text: text},
			}})
			s.Add(tb)
			s.InsertTo("", 0, tb.Model().Id)
		}
	}
}

var WithNoDescription = StateTransformer(func(s *state.State) {
	s.Unlink(DescriptionBlockId)
})

var WithFeaturedRelations = StateTransformer(func(s *state.State) {
	WithHeader(s)

	var align model.BlockAlign
	if pbtypes.HasField(s.Details(), bundle.RelationKeyLayoutAlign.String()) {
		alignN := int(pbtypes.GetFloat64(s.Details(), bundle.RelationKeyLayoutAlign.String()))
		if alignN >= 0 && alignN <= 2 {
			align = model.BlockAlign(alignN)
		}
	}

	blockExists := s.Exists(FeaturedRelationsId)
	if blockExists && (s.Get(FeaturedRelationsId).Model().Align == align) {
		return
	}

	s.Set(simple.New(&model.Block{
		Id: FeaturedRelationsId,
		Restrictions: &model.BlockRestrictions{
			Remove: true,
			Drag:   true,
			DropOn: true,
			Edit:   false,
		},
		Content: &model.BlockContentOfFeaturedRelations{FeaturedRelations: &model.BlockContentFeaturedRelations{}},
		Align:   align,
	}))

	if blockExists {
		return
	}

	if err := s.InsertTo(HeaderLayoutId, model.Block_Inner, FeaturedRelationsId); err != nil {
		log.Errorf("template FeaturedRelations failed to insert: %w", err)
	}
})

var WithAllBlocksEditsRestricted = StateTransformer(func(s *state.State) {
	s.Iterate(func(b simple.Block) (isContinue bool) {
		b.Model().Restrictions = &model.BlockRestrictions{
			Read:   false,
			Edit:   true,
			Remove: true,
			Drag:   true,
			DropOn: true,
		}
		return true
	})
})

var WithBlockEditRestricted = func(id string) StateTransformer {
	return StateTransformer(func(s *state.State) {
		s.Iterate(func(b simple.Block) (isContinue bool) {
			if b.Model().Id != id {
				return true
			}
			b.Model().Restrictions = &model.BlockRestrictions{
				Read:   false,
				Edit:   true,
				Remove: true,
				Drag:   true,
				DropOn: true,
			}
			return false
		})
	})
}

var WithRootBlocks = func(blocks []*model.Block) StateTransformer {
	return func(s *state.State) {
		WithEmpty(s)

		for _, block := range blocks {
			if block.Id == "" {
				panic("WithRootBlocks arg must contains exact ids for blocks")
			}
			s.Add(simple.New(block))
			err := s.InsertTo(s.RootId(), model.Block_Inner, block.Id)
			if err != nil {
				log.Errorf("template WithDataview failed to insert: %w", err)
			}
		}
	}
}
var WithDataviewRelationMigrationRelation = func(id string, source string, from bundle.RelationKey, to bundle.RelationKey) StateTransformer {
	return func(s *state.State) {
		rel := bundle.MustGetRelation(to)
		b := s.Get(id)
		if b == nil {
			return
		}
		var blockNeedToUpdate bool
		if dvBlock, ok := b.(simpleDataview.Block); !ok {
			log.Errorf("WithDataviewRequiredRelation got not dataview block")
			return
		} else {
			dv := dvBlock.Model().GetDataview()
			if dv == nil {
				return
			}
			if len(dv.Source) != 1 || dv.Source[0] != source {
				return
			}
			var alreadyExists bool
			for _, r := range dv.Relations {
				if r.Key == to.String() {
					alreadyExists = true
				}
			}

			if !alreadyExists {
				for i, r := range dv.Relations {
					if r.Key == from.String() {
						blockNeedToUpdate = true
						dv.Relations[i] = rel
						break
					}
				}
			}

			for _, view := range dv.Views {
				if view.Relations == nil {
					continue
				}

				var alreadyExists bool
				for _, r := range view.Relations {
					if r.Key == to.String() {
						alreadyExists = true
					}
				}
				if !alreadyExists {
					for i, er := range view.Relations {
						if er.Key == from.String() {
							blockNeedToUpdate = true
							view.Relations[i] = &model.BlockContentDataviewRelation{
								Key:             rel.Key,
								IsVisible:       true,
								Width:           er.Width,
								DateIncludeTime: er.DateIncludeTime,
								TimeFormat:      er.TimeFormat,
								DateFormat:      er.DateFormat,
							}
							break
						}
					}
				}

				for i, f := range view.Filters {
					if f.RelationKey == from.String() {
						blockNeedToUpdate = true
						view.Filters[i].RelationKey = rel.Key
						break
					}
				}
			}
			if blockNeedToUpdate {
				s.Set(simple.New(&model.Block{Content: &model.BlockContentOfDataview{Dataview: dv}, Id: id}))
			}
		}
	}
}

var WithDataviewRequiredRelation = func(id string, key bundle.RelationKey) StateTransformer {
	return func(s *state.State) {
		rel := bundle.MustGetRelation(key)
		b := s.Get(id)
		if b == nil {
			return
		}
		var blockNeedToUpdate bool
		if dvBlock, ok := b.(simpleDataview.Block); !ok {
			log.Errorf("WithDataviewRequiredRelation got not dataview block")
			return
		} else {
			dv := dvBlock.Model().GetDataview()
			if dv == nil {
				return
			}
			if exRel := pbtypes.GetRelation(dv.Relations, key.String()); exRel == nil {
				dv.Relations = append(dv.Relations, rel)
				blockNeedToUpdate = true
			}
			for i, view := range dv.Views {
				if view.Relations == nil {
					continue
				}
				var found bool
				for _, rel := range view.Relations {
					if rel.Key == bundle.RelationKeyDone.String() {
						found = true
						break
					}
				}
				if !found {
					blockNeedToUpdate = true
					dv.Views[i].Relations = append(dv.Views[i].Relations, &model.BlockContentDataviewRelation{Key: key.String(), IsVisible: false})
				}
			}
			if blockNeedToUpdate {
				log.Errorf("add missing done relation for set")
				s.Set(simple.New(&model.Block{Content: &model.BlockContentOfDataview{Dataview: dv}, Id: id}))
			}
		}
	}
}

var WithDataviewID = func(id string, dataview model.BlockContentOfDataview, forceViews bool) StateTransformer {
	return func(s *state.State) {
		WithEmpty(s)
		// remove old dataview
		var blockNeedToUpdate bool
		s.Iterate(func(b simple.Block) (isContinue bool) {
			if dvBlock, ok := b.(simpleDataview.Block); !ok {
				return true
			} else {
				if len(dvBlock.Model().GetDataview().Relations) == 0 ||
					!slice.UnsortedEquals(dvBlock.Model().GetDataview().Source, dataview.Dataview.Source) ||
					len(dvBlock.Model().GetDataview().Views) == 0 ||
					forceViews && len(dvBlock.Model().GetDataview().Relations) != len(dataview.Dataview.Relations) ||
					forceViews && !pbtypes.DataviewViewsEqualSorted(dvBlock.Model().GetDataview().Views, dataview.Dataview.Views) {

					log.With("thread", s.RootId()).With("name", pbtypes.GetString(s.Details(), "name")).Warnf("dataview needs to be migrated: %v, %v, %v, %v",
						len(dvBlock.Model().GetDataview().Relations) == 0,
						!slice.UnsortedEquals(dvBlock.Model().GetDataview().Source, dataview.Dataview.Source),
						len(dvBlock.Model().GetDataview().Views) == 0,
						forceViews && len(dvBlock.Model().GetDataview().Views[0].Filters) != len(dataview.Dataview.Views[0].Filters) ||
							forceViews && len(dvBlock.Model().GetDataview().Relations) != len(dataview.Dataview.Relations))
					blockNeedToUpdate = true
					return false
				}
			}
			return true
		})

		if blockNeedToUpdate || !s.Exists(id) {
			s.Set(simple.New(&model.Block{Content: &dataview, Id: id}))
			if !s.IsParentOf(s.RootId(), id) {
				err := s.InsertTo(s.RootId(), model.Block_Inner, id)
				if err != nil {
					log.Errorf("template WithDataview failed to insert: %w", err)
				}
			}
		}

	}
}

var WithDataview = func(dataview model.BlockContentOfDataview, forceViews bool) StateTransformer {
	return WithDataviewID(DataviewBlockId, dataview, forceViews)
}

var WithChildrenSorter = func(blockId string, sort func(blockIds []string)) StateTransformer {
	return func(s *state.State) {
		b := s.Get(blockId)
		sort(b.Model().ChildrenIds)

		s.Set(b)
		return
	}
}

var WithRootLink = func(targetBlockId string, style model.BlockContentLinkStyle) StateTransformer {
	return func(s *state.State) {
		var exists bool
		s.Iterate(func(b simple.Block) (isContinue bool) {
			if b, ok := b.(*link.Link); !ok {
				return true
			} else {
				if b.Model().GetLink().TargetBlockId == targetBlockId {
					exists = true
					return false
				}

				return true
			}
		})

		if exists {
			return
		}

		linkBlock := simple.New(&model.Block{
			Content: &model.BlockContentOfLink{
				Link: &model.BlockContentLink{
					TargetBlockId: targetBlockId,
					Style:         style,
				},
			},
		})

		s.Add(linkBlock)
		if err := s.InsertTo(s.RootId(), model.Block_Inner, linkBlock.Model().Id); err != nil {
			log.Errorf("can't insert link in template: %w", err)
		}

		return
	}
}

var WithNoRootLink = func(targetBlockId string) StateTransformer {
	return func(s *state.State) {
		var linkBlockId string
		s.Iterate(func(b simple.Block) (isContinue bool) {
			if b, ok := b.(*link.Link); !ok {
				return true
			} else {
				if b.Model().GetLink().TargetBlockId == targetBlockId {
					linkBlockId = b.Id
					return false
				}

				return true
			}
		})

		if linkBlockId == "" {
			return
		}

		s.Unlink(linkBlockId)

		return
	}
}

func WithBlockField(blockId, fieldName string, value *types.Value) StateTransformer {
	return func(s *state.State) {
		if b := s.Get(blockId); b != nil {
			fields := b.Model().Fields
			if fields == nil || fields.Fields == nil {
				fields = &types.Struct{Fields: map[string]*types.Value{}}
			}
			fields.Fields[fieldName] = value
			b.Model().Fields = fields
		}
	}
}

func InitTemplate(s *state.State, templates ...StateTransformer) (err error) {
	for _, template := range templates {
		template(s)
	}

	return
}

var WithLinkFieldsMigration = func(s *state.State) {
	const linkMigratedKey = "_link_migrated"
	s.Iterate(func(b simple.Block) (isContinue bool) {
		if _, ok := b.(*link.Link); !ok {
			return true
		} else {
			if b.Model().GetFields().GetFields() != nil && !pbtypes.GetBool(b.Model().GetFields(), linkMigratedKey) {

				b = s.Get(b.Model().Id)
				link := b.(*link.Link).GetLink()

				if cardStyle, ok := b.Model().GetFields().Fields["style"]; ok {
					link.CardStyle = model.BlockContentLinkCardStyle(cardStyle.GetNumberValue())
				}

				if iconSize, ok := b.Model().GetFields().Fields["iconSize"]; ok {
					if int(iconSize.GetNumberValue()) == 1 {
						link.IconSize = model.BlockContentLink_SizeSmall
					} else if int(iconSize.GetNumberValue()) == 2 {
						link.IconSize = model.BlockContentLink_SizeMedium
					}
				}

				if description, ok := b.Model().GetFields().Fields["description"]; ok {
					link.Description = model.BlockContentLinkDescription(description.GetNumberValue())
				}

				featuredRelations := map[string]string{"withCover": "cover", "withName": "name", "withType": "type"}
				for key, relName := range featuredRelations {
					if rel, ok := b.Model().GetFields().Fields[key]; ok {
						if rel.GetBoolValue() {
							link.Relations = append(link.Relations, relName)
						}
					}
				}

				b.Model().Fields.Fields[linkMigratedKey] = pbtypes.Bool(true)
			}

			return true
		}
	})

	return
}

var bookmarkRelationKeys = []string{
	bundle.RelationKeySource.String(),
	bundle.RelationKeyTag.String(),
}

var oldBookmarkRelationBlocks = []string{
	bundle.RelationKeyUrl.String(),
	bundle.RelationKeyPicture.String(),
	bundle.RelationKeyCreatedDate.String(),
	bundle.RelationKeyNotes.String(),
	bundle.RelationKeyQuote.String(),
}

var oldBookmarkRelations = []string{
	bundle.RelationKeyUrl.String(),
}

func makeRelationBlock(k string) *model.Block {
	return &model.Block{
		Id: k,
		Content: &model.BlockContentOfRelation{
			Relation: &model.BlockContentRelation{
				Key: k,
			},
		},
	}
}

var WithBookmarkBlocks = func(s *state.State) {
	if !s.HasRelation(bundle.RelationKeySource.String()) && s.HasRelation(bundle.RelationKeyUrl.String()) {
		s.SetDetailAndBundledRelation(bundle.RelationKeySource, s.Details().Fields[bundle.RelationKeyUrl.String()])
	}

	for _, oldRel := range oldBookmarkRelationBlocks {
		s.Unlink(oldRel)
	}

	for _, oldRel := range oldBookmarkRelations {
		s.RemoveRelation(oldRel)
	}

	fr := pbtypes.GetStringList(s.Details(), bundle.RelationKeyFeaturedRelations.String())

	if slice.FindPos(fr, bundle.RelationKeyCreatedDate.String()) == -1 {
		fr = append(fr, bundle.RelationKeyCreatedDate.String())
		s.SetDetail(bundle.RelationKeyFeaturedRelations.String(), pbtypes.StringList(fr))
	}

	for _, k := range bookmarkRelationKeys {
		if !s.HasRelation(k) {
			s.AddBundledRelations(bundle.RelationKey(k))
		}
	}

	for _, rk := range bookmarkRelationKeys {
		if b := s.Pick(rk); b != nil {
			if ok := s.Unlink(b.Model().Id); !ok {
				log.Errorf("can't unlink block %s", b.Model().Id)
				return
			}
			continue
		}

		ok := s.Add(simple.New(makeRelationBlock(rk)))
		if !ok {
			log.Errorf("can't add block %s", rk)
			return
		}
	}

	if err := s.InsertTo(s.RootId(), model.Block_InnerFirst, bookmarkRelationKeys...); err != nil {
		log.Errorf("insert relation blocks: %w", err)
		return
	}
}<|MERGE_RESOLUTION|>--- conflicted
+++ resolved
@@ -44,7 +44,6 @@
 
 })
 
-<<<<<<< HEAD
 var WithObjectTypes = func(otypes []string) StateTransformer {
 	return func(s *state.State) {
 		if len(s.ObjectTypes()) == 0 {
@@ -62,8 +61,6 @@
 	}
 }
 
-=======
->>>>>>> 8a567655
 // WithNoObjectTypes is a special case used only for Archive
 var WithNoObjectTypes = func() StateTransformer {
 	return func(s *state.State) {

package accountobject

import (
	"context"
	"crypto/rand"
	"errors"
	"fmt"
	"time"

	anystore "github.com/anyproto/any-store"
	"github.com/anyproto/any-store/anyenc"
	"github.com/anyproto/any-sync/app/logger"
	"github.com/anyproto/any-sync/commonspace/object/accountdata"
	"github.com/anyproto/any-sync/util/crypto"
	"go.uber.org/zap"

	"github.com/anyproto/anytype-heart/core/anytype/config"
	"github.com/anyproto/anytype-heart/core/block/editor/anystoredebug"
	"github.com/anyproto/anytype-heart/core/block/editor/basic"
	"github.com/anyproto/anytype-heart/core/block/editor/converter"
	"github.com/anyproto/anytype-heart/core/block/editor/lastused"
	"github.com/anyproto/anytype-heart/core/block/editor/smartblock"
	"github.com/anyproto/anytype-heart/core/block/editor/state"
	"github.com/anyproto/anytype-heart/core/block/editor/storestate"
	"github.com/anyproto/anytype-heart/core/block/editor/template"
	"github.com/anyproto/anytype-heart/core/block/simple"
	"github.com/anyproto/anytype-heart/core/block/source"
	"github.com/anyproto/anytype-heart/core/domain"
	"github.com/anyproto/anytype-heart/core/files/fileobject"
	"github.com/anyproto/anytype-heart/core/session"
	"github.com/anyproto/anytype-heart/pb"
	"github.com/anyproto/anytype-heart/pkg/lib/bundle"
	"github.com/anyproto/anytype-heart/pkg/lib/localstore/objectstore/spaceindex"
	"github.com/anyproto/anytype-heart/pkg/lib/pb/model"
<<<<<<< HEAD
=======
	"github.com/anyproto/anytype-heart/util/metricsid"
	"github.com/anyproto/anytype-heart/util/pbtypes"
>>>>>>> 3e34be54
)

var log = logger.NewNamedSugared("common.editor.accountobject")

const (
	collectionName    = "account"
	accountDocumentId = "accountObject"
	idKey             = "id"
	analyticsKey      = "analyticsId"
	iconMigrationKey  = "iconMigration"
)

type ProfileDetails struct {
	Name        string
	Description string
	IconImage   string
}

type AccountObject interface {
	smartblock.SmartBlock
	anystoredebug.AnystoreDebug

	basic.DetailsSettable
	SetSharedSpacesLimit(limit int) (err error)
	SetProfileDetails(details *domain.Details) (err error)
	MigrateIconImage(image string) (err error)
	IsIconMigrated() (bool, error)
	SetAnalyticsId(analyticsId string) (err error)
	GetAnalyticsId() (string, error)
}

type StoreDbProvider interface {
	GetStoreDb() anystore.DB
}

var _ AccountObject = (*accountObject)(nil)

type accountObject struct {
	anystoredebug.AnystoreDebug
	smartblock.SmartBlock
	keys        *accountdata.AccountKeys
	bs          basic.DetailsSettable
	state       *storestate.StoreState
	storeSource source.Store
	ctx         context.Context
	cancel      context.CancelFunc
	relMapper   *relationsMapper
	cfg         *config.Config
	crdtDb      anystore.DB
}

func (a *accountObject) SetDetails(ctx session.Context, details []domain.Detail, showEvent bool) (err error) {
	return a.bs.SetDetails(ctx, details, showEvent)
}

func (a *accountObject) SetDetailsAndUpdateLastUsed(ctx session.Context, details []domain.Detail, showEvent bool) (err error) {
	return a.bs.SetDetailsAndUpdateLastUsed(ctx, details, showEvent)
}

func New(
	sb smartblock.SmartBlock,
	keys *accountdata.AccountKeys,
	spaceObjects spaceindex.Store,
	layoutConverter converter.LayoutConverter,
	fileObjectService fileobject.Service,
	lastUsedUpdater lastused.ObjectUsageUpdater,
	crdtDb anystore.DB,
	cfg *config.Config) AccountObject {
	return &accountObject{
		crdtDb:     crdtDb,
		keys:       keys,
		bs:         basic.NewBasic(sb, spaceObjects, layoutConverter, fileObjectService, lastUsedUpdater),
		SmartBlock: sb,
		cfg:        cfg,
		relMapper: newRelationsMapper(map[string]KeyType{
			bundle.RelationKeyName.String():        KeyTypeString,
			bundle.RelationKeyDescription.String(): KeyTypeString,
			bundle.RelationKeyIconImage.String():   KeyTypeString,
			bundle.RelationKeyIconOption.String():  KeyTypeInt64,
		}),
	}
}

func (a *accountObject) Init(ctx *smartblock.InitContext) error {
	err := a.SmartBlock.Init(ctx)
	if err != nil {
		return err
	}
	stateStore, err := storestate.New(ctx.Ctx, a.Id(), a.crdtDb, accountHandler{})
	if err != nil {
		return fmt.Errorf("create state store: %w", err)
	}
	a.state = stateStore

	a.AnystoreDebug = anystoredebug.New(a.SmartBlock, stateStore)
	storeSource, ok := ctx.Source.(source.Store)
	if !ok {
		return fmt.Errorf("source is not a store")
	}
	storeSource.SetPushChangeHook(a.OnPushChange)
	a.storeSource = storeSource
	err = storeSource.ReadStoreDoc(ctx.Ctx, stateStore, a.onUpdate)
	if err != nil {
		return fmt.Errorf("read store doc: %w", err)
	}
	coll, err := a.state.Collection(ctx.Ctx, collectionName)
	if err != nil {
		return fmt.Errorf("get collection: %w", err)
	}
	a.ctx, a.cancel = context.WithCancel(context.Background())
	_, err = coll.FindId(ctx.Ctx, accountDocumentId)
	if err != nil && !errors.Is(err, anystore.ErrDocNotFound) {
		return fmt.Errorf("find id: %w", err)
	}
	if errors.Is(err, anystore.ErrDocNotFound) {
		var builder *storestate.Builder
<<<<<<< HEAD
		builder, err = a.genInitialDoc(a.cfg.IsNewAccount())
		if err != nil {
			return fmt.Errorf("generate initial doc: %w", err)
		}
		_, err = a.storeSource.PushStoreChange(ctx.Ctx, source.PushStoreChangeParams{
			Changes: builder.ChangeSet,
			State:   a.state,
			Time:    time.Now(),
		})
=======
		if a.cfg.IsNewAccount() {
			builder, err = a.genInitialDoc()
			if err != nil {
				return fmt.Errorf("generate initial doc: %w", err)
			}
			_, err = a.storeSource.PushStoreChange(ctx.Ctx, source.PushStoreChangeParams{
				Changes: builder.ChangeSet,
				State:   a.state,
				Time:    time.Now(),
			})
		} else {
			docToInsert := fmt.Sprintf(`{"%s":"%s"}`, idKey, accountDocumentId)
			err = coll.Insert(ctx.Ctx, anyenc.MustParseJson(docToInsert))
		}
>>>>>>> 3e34be54
		if err != nil {
			return fmt.Errorf("insert account document: %w", err)
		}
	}
	st := a.NewState()
	err = a.update(a.ctx, st)
	if err != nil {
		return fmt.Errorf("update state: %w", err)
	}
	err = a.initState(st)
	if err != nil {
		return fmt.Errorf("init state: %w", err)
	}
	return a.SmartBlock.Apply(st, smartblock.NotPushChanges, smartblock.NoHistory, smartblock.SkipIfNoChanges)
}

func (a *accountObject) genInitialDoc() (builder *storestate.Builder, err error) {
	builder = &storestate.Builder{}
	analyticsId, err := metricsid.DeriveMetricsId(a.keys.SignKey)
	if err != nil {
		return
	}
<<<<<<< HEAD
	return string(val.GetStringBytes(privateAnalyticsIdKey))
}

func (a *accountObject) genInitialDoc(isNewAccount bool) (builder *storestate.Builder, err error) {
	builder = &storestate.Builder{}
	privateAnalytics, err := generatePrivateAnalyticsId()
	if err != nil {
		err = fmt.Errorf("generate private analytics id: %w", err)
	}
	var newDocument map[string]any
	if isNewAccount {
		newDocument = map[string]any{
			idKey:                 accountDocumentId,
			analyticsKey:          a.cfg.AnalyticsId,
			iconMigrationKey:      "true",
			privateAnalyticsIdKey: privateAnalytics,
		}
	} else {
		newDocument = map[string]any{
			idKey: accountDocumentId,
		}
	}
=======
	newDocument := map[string]any{
		idKey:            accountDocumentId,
		analyticsKey:     analyticsId,
		iconMigrationKey: "true",
	}
>>>>>>> 3e34be54
	for key, val := range newDocument {
		if str, ok := val.(string); ok {
			val = fmt.Sprintf(`"%s"`, str)
		}
		err = builder.Modify(collectionName, accountDocumentId, []string{key}, pb.ModifyOp_Set, val)
		if err != nil {
			return
		}
	}
	return
}

func (a *accountObject) initState(st *state.State) error {
	template.InitTemplate(st,
		template.WithTitle,
		template.WithForcedObjectTypes([]domain.TypeKey{bundle.TypeKeyProfile}),
		template.WithForcedDetail(bundle.RelationKeyLayout, domain.Int64(model.ObjectType_profile)),
		template.WithDetail(bundle.RelationKeyLayoutAlign, domain.Int64(model.Block_AlignCenter)),
	)
	blockId := "identity"
	st.Set(simple.New(&model.Block{
		Id: blockId,
		Content: &model.BlockContentOfRelation{
			Relation: &model.BlockContentRelation{
				Key: bundle.RelationKeyProfileOwnerIdentity.String(),
			},
		},
		Restrictions: &model.BlockRestrictions{
			Edit:   true,
			Remove: true,
			Drag:   true,
			DropOn: true,
		},
	}))
	err := st.InsertTo(state.TitleBlockID, model.Block_Bottom, blockId)
	if err != nil {
		return fmt.Errorf("insert block: %w", err)
	}
	st.SetDetail(bundle.RelationKeyIsHidden, domain.Bool(true))
	return nil
}

func (a *accountObject) OnPushChange(params source.PushChangeParams) (id string, err error) {
	var (
		chs     = params.Changes
		builder = &storestate.Builder{}
	)
	for _, ch := range chs {
		set := ch.GetDetailsSet()
		if set != nil && set.Key != "" {
			val, ok := a.relMapper.GetStoreKey(set.Key, set.Value)
			if !ok {
				continue
			}
			err := builder.Modify(collectionName, accountDocumentId, []string{set.Key}, pb.ModifyOp_Set, val)
			if err != nil {
				return "", fmt.Errorf("modify content: %w", err)
			}
		}
	}
	if builder.StoreChange == nil {
		return "", nil
	}
	return a.storeSource.PushStoreChange(a.ctx, source.PushStoreChangeParams{
		Changes: builder.ChangeSet,
		State:   a.state,
		Time:    time.Now(),
	})
}

func (a *accountObject) SetAnalyticsId(id string) error {
	builder := &storestate.Builder{}
	err := builder.Modify(collectionName, accountDocumentId, []string{analyticsKey}, pb.ModifyOp_Set, fmt.Sprintf(`"%s"`, id))
	if err != nil {
		return nil
	}
	_, err = a.storeSource.PushStoreChange(a.ctx, source.PushStoreChangeParams{
		Changes: builder.ChangeSet,
		State:   a.state,
		Time:    time.Now(),
	})
	return err
}

func (a *accountObject) onUpdate() {
	st := a.NewState()
	err := a.update(a.ctx, st)
	if err != nil {
		log.Warn("get profile details", zap.Error(err))
		return
	}
	err = a.SmartBlock.(source.ChangeReceiver).StateRebuild(st)
	if err != nil {
		log.Warn("state rebuild", zap.Error(err))
		return
	}
}

func (a *accountObject) setValue(key string, val any) error {
	builder := &storestate.Builder{}
	err := builder.Modify(collectionName, accountDocumentId, []string{key}, pb.ModifyOp_Set, val)
	if err != nil {
		return nil
	}
	_, err = a.storeSource.PushStoreChange(a.ctx, source.PushStoreChangeParams{
		Changes: builder.ChangeSet,
		State:   a.state,
		Time:    time.Now(),
	})
	return err
}

func (a *accountObject) getValue() (val *anyenc.Value, err error) {
	coll, err := a.state.Collection(a.ctx, collectionName)
	if err != nil {
		err = fmt.Errorf("get collection: %w", err)
		return
	}
	obj, err := coll.FindId(a.ctx, accountDocumentId)
	if err != nil {
		err = fmt.Errorf("find id: %w", err)
		return
	}
	return obj.Value(), nil
}

func (a *accountObject) GetAnalyticsId() (id string, err error) {
	val, err := a.getValue()
	if err != nil {
		return
	}
	return string(val.GetStringBytes(analyticsKey)), nil
}

func (a *accountObject) TryClose(objectTTL time.Duration) (res bool, err error) {
	return false, nil
}

func (a *accountObject) Close() error {
	a.cancel()
	return a.SmartBlock.Close()
}

func (a *accountObject) SetSharedSpacesLimit(limit int) (err error) {
	st := a.NewState()
	st.SetDetailAndBundledRelation(bundle.RelationKeySharedSpacesLimit, domain.Int64(limit))
	return a.Apply(st)
}

func (a *accountObject) GetSharedSpacesLimit() (limit int) {
	return int(a.CombinedDetails().GetInt64(bundle.RelationKeySharedSpacesLimit))
}

func (a *accountObject) SetProfileDetails(details *domain.Details) (err error) {
	st := a.NewState()
	// we should set everything in local state, but not everything in the store (this should be filtered in OnPushChange)
	for key, value := range details.Iterate() {
		st.SetDetailAndBundledRelation(key, value)
	}
	return a.Apply(st)
}

func (a *accountObject) MigrateIconImage(image string) (err error) {
	if image != "" {
		st := a.NewState()
		st.SetDetailAndBundledRelation(bundle.RelationKeyIconImage, domain.String(image))
		err = a.Apply(st)
		if err != nil {
			return fmt.Errorf("set icon image: %w", err)
		}
	}
	return a.setValue(iconMigrationKey, `"true"`)
}

func (a *accountObject) IsIconMigrated() (res bool, err error) {
	val, err := a.getValue()
	if err != nil {
		return
	}
	return string(val.GetStringBytes(iconMigrationKey)) != "", nil
}

func (a *accountObject) update(ctx context.Context, st *state.State) (err error) {
	coll, err := a.state.Collection(ctx, collectionName)
	if err != nil {
		return fmt.Errorf("get collection: %w", err)
	}
	accId := accountDocumentId
	obj, err := coll.FindId(ctx, accId)
	if err != nil {
		return fmt.Errorf("find id: %w", err)
	}
	for key := range a.relMapper.keys {
		pbVal, ok := a.relMapper.GetRelationKey(key, obj.Value())
		if !ok {
			continue
		}
		st.SetDetailAndBundledRelation(domain.RelationKey(key), pbVal)
	}
	return
}

func generatePrivateAnalyticsId() (string, error) {
	raw := make([]byte, 64)
	if _, err := rand.Read(raw); err != nil {
		return "", err
	}
	return crypto.EncodeBytesToString(raw), nil
}<|MERGE_RESOLUTION|>--- conflicted
+++ resolved
@@ -12,6 +12,7 @@
 	"github.com/anyproto/any-sync/app/logger"
 	"github.com/anyproto/any-sync/commonspace/object/accountdata"
 	"github.com/anyproto/any-sync/util/crypto"
+	"github.com/gogo/protobuf/types"
 	"go.uber.org/zap"
 
 	"github.com/anyproto/anytype-heart/core/anytype/config"
@@ -32,11 +33,8 @@
 	"github.com/anyproto/anytype-heart/pkg/lib/bundle"
 	"github.com/anyproto/anytype-heart/pkg/lib/localstore/objectstore/spaceindex"
 	"github.com/anyproto/anytype-heart/pkg/lib/pb/model"
-<<<<<<< HEAD
-=======
 	"github.com/anyproto/anytype-heart/util/metricsid"
 	"github.com/anyproto/anytype-heart/util/pbtypes"
->>>>>>> 3e34be54
 )
 
 var log = logger.NewNamedSugared("common.editor.accountobject")
@@ -61,7 +59,7 @@
 
 	basic.DetailsSettable
 	SetSharedSpacesLimit(limit int) (err error)
-	SetProfileDetails(details *domain.Details) (err error)
+	SetProfileDetails(details *types.Struct) (err error)
 	MigrateIconImage(image string) (err error)
 	IsIconMigrated() (bool, error)
 	SetAnalyticsId(analyticsId string) (err error)
@@ -88,11 +86,11 @@
 	crdtDb      anystore.DB
 }
 
-func (a *accountObject) SetDetails(ctx session.Context, details []domain.Detail, showEvent bool) (err error) {
+func (a *accountObject) SetDetails(ctx session.Context, details []*model.Detail, showEvent bool) (err error) {
 	return a.bs.SetDetails(ctx, details, showEvent)
 }
 
-func (a *accountObject) SetDetailsAndUpdateLastUsed(ctx session.Context, details []domain.Detail, showEvent bool) (err error) {
+func (a *accountObject) SetDetailsAndUpdateLastUsed(ctx session.Context, details []*model.Detail, showEvent bool) (err error) {
 	return a.bs.SetDetailsAndUpdateLastUsed(ctx, details, showEvent)
 }
 
@@ -153,17 +151,6 @@
 	}
 	if errors.Is(err, anystore.ErrDocNotFound) {
 		var builder *storestate.Builder
-<<<<<<< HEAD
-		builder, err = a.genInitialDoc(a.cfg.IsNewAccount())
-		if err != nil {
-			return fmt.Errorf("generate initial doc: %w", err)
-		}
-		_, err = a.storeSource.PushStoreChange(ctx.Ctx, source.PushStoreChangeParams{
-			Changes: builder.ChangeSet,
-			State:   a.state,
-			Time:    time.Now(),
-		})
-=======
 		if a.cfg.IsNewAccount() {
 			builder, err = a.genInitialDoc()
 			if err != nil {
@@ -178,7 +165,6 @@
 			docToInsert := fmt.Sprintf(`{"%s":"%s"}`, idKey, accountDocumentId)
 			err = coll.Insert(ctx.Ctx, anyenc.MustParseJson(docToInsert))
 		}
->>>>>>> 3e34be54
 		if err != nil {
 			return fmt.Errorf("insert account document: %w", err)
 		}
@@ -201,36 +187,11 @@
 	if err != nil {
 		return
 	}
-<<<<<<< HEAD
-	return string(val.GetStringBytes(privateAnalyticsIdKey))
-}
-
-func (a *accountObject) genInitialDoc(isNewAccount bool) (builder *storestate.Builder, err error) {
-	builder = &storestate.Builder{}
-	privateAnalytics, err := generatePrivateAnalyticsId()
-	if err != nil {
-		err = fmt.Errorf("generate private analytics id: %w", err)
-	}
-	var newDocument map[string]any
-	if isNewAccount {
-		newDocument = map[string]any{
-			idKey:                 accountDocumentId,
-			analyticsKey:          a.cfg.AnalyticsId,
-			iconMigrationKey:      "true",
-			privateAnalyticsIdKey: privateAnalytics,
-		}
-	} else {
-		newDocument = map[string]any{
-			idKey: accountDocumentId,
-		}
-	}
-=======
 	newDocument := map[string]any{
 		idKey:            accountDocumentId,
 		analyticsKey:     analyticsId,
 		iconMigrationKey: "true",
 	}
->>>>>>> 3e34be54
 	for key, val := range newDocument {
 		if str, ok := val.(string); ok {
 			val = fmt.Sprintf(`"%s"`, str)
@@ -247,8 +208,8 @@
 	template.InitTemplate(st,
 		template.WithTitle,
 		template.WithForcedObjectTypes([]domain.TypeKey{bundle.TypeKeyProfile}),
-		template.WithForcedDetail(bundle.RelationKeyLayout, domain.Int64(model.ObjectType_profile)),
-		template.WithDetail(bundle.RelationKeyLayoutAlign, domain.Int64(model.Block_AlignCenter)),
+		template.WithForcedDetail(bundle.RelationKeyLayout, pbtypes.Float64(float64(model.ObjectType_profile))),
+		template.WithDetail(bundle.RelationKeyLayoutAlign, pbtypes.Float64(float64(model.Block_AlignCenter))),
 	)
 	blockId := "identity"
 	st.Set(simple.New(&model.Block{
@@ -269,7 +230,7 @@
 	if err != nil {
 		return fmt.Errorf("insert block: %w", err)
 	}
-	st.SetDetail(bundle.RelationKeyIsHidden, domain.Bool(true))
+	st.SetDetail(bundle.RelationKeyIsHidden.String(), pbtypes.Bool(true))
 	return nil
 }
 
@@ -376,19 +337,19 @@
 
 func (a *accountObject) SetSharedSpacesLimit(limit int) (err error) {
 	st := a.NewState()
-	st.SetDetailAndBundledRelation(bundle.RelationKeySharedSpacesLimit, domain.Int64(limit))
+	st.SetDetailAndBundledRelation(bundle.RelationKeySharedSpacesLimit, pbtypes.Int64(int64(limit)))
 	return a.Apply(st)
 }
 
 func (a *accountObject) GetSharedSpacesLimit() (limit int) {
-	return int(a.CombinedDetails().GetInt64(bundle.RelationKeySharedSpacesLimit))
-}
-
-func (a *accountObject) SetProfileDetails(details *domain.Details) (err error) {
+	return int(pbtypes.GetInt64(a.CombinedDetails(), bundle.RelationKeySharedSpacesLimit.String()))
+}
+
+func (a *accountObject) SetProfileDetails(details *types.Struct) (err error) {
 	st := a.NewState()
 	// we should set everything in local state, but not everything in the store (this should be filtered in OnPushChange)
-	for key, value := range details.Iterate() {
-		st.SetDetailAndBundledRelation(key, value)
+	for key, val := range details.Fields {
+		st.SetDetailAndBundledRelation(domain.RelationKey(key), val)
 	}
 	return a.Apply(st)
 }
@@ -396,7 +357,7 @@
 func (a *accountObject) MigrateIconImage(image string) (err error) {
 	if image != "" {
 		st := a.NewState()
-		st.SetDetailAndBundledRelation(bundle.RelationKeyIconImage, domain.String(image))
+		st.SetDetailAndBundledRelation(bundle.RelationKeyIconImage, pbtypes.String(image))
 		err = a.Apply(st)
 		if err != nil {
 			return fmt.Errorf("set icon image: %w", err)

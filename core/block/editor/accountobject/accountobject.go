--- conflicted
+++ resolved
@@ -149,17 +149,6 @@
 	}
 	if errors.Is(err, anystore.ErrDocNotFound) {
 		var builder *storestate.Builder
-<<<<<<< HEAD
-		builder, err = a.genInitialDoc(a.cfg.IsNewAccount())
-		if err != nil {
-			return fmt.Errorf("generate initial doc: %w", err)
-		}
-		_, err = a.storeSource.PushStoreChange(ctx.Ctx, source.PushStoreChangeParams{
-			Changes: builder.ChangeSet,
-			State:   a.state,
-			Time:    time.Now(),
-		})
-=======
 		if a.cfg.IsNewAccount() {
 			builder, err = a.genInitialDoc()
 			if err != nil {
@@ -174,7 +163,6 @@
 			docToInsert := fmt.Sprintf(`{"%s":"%s"}`, idKey, accountDocumentId)
 			err = coll.Insert(ctx.Ctx, anyenc.MustParseJson(docToInsert))
 		}
->>>>>>> 08bb1787
 		if err != nil {
 			return fmt.Errorf("insert account document: %w", err)
 		}
@@ -201,36 +189,17 @@
 	return string(val.GetStringBytes(privateAnalyticsIdKey))
 }
 
-<<<<<<< HEAD
-func (a *accountObject) genInitialDoc(isNewAccount bool) (builder *storestate.Builder, err error) {
-=======
 func (a *accountObject) genInitialDoc() (builder *storestate.Builder, err error) {
->>>>>>> 08bb1787
 	builder = &storestate.Builder{}
 	privateAnalytics, err := generatePrivateAnalyticsId()
 	if err != nil {
 		err = fmt.Errorf("generate private analytics id: %w", err)
 	}
-<<<<<<< HEAD
-	var newDocument map[string]any
-	if isNewAccount {
-		newDocument = map[string]any{
-			idKey:                 accountDocumentId,
-			analyticsKey:          a.cfg.AnalyticsId,
-			iconMigrationKey:      "true",
-			privateAnalyticsIdKey: privateAnalytics,
-		}
-	} else {
-		newDocument = map[string]any{
-			idKey: accountDocumentId,
-		}
-=======
 	newDocument := map[string]any{
 		idKey:                 accountDocumentId,
 		analyticsKey:          a.cfg.AnalyticsId,
 		iconMigrationKey:      "true",
 		privateAnalyticsIdKey: privateAnalytics,
->>>>>>> 08bb1787
 	}
 	for key, val := range newDocument {
 		if str, ok := val.(string); ok {

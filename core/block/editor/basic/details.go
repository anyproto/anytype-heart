--- conflicted
+++ resolved
@@ -5,6 +5,9 @@
 	"fmt"
 	"strings"
 	"time"
+
+	"github.com/gogo/protobuf/types"
+	"golang.org/x/exp/maps"
 
 	"github.com/anyproto/anytype-heart/core/block/editor/smartblock"
 	"github.com/anyproto/anytype-heart/core/block/editor/state"
@@ -18,17 +21,23 @@
 	"github.com/anyproto/anytype-heart/pkg/lib/logging"
 	"github.com/anyproto/anytype-heart/pkg/lib/pb/model"
 	"github.com/anyproto/anytype-heart/util/internalflag"
+	"github.com/anyproto/anytype-heart/util/pbtypes"
 	"github.com/anyproto/anytype-heart/util/uri"
 )
 
 var log = logging.Logger("anytype-mw-editor-basic")
 
-func (bs *basic) SetDetails(ctx session.Context, details []domain.Detail, showEvent bool) (err error) {
+type detailUpdate struct {
+	key   string
+	value *types.Value
+}
+
+func (bs *basic) SetDetails(ctx session.Context, details []*model.Detail, showEvent bool) (err error) {
 	_, err = bs.setDetails(ctx, details, showEvent)
 	return err
 }
 
-func (bs *basic) SetDetailsAndUpdateLastUsed(ctx session.Context, details []domain.Detail, showEvent bool) (err error) {
+func (bs *basic) SetDetailsAndUpdateLastUsed(ctx session.Context, details []*model.Detail, showEvent bool) (err error) {
 	var keys []domain.RelationKey
 	keys, err = bs.setDetails(ctx, details, showEvent)
 	if err != nil {
@@ -41,7 +50,7 @@
 	return nil
 }
 
-func (bs *basic) setDetails(ctx session.Context, details []domain.Detail, showEvent bool) (updatedKeys []domain.RelationKey, err error) {
+func (bs *basic) setDetails(ctx session.Context, details []*model.Detail, showEvent bool) (updatedKeys []domain.RelationKey, err error) {
 	s := bs.NewStateCtx(ctx)
 
 	// Collect updates handling special cases. These cases could update details themselves, so we
@@ -62,36 +71,37 @@
 	return updatedKeys, nil
 }
 
-func (bs *basic) UpdateDetails(update func(current *domain.Details) (*domain.Details, error)) (err error) {
+func (bs *basic) UpdateDetails(update func(current *types.Struct) (*types.Struct, error)) (err error) {
 	_, _, err = bs.updateDetails(update)
 	return err
 }
 
-func (bs *basic) UpdateDetailsAndLastUsed(update func(current *domain.Details) (*domain.Details, error)) error {
-	oldDetails, newDetails, err := bs.updateDetails(update)
+func (bs *basic) UpdateDetailsAndLastUsed(update func(current *types.Struct) (*types.Struct, error)) (err error) {
+	var oldDetails, newDetails *types.Struct
+	oldDetails, newDetails, err = bs.updateDetails(update)
 	if err != nil {
 		return err
 	}
 
-	diff := domain.StructDiff(oldDetails, newDetails)
-	if diff.Len() == 0 {
+	diff := pbtypes.StructDiff(oldDetails, newDetails)
+	if diff == nil || diff.Fields == nil {
 		return nil
 	}
 	ts := time.Now().Unix()
-	for _, key := range diff.Keys() {
-		bs.lastUsedUpdater.UpdateLastUsedDate(bs.SpaceID(), key, ts)
-	}
-	return nil
-}
-
-func (bs *basic) updateDetails(update func(current *domain.Details) (*domain.Details, error)) (oldDetails *domain.Details, newDetails *domain.Details, err error) {
+	for key := range diff.Fields {
+		bs.lastUsedUpdater.UpdateLastUsedDate(bs.SpaceID(), domain.RelationKey(key), ts)
+	}
+	return nil
+}
+
+func (bs *basic) updateDetails(update func(current *types.Struct) (*types.Struct, error)) (oldDetails, newDetails *types.Struct, err error) {
 	if update == nil {
 		return nil, nil, fmt.Errorf("update function is nil")
 	}
 	s := bs.NewState()
 
 	oldDetails = s.CombinedDetails()
-	oldDetailsCopy := oldDetails.Copy()
+	oldDetailsCopy := pbtypes.CopyStruct(oldDetails, true)
 
 	newDetails, err = update(oldDetailsCopy)
 	if err != nil {
@@ -99,21 +109,21 @@
 	}
 	s.SetDetails(newDetails)
 
-	if err = bs.addRelationLinks(s, newDetails.Keys()...); err != nil {
+	if err = bs.addRelationLinks(s, maps.Keys(newDetails.Fields)...); err != nil {
 		return nil, nil, err
 	}
 
 	return oldDetails, newDetails, bs.Apply(s)
 }
 
-func (bs *basic) collectDetailUpdates(details []domain.Detail, s *state.State) ([]domain.Detail, []domain.RelationKey) {
-	updates := make([]domain.Detail, 0, len(details))
+func (bs *basic) collectDetailUpdates(details []*model.Detail, s *state.State) ([]*detailUpdate, []domain.RelationKey) {
+	updates := make([]*detailUpdate, 0, len(details))
 	keys := make([]domain.RelationKey, 0, len(details))
 	for _, detail := range details {
 		update, err := bs.createDetailUpdate(s, detail)
 		if err == nil {
 			updates = append(updates, update)
-			keys = append(keys, update.Key)
+			keys = append(keys, domain.RelationKey(update.key))
 		} else {
 			log.Errorf("can't set detail %s: %s", detail.Key, err)
 		}
@@ -121,128 +131,129 @@
 	return updates, keys
 }
 
-func applyDetailUpdates(oldDetails *domain.Details, updates []domain.Detail) *domain.Details {
-	newDetails := oldDetails.Copy()
-	if newDetails == nil {
-		newDetails = domain.NewDetails()
+func applyDetailUpdates(oldDetails *types.Struct, updates []*detailUpdate) *types.Struct {
+	newDetails := pbtypes.CopyStruct(oldDetails, false)
+	if newDetails == nil || newDetails.Fields == nil {
+		newDetails = &types.Struct{
+			Fields: make(map[string]*types.Value),
+		}
 	}
 	for _, update := range updates {
-		if update.Value.IsNull() {
-			newDetails.Delete(update.Key)
+		if update.value == nil {
+			delete(newDetails.Fields, update.key)
 		} else {
-			newDetails.Set(update.Key, update.Value)
+			newDetails.Fields[update.key] = update.value
 		}
 	}
 	return newDetails
 }
 
-// TODO make no sense?
-func (bs *basic) createDetailUpdate(st *state.State, detail domain.Detail) (domain.Detail, error) {
-	if detail.Value.Ok() {
+func (bs *basic) createDetailUpdate(st *state.State, detail *model.Detail) (*detailUpdate, error) {
+	if detail.Value != nil {
+		if err := pbtypes.ValidateValue(detail.Value); err != nil {
+			return nil, fmt.Errorf("detail %s validation error: %w", detail.Key, err)
+		}
 		if err := bs.setDetailSpecialCases(st, detail); err != nil {
-			return domain.Detail{}, fmt.Errorf("special case: %w", err)
+			return nil, fmt.Errorf("special case: %w", err)
 		}
 		if err := bs.addRelationLink(st, detail.Key); err != nil {
-			return domain.Detail{}, err
+			return nil, err
 		}
 		if err := bs.validateDetailFormat(bs.SpaceID(), detail.Key, detail.Value); err != nil {
-			return domain.Detail{}, fmt.Errorf("failed to validate relation: %w", err)
-		}
-	}
-	return domain.Detail{
-		Key:   detail.Key,
-		Value: detail.Value,
+			return nil, fmt.Errorf("failed to validate relation: %w", err)
+		}
+	}
+	return &detailUpdate{
+		key:   detail.Key,
+		value: detail.Value,
 	}, nil
 }
 
-func (bs *basic) validateDetailFormat(spaceID string, key domain.RelationKey, v domain.Value) error {
-	if !v.Ok() {
-		return fmt.Errorf("invalid value")
-	}
-	r, err := bs.objectStore.FetchRelationByKey(key.String())
+func (bs *basic) validateDetailFormat(spaceID string, key string, v *types.Value) error {
+	r, err := bs.objectStore.FetchRelationByKey(key)
 	if err != nil {
 		return err
 	}
-	if v.IsNull() {
+	if _, isNull := v.Kind.(*types.Value_NullValue); isNull {
 		// allow null value for any field
 		return nil
 	}
 
 	switch r.Format {
 	case model.RelationFormat_longtext, model.RelationFormat_shorttext:
-		if !v.IsString() {
-			return fmt.Errorf("incorrect type: %v instead of string", v)
+		if _, ok := v.Kind.(*types.Value_StringValue); !ok {
+			return fmt.Errorf("incorrect type: %T instead of string", v.Kind)
 		}
 		return nil
 	case model.RelationFormat_number:
-		if !v.IsFloat64() {
-			return fmt.Errorf("incorrect type: %v instead of number", v)
+		if _, ok := v.Kind.(*types.Value_NumberValue); !ok {
+			return fmt.Errorf("incorrect type: %T instead of number", v.Kind)
 		}
 		return nil
 	case model.RelationFormat_status:
-		vals, ok := v.TryStringList()
-		if !ok {
-			return fmt.Errorf("incorrect type: %v instead of string list", v)
-		}
+		if _, ok := v.Kind.(*types.Value_StringValue); ok {
+
+		} else if _, ok := v.Kind.(*types.Value_ListValue); !ok {
+			return fmt.Errorf("incorrect type: %T instead of list", v.Kind)
+		}
+
+		vals := pbtypes.GetStringListValue(v)
 		if len(vals) > 1 {
 			return fmt.Errorf("status should not contain more than one value")
 		}
 		return bs.validateOptions(r, vals)
 
 	case model.RelationFormat_tag:
-		vals, ok := v.TryStringList()
-		if !ok {
-			return fmt.Errorf("incorrect type: %v instead of string list", v)
-		}
+		if _, ok := v.Kind.(*types.Value_ListValue); !ok {
+			return fmt.Errorf("incorrect type: %T instead of list", v.Kind)
+		}
+
+		vals := pbtypes.GetStringListValue(v)
 		if r.MaxCount > 0 && len(vals) > int(r.MaxCount) {
 			return fmt.Errorf("maxCount exceeded")
 		}
 
 		return bs.validateOptions(r, vals)
 	case model.RelationFormat_date:
-		if !v.IsFloat64() {
-			return fmt.Errorf("incorrect type: %v instead of number", v)
+		if _, ok := v.Kind.(*types.Value_NumberValue); !ok {
+			return fmt.Errorf("incorrect type: %T instead of number", v.Kind)
 		}
 
 		return nil
 	case model.RelationFormat_file, model.RelationFormat_object:
-		// TODO Tell clients to use []string, but now use this hack
-		if key == bundle.RelationKeyIconImage {
-			_, ok := v.TryString()
-			if ok {
-				return nil
+		switch s := v.Kind.(type) {
+		case *types.Value_StringValue:
+			return nil
+		case *types.Value_ListValue:
+			if r.MaxCount > 0 && len(s.ListValue.Values) > int(r.MaxCount) {
+				return fmt.Errorf("relation %s(%s) has maxCount exceeded", r.Key, r.Format.String())
 			}
-		}
-
-		vals, ok := v.TryStringList()
-		if !ok {
-			return fmt.Errorf("incorrect type: %v instead of string list", v)
-		}
-		if r.MaxCount > 0 && len(vals) > int(r.MaxCount) {
-			return fmt.Errorf("relation %s(%s) has maxCount exceeded", r.Key, r.Format.String())
-		}
-
-		for i, lv := range vals {
-			if lv == "" {
-				return fmt.Errorf("empty option at index %d", i)
+
+			for i, lv := range s.ListValue.Values {
+				if optId, ok := lv.Kind.(*types.Value_StringValue); !ok {
+					return fmt.Errorf("incorrect list item value at index %d: %T instead of string", i, lv.Kind)
+				} else if optId.StringValue == "" {
+					return fmt.Errorf("empty option at index %d", i)
+				}
 			}
-		}
-		return nil
-
+			return nil
+		default:
+			return fmt.Errorf("incorrect type: %T instead of list/string", v.Kind)
+		}
 	case model.RelationFormat_checkbox:
-		if !v.IsBool() {
-			return fmt.Errorf("incorrect type: %v instead of bool", v)
+		if _, ok := v.Kind.(*types.Value_BoolValue); !ok {
+			return fmt.Errorf("incorrect type: %T instead of bool", v.Kind)
 		}
 
 		return nil
 	case model.RelationFormat_url:
-		val, ok := v.TryString()
-		if !ok {
-			return fmt.Errorf("incorrect type: %v instead of string", v)
-		}
-		s := strings.TrimSpace(val)
+		if _, ok := v.Kind.(*types.Value_StringValue); !ok {
+			return fmt.Errorf("incorrect type: %T instead of string", v.Kind)
+		}
+
+		s := strings.TrimSpace(v.GetStringValue())
 		if s != "" {
-			err := uri.ValidateURI(s)
+			err := uri.ValidateURI(strings.TrimSpace(v.GetStringValue()))
 			if err != nil {
 				return fmt.Errorf("failed to parse URL: %w", err)
 			}
@@ -253,9 +264,8 @@
 		// }
 		return nil
 	case model.RelationFormat_email:
-		_, ok := v.TryString()
-		if !ok {
-			return fmt.Errorf("incorrect type: %v instead of string", v)
+		if _, ok := v.Kind.(*types.Value_StringValue); !ok {
+			return fmt.Errorf("incorrect type: %T instead of string", v.Kind)
 		}
 		// todo: revise regexp and reimplement
 		/*valid := uri.ValidateEmail(v.GetStringValue())
@@ -264,9 +274,8 @@
 		}*/
 		return nil
 	case model.RelationFormat_phone:
-		_, ok := v.TryString()
-		if !ok {
-			return fmt.Errorf("incorrect type: %v instead of string", v)
+		if _, ok := v.Kind.(*types.Value_StringValue); !ok {
+			return fmt.Errorf("incorrect type: %T instead of string", v.Kind)
 		}
 
 		// todo: revise regexp and reimplement
@@ -276,9 +285,8 @@
 		}*/
 		return nil
 	case model.RelationFormat_emoji:
-		_, ok := v.TryString()
-		if !ok {
-			return fmt.Errorf("incorrect type: %v instead of string", v)
+		if _, ok := v.Kind.(*types.Value_StringValue); !ok {
+			return fmt.Errorf("incorrect type: %T instead of string", v.Kind)
 		}
 
 		// check if the symbol is emoji
@@ -293,19 +301,19 @@
 	return nil
 }
 
-func (bs *basic) setDetailSpecialCases(st *state.State, detail domain.Detail) error {
-	if detail.Key == bundle.RelationKeyType {
+func (bs *basic) setDetailSpecialCases(st *state.State, detail *model.Detail) error {
+	if detail.Key == bundle.RelationKeyType.String() {
 		return fmt.Errorf("can't change object type directly: %w", domain.ErrValidationFailed)
 	}
-	if detail.Key == bundle.RelationKeyLayout {
+	if detail.Key == bundle.RelationKeyLayout.String() {
 		// special case when client sets the layout detail directly instead of using SetLayoutInState command
-		return bs.SetLayoutInState(st, model.ObjectTypeLayout(detail.Value.Int64()), false)
-	}
-	return nil
-}
-
-func (bs *basic) addRelationLink(st *state.State, relationKey domain.RelationKey) error {
-	relLink, err := bs.objectStore.GetRelationLink(relationKey.String())
+		return bs.SetLayoutInState(st, model.ObjectTypeLayout(detail.Value.GetNumberValue()), false)
+	}
+	return nil
+}
+
+func (bs *basic) addRelationLink(st *state.State, relationKey string) error {
+	relLink, err := bs.objectStore.GetRelationLink(relationKey)
 	if err != nil || relLink == nil {
 		return fmt.Errorf("failed to get relation: %w", err)
 	}
@@ -314,7 +322,7 @@
 }
 
 // addRelationLinks is deprecated and will be removed in release 7
-func (bs *basic) addRelationLinks(st *state.State, relationKeys ...domain.RelationKey) error {
+func (bs *basic) addRelationLinks(st *state.State, relationKeys ...string) error {
 	if len(relationKeys) == 0 {
 		return nil
 	}
@@ -386,7 +394,7 @@
 	s.SetObjectTypeKeys(objectTypeKeys)
 	removeInternalFlags(s)
 
-	if bs.CombinedDetails().GetInt64(bundle.RelationKeyOrigin) == int64(model.ObjectOrigin_none) {
+	if pbtypes.GetInt64(bs.CombinedDetails(), bundle.RelationKeyOrigin.String()) == int64(model.ObjectOrigin_none) {
 		bs.lastUsedUpdater.UpdateLastUsedDate(bs.SpaceID(), objectTypeKeys[0], time.Now().Unix())
 	}
 
@@ -406,7 +414,7 @@
 	if err != nil {
 		return 0, fmt.Errorf("get object by unique key: %w", err)
 	}
-	rawLayout := typeDetails.GetInt64(bundle.RelationKeyRecommendedLayout)
+	rawLayout := pbtypes.GetInt64(typeDetails.GetDetails(), bundle.RelationKeyRecommendedLayout.String())
 	return model.ObjectTypeLayout(rawLayout), nil
 }
 
@@ -418,13 +426,8 @@
 	}
 
 	fromLayout, _ := s.Layout()
-<<<<<<< HEAD
-	s.SetDetail(bundle.RelationKeyLayout, domain.Int64(toLayout))
-	if err = bs.layoutConverter.Convert(bs.Space(), s, fromLayout, toLayout); err != nil {
-=======
 	s.SetDetail(bundle.RelationKeyLayout.String(), pbtypes.Int64(int64(toLayout)))
 	if err = bs.layoutConverter.Convert(s, fromLayout, toLayout); err != nil {
->>>>>>> 3e34be54
 		return fmt.Errorf("convert layout: %w", err)
 	}
 	return nil

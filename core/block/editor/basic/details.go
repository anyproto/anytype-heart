--- conflicted
+++ resolved
@@ -206,7 +206,6 @@
 
 		return nil
 	case model.RelationFormat_file, model.RelationFormat_object:
-<<<<<<< HEAD
 		// TODO Tell clients to use []string, but now use this hack
 		if key == bundle.RelationKeyIconImage {
 			_, ok := v.TryString()
@@ -215,10 +214,7 @@
 			}
 		}
 
-		vals, ok := v.TryStringList()
-=======
 		vals, ok := v.TryWrapToStringList()
->>>>>>> f1e63aa5
 		if !ok {
 			return fmt.Errorf("incorrect type: %v instead of string list", v)
 		}

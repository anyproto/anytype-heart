--- conflicted
+++ resolved
@@ -415,13 +415,7 @@
 			return fmt.Errorf("layout change from %s to %s is not allowed", model.ObjectTypeLayout_name[int32(fromLayout)], model.ObjectTypeLayout_name[int32(toLayout)])
 		}
 	}
-
-<<<<<<< HEAD
-	s.SetDetail(bundle.RelationKeyLayout, domain.Int64(toLayout))
-=======
-	fromLayout, _ := s.Layout()
 	s.SetDetail(bundle.RelationKeyResolvedLayout, domain.Int64(toLayout))
->>>>>>> 5580a017
 	if err = bs.layoutConverter.Convert(s, fromLayout, toLayout); err != nil {
 		return fmt.Errorf("convert layout: %w", err)
 	}

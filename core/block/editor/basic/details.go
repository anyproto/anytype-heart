--- conflicted
+++ resolved
@@ -99,31 +99,7 @@
 	return newDetails
 }
 
-<<<<<<< HEAD
-// TODO make no sense?
-func (bs *basic) createDetailUpdate(st *state.State, detail domain.Detail) (domain.Detail, error) {
-	if detail.Value.Ok() {
-		if err := bs.setDetailSpecialCases(st, detail); err != nil {
-			return domain.Detail{}, fmt.Errorf("special case: %w", err)
-		}
-		// TODO: GO-4284 remove
-		if err := bs.addRelationLink(st, detail.Key); err != nil {
-			return domain.Detail{}, err
-		}
-		if err := bs.validateDetailFormat(bs.SpaceID(), detail.Key, detail.Value); err != nil {
-			return domain.Detail{}, fmt.Errorf("failed to validate relation: %w", err)
-		}
-	}
-	return domain.Detail{
-		Key:   detail.Key,
-		Value: detail.Value,
-	}, nil
-}
-
-func (bs *basic) validateDetailFormat(spaceID string, key domain.RelationKey, v domain.Value) error {
-=======
 func (bs *basic) validateDetailFormat(key domain.RelationKey, v domain.Value) error {
->>>>>>> 313ca48c
 	if !v.Ok() {
 		return fmt.Errorf("invalid value")
 	}

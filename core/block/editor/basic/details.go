--- conflicted
+++ resolved
@@ -410,13 +410,8 @@
 	}
 
 	fromLayout, _ := s.Layout()
-<<<<<<< HEAD
 	s.SetDetail(bundle.RelationKeyLayout, domain.Int64(toLayout))
-	if err = bs.layoutConverter.Convert(bs.Space(), s, fromLayout, toLayout); err != nil {
-=======
-	s.SetDetail(bundle.RelationKeyLayout.String(), pbtypes.Int64(int64(toLayout)))
 	if err = bs.layoutConverter.Convert(s, fromLayout, toLayout); err != nil {
->>>>>>> a85b42fa
 		return fmt.Errorf("convert layout: %w", err)
 	}
 	return nil

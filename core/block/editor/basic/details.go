--- conflicted
+++ resolved
@@ -24,20 +24,11 @@
 
 var log = logging.Logger("anytype-mw-editor-basic")
 
-<<<<<<< HEAD
 var relationsProhibitedToUpdate = []domain.RelationKey{
 	bundle.RelationKeyRecommendedLayout,
 }
 
-type detailUpdate struct {
-	key   string
-	value *types.Value
-}
-
-func (bs *basic) SetDetails(ctx session.Context, details []*model.Detail, showEvent bool) (err error) {
-=======
 func (bs *basic) SetDetails(ctx session.Context, details []domain.Detail, showEvent bool) (err error) {
->>>>>>> bd5cee46
 	_, err = bs.setDetails(ctx, details, showEvent)
 	return err
 }

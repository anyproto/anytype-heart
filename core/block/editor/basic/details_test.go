package basic

import (
	"testing"

	"github.com/stretchr/testify/assert"
	"github.com/stretchr/testify/mock"

	"github.com/anyproto/anytype-heart/core/block/editor/converter"
	"github.com/anyproto/anytype-heart/core/block/editor/lastused/mock_lastused"
	"github.com/anyproto/anytype-heart/core/block/editor/smartblock/smarttest"
<<<<<<< HEAD
=======
	"github.com/anyproto/anytype-heart/core/block/restriction"
>>>>>>> d3ae06ef
	"github.com/anyproto/anytype-heart/core/domain"
	"github.com/anyproto/anytype-heart/pkg/lib/bundle"
	"github.com/anyproto/anytype-heart/pkg/lib/localstore/objectstore"
	"github.com/anyproto/anytype-heart/pkg/lib/localstore/objectstore/spaceindex"
	"github.com/anyproto/anytype-heart/pkg/lib/pb/model"
)

type basicFixture struct {
	sb       *smarttest.SmartTest
	store    *spaceindex.StoreFixture
	lastUsed *mock_lastused.MockObjectUsageUpdater
	basic    CommonOperations
}

var (
	objectId = "objectId"
	spaceId  = "space1"
)

func newBasicFixture(t *testing.T) *basicFixture {
	sb := smarttest.New(objectId)
	sb.SetDetails(nil, nil, false)
	sb.SetSpaceId(spaceId)

	store := spaceindex.NewStoreFixture(t)
	lastUsed := mock_lastused.NewMockObjectUsageUpdater(t)

	b := NewBasic(sb, store, converter.NewLayoutConverter(), nil, lastUsed)

	return &basicFixture{
		sb:       sb,
		store:    store,
		lastUsed: lastUsed,
		basic:    b,
	}
}

func TestBasic_UpdateDetails(t *testing.T) {
	t.Run("add new details", func(t *testing.T) {
		// given
		f := newBasicFixture(t)
		f.store.AddObjects(t, []objectstore.TestObject{{
			bundle.RelationKeyId:             domain.String("rel-aperture"),
			bundle.RelationKeySpaceId:        domain.String(spaceId),
			bundle.RelationKeyRelationKey:    domain.String("aperture"),
			bundle.RelationKeyUniqueKey:      domain.String("rel-aperture"),
			bundle.RelationKeyRelationFormat: domain.Int64(int64(model.RelationFormat_longtext)),
		}, {
			bundle.RelationKeyId:             domain.String("rel-maxCount"),
			bundle.RelationKeySpaceId:        domain.String(spaceId),
			bundle.RelationKeyRelationKey:    domain.String("relationMaxCount"),
			bundle.RelationKeyUniqueKey:      domain.String("rel-relationMaxCount"),
			bundle.RelationKeyRelationFormat: domain.Int64(int64(model.RelationFormat_number)),
		}})

		// when
		err := f.basic.UpdateDetails(func(current *domain.Details) (*domain.Details, error) {
			current.Set(bundle.RelationKeyAperture, domain.String("aperture"))
			current.Set(bundle.RelationKeyRelationMaxCount, domain.Int64(5))
			return current, nil
		})

		// then
		assert.NoError(t, err)

		value, found := f.sb.Details().TryString(bundle.RelationKeyAperture)
		assert.True(t, found)
		assert.Equal(t, "aperture", value)
		assert.True(t, f.sb.HasRelation(f.sb.NewState(), bundle.RelationKeyAperture.String()))

		{
			value, found := f.sb.Details().TryInt64(bundle.RelationKeyRelationMaxCount)
			assert.True(t, found)
			assert.Equal(t, int64(5), value)
			assert.True(t, f.sb.HasRelation(f.sb.NewState(), bundle.RelationKeyRelationMaxCount.String()))
		}
	})

	t.Run("modify details", func(t *testing.T) {
		// given
<<<<<<< HEAD
		f := newDUFixture(t)
		err := f.sb.SetDetails(nil, []domain.Detail{{
			Key:   bundle.RelationKeySpaceDashboardId,
			Value: domain.String("123"),
=======
		f := newBasicFixture(t)
		err := f.sb.SetDetails(nil, []*model.Detail{{
			Key:   bundle.RelationKeySpaceDashboardId.String(),
			Value: pbtypes.String("123"),
>>>>>>> d3ae06ef
		}}, false)
		assert.NoError(t, err)
		f.store.AddObjects(t, []objectstore.TestObject{{
			bundle.RelationKeyId:             domain.String("rel-spaceDashboardId"),
			bundle.RelationKeySpaceId:        domain.String(spaceId),
			bundle.RelationKeyRelationKey:    domain.String("spaceDashboardId"),
			bundle.RelationKeyUniqueKey:      domain.String("rel-spaceDashboardId"),
			bundle.RelationKeyRelationFormat: domain.Int64(int64(model.RelationFormat_object)),
		}})

		// when
		err = f.basic.UpdateDetails(func(current *domain.Details) (*domain.Details, error) {
			current.Set(bundle.RelationKeySpaceDashboardId, domain.String("new123"))
			return current, nil
		})

		// then
		assert.NoError(t, err)

		value, found := f.sb.Details().TryString(bundle.RelationKeySpaceDashboardId)
		assert.True(t, found)
		assert.Equal(t, "new123", value)
		assert.True(t, f.sb.HasRelation(f.sb.NewState(), bundle.RelationKeySpaceDashboardId.String()))
	})

	t.Run("delete details", func(t *testing.T) {
		// given
<<<<<<< HEAD
		f := newDUFixture(t)
		err := f.sb.SetDetails(nil, []domain.Detail{{
			Key:   bundle.RelationKeyTargetObjectType,
			Value: domain.String("ot-note"),
=======
		f := newBasicFixture(t)
		err := f.sb.SetDetails(nil, []*model.Detail{{
			Key:   bundle.RelationKeyTargetObjectType.String(),
			Value: pbtypes.String("ot-note"),
>>>>>>> d3ae06ef
		}}, false)
		assert.NoError(t, err)

		// when
		err = f.basic.UpdateDetails(func(current *domain.Details) (*domain.Details, error) {
			current.Delete(bundle.RelationKeyTargetObjectType)
			return current, nil
		})

		// then
		assert.NoError(t, err)

		value, found := f.sb.Details().TryString(bundle.RelationKeyTargetObjectType)
		assert.False(t, found)
		assert.Empty(t, value)
		assert.False(t, f.sb.HasRelation(f.sb.NewState(), bundle.RelationKeyTargetObjectType.String()))
	})
}

func TestBasic_SetObjectTypesInState(t *testing.T) {
	t.Run("no error", func(t *testing.T) {
		// given
		f := newBasicFixture(t)

		f.lastUsed.EXPECT().UpdateLastUsedDate(mock.Anything, bundle.TypeKeyTask, mock.Anything).Return().Once()
		f.store.AddObjects(t, []objectstore.TestObject{{
			bundle.RelationKeySpaceId:   pbtypes.String(spaceId),
			bundle.RelationKeyId:        pbtypes.String("ot-task"),
			bundle.RelationKeyUniqueKey: pbtypes.String("ot-task"),
			bundle.RelationKeyLayout:    pbtypes.Int64(int64(model.ObjectType_todo)),
		}})

		s := f.sb.NewState()

		// when
		err := f.basic.SetObjectTypesInState(s, []domain.TypeKey{bundle.TypeKeyTask}, false)

		// then
		assert.NoError(t, err)
		assert.Equal(t, bundle.TypeKeyTask, s.ObjectTypeKey())
	})

	t.Run("type change is restricted", func(t *testing.T) {
		// given
		f := newBasicFixture(t)
		f.sb.TestRestrictions = restriction.Restrictions{Object: []model.RestrictionsObjectRestriction{model.Restrictions_TypeChange}}
		s := f.sb.NewState()

		// when
		err := f.basic.SetObjectTypesInState(s, []domain.TypeKey{bundle.TypeKeyTask}, false)

		// then
		assert.ErrorIs(t, err, restriction.ErrRestricted)
	})

	t.Run("changing to template type is restricted", func(t *testing.T) {
		// given
		f := newBasicFixture(t)
		s := f.sb.NewState()

		// when
		err := f.basic.SetObjectTypesInState(s, []domain.TypeKey{bundle.TypeKeyTemplate}, false)

		// then
		assert.Error(t, err)
	})
}<|MERGE_RESOLUTION|>--- conflicted
+++ resolved
@@ -9,10 +9,7 @@
 	"github.com/anyproto/anytype-heart/core/block/editor/converter"
 	"github.com/anyproto/anytype-heart/core/block/editor/lastused/mock_lastused"
 	"github.com/anyproto/anytype-heart/core/block/editor/smartblock/smarttest"
-<<<<<<< HEAD
-=======
 	"github.com/anyproto/anytype-heart/core/block/restriction"
->>>>>>> d3ae06ef
 	"github.com/anyproto/anytype-heart/core/domain"
 	"github.com/anyproto/anytype-heart/pkg/lib/bundle"
 	"github.com/anyproto/anytype-heart/pkg/lib/localstore/objectstore"
@@ -93,17 +90,10 @@
 
 	t.Run("modify details", func(t *testing.T) {
 		// given
-<<<<<<< HEAD
-		f := newDUFixture(t)
+		f := newBasicFixture(t)
 		err := f.sb.SetDetails(nil, []domain.Detail{{
 			Key:   bundle.RelationKeySpaceDashboardId,
 			Value: domain.String("123"),
-=======
-		f := newBasicFixture(t)
-		err := f.sb.SetDetails(nil, []*model.Detail{{
-			Key:   bundle.RelationKeySpaceDashboardId.String(),
-			Value: pbtypes.String("123"),
->>>>>>> d3ae06ef
 		}}, false)
 		assert.NoError(t, err)
 		f.store.AddObjects(t, []objectstore.TestObject{{
@@ -131,17 +121,10 @@
 
 	t.Run("delete details", func(t *testing.T) {
 		// given
-<<<<<<< HEAD
-		f := newDUFixture(t)
+		f := newBasicFixture(t)
 		err := f.sb.SetDetails(nil, []domain.Detail{{
 			Key:   bundle.RelationKeyTargetObjectType,
 			Value: domain.String("ot-note"),
-=======
-		f := newBasicFixture(t)
-		err := f.sb.SetDetails(nil, []*model.Detail{{
-			Key:   bundle.RelationKeyTargetObjectType.String(),
-			Value: pbtypes.String("ot-note"),
->>>>>>> d3ae06ef
 		}}, false)
 		assert.NoError(t, err)
 

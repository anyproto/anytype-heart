package basic

import (
	"errors"
<<<<<<< HEAD
=======
	"math/rand"
>>>>>>> 55c13f9d
	"testing"

	"github.com/gogo/protobuf/types"
	"github.com/stretchr/testify/assert"
	"github.com/stretchr/testify/mock"
	"github.com/stretchr/testify/require"

	"github.com/anyproto/anytype-heart/core/block/editor/converter"
	"github.com/anyproto/anytype-heart/core/block/editor/smartblock"
	"github.com/anyproto/anytype-heart/core/block/editor/smartblock/smarttest"
	"github.com/anyproto/anytype-heart/core/block/editor/table"
	"github.com/anyproto/anytype-heart/core/block/editor/template"
	"github.com/anyproto/anytype-heart/core/block/restriction"
	"github.com/anyproto/anytype-heart/core/block/simple"
	"github.com/anyproto/anytype-heart/core/block/simple/text"
	"github.com/anyproto/anytype-heart/core/domain"
	"github.com/anyproto/anytype-heart/core/files/fileobject"
	"github.com/anyproto/anytype-heart/core/files/fileobject/mock_fileobject"
	"github.com/anyproto/anytype-heart/pb"
	"github.com/anyproto/anytype-heart/pkg/lib/bundle"
	"github.com/anyproto/anytype-heart/pkg/lib/pb/model"
	"github.com/anyproto/anytype-heart/util/pbtypes"

	_ "github.com/anyproto/anytype-heart/core/block/simple/base"
)

func newTextBlock(id, contentText string, childrenIds []string) simple.Block {
	return text.NewText(&model.Block{
		Id: id,
		Content: &model.BlockContentOfText{
			Text: &model.BlockContentText{
				Text: contentText,
			},
		},
		ChildrenIds: childrenIds,
	})
}

func TestBasic_Create(t *testing.T) {
	t.Run("generic", func(t *testing.T) {
		sb := smarttest.New("test")
		sb.AddBlock(simple.New(&model.Block{Id: "test"}))
		b := NewBasic(sb, nil, converter.NewLayoutConverter(), nil)
		st := sb.NewState()
		id, err := b.CreateBlock(st, pb.RpcBlockCreateRequest{
			Block: &model.Block{Content: &model.BlockContentOfText{Text: &model.BlockContentText{Text: "ll"}}},
		})
		require.NoError(t, sb.Apply(st))
		require.NoError(t, err)
		require.NotEmpty(t, id)
		assert.Len(t, sb.Results.Applies, 1)
	})
	t.Run("title", func(t *testing.T) {
		sb := smarttest.New("test")
		sb.AddBlock(simple.New(&model.Block{Id: "test"}))
		require.NoError(t, smartblock.ObjectApplyTemplate(sb, sb.NewState(), template.WithTitle))
		b := NewBasic(sb, nil, converter.NewLayoutConverter(), nil)
		s := sb.NewState()
		id, err := b.CreateBlock(s, pb.RpcBlockCreateRequest{
			TargetId: template.TitleBlockId,
			Position: model.Block_Top,
			Block:    &model.Block{Content: &model.BlockContentOfText{Text: &model.BlockContentText{Text: "ll"}}},
		})
		require.NoError(t, err)
		require.NotEmpty(t, id)

		assert.Equal(t, []string{template.HeaderLayoutId, id}, s.Pick(s.RootId()).Model().ChildrenIds)
	})
	t.Run("restricted", func(t *testing.T) {
		sb := smarttest.New("test")
		sb.TestRestrictions = restriction.Restrictions{
			Object: restriction.ObjectRestrictions{
				model.Restrictions_Blocks,
			},
		}
		sb.AddBlock(simple.New(&model.Block{Id: "test"}))
		require.NoError(t, smartblock.ObjectApplyTemplate(sb, sb.NewState(), template.WithTitle))
		b := NewBasic(sb, nil, converter.NewLayoutConverter(), nil)
		_, err := b.CreateBlock(sb.NewState(), pb.RpcBlockCreateRequest{})
		assert.ErrorIs(t, err, restriction.ErrRestricted)
	})
}

func TestBasic_Duplicate(t *testing.T) {
	t.Run("dup blocks to same state", func(t *testing.T) {
		sb := smarttest.New("test")
		sb.AddBlock(simple.New(&model.Block{Id: "test", ChildrenIds: []string{"2"}})).
			AddBlock(simple.New(&model.Block{Id: "2", ChildrenIds: []string{"3"}})).
			AddBlock(simple.New(&model.Block{Id: "3"}))

		st := sb.NewState()
		newIds, err := NewBasic(sb, nil, converter.NewLayoutConverter(), nil).Duplicate(st, st, "", 0, []string{"2"})
		require.NoError(t, err)

		err = sb.Apply(st)
		require.NoError(t, err)

		require.Len(t, newIds, 1)
		s := sb.NewState()
		assert.Len(t, s.Pick(newIds[0]).Model().ChildrenIds, 1)
		assert.Len(t, sb.Blocks(), 5)
	})

	for _, tc := range []struct {
		name     string
		fos      func() fileobject.Service
		spaceIds []string
		targets  []string
	}{
		{
			name: "dup file block - same space",
			fos: func() fileobject.Service {
				return nil
			},
			spaceIds: []string{"space1", "space1"},
			targets:  []string{"file1_space1", "file2_space1"},
		},
		{
			name: "dup file block - other space",
			fos: func() fileobject.Service {
				fos := mock_fileobject.NewMockService(t)
				fos.EXPECT().GetFileIdFromObject("file1_space1").Return(domain.FullFileId{SpaceId: "space1", FileId: "file1"}, nil)
				fos.EXPECT().CreateFromImport(domain.FullFileId{SpaceId: "space2", FileId: "file1"}, mock.Anything).Return("file1_space2", nil)
				fos.EXPECT().GetFileIdFromObject("file2_space1").Return(domain.FullFileId{SpaceId: "space1", FileId: "file2"}, nil)
				fos.EXPECT().CreateFromImport(domain.FullFileId{SpaceId: "space2", FileId: "file2"}, mock.Anything).Return("file2_space2", nil)
				return fos
			},
			spaceIds: []string{"space1", "space2"},
			targets:  []string{"file1_space2", "file2_space2"},
		},
		{
			name: "dup file block - no target change if failed to retrieve file id",
			fos: func() fileobject.Service {
				fos := mock_fileobject.NewMockService(t)
				fos.EXPECT().GetFileIdFromObject(mock.Anything).Return(domain.FullFileId{}, errors.New("no such file")).Times(2)
				return fos
			},
			spaceIds: []string{"space1", "space2"},
			targets:  []string{"file1_space1", "file2_space1"},
		},
		{
			name: "dup file block - no target change if failed to create file object",
			fos: func() fileobject.Service {
				fos := mock_fileobject.NewMockService(t)
				fos.EXPECT().GetFileIdFromObject("file1_space1").Return(domain.FullFileId{SpaceId: "space1", FileId: "file1"}, nil)
				fos.EXPECT().GetFileIdFromObject("file2_space1").Return(domain.FullFileId{SpaceId: "space1", FileId: "file2"}, nil)
				fos.EXPECT().CreateFromImport(mock.Anything, mock.Anything).Return("", errors.New("creation failure"))
				return fos
			},
			spaceIds: []string{"space1", "space2"},
			targets:  []string{"file1_space1", "file2_space1"},
		},
	} {
		t.Run(tc.name, func(t *testing.T) {
			// given
			source := smarttest.New("source").
				AddBlock(simple.New(&model.Block{Id: "source", ChildrenIds: []string{"1", "f1"}})).
				AddBlock(simple.New(&model.Block{Id: "1", ChildrenIds: []string{"f2"}})).
				AddBlock(simple.New(&model.Block{Id: "f1", Content: &model.BlockContentOfFile{File: &model.BlockContentFile{TargetObjectId: "file1_space1"}}})).
				AddBlock(simple.New(&model.Block{Id: "f2", Content: &model.BlockContentOfFile{File: &model.BlockContentFile{TargetObjectId: "file2_space1"}}}))
			ss := source.NewState()
			ss.SetDetail(bundle.RelationKeySpaceId.String(), pbtypes.String(tc.spaceIds[0]))

			target := smarttest.New("target").
				AddBlock(simple.New(&model.Block{Id: "target"}))
			ts := target.NewState()
			ts.SetDetail(bundle.RelationKeySpaceId.String(), pbtypes.String(tc.spaceIds[1]))

			// when
			newIds, err := NewBasic(source, nil, nil, tc.fos()).Duplicate(ss, ts, "target", model.Block_Inner, []string{"1", "f1"})
			require.NoError(t, err)
			require.NoError(t, target.Apply(ts))

			// then
			assert.Len(t, newIds, 2)

			ts = target.NewState()
			root := ts.Pick("target")
			assert.Equal(t, newIds, root.Model().ChildrenIds)
			block1 := ts.Pick(newIds[0])
			require.NotNil(t, block1)
			blockChildren := block1.Model().ChildrenIds
			assert.Len(t, blockChildren, 1)

			for fbID, targetID := range map[string]string{newIds[1]: tc.targets[0], blockChildren[0]: tc.targets[1]} {
				fb := ts.Pick(fbID)
				assert.NotNil(t, fb)
				f, ok := fb.Model().Content.(*model.BlockContentOfFile)
				assert.True(t, ok)
				assert.Equal(t, targetID, f.File.TargetObjectId)
			}
		})
	}

}

func TestBasic_Unlink(t *testing.T) {
	t.Run("base case", func(t *testing.T) {
		sb := smarttest.New("test")
		sb.AddBlock(simple.New(&model.Block{Id: "test", ChildrenIds: []string{"2"}})).
			AddBlock(simple.New(&model.Block{Id: "2", ChildrenIds: []string{"3"}})).
			AddBlock(simple.New(&model.Block{Id: "3"}))

		b := NewBasic(sb, nil, converter.NewLayoutConverter(), nil)

		err := b.Unlink(nil, "2")
		require.NoError(t, err)
		assert.Nil(t, sb.NewState().Pick("2"))

		assert.Error(t, b.Unlink(nil, "2"))
	})
	t.Run("unlink parent and its child", func(t *testing.T) {
		sb := smarttest.New("test")
		sb.AddBlock(simple.New(&model.Block{Id: "test", ChildrenIds: []string{"2"}})).
			AddBlock(simple.New(&model.Block{Id: "2", ChildrenIds: []string{"3"}})).
			AddBlock(simple.New(&model.Block{Id: "3"}))

		b := NewBasic(sb, nil, converter.NewLayoutConverter(), nil)

		err := b.Unlink(nil, "2", "3")
		require.NoError(t, err)
		assert.False(t, sb.NewState().Exists("2"))
		assert.False(t, sb.NewState().Exists("3"))
	})
}

func TestBasic_Move(t *testing.T) {
	t.Run("generic", func(t *testing.T) {
		sb := smarttest.New("test")
		sb.AddBlock(simple.New(&model.Block{Id: "test", ChildrenIds: []string{"2", "4"}})).
			AddBlock(simple.New(&model.Block{Id: "2", ChildrenIds: []string{"3"}})).
			AddBlock(simple.New(&model.Block{Id: "3"})).
			AddBlock(simple.New(&model.Block{Id: "4"}))

		b := NewBasic(sb, nil, converter.NewLayoutConverter(), nil)
		st := sb.NewState()

		err := b.Move(st, st, "4", model.Block_Inner, []string{"3"})
		require.NoError(t, err)
		require.NoError(t, sb.Apply(st))
		assert.Len(t, sb.NewState().Pick("2").Model().ChildrenIds, 0)
		assert.Len(t, sb.NewState().Pick("4").Model().ChildrenIds, 1)

	})
	t.Run("header", func(t *testing.T) {
		sb := smarttest.New("test")
		sb.AddBlock(simple.New(&model.Block{Id: "test"}))
		require.NoError(t, smartblock.ObjectApplyTemplate(sb, sb.NewState(), template.WithTitle))
		b := NewBasic(sb, nil, converter.NewLayoutConverter(), nil)
		s := sb.NewState()
		id1, err := b.CreateBlock(s, pb.RpcBlockCreateRequest{
			TargetId: template.HeaderLayoutId,
			Position: model.Block_Bottom,
			Block:    &model.Block{Content: &model.BlockContentOfText{Text: &model.BlockContentText{Text: "ll"}}},
		})
		require.NoError(t, err)
		require.NotEmpty(t, id1)

		id0, err := b.CreateBlock(s, pb.RpcBlockCreateRequest{
			TargetId: template.HeaderLayoutId,
			Position: model.Block_Bottom,
			Block:    &model.Block{Content: &model.BlockContentOfText{Text: &model.BlockContentText{Text: "ll"}}},
		})
		require.NoError(t, err)
		require.NotEmpty(t, id0)

		st := sb.NewState()
		err = b.Move(st, st, template.TitleBlockId, model.Block_Top, []string{id0})
		require.NoError(t, err)
		require.NoError(t, sb.Apply(st))
		assert.Equal(t, []string{template.HeaderLayoutId, id0, id1}, s.Pick(s.RootId()).Model().ChildrenIds)
	})
	for _, relation := range []string{
		template.TitleBlockId,
		template.HeaderLayoutId,
		template.DescriptionBlockId,
		template.FeaturedRelationsId,
	} {
		t.Run("do not move block - when a required relation is ("+relation+")", func(t *testing.T) {
			// given
			testDoc := smarttest.New("test")
			testDoc.
				AddBlock(
					simple.New(
						&model.Block{
							Id:          "root",
							ChildrenIds: []string{relation},
						},
					),
				).
				AddBlock(
					simple.New(
						&model.Block{
							Id: "target",
						},
					),
				)
			basic := NewBasic(testDoc, nil, converter.NewLayoutConverter(), nil)
			state := testDoc.NewState()

			// when
			err := basic.Move(state, state, "target", model.Block_Bottom, []string{relation})

			// then
			require.Error(t, err)
		})
	}
	t.Run("replace empty", func(t *testing.T) {
		sb := smarttest.New("test")
		sb.AddBlock(simple.New(&model.Block{Id: "test", ChildrenIds: []string{"1", "2"}})).
			AddBlock(newTextBlock("1", "", nil)).
			AddBlock(newTextBlock("2", "one", nil))

		b := NewBasic(sb, nil, converter.NewLayoutConverter(), nil)
		st := sb.NewState()
		err := b.Move(st, st, "1", model.Block_InnerFirst, []string{"2"})
		require.NoError(t, err)
		require.NoError(t, sb.Apply(st))
		assert.Len(t, sb.NewState().Pick("test").Model().ChildrenIds, 1)
	})
	t.Run("replace background and color", func(t *testing.T) {
		sb := smarttest.New("test")

		firstBlock := newTextBlock("1", "", nil)
		firstBlock.Model().BackgroundColor = "first_block_background_color"

		secondBlock := newTextBlock("2", "two", nil)
		secondBlock.Model().GetText().Color = "second_block_text_color"

		sb.AddBlock(simple.New(&model.Block{Id: "test", ChildrenIds: []string{"1", "2"}})).
			AddBlock(firstBlock).
			AddBlock(secondBlock)

		b := NewBasic(sb, nil, converter.NewLayoutConverter(), nil)
		st := sb.NewState()
		err := b.Move(st, st, "1", model.Block_InnerFirst, []string{"2"})
		require.NoError(t, err)
		require.NoError(t, sb.Apply(st))
		assert.Equal(t, sb.NewState().Pick("2").Model().BackgroundColor, "first_block_background_color")
		assert.Equal(t, sb.NewState().Pick("2").Model().GetText().Color, "second_block_text_color")
	})
	t.Run("do not replace empty on top insert", func(t *testing.T) {
		sb := smarttest.New("test")
		sb.AddBlock(simple.New(&model.Block{Id: "test", ChildrenIds: []string{"1", "2"}})).
			AddBlock(newTextBlock("1", "", nil)).
			AddBlock(newTextBlock("2", "one", nil))

		b := NewBasic(sb, nil, converter.NewLayoutConverter(), nil)
		st := sb.NewState()
		err := b.Move(st, nil, "1", model.Block_Top, []string{"2"})
		require.NoError(t, err)
		require.NoError(t, sb.Apply(st))
		assert.Len(t, sb.NewState().Pick("test").Model().ChildrenIds, 2)
	})
}

func TestBasic_MoveTableBlocks(t *testing.T) {
	getSB := func() *smarttest.SmartTest {
		sb := smarttest.New("test")
		sb.AddBlock(simple.New(&model.Block{Id: "test", ChildrenIds: []string{"upper", "table", "block"}})).
			AddBlock(simple.New(&model.Block{Id: "table", ChildrenIds: []string{"columns", "rows"}, Content: &model.BlockContentOfTable{Table: &model.BlockContentTable{}}})).
			AddBlock(simple.New(&model.Block{Id: "columns", ChildrenIds: []string{"column"}, Content: &model.BlockContentOfLayout{Layout: &model.BlockContentLayout{Style: model.BlockContentLayout_TableColumns}}})).
			AddBlock(simple.New(&model.Block{Id: "column", ChildrenIds: []string{}, Content: &model.BlockContentOfTableColumn{TableColumn: &model.BlockContentTableColumn{}}})).
			AddBlock(simple.New(&model.Block{Id: "rows", ChildrenIds: []string{"row", "row2"}, Content: &model.BlockContentOfLayout{Layout: &model.BlockContentLayout{Style: model.BlockContentLayout_TableRows}}})).
			AddBlock(simple.New(&model.Block{Id: "row", ChildrenIds: []string{"column-row"}, Content: &model.BlockContentOfTableRow{TableRow: &model.BlockContentTableRow{IsHeader: false}}})).
			AddBlock(simple.New(&model.Block{Id: "row2", ChildrenIds: []string{}, Content: &model.BlockContentOfTableRow{TableRow: &model.BlockContentTableRow{IsHeader: false}}})).
			AddBlock(simple.New(&model.Block{Id: "column-row", ChildrenIds: []string{}})).
			AddBlock(simple.New(&model.Block{Id: "block", ChildrenIds: []string{}})).
			AddBlock(simple.New(&model.Block{Id: "upper", ChildrenIds: []string{}}))
		return sb
	}

	for _, block := range []string{"columns", "rows", "column", "row", "column-row"} {
		t.Run("moving non-root table block '"+block+"' leads to error", func(t *testing.T) {
			// given
			sb := getSB()
			b := NewBasic(sb, nil, converter.NewLayoutConverter())
			st := sb.NewState()

			// when
			err := b.Move(st, st, "block", model.Block_Bottom, []string{block})

			// then
			assert.Error(t, err)
			assert.True(t, errors.Is(err, table.ErrCannotMoveTableBlocks))
		})
	}

	t.Run("no error on moving root table block", func(t *testing.T) {
		// given
		sb := getSB()
		b := NewBasic(sb, nil, converter.NewLayoutConverter())
		st := sb.NewState()

		// when
		err := b.Move(st, st, "block", model.Block_Bottom, []string{"table"})

		// then
		assert.NoError(t, err)
		assert.Equal(t, []string{"upper", "block", "table"}, st.Pick("test").Model().ChildrenIds)
	})

	t.Run("no error on moving one row between another", func(t *testing.T) {
		// given
		sb := getSB()
		b := NewBasic(sb, nil, converter.NewLayoutConverter())
		st := sb.NewState()

		// when
		err := b.Move(st, st, "row2", model.Block_Bottom, []string{"row"})

		// then
		assert.NoError(t, err)
		assert.Equal(t, []string{"row2", "row"}, st.Pick("rows").Model().ChildrenIds)
	})

	t.Run("moving rows with incorrect position leads to error", func(t *testing.T) {
		// given
		sb := getSB()
		b := NewBasic(sb, nil, converter.NewLayoutConverter())
		st := sb.NewState()

		// when
		err := b.Move(st, st, "row2", model.Block_Left, []string{"row"})

		// then
		assert.Error(t, err)
	})

	t.Run("moving rows and some other blocks between another leads to error", func(t *testing.T) {
		// given
		sb := getSB()
		b := NewBasic(sb, nil, converter.NewLayoutConverter())
		st := sb.NewState()

		// when
		err := b.Move(st, st, "row2", model.Block_Top, []string{"row", "rows"})

		// then
		assert.Error(t, err)
	})

	t.Run("moving the row between itself leads to error", func(t *testing.T) {
		// given
		sb := getSB()
		b := NewBasic(sb, nil, converter.NewLayoutConverter())
		st := sb.NewState()

		// when
		err := b.Move(st, st, "row2", model.Block_Bottom, []string{"row2"})

		// then
		assert.Error(t, err)
	})

	t.Run("moving table block from invalid table leads to error", func(t *testing.T) {
		// given
		sb := getSB()
		b := NewBasic(sb, nil, converter.NewLayoutConverter())
		st := sb.NewState()
		st.Unlink("columns")

		// when
		err := b.Move(st, st, "block", model.Block_Bottom, []string{"column-row"})

		// then
		assert.Error(t, err)
		assert.True(t, errors.Is(err, table.ErrCannotMoveTableBlocks))
	})

	for _, block := range []string{"columns", "rows", "column", "row", "column-row"} {
		t.Run("moving a block to '"+block+"' block leads to moving it under the table", func(t *testing.T) {
			// given
			sb := getSB()
			b := NewBasic(sb, nil, converter.NewLayoutConverter())
			st := sb.NewState()

			// when
			err := b.Move(st, st, block, model.BlockPosition(rand.Intn(len(model.BlockPosition_name))), []string{"upper"})

			// then
			assert.NoError(t, err)
			assert.Equal(t, []string{"table", "upper", "block"}, st.Pick("test").Model().ChildrenIds)
		})
	}

	t.Run("moving a block to the invalid table leads to moving it under the table", func(t *testing.T) {
		// given
		sb := getSB()
		b := NewBasic(sb, nil, converter.NewLayoutConverter())
		st := sb.NewState()
		st.Unlink("columns")

		// when
		err := b.Move(st, st, "rows", model.BlockPosition(rand.Intn(6)), []string{"upper"})

		// then
		assert.NoError(t, err)
		assert.Equal(t, []string{"table", "upper", "block"}, st.Pick("test").Model().ChildrenIds)
	})
}

func TestBasic_MoveToAnotherObject(t *testing.T) {
	t.Run("basic", func(t *testing.T) {
		sb1 := smarttest.New("test1")
		sb1.AddBlock(simple.New(&model.Block{Id: "test1", ChildrenIds: []string{"2", "4"}})).
			AddBlock(newTextBlock("2", "t2", []string{"3"})).
			AddBlock(newTextBlock("3", "t3", nil)).
			AddBlock(newTextBlock("4", "", nil))

		sb2 := smarttest.New("test2")
		sb2.AddBlock(simple.New(&model.Block{Id: "test2", ChildrenIds: []string{}}))

		b := NewBasic(sb1, nil, converter.NewLayoutConverter(), nil)

		srcState := sb1.NewState()
		destState := sb2.NewState()

		srcId := "2"
		wantBlocks := append([]simple.Block{srcState.Pick(srcId)}, srcState.Descendants(srcId)...)
		err := b.Move(srcState, destState, "test2", model.Block_Inner, []string{srcId})
		require.NoError(t, err)

		require.NoError(t, sb1.Apply(srcState))
		require.NoError(t, sb2.Apply(destState))

		// Block is removed from source object
		assert.Equal(t, []string{"4"}, sb1.NewState().Pick("test1").Model().ChildrenIds)
		assert.Nil(t, sb1.NewState().Pick(srcId))

		// Block is added to dest object
		gotState := sb2.NewState()
		gotId := gotState.Pick(gotState.RootId()).Model().ChildrenIds[0]
		gotBlocks := append([]simple.Block{gotState.Pick(gotId)}, gotState.Descendants(gotId)...)

		for i := range wantBlocks {
			wb, gb := wantBlocks[i].Model(), gotBlocks[i].Model()
			// ids are reassigned
			assert.NotEqual(t, wb.Id, gb.Id)
			assert.Equal(t, wb.Content, gb.Content)
		}
	})
}

func TestBasic_Replace(t *testing.T) {
	sb := smarttest.New("test")
	sb.AddBlock(simple.New(&model.Block{Id: "test", ChildrenIds: []string{"2"}})).
		AddBlock(simple.New(&model.Block{Id: "2"}))
	b := NewBasic(sb, nil, converter.NewLayoutConverter(), nil)
	newId, err := b.Replace(nil, "2", &model.Block{Content: &model.BlockContentOfText{Text: &model.BlockContentText{Text: "l"}}})
	require.NoError(t, err)
	require.NotEmpty(t, newId)
}

func TestBasic_SetFields(t *testing.T) {
	sb := smarttest.New("test")
	sb.AddBlock(simple.New(&model.Block{Id: "test", ChildrenIds: []string{"2"}})).
		AddBlock(simple.New(&model.Block{Id: "2"}))
	b := NewBasic(sb, nil, converter.NewLayoutConverter(), nil)

	fields := &types.Struct{
		Fields: map[string]*types.Value{
			"x": pbtypes.String("x"),
		},
	}
	err := b.SetFields(nil, &pb.RpcBlockListSetFieldsRequestBlockField{
		BlockId: "2",
		Fields:  fields,
	})
	require.NoError(t, err)
	assert.Equal(t, fields, sb.NewState().Pick("2").Model().Fields)
}

func TestBasic_Update(t *testing.T) {
	sb := smarttest.New("test")
	sb.AddBlock(simple.New(&model.Block{Id: "test", ChildrenIds: []string{"2"}})).
		AddBlock(simple.New(&model.Block{Id: "2"}))
	b := NewBasic(sb, nil, converter.NewLayoutConverter(), nil)

	err := b.Update(nil, func(b simple.Block) error {
		b.Model().BackgroundColor = "test"
		return nil
	}, "2")
	require.NoError(t, err)
	assert.Equal(t, "test", sb.NewState().Pick("2").Model().BackgroundColor)
}

func TestBasic_SetDivStyle(t *testing.T) {
	sb := smarttest.New("test")
	sb.AddBlock(simple.New(&model.Block{Id: "test", ChildrenIds: []string{"2"}})).
		AddBlock(simple.New(&model.Block{Id: "2", Content: &model.BlockContentOfDiv{Div: &model.BlockContentDiv{}}}))
	b := NewBasic(sb, nil, converter.NewLayoutConverter(), nil)

	err := b.SetDivStyle(nil, model.BlockContentDiv_Dots, "2")
	require.NoError(t, err)
	r := sb.NewState()
	assert.Equal(t, model.BlockContentDiv_Dots, r.Pick("2").Model().GetDiv().Style)
}

func TestBasic_PasteBlocks(t *testing.T) {
	sb := smarttest.New("test")
	sb.AddBlock(simple.New(&model.Block{Id: "test"}))
	b := NewBasic(sb, nil, converter.NewLayoutConverter(), nil)
	s := sb.NewState()
	err := b.PasteBlocks(s, "", model.Block_Inner, []simple.Block{
		simple.New(&model.Block{Id: "1", ChildrenIds: []string{"1.1"}}),
		simple.New(&model.Block{Id: "1.1", ChildrenIds: []string{"1.1.1"}}),
		simple.New(&model.Block{Id: "1.1.1"}),
		simple.New(&model.Block{Id: "2", ChildrenIds: []string{"2.1"}}),
		simple.New(&model.Block{Id: "2.1"}),
	})
	require.NoError(t, err)

	require.Len(t, s.Blocks(), 6)
	assert.Len(t, s.Pick(s.RootId()).Model().ChildrenIds, 2)
}

func TestBasic_SetRelationKey(t *testing.T) {
	fillSb := func(sb *smarttest.SmartTest) {
		sb.AddBlock(simple.New(&model.Block{Id: "test", ChildrenIds: []string{"1", "2"}})).
			AddBlock(simple.New(&model.Block{Id: "1"})).
			AddBlock(simple.New(&model.Block{Id: "2", Content: &model.BlockContentOfRelation{
				Relation: &model.BlockContentRelation{},
			}}))
		sb.AddRelationLinks(nil, "testRelKey")
	}
	t.Run("correct", func(t *testing.T) {
		sb := smarttest.New("test")
		fillSb(sb)
		b := NewBasic(sb, nil, converter.NewLayoutConverter(), nil)
		err := b.SetRelationKey(nil, pb.RpcBlockRelationSetKeyRequest{
			BlockId: "2",
			Key:     "testRelKey",
		})
		require.NoError(t, err)
		var setRelationEvent *pb.EventBlockSetRelation
		for _, ev := range sb.Results.Events {
			for _, em := range ev {
				if m := em.Msg.GetBlockSetRelation(); m != nil {
					setRelationEvent = m
					break
				}
			}
		}
		require.NotNil(t, setRelationEvent)
		assert.Equal(t, "testRelKey", setRelationEvent.GetKey().Value)
		assert.Equal(t, "testRelKey", sb.NewState().Pick("2").Model().GetRelation().Key)
	})
	t.Run("not relation block", func(t *testing.T) {
		sb := smarttest.New("test")
		fillSb(sb)
		b := NewBasic(sb, nil, converter.NewLayoutConverter(), nil)
		require.Error(t, b.SetRelationKey(nil, pb.RpcBlockRelationSetKeyRequest{
			BlockId: "1",
			Key:     "key",
		}))
	})
	t.Run("relation not found", func(t *testing.T) {
		sb := smarttest.New("test")
		fillSb(sb)
		b := NewBasic(sb, nil, converter.NewLayoutConverter(), nil)
		require.Error(t, b.SetRelationKey(nil, pb.RpcBlockRelationSetKeyRequest{
			BlockId: "2",
			Key:     "not exists",
		}))
	})
}

func TestBasic_FeaturedRelationAdd(t *testing.T) {
	sb := smarttest.New("test")
	s := sb.NewState()
	template.WithTitle(s)
	s.AddBundledRelationLinks(bundle.RelationKeyName)
	s.AddBundledRelationLinks(bundle.RelationKeyDescription)
	require.NoError(t, sb.Apply(s))

	b := NewBasic(sb, nil, converter.NewLayoutConverter(), nil)
	newRel := []string{bundle.RelationKeyDescription.String(), bundle.RelationKeyName.String()}
	require.NoError(t, b.FeaturedRelationAdd(nil, newRel...))

	res := sb.NewState()
	assert.Equal(t, newRel, pbtypes.GetStringList(res.Details(), bundle.RelationKeyFeaturedRelations.String()))
	assert.NotNil(t, res.Pick(template.DescriptionBlockId))
}

func TestBasic_FeaturedRelationRemove(t *testing.T) {
	sb := smarttest.New("test")
	s := sb.NewState()
	s.SetDetail(bundle.RelationKeyFeaturedRelations.String(), pbtypes.StringList([]string{bundle.RelationKeyDescription.String(), bundle.RelationKeyName.String()}))
	template.WithDescription(s)
	require.NoError(t, sb.Apply(s))

	b := NewBasic(sb, nil, converter.NewLayoutConverter(), nil)
	require.NoError(t, b.FeaturedRelationRemove(nil, bundle.RelationKeyDescription.String()))

	res := sb.NewState()
	assert.Equal(t, []string{bundle.RelationKeyName.String()}, pbtypes.GetStringList(res.Details(), bundle.RelationKeyFeaturedRelations.String()))
	assert.Nil(t, res.PickParentOf(template.DescriptionBlockId))
}

func TestBasic_ReplaceLink(t *testing.T) {
	var newId, oldId = "newId", "oldId"

	sb := smarttest.New("test")
	s := sb.NewState()
	s.SetDetail("link", pbtypes.String(oldId))
	s.AddRelationLinks(&model.RelationLink{Key: "link", Format: model.RelationFormat_object})
	template.WithDescription(s)
	newBlocks := []simple.Block{
		simple.New(&model.Block{Content: &model.BlockContentOfLink{
			Link: &model.BlockContentLink{
				TargetBlockId: oldId,
			},
		}}),
		simple.New(&model.Block{Content: &model.BlockContentOfText{
			Text: &model.BlockContentText{
				Text: "123",
				Marks: &model.BlockContentTextMarks{
					Marks: []*model.BlockContentTextMark{&model.BlockContentTextMark{Type: model.BlockContentTextMark_Mention, Param: oldId}},
				},
			},
		}}),
	}
	for _, nb := range newBlocks {
		s.Add(nb)
		require.NoError(t, s.InsertTo(s.RootId(), model.Block_Inner, nb.Model().Id))
	}
	require.NoError(t, sb.Apply(s))

	b := NewBasic(sb, nil, converter.NewLayoutConverter(), nil)
	require.NoError(t, b.ReplaceLink(oldId, newId))

	res := sb.NewState()
	assert.Equal(t, newId, pbtypes.GetString(res.Details(), "link"))
	assert.Equal(t, newId, res.Pick(newBlocks[0].Model().Id).Model().GetLink().TargetBlockId)
	assert.Equal(t, newId, res.Pick(newBlocks[1].Model().Id).Model().GetText().GetMarks().Marks[0].Param)
}<|MERGE_RESOLUTION|>--- conflicted
+++ resolved
@@ -2,10 +2,7 @@
 
 import (
 	"errors"
-<<<<<<< HEAD
-=======
 	"math/rand"
->>>>>>> 55c13f9d
 	"testing"
 
 	"github.com/gogo/protobuf/types"

--- conflicted
+++ resolved
@@ -21,14 +21,6 @@
 	CreateSmartBlockFromState(ctx context.Context, spaceID string, objectTypeKeys []domain.TypeKey, createState *state.State) (id string, newDetails *domain.Details, err error)
 }
 
-<<<<<<< HEAD
-type TemplateStateCreator interface {
-	CreateTemplateStateWithDetails(templateId string, details *domain.Details, withTemplateValidation bool) (*state.State, error)
-	CreateTemplateStateFromSmartBlock(sb smartblock.SmartBlock, details *domain.Details) *state.State
-}
-
-=======
->>>>>>> 217c580e
 // ExtractBlocksToObjects extracts child blocks from the object to separate objects and
 // replaces these blocks to the links to these objects
 func (bs *basic) ExtractBlocksToObjects(
@@ -104,25 +96,7 @@
 		return templateService.CreateTemplateStateFromSmartBlock(bs, ctr), nil
 	}
 
-<<<<<<< HEAD
-	return creator.CreateTemplateStateWithDetails(req.TemplateId, details, true)
-}
-
-func (bs *basic) prepareTargetObjectDetails(
-	spaceID string,
-	typeUniqueKey domain.UniqueKey,
-	rootBlock simple.Block,
-) (*domain.Details, error) {
-	objType, err := bs.objectStore.GetObjectByUniqueKey(typeUniqueKey)
-	if err != nil {
-		return nil, err
-	}
-	rawLayout := objType.GetInt64(bundle.RelationKeyRecommendedLayout)
-	details := createTargetObjectDetails(rootBlock.Model().GetText().GetText(), model.ObjectTypeLayout(rawLayout))
-	return details, nil
-=======
 	return templateService.CreateTemplateStateWithDetails(ctr)
->>>>>>> 217c580e
 }
 
 func insertBlocksToState(

--- conflicted
+++ resolved
@@ -107,20 +107,14 @@
 	objectStore objectstore.ObjectStore,
 	layoutConverter converter.LayoutConverter,
 	fileObjectService fileobject.Service,
-<<<<<<< HEAD
-=======
 	lastUsedUpdater lastused.ObjectUsageUpdater,
->>>>>>> 9080abc8
 ) AllOperations {
 	return &basic{
 		SmartBlock:        sb,
 		objectStore:       objectStore,
 		layoutConverter:   layoutConverter,
 		fileObjectService: fileObjectService,
-<<<<<<< HEAD
-=======
 		lastUsedUpdater:   lastUsedUpdater,
->>>>>>> 9080abc8
 	}
 }
 
@@ -130,10 +124,7 @@
 	objectStore       objectstore.ObjectStore
 	layoutConverter   converter.LayoutConverter
 	fileObjectService fileobject.Service
-<<<<<<< HEAD
-=======
 	lastUsedUpdater   lastused.ObjectUsageUpdater
->>>>>>> 9080abc8
 }
 
 func (bs *basic) CreateBlock(s *state.State, req pb.RpcBlockCreateRequest) (id string, err error) {

--- conflicted
+++ resolved
@@ -1,11 +1,7 @@
 package stext
 
 import (
-<<<<<<< HEAD
 	"context"
-=======
-	"github.com/anyproto/anytype-heart/core/session"
->>>>>>> 6e4dd142
 	"testing"
 	"time"
 
@@ -287,19 +283,11 @@
 		sender := mock_event.NewMockSender(t)
 		tb := NewText(sb, nil, sender)
 
-<<<<<<< HEAD
-		require.NoError(t, tb.SetText(ctx, pb.RpcBlockTextSetTextRequest{
+		require.NoError(t, setText(tb, ctx, pb.RpcBlockTextSetTextRequest{
 			BlockId: "1",
 			Text:    "1",
 		}))
-		require.NoError(t, tb.SetText(ctx, pb.RpcBlockTextSetTextRequest{
-=======
-		require.NoError(t, setText(tb, nil, pb.RpcBlockTextSetTextRequest{
-			BlockId: "1",
-			Text:    "1",
-		}))
-		require.NoError(t, setText(tb, nil, pb.RpcBlockTextSetTextRequest{
->>>>>>> 6e4dd142
+		require.NoError(t, setText(tb, ctx, pb.RpcBlockTextSetTextRequest{
 			BlockId: "1",
 			Text:    "12",
 		}))
@@ -321,19 +309,11 @@
 		sender := mock_event.NewMockSender(t)
 		tb := NewText(sb, nil, sender)
 
-<<<<<<< HEAD
-		require.NoError(t, tb.SetText(ctx, pb.RpcBlockTextSetTextRequest{
+		require.NoError(t, setText(tb, ctx, pb.RpcBlockTextSetTextRequest{
 			BlockId: "1",
 			Text:    "1",
 		}))
-		require.NoError(t, tb.SetText(ctx, pb.RpcBlockTextSetTextRequest{
-=======
-		require.NoError(t, setText(tb, nil, pb.RpcBlockTextSetTextRequest{
-			BlockId: "1",
-			Text:    "1",
-		}))
-		require.NoError(t, setText(tb, nil, pb.RpcBlockTextSetTextRequest{
->>>>>>> 6e4dd142
+		require.NoError(t, setText(tb, ctx, pb.RpcBlockTextSetTextRequest{
 			BlockId: "1",
 			Text:    "12",
 		}))
@@ -357,22 +337,14 @@
 		sender := mock_event.NewMockSender(t)
 		tb := NewText(sb, nil, sender)
 
-<<<<<<< HEAD
-		require.NoError(t, tb.SetText(ctx, pb.RpcBlockTextSetTextRequest{
-=======
-		require.NoError(t, setText(tb, nil, pb.RpcBlockTextSetTextRequest{
->>>>>>> 6e4dd142
+		require.NoError(t, setText(tb, ctx, pb.RpcBlockTextSetTextRequest{
 			BlockId: "1",
 			Text:    "1",
 		}))
 		tb.(*textImpl).Lock()
 		tb.(*textImpl).flushSetTextState(smartblock.ApplyInfo{})
-<<<<<<< HEAD
-		require.NoError(t, tb.SetText(ctx, pb.RpcBlockTextSetTextRequest{
-=======
-		tb.(*textImpl).Unlock()
-		require.NoError(t, setText(tb, nil, pb.RpcBlockTextSetTextRequest{
->>>>>>> 6e4dd142
+		tb.(*textImpl).Unlock()
+		require.NoError(t, setText(tb, ctx, pb.RpcBlockTextSetTextRequest{
 			BlockId: "2",
 			Text:    "2",
 		}))
@@ -393,11 +365,7 @@
 		sender := mock_event.NewMockSender(t)
 		tb := NewText(sb, nil, sender)
 
-<<<<<<< HEAD
-		require.NoError(t, tb.SetText(ctx, pb.RpcBlockTextSetTextRequest{
-=======
-		require.NoError(t, setText(tb, nil, pb.RpcBlockTextSetTextRequest{
->>>>>>> 6e4dd142
+		require.NoError(t, setText(tb, ctx, pb.RpcBlockTextSetTextRequest{
 			BlockId: "1",
 			Text:    "1",
 			Marks: &model.BlockContentTextMarks{
@@ -419,21 +387,16 @@
 		sb.AddBlock(simple.New(&model.Block{Id: "test", ChildrenIds: []string{"1", "2"}})).
 			AddBlock(newTextBlock("1", "")).
 			AddBlock(simple.New(&model.Block{Id: "2"}))
-<<<<<<< HEAD
-		sender := mock_event.NewMockSender(t)
-		tb := NewText(sb, nil, sender)
-		assert.Error(t, tb.SetText(ctx, pb.RpcBlockTextSetTextRequest{
-=======
-		tb := NewText(sb, nil)
-		assert.Error(t, setText(tb, nil, pb.RpcBlockTextSetTextRequest{
->>>>>>> 6e4dd142
+		sender := mock_event.NewMockSender(t)
+		tb := NewText(sb, nil, sender)
+		assert.Error(t, setText(tb, ctx, pb.RpcBlockTextSetTextRequest{
 			BlockId: "2",
 			Text:    "",
 		}))
 	})
 }
 
-func setText(tb Text, ctx *session.Context, req pb.RpcBlockTextSetTextRequest) error {
+func setText(tb Text, ctx session.Context, req pb.RpcBlockTextSetTextRequest) error {
 	tb.(*textImpl).Lock()
 	defer tb.(*textImpl).Unlock()
 	return tb.SetText(ctx, req)

package stext

import (
	"strings"
	"testing"
	"time"

	"github.com/gogo/protobuf/types"
	"github.com/stretchr/testify/assert"
	"github.com/stretchr/testify/require"
	"go.uber.org/mock/gomock"

	"github.com/anyproto/anytype-heart/core/block/editor/smartblock"
	"github.com/anyproto/anytype-heart/core/block/editor/smartblock/smarttest"
	"github.com/anyproto/anytype-heart/core/block/editor/template"
	"github.com/anyproto/anytype-heart/core/block/simple"
	"github.com/anyproto/anytype-heart/core/block/simple/link"
	"github.com/anyproto/anytype-heart/core/block/simple/text"
<<<<<<< HEAD
	"github.com/anyproto/anytype-heart/core/event/mock_event"
=======
	"github.com/anyproto/anytype-heart/core/session"
>>>>>>> 426f169e
	"github.com/anyproto/anytype-heart/pb"
	"github.com/anyproto/anytype-heart/pkg/lib/database"
	"github.com/anyproto/anytype-heart/pkg/lib/pb/model"
	"github.com/anyproto/anytype-heart/util/pbtypes"
	"github.com/anyproto/anytype-heart/util/testMock"
)

func newTextBlock(id, contentText string, childrenIds ...string) simple.Block {
	return text.NewText(&model.Block{
		Id: id,
		Content: &model.BlockContentOfText{
			Text: &model.BlockContentText{
				Text: contentText,
			},
		},
		ChildrenIds: childrenIds,
	})
}

func newCodeBlock(id, contentText string, childrenIds ...string) simple.Block {
	return text.NewText(&model.Block{
		Id: id,
		Content: &model.BlockContentOfText{
			Text: &model.BlockContentText{
				Text:  contentText,
				Style: model.BlockContentText_Code,
			},
		},
		ChildrenIds:     childrenIds,
		BackgroundColor: "grey",
	})
}

func TestTextImpl_UpdateTextBlocks(t *testing.T) {
	sb := smarttest.New("test")
	sb.AddBlock(simple.New(&model.Block{Id: "test", ChildrenIds: []string{"1", "2"}})).
		AddBlock(newTextBlock("1", "one")).
		AddBlock(newTextBlock("2", "two"))

	sender := mock_event.NewMockSender(t)
	tb := NewText(sb, nil, sender)
	err := tb.UpdateTextBlocks(nil, []string{"1", "2"}, true, func(tb text.Block) error {
		tc := tb.Model().GetText()
		require.NotNil(t, tc)
		tc.Checked = true
		return nil
	})
	require.NoError(t, err)
}

func TestTextImpl_Split(t *testing.T) {
	t.Run("top", func(t *testing.T) {
		sb := smarttest.New("test")
		sb.AddBlock(simple.New(&model.Block{Id: "test", ChildrenIds: []string{"1"}})).
			AddBlock(newTextBlock("1", "onetwo"))
		sender := mock_event.NewMockSender(t)
		tb := NewText(sb, nil, sender)
		newId, err := tb.Split(nil, pb.RpcBlockSplitRequest{
			BlockId: "1",
			Range:   &model.Range{From: 3, To: 3},
			Style:   model.BlockContentText_Checkbox,
			Mode:    pb.RpcBlockSplitRequest_TOP,
		})
		require.NoError(t, err)
		require.NotEmpty(t, newId)
		r := sb.NewState()
		assert.Equal(t, []string{newId, "1"}, r.Pick(r.RootId()).Model().ChildrenIds)
		assert.Equal(t, model.BlockContentText_Checkbox, r.Pick(newId).Model().GetText().Style)
		assert.Equal(t, "one", r.Pick(newId).Model().GetText().Text)
		assert.Equal(t, "two", r.Pick("1").Model().GetText().Text)
	})
	t.Run("bottom", func(t *testing.T) {
		sb := smarttest.New("test")
		sb.AddBlock(simple.New(&model.Block{Id: "test", ChildrenIds: []string{"1"}})).
			AddBlock(newTextBlock("1", "onetwo"))
		sender := mock_event.NewMockSender(t)
		tb := NewText(sb, nil, sender)
		newId, err := tb.Split(nil, pb.RpcBlockSplitRequest{
			BlockId: "1",
			Range:   &model.Range{From: 3, To: 3},
			Style:   model.BlockContentText_Checkbox,
			Mode:    pb.RpcBlockSplitRequest_BOTTOM,
		})
		require.NoError(t, err)
		require.NotEmpty(t, newId)
		r := sb.NewState()
		assert.Equal(t, []string{"1", newId}, r.Pick(r.RootId()).Model().ChildrenIds)
		assert.Equal(t, "one", r.Pick("1").Model().GetText().Text)
		assert.Equal(t, "two", r.Pick(newId).Model().GetText().Text)
	})
	t.Run("inner empty", func(t *testing.T) {
		sb := smarttest.New("test")
		sb.AddBlock(simple.New(&model.Block{Id: "test", ChildrenIds: []string{"1"}})).
			AddBlock(newTextBlock("1", "onetwo"))
		sender := mock_event.NewMockSender(t)
		tb := NewText(sb, nil, sender)
		newId, err := tb.Split(nil, pb.RpcBlockSplitRequest{
			BlockId: "1",
			Range:   &model.Range{From: 3, To: 3},
			Style:   model.BlockContentText_Checkbox,
			Mode:    pb.RpcBlockSplitRequest_INNER,
		})
		require.NoError(t, err)
		require.NotEmpty(t, newId)
		r := sb.NewState()
		assert.Equal(t, []string{"1"}, r.Pick(r.RootId()).Model().ChildrenIds)
		assert.Equal(t, []string{newId}, r.Pick("1").Model().ChildrenIds)
		assert.Equal(t, "one", r.Pick("1").Model().GetText().Text)
		assert.Equal(t, "two", r.Pick(newId).Model().GetText().Text)
	})
	t.Run("inner", func(t *testing.T) {
		sb := smarttest.New("test")
		stb := newTextBlock("1", "onetwo")
		stb.Model().ChildrenIds = []string{"inner2"}
		sb.AddBlock(simple.New(&model.Block{Id: "test", ChildrenIds: []string{"1"}})).
			AddBlock(stb).
			AddBlock(newTextBlock("inner2", "111"))

		sender := mock_event.NewMockSender(t)
		tb := NewText(sb, nil, sender)
		newId, err := tb.Split(nil, pb.RpcBlockSplitRequest{
			BlockId: "1",
			Range:   &model.Range{From: 3, To: 3},
			Style:   model.BlockContentText_Checkbox,
			Mode:    pb.RpcBlockSplitRequest_INNER,
		})
		require.NoError(t, err)
		require.NotEmpty(t, newId)
		r := sb.NewState()
		assert.Equal(t, []string{"1"}, r.Pick(r.RootId()).Model().ChildrenIds)
		assert.Equal(t, []string{newId, "inner2"}, r.Pick("1").Model().ChildrenIds)
		assert.Equal(t, "one", r.Pick("1").Model().GetText().Text)
		assert.Equal(t, "two", r.Pick(newId).Model().GetText().Text)
	})
	t.Run("split - when code block", func(t *testing.T) {
		// given
		sb := smarttest.New("test")
		sb.AddBlock(
			simple.New(
				&model.Block{
					Id:          "test",
					ChildrenIds: []string{"1"},
				},
			),
		).AddBlock(newCodeBlock("1", "onetwo"))
		sender := mock_event.NewMockSender(t)
		tb := NewText(sb, nil, sender)

		// when
		newId, err := tb.Split(nil, pb.RpcBlockSplitRequest{
			BlockId: "1",
			Range:   &model.Range{From: 3, To: 3},
			Style:   model.BlockContentText_Checkbox,
			Mode:    pb.RpcBlockSplitRequest_BOTTOM,
		})

		// then
		require.NoError(t, err)
		require.NotEmpty(t, newId)
		r := sb.NewState()
		assert.Equal(t, []string{"1", newId}, r.Pick(r.RootId()).Model().ChildrenIds)
		assert.Equal(t, "one", r.Pick("1").Model().GetText().Text)
		assert.Equal(t, "two", r.Pick(newId).Model().GetText().Text)
		assert.Equal(t, "", r.Pick(newId).Model().BackgroundColor)
		assert.Equal(t, model.BlockContentText_Checkbox, r.Pick(newId).Model().GetText().Style)
	})
}

func TestTextImpl_Merge(t *testing.T) {
	t.Run("should merge two text blocks", func(t *testing.T) {
		sb := smarttest.New("test")
		tb1 := newTextBlock("1", "one")
		tb1.Model().ChildrenIds = []string{"ch1"}
		tb2 := newTextBlock("2", "two")
		tb2.Model().ChildrenIds = []string{"ch2"}
		sb.AddBlock(simple.New(&model.Block{Id: "test", ChildrenIds: []string{"1", "2"}})).
			AddBlock(tb1).
			AddBlock(tb2).
			AddBlock(simple.New(&model.Block{Id: "ch1"})).
			AddBlock(simple.New(&model.Block{Id: "ch2"}))
		sender := mock_event.NewMockSender(t)
		tb := NewText(sb, nil, sender)

		err := tb.Merge(nil, "1", "2")
		require.NoError(t, err)

		r := sb.NewState()
		assert.False(t, r.Exists("2"))
		require.True(t, r.Exists("1"))

		assert.Equal(t, "onetwo", r.Pick("1").Model().GetText().Text)
		assert.Equal(t, []string{"ch1", "ch2"}, r.Pick("1").Model().ChildrenIds)
	})

	t.Run("shouldn't merge blocks inside header block", func(t *testing.T) {
		sb := smarttest.New("test")
		tb1 := newTextBlock("1", "one")
		tb1.Model().ChildrenIds = []string{"ch1"}
		tb2 := newTextBlock("2", "two")
		tb2.Model().ChildrenIds = []string{"ch2"}
		sb.AddBlock(simple.New(&model.Block{Id: template.HeaderLayoutId, ChildrenIds: []string{"1", "2"}})).
			AddBlock(tb1).
			AddBlock(tb2).
			AddBlock(simple.New(&model.Block{Id: "ch1"})).
			AddBlock(simple.New(&model.Block{Id: "ch2"}))

		sender := mock_event.NewMockSender(t)
		tb := NewText(sb, nil, sender)

		err := tb.Merge(nil, "1", "2")
		require.NoError(t, err)

		r := sb.NewState()
		require.True(t, r.Exists("1"))
		require.True(t, r.Exists("2"))

		assert.Equal(t, "one", r.Pick("1").Model().GetText().Text)
		assert.Equal(t, "two", r.Pick("2").Model().GetText().Text)
		assert.Equal(t, []string{"ch1"}, r.Pick("1").Model().ChildrenIds)
		assert.Equal(t, []string{"ch2"}, r.Pick("2").Model().ChildrenIds)
	})

	// Issue #2dexn9f
	t.Run("don't set style in empty header blocks", func(t *testing.T) {
		sb := smarttest.New("test")

		tb1 := newTextBlock("title", "")
		tb1.Model().GetText().Style = model.BlockContentText_Title

		sb.AddBlock(simple.New(&model.Block{Id: "test", ChildrenIds: []string{template.HeaderLayoutId}})).
			AddBlock(simple.New(&model.Block{Id: template.HeaderLayoutId, ChildrenIds: []string{"title"}})).
			AddBlock(tb1).
			AddBlock(newTextBlock("123", "one"))

		sender := mock_event.NewMockSender(t)
		tb := NewText(sb, nil, sender)

		err := tb.Merge(nil, "title", "123")
		require.NoError(t, err)

		r := sb.NewState()
		require.True(t, r.Exists("title"))

		assert.Equal(t, "one", r.Pick("title").Model().GetText().Text)
		assert.Equal(t, []string{"title"}, r.Pick(template.HeaderLayoutId).Model().ChildrenIds)
		assert.Equal(t, model.BlockContentText_Title, r.Pick("title").Model().GetText().GetStyle())
	})
}

func TestTextImpl_SetMark(t *testing.T) {
	t.Run("set mark for empty", func(t *testing.T) {
		sb := smarttest.New("test")
		sb.AddBlock(simple.New(&model.Block{Id: "test", ChildrenIds: []string{"1", "2"}})).
			AddBlock(newTextBlock("1", "one")).
			AddBlock(newTextBlock("2", "two"))
		mark := &model.BlockContentTextMark{Type: model.BlockContentTextMark_Bold}
		sender := mock_event.NewMockSender(t)
		tb := NewText(sb, nil, sender)
		require.NoError(t, tb.SetMark(nil, mark, "1", "2"))
		r := sb.NewState()
		tb1, _ := getText(r, "1")
		assert.True(t, tb1.HasMarkForAllText(mark))
		tb2, _ := getText(r, "2")
		assert.True(t, tb2.HasMarkForAllText(mark))
	})
	t.Run("set mark reverse", func(t *testing.T) {
		sb := smarttest.New("test")
		sb.AddBlock(simple.New(&model.Block{Id: "test", ChildrenIds: []string{"1", "2"}})).
			AddBlock(newTextBlock("1", "one")).
			AddBlock(newTextBlock("2", "two"))
		mark := &model.BlockContentTextMark{Type: model.BlockContentTextMark_Bold}
		sender := mock_event.NewMockSender(t)
		tb := NewText(sb, nil, sender)
		require.NoError(t, tb.SetMark(nil, mark, "1", "2"))
		require.NoError(t, tb.SetMark(nil, mark, "1", "2"))
		r := sb.NewState()
		tb1, _ := getText(r, "1")
		assert.False(t, tb1.HasMarkForAllText(mark))
		tb2, _ := getText(r, "2")
		assert.False(t, tb2.HasMarkForAllText(mark))
	})
	t.Run("set mark partial", func(t *testing.T) {
		sb := smarttest.New("test")
		sb.AddBlock(simple.New(&model.Block{Id: "test", ChildrenIds: []string{"1", "2"}})).
			AddBlock(newTextBlock("1", "one")).
			AddBlock(newTextBlock("2", "two"))
		mark := &model.BlockContentTextMark{Type: model.BlockContentTextMark_Bold}
		sender := mock_event.NewMockSender(t)
		tb := NewText(sb, nil, sender)
		require.NoError(t, tb.SetMark(nil, mark, "1"))
		require.NoError(t, tb.SetMark(nil, mark, "1", "2"))
		r := sb.NewState()
		tb1, _ := getText(r, "1")
		assert.True(t, tb1.HasMarkForAllText(mark))
		tb2, _ := getText(r, "2")
		assert.True(t, tb2.HasMarkForAllText(mark))
	})
}

func TestTextImpl_SetText(t *testing.T) {
	setTextApplyInterval = time.Second / 2

	t.Run("set text after interval", func(t *testing.T) {
		ctx := session.NewContext()
		sb := smarttest.New("test")
		sb.AddBlock(simple.New(&model.Block{Id: "test", ChildrenIds: []string{"1", "2"}})).
			AddBlock(newTextBlock("1", " ")).
			AddBlock(newTextBlock("2", " "))
		sender := mock_event.NewMockSender(t)
		tb := NewText(sb, nil, sender)

		require.NoError(t, setText(tb, ctx, pb.RpcBlockTextSetTextRequest{
			BlockId: "1",
			Text:    "1",
		}))
		require.NoError(t, setText(tb, ctx, pb.RpcBlockTextSetTextRequest{
			BlockId: "1",
			Text:    "12",
		}))
		tb.(*textImpl).Lock()
		assert.Equal(t, " ", sb.NewState().Pick("1").Model().GetText().Text)
		tb.(*textImpl).Unlock()
		time.Sleep(time.Second)
		tb.(*textImpl).Lock()
		assert.Equal(t, "12", sb.NewState().Pick("1").Model().GetText().Text)
		tb.(*textImpl).Unlock()
		assert.Len(t, sb.Results.Applies, 1)
	})
	t.Run("set text and new op", func(t *testing.T) {
		ctx := session.NewContext()
		sb := smarttest.New("test")
		sb.AddBlock(simple.New(&model.Block{Id: "test", ChildrenIds: []string{"1", "2"}})).
			AddBlock(newTextBlock("1", " ")).
			AddBlock(newTextBlock("2", " "))
		sender := mock_event.NewMockSender(t)
		tb := NewText(sb, nil, sender)

		require.NoError(t, setText(tb, ctx, pb.RpcBlockTextSetTextRequest{
			BlockId: "1",
			Text:    "1",
		}))
		require.NoError(t, setText(tb, ctx, pb.RpcBlockTextSetTextRequest{
			BlockId: "1",
			Text:    "12",
		}))
		tb.(*textImpl).Lock()
		assert.Equal(t, " ", sb.NewState().Pick("1").Model().GetText().Text)
		tb.(*textImpl).flushSetTextState(smartblock.ApplyInfo{})
		assert.Equal(t, "12", sb.NewState().Pick("1").Model().GetText().Text)
		tb.(*textImpl).Unlock()
		time.Sleep(time.Second)
		tb.(*textImpl).Lock()
		assert.Equal(t, "12", sb.NewState().Pick("1").Model().GetText().Text)
		tb.(*textImpl).Unlock()
		assert.Len(t, sb.Results.Applies, 1)
	})
	t.Run("set text two blocks", func(t *testing.T) {
		ctx := session.NewContext()
		sb := smarttest.New("test")
		sb.AddBlock(simple.New(&model.Block{Id: "test", ChildrenIds: []string{"1", "2"}})).
			AddBlock(newTextBlock("1", "")).
			AddBlock(newTextBlock("2", ""))
		sender := mock_event.NewMockSender(t)
		tb := NewText(sb, nil, sender)

		require.NoError(t, setText(tb, ctx, pb.RpcBlockTextSetTextRequest{
			BlockId: "1",
			Text:    "1",
		}))
		tb.(*textImpl).Lock()
		tb.(*textImpl).flushSetTextState(smartblock.ApplyInfo{})
		tb.(*textImpl).Unlock()
		require.NoError(t, setText(tb, ctx, pb.RpcBlockTextSetTextRequest{
			BlockId: "2",
			Text:    "2",
		}))
		tb.(*textImpl).Lock()
		tb.(*textImpl).flushSetTextState(smartblock.ApplyInfo{})
		tb.(*textImpl).Unlock()
		assert.Equal(t, "1", sb.NewState().Pick("1").Model().GetText().Text)
		assert.Equal(t, "2", sb.NewState().Pick("2").Model().GetText().Text)
		time.Sleep(time.Second)
		assert.Len(t, sb.Results.Applies, 2)
	})
	t.Run("flush on mention", func(t *testing.T) {
		ctx := session.NewContext()
		sb := smarttest.New("test")
		sb.AddBlock(simple.New(&model.Block{Id: "test", ChildrenIds: []string{"1", "2"}})).
			AddBlock(newTextBlock("1", "")).
			AddBlock(newTextBlock("2", ""))
		sender := mock_event.NewMockSender(t)
		tb := NewText(sb, nil, sender)

		require.NoError(t, setText(tb, ctx, pb.RpcBlockTextSetTextRequest{
			BlockId: "1",
			Text:    "1",
			Marks: &model.BlockContentTextMarks{
				Marks: []*model.BlockContentTextMark{
					{
						Range: &model.Range{0, 1},
						Type:  model.BlockContentTextMark_Mention,
						Param: "blockId",
					},
				},
			},
		}))

		assert.Equal(t, "1", sb.Pick("1").Model().GetText().Text)
	})
	t.Run("on error", func(t *testing.T) {
		ctx := session.NewContext()
		sb := smarttest.New("test")
		sb.AddBlock(simple.New(&model.Block{Id: "test", ChildrenIds: []string{"1", "2"}})).
			AddBlock(newTextBlock("1", "")).
			AddBlock(simple.New(&model.Block{Id: "2"}))
		sender := mock_event.NewMockSender(t)
		tb := NewText(sb, nil, sender)
		assert.Error(t, setText(tb, ctx, pb.RpcBlockTextSetTextRequest{
			BlockId: "2",
			Text:    "",
		}))
	})
	t.Run("set text greater than limit", func(t *testing.T) {
		//given
		sb := smarttest.New("test")
		sb.AddBlock(simple.New(&model.Block{Id: "test", ChildrenIds: []string{"1"}})).
			AddBlock(newTextBlock("1", ""))
		tb := NewText(sb, nil)

		//when
		err := setText(tb, nil, pb.RpcBlockTextSetTextRequest{
			BlockId: "1",
			Text:    strings.Repeat("a", textSizeLimit+1),
		})

		//then
		assert.NoError(t, err)
		assert.Equal(t, strings.Repeat("a", textSizeLimit), sb.NewState().Pick("1").Model().GetText().Text)
	})
}

func setText(tb Text, ctx session.Context, req pb.RpcBlockTextSetTextRequest) error {
	tb.(*textImpl).Lock()
	defer tb.(*textImpl).Unlock()
	return tb.SetText(ctx, req)
}

func TestTextImpl_TurnInto(t *testing.T) {
	t.Run("common text style", func(t *testing.T) {
		ctx := session.NewContext()
		sb := smarttest.New("test")
		sb.AddBlock(simple.New(&model.Block{Id: "test", ChildrenIds: []string{"1", "2"}})).
			AddBlock(newTextBlock("1", "")).
			AddBlock(newTextBlock("2", ""))
		sender := mock_event.NewMockSender(t)
		tb := NewText(sb, nil, sender)
		require.NoError(t, tb.TurnInto(ctx, model.BlockContentText_Header4, "1", "2"))
		assert.Equal(t, model.BlockContentText_Header4, sb.Doc.Pick("1").Model().GetText().Style)
		assert.Equal(t, model.BlockContentText_Header4, sb.Doc.Pick("1").Model().GetText().Style)
	})
	t.Run("apply only for parents", func(t *testing.T) {
		ctx := session.NewContext()
		sb := smarttest.New("test")
		sb.AddBlock(simple.New(&model.Block{Id: "test", ChildrenIds: []string{"1", "2"}})).
			AddBlock(newTextBlock("1", "", "1.1")).
			AddBlock(newTextBlock("2", "", "2.2")).
			AddBlock(newTextBlock("1.1", "")).
			AddBlock(newTextBlock("2.2", ""))
		sender := mock_event.NewMockSender(t)
		tb := NewText(sb, nil, sender)
		require.NoError(t, tb.TurnInto(ctx, model.BlockContentText_Checkbox, "1", "1.1", "2", "2.2"))
		assert.Equal(t, model.BlockContentText_Checkbox, sb.Doc.Pick("1").Model().GetText().Style)
		assert.Equal(t, model.BlockContentText_Checkbox, sb.Doc.Pick("1").Model().GetText().Style)
		assert.NotEqual(t, model.BlockContentText_Checkbox, sb.Doc.Pick("1.1").Model().GetText().Style)
		assert.NotEqual(t, model.BlockContentText_Checkbox, sb.Doc.Pick("2.2").Model().GetText().Style)
	})
	t.Run("move children up", func(t *testing.T) {
		sb := smarttest.New("test")
		sb.AddBlock(simple.New(&model.Block{Id: "test", ChildrenIds: []string{"1", "2"}})).
			AddBlock(newTextBlock("1", "", "1.1")).
			AddBlock(newTextBlock("2", "", "2.2")).
			AddBlock(newTextBlock("1.1", "")).
			AddBlock(newTextBlock("2.2", ""))
		sender := mock_event.NewMockSender(t)
		tb := NewText(sb, nil, sender)
		require.NoError(t, tb.TurnInto(nil, model.BlockContentText_Code, "1", "1.1", "2", "2.2"))
		assert.Equal(t, model.BlockContentText_Code, sb.Doc.Pick("1").Model().GetText().Style)
		assert.Equal(t, model.BlockContentText_Code, sb.Doc.Pick("2").Model().GetText().Style)
		assert.Equal(t, model.BlockContentText_Paragraph, sb.Doc.Pick("1.1").Model().GetText().Style)
		assert.Equal(t, model.BlockContentText_Paragraph, sb.Doc.Pick("2.2").Model().GetText().Style)
		assert.Equal(t, []string{"1", "1.1", "2", "2.2"}, sb.Doc.Pick("test").Model().ChildrenIds)
	})
	t.Run("turn link into text", func(t *testing.T) {
		ctrl := gomock.NewController(t)
		defer ctrl.Finish()

		sb := smarttest.New("test")
		os := testMock.NewMockObjectStore(ctrl)
		sb.AddBlock(simple.New(&model.Block{Id: "test", ChildrenIds: []string{"1", "2"}})).
			AddBlock(newTextBlock("1", "")).
			AddBlock(link.NewLink(&model.Block{
				Id: "2",
				Content: &model.BlockContentOfLink{
					Link: &model.BlockContentLink{
						TargetBlockId: "targetId",
					},
				},
			}))
		sender := mock_event.NewMockSender(t)
		tb := NewText(sb, os, sender)

		os.EXPECT().QueryByID([]string{"targetId"}).Return([]database.Record{
			{
				Details: &types.Struct{
					Fields: map[string]*types.Value{
						"name": pbtypes.String("link name"),
					},
				},
			},
		}, nil)

		require.NoError(t, tb.TurnInto(nil, model.BlockContentText_Paragraph, "2"))
		secondBlockId := sb.Doc.Pick("test").Model().ChildrenIds[1]
		assert.NotEqual(t, "2", secondBlockId)
		assert.Equal(t, "link name", sb.Doc.Pick(secondBlockId).Model().GetText().Text)
	})
}<|MERGE_RESOLUTION|>--- conflicted
+++ resolved
@@ -16,11 +16,8 @@
 	"github.com/anyproto/anytype-heart/core/block/simple"
 	"github.com/anyproto/anytype-heart/core/block/simple/link"
 	"github.com/anyproto/anytype-heart/core/block/simple/text"
-<<<<<<< HEAD
 	"github.com/anyproto/anytype-heart/core/event/mock_event"
-=======
 	"github.com/anyproto/anytype-heart/core/session"
->>>>>>> 426f169e
 	"github.com/anyproto/anytype-heart/pb"
 	"github.com/anyproto/anytype-heart/pkg/lib/database"
 	"github.com/anyproto/anytype-heart/pkg/lib/pb/model"
@@ -444,19 +441,21 @@
 		}))
 	})
 	t.Run("set text greater than limit", func(t *testing.T) {
-		//given
+		// given
+		ctx := session.NewContext()
 		sb := smarttest.New("test")
 		sb.AddBlock(simple.New(&model.Block{Id: "test", ChildrenIds: []string{"1"}})).
 			AddBlock(newTextBlock("1", ""))
-		tb := NewText(sb, nil)
-
-		//when
-		err := setText(tb, nil, pb.RpcBlockTextSetTextRequest{
+		sender := mock_event.NewMockSender(t)
+		tb := NewText(sb, nil, sender)
+
+		// when
+		err := setText(tb, ctx, pb.RpcBlockTextSetTextRequest{
 			BlockId: "1",
 			Text:    strings.Repeat("a", textSizeLimit+1),
 		})
 
-		//then
+		// then
 		assert.NoError(t, err)
 		assert.Equal(t, strings.Repeat("a", textSizeLimit), sb.NewState().Pick("1").Model().GetText().Text)
 	})

--- conflicted
+++ resolved
@@ -1,14 +1,9 @@
 package stext
 
 import (
-<<<<<<< HEAD
 	"strings"
-=======
->>>>>>> d107d850
 	"testing"
 	"time"
-
-	"github.com/anyproto/anytype-heart/core/session"
 
 	"github.com/gogo/protobuf/types"
 	"github.com/stretchr/testify/assert"

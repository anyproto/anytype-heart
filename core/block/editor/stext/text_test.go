package stext

import (
	"github.com/anytypeio/go-anytype-middleware/core/block/editor/smartblock"
	"testing"
	"time"

	"github.com/anytypeio/go-anytype-middleware/core/block/editor/smartblock/smarttest"
	"github.com/anytypeio/go-anytype-middleware/core/block/editor/template"
	"github.com/anytypeio/go-anytype-middleware/core/block/simple"
	"github.com/anytypeio/go-anytype-middleware/core/block/simple/link"
	"github.com/anytypeio/go-anytype-middleware/core/block/simple/text"
	"github.com/anytypeio/go-anytype-middleware/pb"
	"github.com/anytypeio/go-anytype-middleware/pkg/lib/database"
	"github.com/anytypeio/go-anytype-middleware/pkg/lib/pb/model"
	"github.com/anytypeio/go-anytype-middleware/util/pbtypes"
	"github.com/anytypeio/go-anytype-middleware/util/testMock"
	"github.com/gogo/protobuf/types"
	"github.com/golang/mock/gomock"
	"github.com/stretchr/testify/assert"
	"github.com/stretchr/testify/require"
)

func newTextBlock(id, contentText string, childrenIds ...string) simple.Block {
	return text.NewText(&model.Block{
		Id: id,
		Content: &model.BlockContentOfText{
			Text: &model.BlockContentText{
				Text: contentText,
			},
		},
		ChildrenIds: childrenIds,
	})
}

func TestTextImpl_UpdateTextBlocks(t *testing.T) {
	sb := smarttest.New("test")
	sb.AddBlock(simple.New(&model.Block{Id: "test", ChildrenIds: []string{"1", "2"}})).
		AddBlock(newTextBlock("1", "one")).
		AddBlock(newTextBlock("2", "two"))

	tb := NewText(sb)
	err := tb.UpdateTextBlocks(nil, []string{"1", "2"}, true, func(tb text.Block) error {
		tc := tb.Model().GetText()
		require.NotNil(t, tc)
		tc.Checked = true
		return nil
	})
	require.NoError(t, err)
}

func TestTextImpl_Split(t *testing.T) {
	t.Run("top", func(t *testing.T) {
		sb := smarttest.New("test")
		sb.AddBlock(simple.New(&model.Block{Id: "test", ChildrenIds: []string{"1"}})).
			AddBlock(newTextBlock("1", "onetwo"))
		tb := NewText(sb)
		newId, err := tb.Split(nil, pb.RpcBlockSplitRequest{
			BlockId: "1",
			Range:   &model.Range{From: 3, To: 3},
			Style:   model.BlockContentText_Checkbox,
			Mode:    pb.RpcBlockSplitRequest_TOP,
		})
		require.NoError(t, err)
		require.NotEmpty(t, newId)
		r := sb.NewState()
		assert.Equal(t, []string{newId, "1"}, r.Pick(r.RootId()).Model().ChildrenIds)
		assert.Equal(t, model.BlockContentText_Checkbox, r.Pick(newId).Model().GetText().Style)
		assert.Equal(t, "one", r.Pick(newId).Model().GetText().Text)
		assert.Equal(t, "two", r.Pick("1").Model().GetText().Text)
	})
	t.Run("bottom", func(t *testing.T) {
		sb := smarttest.New("test")
		sb.AddBlock(simple.New(&model.Block{Id: "test", ChildrenIds: []string{"1"}})).
			AddBlock(newTextBlock("1", "onetwo"))
		tb := NewText(sb)
		newId, err := tb.Split(nil, pb.RpcBlockSplitRequest{
			BlockId: "1",
			Range:   &model.Range{From: 3, To: 3},
			Style:   model.BlockContentText_Checkbox,
			Mode:    pb.RpcBlockSplitRequest_BOTTOM,
		})
		require.NoError(t, err)
		require.NotEmpty(t, newId)
		r := sb.NewState()
		assert.Equal(t, []string{"1", newId}, r.Pick(r.RootId()).Model().ChildrenIds)
		assert.Equal(t, "one", r.Pick("1").Model().GetText().Text)
		assert.Equal(t, "two", r.Pick(newId).Model().GetText().Text)
	})
	t.Run("inner empty", func(t *testing.T) {
		sb := smarttest.New("test")
		sb.AddBlock(simple.New(&model.Block{Id: "test", ChildrenIds: []string{"1"}})).
			AddBlock(newTextBlock("1", "onetwo"))
		tb := NewText(sb)
		newId, err := tb.Split(nil, pb.RpcBlockSplitRequest{
			BlockId: "1",
			Range:   &model.Range{From: 3, To: 3},
			Style:   model.BlockContentText_Checkbox,
			Mode:    pb.RpcBlockSplitRequest_INNER,
		})
		require.NoError(t, err)
		require.NotEmpty(t, newId)
		r := sb.NewState()
		assert.Equal(t, []string{"1"}, r.Pick(r.RootId()).Model().ChildrenIds)
		assert.Equal(t, []string{newId}, r.Pick("1").Model().ChildrenIds)
		assert.Equal(t, "one", r.Pick("1").Model().GetText().Text)
		assert.Equal(t, "two", r.Pick(newId).Model().GetText().Text)
	})
	t.Run("inner", func(t *testing.T) {
		sb := smarttest.New("test")
		stb := newTextBlock("1", "onetwo")
		stb.Model().ChildrenIds = []string{"inner2"}
		sb.AddBlock(simple.New(&model.Block{Id: "test", ChildrenIds: []string{"1"}})).
			AddBlock(stb).
			AddBlock(newTextBlock("inner2", "111"))

		tb := NewText(sb)
		newId, err := tb.Split(nil, pb.RpcBlockSplitRequest{
			BlockId: "1",
			Range:   &model.Range{From: 3, To: 3},
			Style:   model.BlockContentText_Checkbox,
			Mode:    pb.RpcBlockSplitRequest_INNER,
		})
		require.NoError(t, err)
		require.NotEmpty(t, newId)
		r := sb.NewState()
		assert.Equal(t, []string{"1"}, r.Pick(r.RootId()).Model().ChildrenIds)
		assert.Equal(t, []string{newId, "inner2"}, r.Pick("1").Model().ChildrenIds)
		assert.Equal(t, "one", r.Pick("1").Model().GetText().Text)
		assert.Equal(t, "two", r.Pick(newId).Model().GetText().Text)
	})
}

func TestTextImpl_Merge(t *testing.T) {
	t.Run("should merge two text blocks", func(t *testing.T) {
		sb := smarttest.New("test")
		tb1 := newTextBlock("1", "one")
		tb1.Model().ChildrenIds = []string{"ch1"}
		tb2 := newTextBlock("2", "two")
		tb2.Model().ChildrenIds = []string{"ch2"}
		sb.AddBlock(simple.New(&model.Block{Id: "test", ChildrenIds: []string{"1", "2"}})).
			AddBlock(tb1).
			AddBlock(tb2).
			AddBlock(simple.New(&model.Block{Id: "ch1"})).
			AddBlock(simple.New(&model.Block{Id: "ch2"}))
		tb := NewText(sb)

		err := tb.Merge(nil, "1", "2")
		require.NoError(t, err)

		r := sb.NewState()
		assert.False(t, r.Exists("2"))
		require.True(t, r.Exists("1"))

		assert.Equal(t, "onetwo", r.Pick("1").Model().GetText().Text)
		assert.Equal(t, []string{"ch1", "ch2"}, r.Pick("1").Model().ChildrenIds)
	})

	t.Run("shouldn't merge blocks inside header block", func(t *testing.T) {
		sb := smarttest.New("test")
		tb1 := newTextBlock("1", "one")
		tb1.Model().ChildrenIds = []string{"ch1"}
		tb2 := newTextBlock("2", "two")
		tb2.Model().ChildrenIds = []string{"ch2"}
		sb.AddBlock(simple.New(&model.Block{Id: template.HeaderLayoutId, ChildrenIds: []string{"1", "2"}})).
			AddBlock(tb1).
			AddBlock(tb2).
			AddBlock(simple.New(&model.Block{Id: "ch1"})).
			AddBlock(simple.New(&model.Block{Id: "ch2"}))

		tb := NewText(sb)

		err := tb.Merge(nil, "1", "2")
		require.NoError(t, err)

		r := sb.NewState()
		require.True(t, r.Exists("1"))
		require.True(t, r.Exists("2"))

		assert.Equal(t, "one", r.Pick("1").Model().GetText().Text)
		assert.Equal(t, "two", r.Pick("2").Model().GetText().Text)
		assert.Equal(t, []string{"ch1"}, r.Pick("1").Model().ChildrenIds)
		assert.Equal(t, []string{"ch2"}, r.Pick("2").Model().ChildrenIds)
	})

	// Issue #2dexn9f
	t.Run("don't set style in empty header blocks", func(t *testing.T) {
		sb := smarttest.New("test")

		tb1 := newTextBlock("title", "")
		tb1.Model().GetText().Style = model.BlockContentText_Title

		sb.AddBlock(simple.New(&model.Block{Id: "test", ChildrenIds: []string{template.HeaderLayoutId}})).
			AddBlock(simple.New(&model.Block{Id: template.HeaderLayoutId, ChildrenIds: []string{"title"}})).
			AddBlock(tb1).
			AddBlock(newTextBlock("123", "one"))

		tb := NewText(sb)

		err := tb.Merge(nil, "title", "123")
		require.NoError(t, err)

		r := sb.NewState()
		require.True(t, r.Exists("title"))

		assert.Equal(t, "one", r.Pick("title").Model().GetText().Text)
		assert.Equal(t, []string{"title"}, r.Pick(template.HeaderLayoutId).Model().ChildrenIds)
		assert.Equal(t, model.BlockContentText_Title, r.Pick("title").Model().GetText().GetStyle())
	})
}

func TestTextImpl_SetMark(t *testing.T) {
	t.Run("set mark for empty", func(t *testing.T) {
		sb := smarttest.New("test")
		sb.AddBlock(simple.New(&model.Block{Id: "test", ChildrenIds: []string{"1", "2"}})).
			AddBlock(newTextBlock("1", "one")).
			AddBlock(newTextBlock("2", "two"))
		mark := &model.BlockContentTextMark{Type: model.BlockContentTextMark_Bold}
		tb := NewText(sb)
		require.NoError(t, tb.SetMark(nil, mark, "1", "2"))
		r := sb.NewState()
		tb1, _ := getText(r, "1")
		assert.True(t, tb1.HasMarkForAllText(mark))
		tb2, _ := getText(r, "2")
		assert.True(t, tb2.HasMarkForAllText(mark))
	})
	t.Run("set mark reverse", func(t *testing.T) {
		sb := smarttest.New("test")
		sb.AddBlock(simple.New(&model.Block{Id: "test", ChildrenIds: []string{"1", "2"}})).
			AddBlock(newTextBlock("1", "one")).
			AddBlock(newTextBlock("2", "two"))
		mark := &model.BlockContentTextMark{Type: model.BlockContentTextMark_Bold}
		tb := NewText(sb)
		require.NoError(t, tb.SetMark(nil, mark, "1", "2"))
		require.NoError(t, tb.SetMark(nil, mark, "1", "2"))
		r := sb.NewState()
		tb1, _ := getText(r, "1")
		assert.False(t, tb1.HasMarkForAllText(mark))
		tb2, _ := getText(r, "2")
		assert.False(t, tb2.HasMarkForAllText(mark))
	})
	t.Run("set mark partial", func(t *testing.T) {
		sb := smarttest.New("test")
		sb.AddBlock(simple.New(&model.Block{Id: "test", ChildrenIds: []string{"1", "2"}})).
			AddBlock(newTextBlock("1", "one")).
			AddBlock(newTextBlock("2", "two"))
		mark := &model.BlockContentTextMark{Type: model.BlockContentTextMark_Bold}
		tb := NewText(sb)
		require.NoError(t, tb.SetMark(nil, mark, "1"))
		require.NoError(t, tb.SetMark(nil, mark, "1", "2"))
		r := sb.NewState()
		tb1, _ := getText(r, "1")
		assert.True(t, tb1.HasMarkForAllText(mark))
		tb2, _ := getText(r, "2")
		assert.True(t, tb2.HasMarkForAllText(mark))
	})
}

func TestTextImpl_SetText(t *testing.T) {
	setTextApplyInterval = time.Second / 2

	t.Run("set text after interval", func(t *testing.T) {
		sb := smarttest.New("test")
		sb.AddBlock(simple.New(&model.Block{Id: "test", ChildrenIds: []string{"1", "2"}})).
			AddBlock(newTextBlock("1", " ")).
			AddBlock(newTextBlock("2", " "))
		tb := NewText(sb)

		require.NoError(t, tb.SetText(pb.RpcBlockTextSetTextRequest{
			BlockId: "1",
			Text:    "1",
		}))
		require.NoError(t, tb.SetText(pb.RpcBlockTextSetTextRequest{
			BlockId: "1",
			Text:    "12",
		}))
		assert.Equal(t, " ", sb.NewState().Pick("1").Model().GetText().Text)
		time.Sleep(time.Second)
		assert.Equal(t, "12", sb.NewState().Pick("1").Model().GetText().Text)
		assert.Len(t, sb.Results.Applies, 1)
	})
	t.Run("set text and new op", func(t *testing.T) {
		sb := smarttest.New("test")
		sb.AddBlock(simple.New(&model.Block{Id: "test", ChildrenIds: []string{"1", "2"}})).
			AddBlock(newTextBlock("1", " ")).
			AddBlock(newTextBlock("2", " "))
		tb := NewText(sb)

		require.NoError(t, tb.SetText(pb.RpcBlockTextSetTextRequest{
			BlockId: "1",
			Text:    "1",
		}))
		require.NoError(t, tb.SetText(pb.RpcBlockTextSetTextRequest{
			BlockId: "1",
			Text:    "12",
		}))
		assert.Equal(t, " ", sb.NewState().Pick("1").Model().GetText().Text)
		tb.(*textImpl).flushSetTextState(smartblock.ApplyInfo{})
		assert.Equal(t, "12", sb.NewState().Pick("1").Model().GetText().Text)
		time.Sleep(time.Second)
		assert.Equal(t, "12", sb.NewState().Pick("1").Model().GetText().Text)
		assert.Len(t, sb.Results.Applies, 1)
	})
	t.Run("set text two blocks", func(t *testing.T) {
		sb := smarttest.New("test")
		sb.AddBlock(simple.New(&model.Block{Id: "test", ChildrenIds: []string{"1", "2"}})).
			AddBlock(newTextBlock("1", "")).
			AddBlock(newTextBlock("2", ""))
		tb := NewText(sb)

		require.NoError(t, tb.SetText(pb.RpcBlockTextSetTextRequest{
			BlockId: "1",
			Text:    "1",
		}))
<<<<<<< HEAD
		tb.(*textImpl).flushSetTextState(smartblock.ApplyInfo{})
		require.NoError(t, tb.SetText(pb.RpcBlockSetTextTextRequest{
=======
		tb.(*textImpl).flushSetTextState()
		require.NoError(t, tb.SetText(pb.RpcBlockTextSetTextRequest{
>>>>>>> d40ea9b3
			BlockId: "2",
			Text:    "2",
		}))
		tb.(*textImpl).flushSetTextState(smartblock.ApplyInfo{})
		assert.Equal(t, "1", sb.NewState().Pick("1").Model().GetText().Text)
		assert.Equal(t, "2", sb.NewState().Pick("2").Model().GetText().Text)
		time.Sleep(time.Second)
		assert.Len(t, sb.Results.Applies, 2)
	})
	t.Run("flush on mention", func(t *testing.T) {
		sb := smarttest.New("test")
		sb.AddBlock(simple.New(&model.Block{Id: "test", ChildrenIds: []string{"1", "2"}})).
			AddBlock(newTextBlock("1", "")).
			AddBlock(newTextBlock("2", ""))
		tb := NewText(sb)

		require.NoError(t, tb.SetText(pb.RpcBlockTextSetTextRequest{
			BlockId: "1",
			Text:    "1",
			Marks: &model.BlockContentTextMarks{
				Marks: []*model.BlockContentTextMark{
					{
						Range: &model.Range{0, 1},
						Type:  model.BlockContentTextMark_Mention,
						Param: "blockId",
					},
				},
			},
		}))

		assert.Equal(t, "1", sb.Pick("1").Model().GetText().Text)
	})
	t.Run("on error", func(t *testing.T) {
		sb := smarttest.New("test")
		sb.AddBlock(simple.New(&model.Block{Id: "test", ChildrenIds: []string{"1", "2"}})).
			AddBlock(newTextBlock("1", "")).
			AddBlock(simple.New(&model.Block{Id: "2"}))
		tb := NewText(sb)
		assert.Error(t, tb.SetText(pb.RpcBlockTextSetTextRequest{
			BlockId: "2",
			Text:    "",
		}))
	})
}

func TestTextImpl_TurnInto(t *testing.T) {
	t.Run("common text style", func(t *testing.T) {
		sb := smarttest.New("test")
		sb.AddBlock(simple.New(&model.Block{Id: "test", ChildrenIds: []string{"1", "2"}})).
			AddBlock(newTextBlock("1", "")).
			AddBlock(newTextBlock("2", ""))
		tb := NewText(sb)
		require.NoError(t, tb.TurnInto(nil, model.BlockContentText_Header4, "1", "2"))
		assert.Equal(t, model.BlockContentText_Header4, sb.Doc.Pick("1").Model().GetText().Style)
		assert.Equal(t, model.BlockContentText_Header4, sb.Doc.Pick("1").Model().GetText().Style)
	})
	t.Run("apply only for parents", func(t *testing.T) {
		sb := smarttest.New("test")
		sb.AddBlock(simple.New(&model.Block{Id: "test", ChildrenIds: []string{"1", "2"}})).
			AddBlock(newTextBlock("1", "", "1.1")).
			AddBlock(newTextBlock("2", "", "2.2")).
			AddBlock(newTextBlock("1.1", "")).
			AddBlock(newTextBlock("2.2", ""))
		tb := NewText(sb)
		require.NoError(t, tb.TurnInto(nil, model.BlockContentText_Checkbox, "1", "1.1", "2", "2.2"))
		assert.Equal(t, model.BlockContentText_Checkbox, sb.Doc.Pick("1").Model().GetText().Style)
		assert.Equal(t, model.BlockContentText_Checkbox, sb.Doc.Pick("1").Model().GetText().Style)
		assert.NotEqual(t, model.BlockContentText_Checkbox, sb.Doc.Pick("1.1").Model().GetText().Style)
		assert.NotEqual(t, model.BlockContentText_Checkbox, sb.Doc.Pick("2.2").Model().GetText().Style)
	})
	t.Run("move children up", func(t *testing.T) {
		sb := smarttest.New("test")
		sb.AddBlock(simple.New(&model.Block{Id: "test", ChildrenIds: []string{"1", "2"}})).
			AddBlock(newTextBlock("1", "", "1.1")).
			AddBlock(newTextBlock("2", "", "2.2")).
			AddBlock(newTextBlock("1.1", "")).
			AddBlock(newTextBlock("2.2", ""))
		tb := NewText(sb)
		require.NoError(t, tb.TurnInto(nil, model.BlockContentText_Code, "1", "1.1", "2", "2.2"))
		assert.Equal(t, model.BlockContentText_Code, sb.Doc.Pick("1").Model().GetText().Style)
		assert.Equal(t, model.BlockContentText_Code, sb.Doc.Pick("2").Model().GetText().Style)
		assert.Equal(t, model.BlockContentText_Paragraph, sb.Doc.Pick("1.1").Model().GetText().Style)
		assert.Equal(t, model.BlockContentText_Paragraph, sb.Doc.Pick("2.2").Model().GetText().Style)
		assert.Equal(t, []string{"1", "1.1", "2", "2.2"}, sb.Doc.Pick("test").Model().ChildrenIds)
	})
	t.Run("turn link into text", func(t *testing.T) {
		ctrl := gomock.NewController(t)
		defer ctrl.Finish()

		sb := smarttest.New("test")
		os := testMock.NewMockObjectStore(ctrl)
		sb.SetObjectStore(os)

		sb.AddBlock(simple.New(&model.Block{Id: "test", ChildrenIds: []string{"1", "2"}})).
			AddBlock(newTextBlock("1", "")).
			AddBlock(link.NewLink(&model.Block{
				Id: "2",
				Content: &model.BlockContentOfLink{
					Link: &model.BlockContentLink{
						TargetBlockId: "targetId",
					},
				},
			}))
		tb := NewText(sb)

		os.EXPECT().QueryById([]string{"targetId"}).Return([]database.Record{
			{
				Details: &types.Struct{
					Fields: map[string]*types.Value{
						"name": pbtypes.String("link name"),
					},
				},
			},
		}, nil)

		require.NoError(t, tb.TurnInto(nil, model.BlockContentText_Paragraph, "2"))
		secondBlockId := sb.Doc.Pick("test").Model().ChildrenIds[1]
		assert.NotEqual(t, "2", secondBlockId)
		assert.Equal(t, "link name", sb.Doc.Pick(secondBlockId).Model().GetText().Text)
	})
}<|MERGE_RESOLUTION|>--- conflicted
+++ resolved
@@ -312,13 +312,8 @@
 			BlockId: "1",
 			Text:    "1",
 		}))
-<<<<<<< HEAD
 		tb.(*textImpl).flushSetTextState(smartblock.ApplyInfo{})
-		require.NoError(t, tb.SetText(pb.RpcBlockSetTextTextRequest{
-=======
-		tb.(*textImpl).flushSetTextState()
-		require.NoError(t, tb.SetText(pb.RpcBlockTextSetTextRequest{
->>>>>>> d40ea9b3
+		require.NoError(t, tb.SetText(pb.RpcBlockTextSetTextRequest{
 			BlockId: "2",
 			Text:    "2",
 		}))

--- conflicted
+++ resolved
@@ -1,16 +1,12 @@
 package clipboard
 
 import (
-<<<<<<< HEAD
 	"context"
-=======
-	"github.com/anyproto/anytype-heart/util/pbtypes"
+	"strconv"
+	"testing"
+
 	"github.com/gogo/protobuf/types"
 	"github.com/samber/lo"
-	"strconv"
->>>>>>> 6e4dd142
-	"testing"
-
 	"github.com/stretchr/testify/assert"
 	"github.com/stretchr/testify/require"
 
@@ -23,6 +19,7 @@
 	"github.com/anyproto/anytype-heart/core/session"
 	"github.com/anyproto/anytype-heart/pb"
 	"github.com/anyproto/anytype-heart/pkg/lib/pb/model"
+	"github.com/anyproto/anytype-heart/util/pbtypes"
 
 	_ "github.com/anyproto/anytype-heart/core/block/simple/base"
 )
@@ -617,15 +614,15 @@
 		assert.Equal(t, "single", st.Doc.Pick(template.TitleBlockId).Model().GetText().Text)
 	})
 	t.Run("single description to empty description", func(t *testing.T) {
-		//given
+		// given
 		state := withTitle(t, "")
 		addDescription(state, "current description")
 		cb := NewClipboard(state, nil, nil, nil, nil)
 
-		//when
+		// when
 		_, _, _, _, err := cb.Paste(nil, descriptionBlockReq(), "")
 
-		//then
+		// then
 		require.NoError(t, err)
 		assert.Equal(t, "current description", state.Doc.Pick(template.DescriptionBlockId).Model().GetText().Text)
 		find, _ := lo.Find(
@@ -706,7 +703,8 @@
 	})
 
 	t.Run("cut title and another block", func(t *testing.T) {
-		//given
+		// given
+		ctx := session.NewContext(context.Background(), "space1")
 		st := withTitle(t, "real title", "second")
 		cb := NewClipboard(st, nil, nil, nil, nil)
 
@@ -720,15 +718,11 @@
 			},
 			SelectedTextRange: &model.Range{},
 		}
-<<<<<<< HEAD
-		textSlot, htmlSlot, anySlot, err := cb.Cut(session.NewContext(context.Background(), "space1"), req)
-=======
-
-		//when
-		_, _, anySlot, err := cb.Cut(nil, req)
-
-		//then
->>>>>>> 6e4dd142
+
+		// when
+		_, _, anySlot, err := cb.Cut(ctx, req)
+
+		// then
 		require.NoError(t, err)
 		assert.Equal(t, "", st.Doc.Pick(template.TitleBlockId).Model().GetText().Text)
 		assert.Equal(t, "real title", anySlot[0].GetText().Text)
@@ -805,7 +799,7 @@
 			},
 			SelectedTextRange: &model.Range{From: 1, To: 3},
 		}
-		textSlot, htmlSlot, anySlot, err := cb.Cut(nil, req)
+		textSlot, htmlSlot, anySlot, err := cb.Cut(session.NewContext(context.Background(), "space1"), req)
 		require.NoError(t, err)
 		assert.Equal(t, "tle", st.Doc.Pick(template.TitleBlockId).Model().GetText().Text)
 		assert.Equal(t, "it", textSlot)

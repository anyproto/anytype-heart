package clipboard

import (
	"context"
	"errors"
	"fmt"
	"io/ioutil"
	"os"
	"path/filepath"
	"strings"
	"unicode/utf8"

	"github.com/anytypeio/go-anytype-library/logging"
	"github.com/anytypeio/go-anytype-middleware/anymark"
	"github.com/anytypeio/go-anytype-middleware/core/block/editor/file"
	"github.com/anytypeio/go-anytype-middleware/core/block/editor/smartblock"
	"github.com/anytypeio/go-anytype-middleware/core/block/editor/state"
	"github.com/anytypeio/go-anytype-middleware/core/block/simple"
	"github.com/anytypeio/go-anytype-middleware/core/block/simple/text"
	"github.com/anytypeio/go-anytype-middleware/core/converter/html"
	"github.com/anytypeio/go-anytype-middleware/util/anyblocks"
	"github.com/anytypeio/go-anytype-middleware/util/slice"
	"github.com/anytypeio/go-anytype-middleware/util/uri"
	"github.com/globalsign/mgo/bson"

	"github.com/anytypeio/go-anytype-library/pb/model"
	"github.com/anytypeio/go-anytype-middleware/pb"
)

var (
	ErrAllSlotsEmpty        = errors.New("all slots are empty")
	ErrTitlePasteRestricted = errors.New("paste to title restricted")
	ErrOutOfRange           = errors.New("out of range")
	log                     = logging.Logger("anytype-clipboard")
)

type Clipboard interface {
	Cut(ctx *state.Context, req pb.RpcBlockCutRequest) (textSlot string, htmlSlot string, anySlot []*model.Block, err error)
	Paste(ctx *state.Context, req pb.RpcBlockPasteRequest) (blockIds []string, uploadArr []pb.RpcBlockUploadRequest, caretPosition int32, isSameBlockCaret bool, err error)
	Copy(req pb.RpcBlockCopyRequest) (textSlot string, htmlSlot string, anySlot []*model.Block, err error)
	Export(req pb.RpcBlockExportRequest) (path string, err error)
}

func NewClipboard(sb smartblock.SmartBlock, file file.File) Clipboard {
	return &clipboard{SmartBlock: sb, file: file}
}

type clipboard struct {
	smartblock.SmartBlock
	file file.File
}

func (cb *clipboard) Paste(ctx *state.Context, req pb.RpcBlockPasteRequest) (blockIds []string, uploadArr []pb.RpcBlockUploadRequest, caretPosition int32, isSameBlockCaret bool, err error) {
	caretPosition = -1
	if len(req.FileSlot) > 0 {
		blockIds, err = cb.pasteFiles(ctx, req)
		return
	} else if len(req.AnySlot) > 0 {
		blockIds, uploadArr, caretPosition, isSameBlockCaret, err = cb.pasteAny(ctx, req)
	} else if len(req.HtmlSlot) > 0 {
		blockIds, uploadArr, caretPosition, isSameBlockCaret, err = cb.pasteHtml(ctx, req)

		if err != nil {
			blockIds, uploadArr, caretPosition, isSameBlockCaret, err = cb.pasteText(ctx, req)
		}

	} else if len(req.TextSlot) > 0 {
		blockIds, uploadArr, caretPosition, isSameBlockCaret, err = cb.pasteText(ctx, req)

	} else {
		return nil, nil, caretPosition, isSameBlockCaret, ErrAllSlotsEmpty
	}

	return blockIds, uploadArr, caretPosition, isSameBlockCaret, err
}

func (cb *clipboard) Copy(req pb.RpcBlockCopyRequest) (textSlot string, htmlSlot string, anySlot []*model.Block, err error) {
	anySlot = req.Blocks
	textSlot = ""
	htmlSlot = ""

	if len(req.Blocks) == 0 {
		return textSlot, htmlSlot, anySlot, nil
	}

	s := cb.blocksToState(req.Blocks)

	var texts []string
	for _, b := range req.Blocks {
		if text := b.GetText(); text != nil {
			texts = append(texts, text.Text)
		}
	}

	if len(texts) > 0 {
		textSlot = strings.Join(texts, "\n")
	}

	firstBlock := s.Get(req.Blocks[0].Id)

	// scenario: rangeCopy
	if firstBlockText, isText := firstBlock.(text.Block); isText &&
		req.SelectedTextRange != nil &&
		!(req.SelectedTextRange.From == 0 && req.SelectedTextRange.To == 0) &&
		len(req.Blocks) == 1 {
		cutBlock, _, err := firstBlockText.RangeCut(req.SelectedTextRange.From, req.SelectedTextRange.To)
		if err != nil {
			return textSlot, htmlSlot, anySlot, fmt.Errorf("error while cut: %s", err)
		}

		if cutBlock.GetText() != nil && cutBlock.GetText().Marks != nil {
			for i, m := range cutBlock.GetText().Marks.Marks {
				cutBlock.GetText().Marks.Marks[i].Range.From = m.Range.From - req.SelectedTextRange.From
				cutBlock.GetText().Marks.Marks[i].Range.To = m.Range.To - req.SelectedTextRange.From
			}
		}

		cutBlock.GetText().Style = model.BlockContentText_Paragraph
		s.Set(simple.New(cutBlock))
		htmlSlot = html.NewHTMLConverter(cb.Anytype(), s).Convert()
		textSlot = cutBlock.GetText().Text

		return textSlot, htmlSlot, anySlot, nil
	}

	// scenario: ordinary copy
	htmlSlot = html.NewHTMLConverter(cb.Anytype(), s).Convert()

	return textSlot, htmlSlot, anySlot, nil
}

func (cb *clipboard) Cut(ctx *state.Context, req pb.RpcBlockCutRequest) (textSlot string, htmlSlot string, anySlot []*model.Block, err error) {
	s := cb.NewStateCtx(ctx)

	textSlot = ""

	if len(req.Blocks) == 0 || req.Blocks[0].Id == "" {
		return textSlot, htmlSlot, anySlot, errors.New("nothing to cut")
	}

	if len(req.Blocks) == 1 && req.SelectedTextRange.From == 0 && req.SelectedTextRange.To == 0 && req.Blocks[0].GetText() != nil {
		req.SelectedTextRange.To = int32(utf8.RuneCountInString(req.Blocks[0].GetText().Text))
	}

	firstBlock := s.Get(req.Blocks[0].Id)

	// scenario: rangeCut
	if firstBlockText, isText := firstBlock.(text.Block); isText &&
		req.SelectedTextRange != nil &&
		!(req.SelectedTextRange.From == 0 && req.SelectedTextRange.To == 0) &&
		len(req.Blocks) == 1 {

		cutBlock, initialBlock, err := firstBlockText.RangeCut(req.SelectedTextRange.From, req.SelectedTextRange.To)

		if err != nil {
			return textSlot, htmlSlot, anySlot, fmt.Errorf("error while cut: %s", err)
		}

		firstBlock.Model().GetText().Text = initialBlock.GetText().Text
		firstBlock.Model().GetText().Marks = initialBlock.GetText().Marks

		if err != nil {
			return textSlot, htmlSlot, anySlot, fmt.Errorf("error while cut: %s", err)
		}

		if cutBlock.GetText() != nil && cutBlock.GetText().Marks != nil {
			for i, m := range cutBlock.GetText().Marks.Marks {
				cutBlock.GetText().Marks.Marks[i].Range.From = m.Range.From - req.SelectedTextRange.From
				cutBlock.GetText().Marks.Marks[i].Range.To = m.Range.To - req.SelectedTextRange.From
			}
		}

		textSlot = cutBlock.GetText().Text
		anySlot = []*model.Block{cutBlock}
		cbs := cb.blocksToState(req.Blocks)
		cbs.Set(simple.New(cutBlock))
		htmlSlot = html.NewHTMLConverter(cb.Anytype(), cbs).Convert()

		return textSlot, htmlSlot, anySlot, cb.Apply(s)
	}

	// scenario: cutBlocks
	var ids []string
	for _, b := range req.Blocks {
		if text := b.GetText(); text != nil {
			textSlot += text.Text + "\n"
		}

		ids = append(ids, b.Id)
	}

	htmlSlot = html.NewHTMLConverter(cb.Anytype(), cb.blocksToState(req.Blocks)).Convert()
	anySlot = req.Blocks

	for i, _ := range req.Blocks {
		ok := s.Unlink(req.Blocks[i].Id)
		if !ok {
			return textSlot, htmlSlot, anySlot, fmt.Errorf("can't remove block with id: %s", req.Blocks[i].Id)
		}
	}

	return textSlot, htmlSlot, anySlot, cb.Apply(s)
}

func (cb *clipboard) getImages(blocks map[string]*model.Block) (images map[string][]byte, err error) {
	for _, b := range blocks {
		if file := b.GetFile(); file != nil {
			if file.Type == model.BlockContentFile_Image {
				fh, err := cb.Anytype().FileByHash(context.TODO(), file.Hash)
				if err != nil {
					return images, err
				}

				reader, err := fh.Reader()
				if err != nil {
					return images, err
				}

				reader.Read(images[file.Hash])
			}
		}
	}

	return images, nil
}

func (cb *clipboard) Export(req pb.RpcBlockExportRequest) (path string, err error) {
	s := cb.blocksToState(req.Blocks)
	htmlData := html.NewHTMLConverter(cb.Anytype(), s).Export()

	dir := os.TempDir()
	fileName := "export-" + cb.Id() + ".html"
	filePath := filepath.Join(dir, fileName)
	err = ioutil.WriteFile(filePath, []byte(htmlData), 0644)

	if err != nil {
		return "", err
	}
	log.Debug("Export output. filepath:", filepath.Join(dir, fileName))

	return filePath, nil
}

func (cb *clipboard) pasteHtml(ctx *state.Context, req pb.RpcBlockPasteRequest) (blockIds []string, uploadArr []pb.RpcBlockUploadRequest, caretPosition int32, isSameBlockCaret bool, err error) {
	mdToBlocksConverter := anymark.New()
	err, blocks, _ := mdToBlocksConverter.HTMLToBlocks([]byte(req.HtmlSlot))

	if err != nil {
		return blockIds, uploadArr, caretPosition, isSameBlockCaret, err
	}

	req.AnySlot = blocks
	return cb.pasteAny(ctx, req)
}

func (cb *clipboard) pasteText(ctx *state.Context, req pb.RpcBlockPasteRequest) (blockIds []string, uploadArr []pb.RpcBlockUploadRequest, caretPosition int32, isSameBlockCaret bool, err error) {
	if utf8.RuneCountInString(req.TextSlot) == 0 {
		return blockIds, uploadArr, caretPosition, isSameBlockCaret, nil
	}

	textArr := strings.Split(req.TextSlot, "\n")

	if len(req.FocusedBlockId) > 0 {
		block := cb.Pick(req.FocusedBlockId)
		if block != nil {
			if b := block.Model().GetText(); b != nil && b.Style == model.BlockContentText_Code {
				textArr = []string{req.TextSlot}
			}
		}
	}

	req.AnySlot = []*model.Block{}
	for i := 0; i < len(textArr); i++ {
		req.AnySlot = append(req.AnySlot, &model.Block{
			Content: &model.BlockContentOfText{
				Text: &model.BlockContentText{Text: textArr[i]},
			},
		})
	}

	return cb.pasteAny(ctx, req)

}

func (cb *clipboard) filterFromLayouts(anySlot []*model.Block) (anySlotFiltered []*model.Block) {
	for _, b := range anySlot {
		if b.GetLayout() == nil {
			anySlotFiltered = append(anySlotFiltered, b)
		}
	}

	return anySlotFiltered
}

func (cb *clipboard) replaceIds(anySlot []*model.Block) (anySlotreplacedIds []*model.Block) {
	var oldToNew map[string]string
	oldToNew = make(map[string]string)

	for i, _ := range anySlot {
		var oldId = make([]byte, len(anySlot[i].Id))

		newId := bson.NewObjectId().Hex()

		copy(oldId, anySlot[i].Id)
		oldToNew[string(oldId)] = newId
		anySlot[i].Id = newId
	}

	for i, _ := range anySlot {
		cIds := []string{}
		for _, cId := range anySlot[i].ChildrenIds {
			if len(oldToNew[cId]) > 0 {
				cIds = append(cIds, oldToNew[cId])
			}
		}
		anySlot[i].ChildrenIds = cIds
	}

	return anySlot
}

func (cb *clipboard) pasteAny(ctx *state.Context, req pb.RpcBlockPasteRequest) (blockIds []string, uploadArr []pb.RpcBlockUploadRequest, caretPosition int32, isSameBlockCaret bool, err error) {
	s := cb.NewStateCtx(ctx)
	targetId := req.FocusedBlockId
	isSameBlockCaret = false

	req.AnySlot = cb.replaceIds(req.AnySlot)
	req.AnySlot = cb.filterFromLayouts(req.AnySlot)

	isMultipleBlocksToPaste := len(req.AnySlot) > 1
	firstPasteBlockText := &model.BlockContentText{}
	firstPasteBlockText = nil

	req.AnySlot = uri.ProcessAllURI(req.AnySlot)

	caretPosition = -1

	if len(req.AnySlot) > 0 {
		firstPasteBlockText = req.AnySlot[0].GetText()
	}

	if req.SelectedTextRange == nil {
		req.SelectedTextRange = &model.Range{From: 0, To: 0}
	}

	if firstPasteBlockText != nil && firstPasteBlockText.Marks == nil {
		firstPasteBlockText.Marks = &model.BlockContentTextMarks{Marks: []*model.BlockContentTextMark{}}
	}

	isSelectedBlocks := len(req.SelectedBlockIds) > 0
	if isSelectedBlocks {
		targetId = req.SelectedBlockIds[len(req.SelectedBlockIds)-1]
	}

	var focusedContent *model.BlockContentOfText

	isFocusedText := false
	isFocusedTitle := false

	isPasteTop := false
	isPasteBottom := false
	isPasteInstead := false
	isPasteWithSplit := false
	isPasteToCodeBlock := false

	focusedBlock := s.Get(targetId)
	focusedBlockText, ok := focusedBlock.(text.Block)
	if ok {
		isPasteToCodeBlock = focusedBlock.Model().GetText() != nil && focusedBlock.Model().GetText().Style == model.BlockContentText_Code
	}

	cIds := cb.Pick(cb.Id()).Model().ChildrenIds

	isEmptyPage := len(cIds) == 0
	if isEmptyPage {
		root := cb.Pick(cb.Id())
		if root != nil && root.Model() != nil && len(root.Model().ChildrenIds) > 0 {
			targetId = root.Model().ChildrenIds[0]
		} else {
			root := cb.Pick(cb.Id())
			children := []string{}
			for _, b := range req.AnySlot {
				newBlock := simple.New(b)
				s.Add(newBlock)
				children = append(children, newBlock.Model().Id)
				root.Model().ChildrenIds = children
				s.Set(root)

				targetId = newBlock.Model().Id
				focusedBlock = cb.Pick(targetId)
				focusedBlockText, ok = focusedBlock.(text.Block)

				for _, childId := range b.ChildrenIds {
					childBlock := s.Get(childId)
					s.Add(childBlock)

					if err = s.InsertTo(b.Id, model.Block_Bottom, childId); err != nil {
						return blockIds, uploadArr, caretPosition, isSameBlockCaret, err
					}
				}
			}
		}
	}

	if ok && focusedBlock != nil && focusedBlockText != nil && !isSelectedBlocks {
		focusedContent, isFocusedText = focusedBlock.Model().Content.(*model.BlockContentOfText)
		isFocusedTitle = isFocusedText && focusedContent.Text.Style == model.BlockContentText_Title

		isPasteTop = req.SelectedTextRange.From == 0 && req.SelectedTextRange.To == 0 && utf8.RuneCountInString(focusedContent.Text.Text) != 0
		isPasteBottom = req.SelectedTextRange.From == int32(utf8.RuneCountInString(focusedContent.Text.Text)) && req.SelectedTextRange.To == int32(utf8.RuneCountInString(focusedContent.Text.Text)) && req.SelectedTextRange.To != 0
		isPasteInstead = req.SelectedTextRange.From == 0 && req.SelectedTextRange.To == int32(utf8.RuneCountInString(focusedContent.Text.Text))
		isPasteWithSplit = !isPasteInstead && !isPasteBottom && !isPasteTop
	}

	if isFocusedTitle {
		return blockIds, uploadArr, caretPosition, isSameBlockCaret, ErrTitlePasteRestricted
	}

	pasteToTheEnd := targetId == "" && len(req.SelectedBlockIds) == 0 && len(cIds) > 0
	pasteSingleTextInFocusedText := focusedBlockText != nil && isFocusedText && !isFocusedTitle && !isMultipleBlocksToPaste && firstPasteBlockText != nil
	pasteMultipleBlocksInFocusedText := isFocusedText && (isMultipleBlocksToPaste || firstPasteBlockText == nil)
	pasteMultipleBlocksOnSelectedBlocks := isSelectedBlocks

	switch true {

	case isPasteToCodeBlock:
		combinedCodeBlock := anyblocks.CombineCodeBlocks(req.AnySlot)
		caretPosition, err = focusedBlockText.RangeTextPaste(req.SelectedTextRange.From, req.SelectedTextRange.To, combinedCodeBlock, req.IsPartOfBlock)

	case pasteToTheEnd:
		targetId = cb.Pick(cIds[len(cIds)-1]).Model().Id
		blockIds, uploadArr, targetId, err = cb.insertBlocks(s, isPasteToCodeBlock, targetId, req.AnySlot, model.Block_Bottom, false)
		if err != nil {
			return blockIds, uploadArr, caretPosition, isSameBlockCaret, err
		}
		break

	case pasteSingleTextInFocusedText:
		caretPosition, err = focusedBlockText.RangeTextPaste(req.SelectedTextRange.From, req.SelectedTextRange.To, req.AnySlot[0], req.IsPartOfBlock)
		if err != nil {
			return nil, nil, -1, isSameBlockCaret, err
		}
		break

	case pasteMultipleBlocksInFocusedText:
		if isPasteTop {
			isSameBlockCaret = true
			blockIds, uploadArr, targetId, err = cb.insertBlocks(s, isPasteToCodeBlock, targetId, req.AnySlot, model.Block_Top, true)
			if err != nil {
				return blockIds, uploadArr, caretPosition, isSameBlockCaret, err
			}

			if utf8.RuneCountInString(focusedContent.Text.Text) == 0 {
				s.Unlink(focusedBlock.Model().Id)
			}

		} else if isPasteBottom {
			blockIds, uploadArr, targetId, err = cb.insertBlocks(s, isPasteToCodeBlock, targetId, req.AnySlot, model.Block_Bottom, false)
			if err != nil {
				return blockIds, uploadArr, caretPosition, isSameBlockCaret, err
			}

		} else if isPasteInstead {
			blockIds, uploadArr, targetId, err = cb.insertBlocks(s, isPasteToCodeBlock, req.FocusedBlockId, req.AnySlot, model.Block_Bottom, false)
			if err != nil {
				return blockIds, uploadArr, caretPosition, isSameBlockCaret, err
			}
			s.Unlink(req.FocusedBlockId)

			break

		} else if isPasteWithSplit {
			isSameBlockCaret = true
			newBlock, err := focusedBlockText.RangeSplit(req.SelectedTextRange.From, req.SelectedTextRange.To)
			if err != nil {
				return blockIds, uploadArr, caretPosition, isSameBlockCaret, err
			}

			// insert new blocks
			pos := model.Block_Top
			isReversed := true
			blockIds, uploadArr, targetId, err = cb.insertBlocks(s, isPasteToCodeBlock, targetId, req.AnySlot, pos, isReversed)
			if err != nil {
				return blockIds, uploadArr, caretPosition, isSameBlockCaret, err
			}

			if utf8.RuneCountInString(newBlock.Model().GetText().Text) > 0 {
				s.Add(newBlock)
				err = s.InsertTo(targetId, model.Block_Top, newBlock.Model().Id)

				if err != nil {
					return blockIds, uploadArr, caretPosition, isSameBlockCaret, err
				}
				blockIds = append(blockIds, newBlock.Model().Id)
			}

			if utf8.RuneCountInString(focusedBlock.Model().GetText().Text) == 0 {
				s.Unlink(focusedBlock.Model().Id)
			}
		}
		break

	case pasteMultipleBlocksOnSelectedBlocks:
		blockIds, uploadArr, targetId, err = cb.insertBlocks(s, isPasteToCodeBlock, targetId, req.AnySlot, model.Block_Bottom, false)
		if err != nil {
			return blockIds, uploadArr, caretPosition, isSameBlockCaret, err
		}
		for _, selectedBlockId := range req.SelectedBlockIds {
			s.Unlink(selectedBlockId)
		}

		break
	}

	return blockIds, uploadArr, caretPosition, isSameBlockCaret, cb.Apply(s)
}

func (cb *clipboard) insertBlocks(s *state.State, isPasteToCodeBlock bool, targetId string, blocks []*model.Block, pos model.BlockPosition, isReversed bool) (blockIds []string, uploadArr []pb.RpcBlockUploadRequest, targetIdOut string, err error) {
	idToIsChild := make(map[string]bool)
	/*	if isPasteToCodeBlock {
		blocks = blocks.AllBlocksToCode(blocks)
	}*/

	for _, b := range blocks {
		for _, cId := range b.ChildrenIds {
			idToIsChild[cId] = true
		}
	}

	var newBlocks []simple.Block
	for i, _ := range blocks {
		index := i
		if isReversed {
			index = len(blocks) - i - 1
		}
		newBlock := simple.New(blocks[index])
		newBlocks = append(newBlocks, newBlock)
		s.Add(newBlock)
	}

	for i, _ := range blocks {
		index := i
		if isReversed {
			index = len(blocks) - i - 1
		}
		newBlock := newBlocks[i]

		blockIds = append(blockIds, newBlock.Model().Id)

		if idToIsChild[blocks[index].Id] != true {
			err = s.InsertTo(targetId, pos, newBlock.Model().Id)

			if err != nil {
				return blockIds, uploadArr, targetId, err
			}

			targetId = newBlock.Model().Id
		}

		if f := newBlock.Model().GetFile(); f != nil {
			if f.State != model.BlockContentFile_Done {
				uploadArr = append(uploadArr,
					pb.RpcBlockUploadRequest{
						BlockId: newBlock.Model().Id,
						Url:     f.Name,
					})
			}
		}
	}

	return blockIds, uploadArr, targetId, nil
}

<<<<<<< HEAD
func (cb *clipboard) pasteFiles(ctx *state.Context, req pb.RpcBlockPasteRequest) (blockIds []string, err error) {
	s := cb.NewStateCtx(ctx)
	for _, fs := range req.FileSlot {
		b := simple.New(&model.Block{
			Content: &model.BlockContentOfFile{
				File: &model.BlockContentFile{
					Name: fs.Name,
				},
			},
		})
		s.Add(b)
		if err = cb.file.UploadState(s, b.Model().Id, file.FileSource{
			Bytes: fs.Data,
			Name:  fs.Name,
		}, true); err != nil {
			return
		}
		blockIds = append(blockIds, b.Model().Id)
	}
	if err = s.InsertTo(req.FocusedBlockId, model.Block_Bottom, blockIds...); err != nil {
		return
	}
	return blockIds, cb.Apply(s)
=======
func (cb *clipboard) blocksToState(blocks []*model.Block) (cbs *state.State) {
	cbs = state.NewDoc("cbRoot", nil).(*state.State)
	cbs.Add(simple.New(&model.Block{Id: "cbRoot"}))

	var inChildrens, rootIds []string
	for _, b := range blocks {
		inChildrens = append(inChildrens, b.ChildrenIds...)
	}
	for _, b := range blocks {
		if slice.FindPos(inChildrens, b.Id) == -1 {
			rootIds = append(rootIds, b.Id)
		}
		cbs.Add(simple.New(b))
	}
	cbs.Pick(cbs.RootId()).Model().ChildrenIds = rootIds
	return
>>>>>>> 97dc5dbb
}<|MERGE_RESOLUTION|>--- conflicted
+++ resolved
@@ -571,7 +571,24 @@
 	return blockIds, uploadArr, targetId, nil
 }
 
-<<<<<<< HEAD
+func (cb *clipboard) blocksToState(blocks []*model.Block) (cbs *state.State) {
+	cbs = state.NewDoc("cbRoot", nil).(*state.State)
+	cbs.Add(simple.New(&model.Block{Id: "cbRoot"}))
+
+	var inChildrens, rootIds []string
+	for _, b := range blocks {
+		inChildrens = append(inChildrens, b.ChildrenIds...)
+	}
+	for _, b := range blocks {
+		if slice.FindPos(inChildrens, b.Id) == -1 {
+			rootIds = append(rootIds, b.Id)
+		}
+		cbs.Add(simple.New(b))
+	}
+	cbs.Pick(cbs.RootId()).Model().ChildrenIds = rootIds
+	return
+}
+
 func (cb *clipboard) pasteFiles(ctx *state.Context, req pb.RpcBlockPasteRequest) (blockIds []string, err error) {
 	s := cb.NewStateCtx(ctx)
 	for _, fs := range req.FileSlot {
@@ -595,22 +612,4 @@
 		return
 	}
 	return blockIds, cb.Apply(s)
-=======
-func (cb *clipboard) blocksToState(blocks []*model.Block) (cbs *state.State) {
-	cbs = state.NewDoc("cbRoot", nil).(*state.State)
-	cbs.Add(simple.New(&model.Block{Id: "cbRoot"}))
-
-	var inChildrens, rootIds []string
-	for _, b := range blocks {
-		inChildrens = append(inChildrens, b.ChildrenIds...)
-	}
-	for _, b := range blocks {
-		if slice.FindPos(inChildrens, b.Id) == -1 {
-			rootIds = append(rootIds, b.Id)
-		}
-		cbs.Add(simple.New(b))
-	}
-	cbs.Pick(cbs.RootId()).Model().ChildrenIds = rootIds
-	return
->>>>>>> 97dc5dbb
 }
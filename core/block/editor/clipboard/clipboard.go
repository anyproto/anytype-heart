--- conflicted
+++ resolved
@@ -376,11 +376,6 @@
 		//}
 	}
 
-<<<<<<< HEAD
 	return blockIds, cb.Apply(s)
 }
-=======
-	return blockIds, p.applyAndSendEvent(s)
-}
-*/
->>>>>>> e412963d
+*/
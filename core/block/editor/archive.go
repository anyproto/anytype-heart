--- conflicted
+++ resolved
@@ -75,26 +75,11 @@
 		return
 	}
 
-<<<<<<< HEAD
-	records, err := p.objectStore.Query(database.Query{
-		Filters: []database.FilterRequest{
-			{
-				RelationKey: bundle.RelationKeyIsArchived.String(),
-				Condition:   model.BlockContentDataviewFilter_Equal,
-				Value:       domain.Bool(true),
-			},
-			{
-				RelationKey: bundle.RelationKeySpaceId.String(),
-				Condition:   model.BlockContentDataviewFilter_Equal,
-				Value:       domain.String(p.SpaceID()),
-			},
-=======
 	records, err := p.objectStore.QueryRaw(&database.Filters{FilterObj: database.FiltersAnd{
 		database.FilterEq{
 			Key:   bundle.RelationKeyIsArchived.String(),
 			Cond:  model.BlockContentDataviewFilter_Equal,
 			Value: pbtypes.Bool(true),
->>>>>>> 4c6f0004
 		},
 		database.FilterEq{
 			Key:   bundle.RelationKeySpaceId.String(),

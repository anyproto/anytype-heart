--- conflicted
+++ resolved
@@ -72,47 +72,6 @@
 	}})
 }
 
-<<<<<<< HEAD
-// autoInstallBinWidget installs bin widget for the existing users if it was not added/removed before and the user has archived objects
-func (p *Archive) autoInstallBinWidget() error {
-	if p.autoWidgetWasInstalled {
-		return nil
-	}
-	widgetObjectId := p.Space().DerivedIDs().Widgets
-	widgetDetails, err := p.objectStore.GetDetails(widgetObjectId)
-	if err != nil {
-		return err
-	}
-	if widgetDetails.GetBool(bundle.RelationKeyAutoWidgetDisabled) {
-		return nil
-	}
-	keys := widgetDetails.Get(bundle.RelationKeyAutoWidgetTargets).StringList()
-	if slices.Contains(keys, widget.DefaultWidgetBin) {
-		// cache to avoid unnecessary objectstore requests
-		p.autoWidgetWasInstalled = true
-		return nil
-	}
-	err = p.Space().Do(widgetObjectId, func(sb smartblock.SmartBlock) error {
-		st := sb.NewState()
-		if w, ok := sb.(widget.Widget); ok {
-			// We rely on AddAutoWidget to check if the widget was already installed/removed before
-			err = w.AddAutoWidget(st, widget.DefaultWidgetBin, widget.DefaultWidgetBin, "", model.BlockContentWidget_Link, widget.DefaultWidgetBinEventName)
-			if err != nil {
-				return err
-			}
-		}
-		return sb.Apply(st)
-	})
-	if err != nil {
-		return err
-	}
-	p.autoWidgetWasInstalled = true
-=======
-func (p *Archive) Relations(_ *state.State) relationutils.Relations {
->>>>>>> 778279f8
-	return nil
-}
-
 func (p *Archive) updateObjects(_ smartblock.ApplyInfo) (err error) {
 	archivedIds, err := p.GetIds()
 	if err != nil {

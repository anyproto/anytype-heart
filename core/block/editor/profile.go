package editor

import (
	"github.com/anyproto/anytype-heart/core/block/editor/basic"
	"github.com/anyproto/anytype-heart/core/block/editor/bookmark"
	"github.com/anyproto/anytype-heart/core/block/editor/clipboard"
	"github.com/anyproto/anytype-heart/core/block/editor/converter"
	"github.com/anyproto/anytype-heart/core/block/editor/file"
	"github.com/anyproto/anytype-heart/core/block/editor/smartblock"
	"github.com/anyproto/anytype-heart/core/block/editor/state"
	"github.com/anyproto/anytype-heart/core/block/editor/stext"
	"github.com/anyproto/anytype-heart/core/block/editor/table"
	"github.com/anyproto/anytype-heart/core/block/editor/template"
	"github.com/anyproto/anytype-heart/core/block/getblock"
	"github.com/anyproto/anytype-heart/core/block/migration"
	"github.com/anyproto/anytype-heart/core/block/simple"
	"github.com/anyproto/anytype-heart/core/domain"
	"github.com/anyproto/anytype-heart/core/event"
	"github.com/anyproto/anytype-heart/core/files"
	"github.com/anyproto/anytype-heart/core/session"
	"github.com/anyproto/anytype-heart/pb"
	"github.com/anyproto/anytype-heart/pkg/lib/bundle"
	"github.com/anyproto/anytype-heart/pkg/lib/core"
	"github.com/anyproto/anytype-heart/pkg/lib/localstore/objectstore"
	"github.com/anyproto/anytype-heart/pkg/lib/pb/model"
	"github.com/anyproto/anytype-heart/util/pbtypes"
)

type Profile struct {
	smartblock.SmartBlock
	basic.AllOperations
	basic.IHistory
	file.File
	stext.Text
	clipboard.Clipboard
	bookmark.Bookmark
	table.TableEditor

	eventSender event.Sender
}

<<<<<<< HEAD
func NewProfile(sb smartblock.SmartBlock,
	objectStore objectstore.ObjectStore,
	systemObjectService system_object.Service,
	fileBlockService file.BlockService,
	anytype core.Service,
	picker getblock.ObjectGetter,
	bookmarkService bookmark.BookmarkService,
	tempDirProvider core.TempDirProvider,
	layoutConverter converter.LayoutConverter,
	fileService files.Service,
	eventSender event.Sender,
) *Profile {
	f := file.NewFile(
		sb,
		fileBlockService,
		anytype,
		tempDirProvider,
		fileService,
		picker,
	)
=======
func NewProfile(sb smartblock.SmartBlock, objectStore objectstore.ObjectStore, fileBlockService file.BlockService, picker getblock.ObjectGetter, bookmarkService bookmark.BookmarkService, tempDirProvider core.TempDirProvider, layoutConverter converter.LayoutConverter, fileService files.Service, eventSender event.Sender) *Profile {
	f := file.NewFile(sb, fileBlockService, tempDirProvider, fileService, picker)
>>>>>>> 5cd79a52
	return &Profile{
		SmartBlock:    sb,
		AllOperations: basic.NewBasic(sb, objectStore, layoutConverter),
		IHistory:      basic.NewHistory(sb),
		Text: stext.NewText(
			sb,
			objectStore,
			eventSender,
		),
		File: f,
		Clipboard: clipboard.NewClipboard(
			sb,
			f,
			tempDirProvider,
			objectStore,
			fileService,
		),
		Bookmark:    bookmark.NewBookmark(sb, bookmarkService, objectStore),
		TableEditor: table.NewEditor(sb),
		eventSender: eventSender,
	}
}

func (p *Profile) Init(ctx *smartblock.InitContext) (err error) {
	if err = p.SmartBlock.Init(ctx); err != nil {
		return
	}

	return nil
}

func (p *Profile) CreationStateMigration(ctx *smartblock.InitContext) migration.Migration {
	return migration.Migration{
		Version: 2,
		Proc: func(st *state.State) {
			template.InitTemplate(st,
				template.WithObjectTypesAndLayout([]domain.TypeKey{bundle.TypeKeyProfile}, model.ObjectType_profile),
				template.WithDetail(bundle.RelationKeyLayoutAlign, pbtypes.Float64(float64(model.Block_AlignCenter))),
				template.WithTitle,
				template.WithFeaturedRelations,
				template.WithRequiredRelations(),
				migrationWithIdentityBlock,
			)
		},
	}
}

func migrationWithIdentityBlock(st *state.State) {
	blockId := "identity"
	st.Set(simple.New(&model.Block{
		Id: blockId,
		Content: &model.BlockContentOfRelation{
			Relation: &model.BlockContentRelation{
				Key: bundle.RelationKeyProfileOwnerIdentity.String(),
			},
		},
		Restrictions: &model.BlockRestrictions{
			Edit:   true,
			Remove: true,
			Drag:   true,
			DropOn: true,
		},
	}))

	st.InsertTo(state.TitleBlockID, model.Block_Bottom, blockId)
}

func (p *Profile) StateMigrations() migration.Migrations {
	return migration.MakeMigrations([]migration.Migration{{
		Version: 2,
		Proc:    migrationWithIdentityBlock,
	},
	})
}

func (p *Profile) SetDetails(ctx session.Context, details []*pb.RpcObjectSetDetailsDetail, showEvent bool) (err error) {
	if err = p.AllOperations.SetDetails(ctx, details, showEvent); err != nil {
		return
	}

	p.eventSender.Broadcast(&pb.Event{
		Messages: []*pb.EventMessage{
			{
				Value: &pb.EventMessageValueOfAccountDetails{
					AccountDetails: &pb.EventAccountDetails{
						ProfileId: p.Id(),
						Details:   p.Details(),
					},
				},
			},
		},
	})
	return
}<|MERGE_RESOLUTION|>--- conflicted
+++ resolved
@@ -39,31 +39,8 @@
 	eventSender event.Sender
 }
 
-<<<<<<< HEAD
-func NewProfile(sb smartblock.SmartBlock,
-	objectStore objectstore.ObjectStore,
-	systemObjectService system_object.Service,
-	fileBlockService file.BlockService,
-	anytype core.Service,
-	picker getblock.ObjectGetter,
-	bookmarkService bookmark.BookmarkService,
-	tempDirProvider core.TempDirProvider,
-	layoutConverter converter.LayoutConverter,
-	fileService files.Service,
-	eventSender event.Sender,
-) *Profile {
-	f := file.NewFile(
-		sb,
-		fileBlockService,
-		anytype,
-		tempDirProvider,
-		fileService,
-		picker,
-	)
-=======
 func NewProfile(sb smartblock.SmartBlock, objectStore objectstore.ObjectStore, fileBlockService file.BlockService, picker getblock.ObjectGetter, bookmarkService bookmark.BookmarkService, tempDirProvider core.TempDirProvider, layoutConverter converter.LayoutConverter, fileService files.Service, eventSender event.Sender) *Profile {
 	f := file.NewFile(sb, fileBlockService, tempDirProvider, fileService, picker)
->>>>>>> 5cd79a52
 	return &Profile{
 		SmartBlock:    sb,
 		AllOperations: basic.NewBasic(sb, objectStore, layoutConverter),

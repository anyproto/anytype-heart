package editor

import (
	"errors"
	"fmt"
	"time"

	"github.com/anyproto/lexid"
	"github.com/gogo/protobuf/proto"
	"golang.org/x/exp/slices"

	"github.com/anyproto/anytype-heart/core/block/editor/smartblock"
	"github.com/anyproto/anytype-heart/core/block/editor/state"
	"github.com/anyproto/anytype-heart/core/block/editor/template"
	"github.com/anyproto/anytype-heart/core/block/migration"
	"github.com/anyproto/anytype-heart/core/domain"
	"github.com/anyproto/anytype-heart/core/files/fileobject"
	"github.com/anyproto/anytype-heart/pkg/lib/bundle"
	"github.com/anyproto/anytype-heart/pkg/lib/logging"
	"github.com/anyproto/anytype-heart/pkg/lib/pb/model"
	"github.com/anyproto/anytype-heart/space/spaceinfo"
)

var spaceViewLog = logging.Logger("core.block.editor.spaceview")

var ErrIncorrectSpaceInfo = errors.New("space info is incorrect")

var lx = lexid.Must(lexid.CharsBase64, 4, 1000)

// required relations for spaceview beside the bundle.RequiredInternalRelations
var spaceViewRequiredRelations = []domain.RelationKey{
	bundle.RelationKeySpaceLocalStatus,
	bundle.RelationKeySpaceRemoteStatus,
	bundle.RelationKeyTargetSpaceId,
	bundle.RelationKeySpaceInviteFileCid,
	bundle.RelationKeySpaceInviteFileKey,
	bundle.RelationKeyIsAclShared,
	bundle.RelationKeySharedSpacesLimit,
	bundle.RelationKeySpaceAccountStatus,
	bundle.RelationKeySpaceShareableStatus,
	bundle.RelationKeySpaceAccessType,
	bundle.RelationKeyLatestAclHeadId,
}

<<<<<<< HEAD
=======
type spaceService interface {
	OnViewUpdated(info spaceinfo.SpacePersistentInfo)
	OnWorkspaceChanged(spaceId string, details *domain.Details)
	PersonalSpaceId() string
}

>>>>>>> 6be75511
// SpaceView is a wrapper around smartblock.SmartBlock that indicates the current space state
type SpaceView struct {
	smartblock.SmartBlock
	spaceService      spaceService
	fileObjectService fileobject.Service
	log               *logging.Sugared
}

// newSpaceView creates a new SpaceView with given deps
func (f *ObjectFactory) newSpaceView(sb smartblock.SmartBlock) *SpaceView {
	return &SpaceView{
		SmartBlock:        sb,
		spaceService:      f.spaceService,
		log:               spaceViewLog,
		fileObjectService: f.fileObjectService,
	}
}

// Init initializes SpaceView
func (s *SpaceView) Init(ctx *smartblock.InitContext) (err error) {
	ctx.RequiredInternalRelationKeys = append(ctx.RequiredInternalRelationKeys, spaceViewRequiredRelations...)
	if err = s.SmartBlock.Init(ctx); err != nil {
		return
	}
	spaceId, err := s.targetSpaceID()
	if err != nil {
		return
	}
	s.log = s.log.With("spaceId", spaceId)

	s.DisableLayouts()
	info := spaceinfo.NewSpacePersistentInfoFromState(ctx.State)
	newInfo := spaceinfo.NewSpacePersistentInfo(spaceId)
	newInfo.SetAccountStatus(info.GetAccountStatus()).
		SetAclHeadId(info.GetAclHeadId())
	s.setSpacePersistentInfo(ctx.State, newInfo)
	localInfo := spaceinfo.NewSpaceLocalInfo(spaceId)
	localInfo.SetLocalStatus(spaceinfo.LocalStatusUnknown).
		SetRemoteStatus(spaceinfo.RemoteStatusUnknown).
		UpdateDetails(ctx.State).
		Log(log)
	s.spaceService.OnViewUpdated(newInfo)
	s.AddHook(s.afterApply, smartblock.HookAfterApply)
	return
}

func (s *SpaceView) CreationStateMigration(ctx *smartblock.InitContext) migration.Migration {
	return migration.Migration{
		Version: 2,
		Proc:    s.initTemplate,
	}
}

func (s *SpaceView) StateMigrations() migration.Migrations {
	return migration.MakeMigrations([]migration.Migration{
		{
			Version: 2,
			Proc:    s.initTemplate,
		},
	})
}

func (s *SpaceView) initTemplate(st *state.State) {
	template.InitTemplate(st,
		template.WithObjectTypesAndLayout([]domain.TypeKey{bundle.TypeKeySpaceView}, model.ObjectType_spaceView),
	)
}

func (s *SpaceView) GetExistingInviteInfo() (fileCid string, fileKey string) {
	details := s.CombinedDetails()
	fileCid = details.GetString(bundle.RelationKeySpaceInviteFileCid)
	fileKey = details.GetString(bundle.RelationKeySpaceInviteFileKey)
	return
}

func (s *SpaceView) RemoveExistingInviteInfo() (fileCid string, err error) {
	details := s.Details()
	fileCid = details.GetString(bundle.RelationKeySpaceInviteFileCid)
	newState := s.NewState()
	newState.RemoveDetail(bundle.RelationKeySpaceInviteFileCid, bundle.RelationKeySpaceInviteFileKey)
	return fileCid, s.Apply(newState)
}

func (s *SpaceView) TryClose(objectTTL time.Duration) (res bool, err error) {
	return false, nil
}

func (s *SpaceView) SetSpaceLocalInfo(info spaceinfo.SpaceLocalInfo) (err error) {
	st := s.NewState()
	info.UpdateDetails(st).Log(log)
	s.updateAccessType(st)
	return s.Apply(st)
}

func (s *SpaceView) SetOwner(ownerId string, createdDate int64) (err error) {
	st := s.NewState()
	if createdDate != 0 {
		st.SetDetailAndBundledRelation(bundle.RelationKeyCreatedDate, domain.Int64(createdDate))
	}
	st.SetDetailAndBundledRelation(bundle.RelationKeyCreator, domain.String(ownerId))
	return s.Apply(st)
}

func (s *SpaceView) SetAclIsEmpty(isEmpty bool) (err error) {
	st := s.NewState()
	st.SetDetailAndBundledRelation(bundle.RelationKeyIsAclShared, domain.Bool(!isEmpty))
	s.updateAccessType(st)
	return s.Apply(st)
}

func (s *SpaceView) updateAccessType(st *state.State) {
	accessType := spaceinfo.AccessType(st.LocalDetails().GetInt64(bundle.RelationKeySpaceAccessType))
	if accessType == spaceinfo.AccessTypePersonal {
		return
	}
	isShared := st.LocalDetails().GetBool(bundle.RelationKeyIsAclShared)
	shareable := spaceinfo.ShareableStatus(st.LocalDetails().GetInt64(bundle.RelationKeySpaceShareableStatus))
	if isShared || shareable == spaceinfo.ShareableStatusShareable {
		stateSetAccessType(st, spaceinfo.AccessTypeShared)
	} else {
		stateSetAccessType(st, spaceinfo.AccessTypePrivate)
	}
}

func (s *SpaceView) SetAccessType(acc spaceinfo.AccessType) (err error) {
	st := s.NewState()
	prev := spaceinfo.AccessType(st.LocalDetails().GetInt64(bundle.RelationKeySpaceAccessType))
	if prev == spaceinfo.AccessTypePersonal {
		return nil
	}
	st.SetDetailAndBundledRelation(bundle.RelationKeySpaceAccessType, domain.Int64(acc))
	return s.Apply(st)
}

func (s *SpaceView) SetSpacePersistentInfo(info spaceinfo.SpacePersistentInfo) (err error) {
	st := s.NewState()
	s.setSpacePersistentInfo(st, info)
	return s.Apply(st)
}

func (s *SpaceView) SetSharedSpacesLimit(limit int) (err error) {
	st := s.NewState()
	st.SetDetailAndBundledRelation(bundle.RelationKeySharedSpacesLimit, domain.Int64(limit))
	return s.Apply(st)
}

func (s *SpaceView) GetSharedSpacesLimit() (limit int) {
	return int(s.CombinedDetails().GetInt64(bundle.RelationKeySharedSpacesLimit))
}

func (s *SpaceView) SetInviteFileInfo(fileCid string, fileKey string) (err error) {
	st := s.NewState()
	st.SetDetailAndBundledRelation(bundle.RelationKeySpaceInviteFileCid, domain.String(fileCid))
	st.SetDetailAndBundledRelation(bundle.RelationKeySpaceInviteFileKey, domain.String(fileKey))
	return s.Apply(st)
}

func (s *SpaceView) afterApply(info smartblock.ApplyInfo) (err error) {
	s.spaceService.OnViewUpdated(s.getSpacePersistentInfo(info.State))
	return nil
}

func (s *SpaceView) GetLocalInfo() spaceinfo.SpaceLocalInfo {
	return spaceinfo.NewSpaceLocalInfoFromState(s)
}

func (s *SpaceView) GetPersistentInfo() spaceinfo.SpacePersistentInfo {
	return spaceinfo.NewSpacePersistentInfoFromState(s)
}

func (s *SpaceView) setSpacePersistentInfo(st *state.State, info spaceinfo.SpacePersistentInfo) {
	info.UpdateDetails(st)
	info.Log(s.log)
}

// targetSpaceID returns space id from the root of space object's tree
func (s *SpaceView) targetSpaceID() (id string, err error) {
	changeInfo := s.Tree().ChangeInfo()
	if changeInfo == nil {
		return "", ErrIncorrectSpaceInfo
	}
	changePayload := &model.ObjectChangePayload{}
	err = proto.Unmarshal(changeInfo.ChangePayload, changePayload)
	if err != nil {
		return "", ErrIncorrectSpaceInfo
	}
	if changePayload.Key == "" {
		return "", fmt.Errorf("space key is empty")
	}
	return changePayload.Key, nil
}

func (s *SpaceView) getSpacePersistentInfo(st *state.State) (info spaceinfo.SpacePersistentInfo) {
	details := st.CombinedDetails()
	spaceInfo := spaceinfo.NewSpacePersistentInfo(details.GetString(bundle.RelationKeyTargetSpaceId))
	spaceInfo.SetAccountStatus(spaceinfo.AccountStatus(details.GetInt64(bundle.RelationKeySpaceAccountStatus))).
		SetAclHeadId(details.GetString(bundle.RelationKeyLatestAclHeadId))
	return spaceInfo
}

var workspaceKeysToCopy = []domain.RelationKey{
	bundle.RelationKeyName,
	bundle.RelationKeyIconImage,
	bundle.RelationKeyIconOption,
	bundle.RelationKeySpaceDashboardId,
	bundle.RelationKeyCreatedDate,
	bundle.RelationKeyChatId,
}

func (s *SpaceView) GetSpaceDescription() (data spaceinfo.SpaceDescription) {
	details := s.CombinedDetails()
	data.Name = details.GetString(bundle.RelationKeyName)
	data.IconImage = details.GetString(bundle.RelationKeyIconImage)
	return
}

func (s *SpaceView) SetSpaceData(details *domain.Details) error {
	st := s.NewState()
	var changed bool
	for k, v := range details.Iterate() {
		if slices.Contains(workspaceKeysToCopy, k) {
			// Special case for migration to Files as Objects to handle following situation:
			// - We have an icon in Workspace that was created in pre-Files as Objects version
			// - We migrate it, change old id to new id
			// - Now we need to push details to SpaceView. But if we push NEW id, then old clients will not be able to display image
			// - So we need to push old id
			if k == bundle.RelationKeyIconImage {
				fileId, err := s.fileObjectService.GetFileIdFromObject(v.String())
				if err == nil {
					v = domain.String(fileId.FileId.String())
				}
			}
			if k == bundle.RelationKeyCreatedDate && s.GetLocalInfo().SpaceId != s.spaceService.PersonalSpaceId() {
				continue
			}
			changed = true
			st.SetDetailAndBundledRelation(k, v)
		}
	}

	if changed {
		if st.ParentState().ParentState() == nil {
			// in case prev change was the first one
			createdDate := details.GetInt64(bundle.RelationKeyCreatedDate)
			if createdDate > 0 {
				// we use this state field to save the original created date, otherwise we use the one from the underlying objectTree
				st.SetOriginalCreatedTimestamp(createdDate)
			}
		}

		return s.Apply(st, smartblock.NoRestrictions, smartblock.NoEvent, smartblock.NoHistory)
	}
	return nil
}

func (s *SpaceView) UpdateLastOpenedDate() error {
	st := s.NewState()
	st.SetLocalDetail(bundle.RelationKeyLastOpenedDate, domain.Int64(time.Now().Unix()))
	return s.Apply(st, smartblock.NoHistory, smartblock.NoEvent, smartblock.SkipIfNoChanges, smartblock.KeepInternalFlags)
}

func (s *SpaceView) SetOrder(prevViewOrderId string) (string, error) {
	st := s.NewState()
	spaceOrderId := lx.Next(prevViewOrderId)
	st.SetDetail(bundle.RelationKeySpaceOrder, domain.String(spaceOrderId))
	return spaceOrderId, s.Apply(st)
}

func (s *SpaceView) SetAfterGivenView(viewOrderId string) error {
	st := s.NewState()
	spaceOrderId := st.Details().GetString(bundle.RelationKeySpaceOrder)
	if viewOrderId > spaceOrderId {
		spaceOrderId = lx.Next(viewOrderId)
		st.SetDetail(bundle.RelationKeySpaceOrder, domain.String(spaceOrderId))
		return s.Apply(st)
	}
	return nil
}

func (s *SpaceView) SetBetweenViews(prevViewOrderId, afterViewOrderId string) error {
	st := s.NewState()
	before, err := lx.NextBefore(prevViewOrderId, afterViewOrderId)
	if err != nil {
		return fmt.Errorf("failed to get before lexid, %w", err)
	}
	st.SetDetail(bundle.RelationKeySpaceOrder, domain.String(before))
	return s.Apply(st)
}

func stateSetAccessType(st *state.State, accessType spaceinfo.AccessType) {
	st.SetDetailAndBundledRelation(bundle.RelationKeySpaceAccessType, domain.Int64(accessType))
}<|MERGE_RESOLUTION|>--- conflicted
+++ resolved
@@ -42,15 +42,6 @@
 	bundle.RelationKeyLatestAclHeadId,
 }
 
-<<<<<<< HEAD
-=======
-type spaceService interface {
-	OnViewUpdated(info spaceinfo.SpacePersistentInfo)
-	OnWorkspaceChanged(spaceId string, details *domain.Details)
-	PersonalSpaceId() string
-}
-
->>>>>>> 6be75511
 // SpaceView is a wrapper around smartblock.SmartBlock that indicates the current space state
 type SpaceView struct {
 	smartblock.SmartBlock

package converter

import (
	"context"
	"fmt"

	"github.com/anyproto/any-sync/app"
	"golang.org/x/exp/slices"

	"github.com/anyproto/anytype-heart/core/block/editor/dataview"
	"github.com/anyproto/anytype-heart/core/block/editor/smartblock"
	"github.com/anyproto/anytype-heart/core/block/editor/state"
	"github.com/anyproto/anytype-heart/core/block/editor/template"
	"github.com/anyproto/anytype-heart/core/block/simple"
	"github.com/anyproto/anytype-heart/core/domain"
	"github.com/anyproto/anytype-heart/pkg/lib/bundle"
	coresb "github.com/anyproto/anytype-heart/pkg/lib/core/smartblock"
	"github.com/anyproto/anytype-heart/pkg/lib/database"
	"github.com/anyproto/anytype-heart/pkg/lib/localstore/objectstore"
	"github.com/anyproto/anytype-heart/pkg/lib/pb/model"
	"github.com/anyproto/anytype-heart/space/spacecore/typeprovider"
	"github.com/anyproto/anytype-heart/util/slice"
)

const DefaultSetSource = bundle.TypeKeyPage

type LayoutConverter interface {
	Convert(space smartblock.Space, st *state.State, fromLayout, toLayout model.ObjectTypeLayout) error
	app.Component
}

type layoutConverter struct {
	objectStore objectstore.ObjectStore
	sbtProvider typeprovider.SmartBlockTypeProvider
}

func NewLayoutConverter() LayoutConverter {
	return &layoutConverter{}
}

func (c *layoutConverter) Init(a *app.App) error {
	c.objectStore = app.MustComponent[objectstore.ObjectStore](a)
	c.sbtProvider = app.MustComponent[typeprovider.SmartBlockTypeProvider](a)
	return nil
}

func (c *layoutConverter) Name() string {
	return "layout-converter"
}

func (c *layoutConverter) Convert(space smartblock.Space, st *state.State, fromLayout, toLayout model.ObjectTypeLayout) error {
	if fromLayout == toLayout {
		return nil
	}

	if fromLayout == model.ObjectType_chat || fromLayout == model.ObjectType_chatDerived {
		return fmt.Errorf("can't convert from chat")
	}
	if toLayout == model.ObjectType_chat || toLayout == model.ObjectType_chatDerived {
		return fmt.Errorf("can't convert to chat")
	}

	if fromLayout == model.ObjectType_note && toLayout == model.ObjectType_collection {
		return c.fromNoteToCollection(st)
	}
	if fromLayout == model.ObjectType_set && toLayout == model.ObjectType_collection {
		return c.fromSetToCollection(st)
	}
	if toLayout == model.ObjectType_collection {
		return c.fromAnyToCollection(st)
	}

	if fromLayout == model.ObjectType_note && toLayout == model.ObjectType_set {
		return c.fromNoteToSet(space, st)
	}
	if toLayout == model.ObjectType_set {
		return c.fromAnyToSet(space, st)
	}

	if toLayout == model.ObjectType_note {
		return c.fromAnyToNote(st)
	}
	if fromLayout == model.ObjectType_note {
		if err := c.fromNoteToAny(st); err != nil {
			return err
		}
	}

	if toLayout == model.ObjectType_todo {
		return c.fromAnyToTodo(st)
	}

	if toLayout == model.ObjectType_bookmark {
		return c.fromAnyToBookmark(st)
	}

	// TODO We need more granular cases (not catch-all)

	return c.fromAnyToAny(st)
}

func (c *layoutConverter) fromAnyToAny(st *state.State) error {
	template.InitTemplate(st,
		template.WithTitle,
	)
	return nil
}

func (c *layoutConverter) fromAnyToBookmark(st *state.State) error {
	template.InitTemplate(st,
		template.WithTitle,
		template.WithDescription,
		template.WithBookmarkBlocks,
	)
	return nil
}

func (c *layoutConverter) fromAnyToTodo(st *state.State) error {
	if err := st.SetAlign(model.Block_AlignLeft); err != nil {
		return err
	}
	template.InitTemplate(st,
		template.WithTitle,
		template.WithRelations([]domain.RelationKey{bundle.RelationKeyDone}),
	)
	return nil
}

func (c *layoutConverter) fromNoteToSet(space smartblock.Space, st *state.State) error {
	if err := c.fromNoteToAny(st); err != nil {
		return err
	}

	template.InitTemplate(st,
		template.WithTitle,
	)
	err2 := c.fromAnyToSet(space, st)
	if err2 != nil {
		return err2
	}
	return nil
}

func (c *layoutConverter) fromAnyToSet(space smartblock.Space, st *state.State) error {
	source := st.Details().GetStringList(bundle.RelationKeySetOf)
	if len(source) == 0 && space != nil {
		defaultTypeID, err := space.GetTypeIdByKey(context.Background(), DefaultSetSource)
		if err != nil {
			return fmt.Errorf("get default type id: %w", err)
		}
		source = []string{defaultTypeID}
	}
	addFeaturedRelationSetOf(st)

	dvBlock, err := dataview.BlockBySource(c.objectStore.SpaceIndex(space.Id()), source)
	if err != nil {
		return err
	}
	template.InitTemplate(st, template.WithDataview(dvBlock, false))
	return nil
}

func addFeaturedRelationSetOf(st *state.State) {
	fr := st.Details().GetStringList(bundle.RelationKeyFeaturedRelations)
	if !slices.Contains(fr, bundle.RelationKeySetOf.String()) {
		fr = append(fr, bundle.RelationKeySetOf.String())
	}
	st.SetDetail(bundle.RelationKeyFeaturedRelations, domain.StringList(fr))
}

func (c *layoutConverter) fromSetToCollection(st *state.State) error {
	dvBlock := st.Get(template.DataviewBlockId)
	if dvBlock == nil {
		return fmt.Errorf("dataview block is not found")
	}
	details := st.Details()
	setSourceIds := details.GetStringList(bundle.RelationKeySetOf)
	spaceId := st.SpaceID()

	c.removeRelationSetOf(st)

	dvBlock.Model().GetDataview().IsCollection = true

	ids, err := c.listIDsFromSet(spaceId, setSourceIds)
	if err != nil {
		return err
	}
	st.UpdateStoreSlice(template.CollectionStoreKey, ids)
	return nil
}

func (c *layoutConverter) listIDsFromSet(spaceID string, typesFromSet []string) ([]string, error) {
	filters, err := c.generateFilters(spaceID, typesFromSet)
	if err != nil {
		return nil, fmt.Errorf("generate filters: %w", err)
	}
	if len(filters) == 0 {
		return []string{}, nil
	}

	records, err := c.objectStore.SpaceIndex(spaceID).Query(
		database.Query{
			Filters: filters,
		},
	)
	if err != nil {
		return nil, fmt.Errorf("can't get records for collection: %w", err)
	}
	ids := make([]string, 0, len(records))
	for _, record := range records {
		ids = append(ids, record.Details.GetString(bundle.RelationKeyId))
	}
	return ids, nil
}

func (c *layoutConverter) fromNoteToCollection(st *state.State) error {
	if err := c.fromNoteToAny(st); err != nil {
		return err
	}

	template.InitTemplate(st,
		template.WithTitle,
	)

	return c.fromAnyToCollection(st)
}

func (c *layoutConverter) fromAnyToCollection(st *state.State) error {
	blockContent := template.MakeDataviewContent(true, nil, nil)
	template.InitTemplate(st, template.WithDataview(blockContent, false))
	return nil
}

func (c *layoutConverter) fromNoteToAny(st *state.State) error {
	name, ok := st.Details().TryString(bundle.RelationKeyName)

	if !ok || name == "" {
		textBlock, err := getFirstTextBlock(st)
		if err != nil {
			return err
		}
		if textBlock == nil {
			return nil
		}
		st.SetDetail(bundle.RelationKeyName, domain.String(textBlock.Model().GetText().GetText()))

		for _, id := range textBlock.Model().ChildrenIds {
			st.Unlink(id)
		}
		err = st.InsertTo(textBlock.Model().Id, model.Block_Bottom, textBlock.Model().ChildrenIds...)
		if err != nil {
			return fmt.Errorf("insert children: %w", err)
		}
		st.Unlink(textBlock.Model().Id)
	}
	return nil
}

func (c *layoutConverter) fromAnyToNote(st *state.State) error {
	template.InitTemplate(st,
		template.WithNameToFirstBlock,
		template.WithNoTitle,
		template.WithNoDescription,
	)
	return nil
}

func (c *layoutConverter) removeRelationSetOf(st *state.State) {
	st.RemoveDetail(bundle.RelationKeySetOf)

	fr := st.Details().GetStringList(bundle.RelationKeyFeaturedRelations)
	fr = slice.RemoveMut(fr, bundle.RelationKeySetOf.String())
	st.SetDetail(bundle.RelationKeyFeaturedRelations, domain.StringList(fr))
}

func getFirstTextBlock(st *state.State) (simple.Block, error) {
	var res simple.Block
	err := st.Iterate(func(b simple.Block) (isContinue bool) {
		if b.Model().GetText() != nil {
			res = b
			return false
		}
		return true
	})
	if err != nil {
		return nil, err
	}
	return res, nil
}

func (c *layoutConverter) generateFilters(spaceId string, typesAndRelations []string) ([]database.FilterRequest, error) {
	var filters []database.FilterRequest
	m, err := c.sbtProvider.PartitionIDsByType(spaceId, typesAndRelations)
	if err != nil {
		return nil, fmt.Errorf("partition ids by sb type: %w", err)
	}
	filters = c.appendTypesFilter(m[coresb.SmartBlockTypeObjectType], filters)
	filters, err = c.appendRelationFilters(spaceId, m[coresb.SmartBlockTypeRelation], filters)
	if err != nil {
		return nil, fmt.Errorf("append relation filters: %w", err)
	}
	return filters, nil
}

<<<<<<< HEAD
func (c *layoutConverter) appendRelationFilters(relationIDs []string, filters []database.FilterRequest) ([]database.FilterRequest, error) {
	if len(relationIDs) != 0 {
		for _, relationID := range relationIDs {
			relation, err := c.objectStore.GetRelationByID(relationID)
			if err != nil {
				return nil, fmt.Errorf("get relation by id %s: %w", relationID, err)
			}
			filters = append(filters, database.FilterRequest{
				RelationKey: domain.RelationKey(relation.Key),
				Condition:   model.BlockContentDataviewFilter_Exists,
			})
=======
func (c *layoutConverter) appendRelationFilters(spaceId string, relationIDs []string, filters []*model.BlockContentDataviewFilter) ([]*model.BlockContentDataviewFilter, error) {
	for _, relationID := range relationIDs {
		relation, err := c.objectStore.SpaceIndex(spaceId).GetRelationById(relationID)
		if err != nil {
			return nil, fmt.Errorf("get relation by id %s: %w", relationID, err)
>>>>>>> e6712037
		}
		filters = append(filters, &model.BlockContentDataviewFilter{
			RelationKey: relation.Key,
			Condition:   model.BlockContentDataviewFilter_Exists,
		})
	}
	return filters, nil
}

func (c *layoutConverter) appendTypesFilter(types []string, filters []database.FilterRequest) []database.FilterRequest {
	if len(types) != 0 {
		filters = append(filters, database.FilterRequest{
			RelationKey: bundle.RelationKeyType,
			Condition:   model.BlockContentDataviewFilter_In,
			Value:       domain.StringList(types),
		})
	}
	return filters
}<|MERGE_RESOLUTION|>--- conflicted
+++ resolved
@@ -302,28 +302,14 @@
 	return filters, nil
 }
 
-<<<<<<< HEAD
-func (c *layoutConverter) appendRelationFilters(relationIDs []string, filters []database.FilterRequest) ([]database.FilterRequest, error) {
-	if len(relationIDs) != 0 {
-		for _, relationID := range relationIDs {
-			relation, err := c.objectStore.GetRelationByID(relationID)
-			if err != nil {
-				return nil, fmt.Errorf("get relation by id %s: %w", relationID, err)
-			}
-			filters = append(filters, database.FilterRequest{
-				RelationKey: domain.RelationKey(relation.Key),
-				Condition:   model.BlockContentDataviewFilter_Exists,
-			})
-=======
-func (c *layoutConverter) appendRelationFilters(spaceId string, relationIDs []string, filters []*model.BlockContentDataviewFilter) ([]*model.BlockContentDataviewFilter, error) {
+func (c *layoutConverter) appendRelationFilters(spaceId string, relationIDs []string, filters []database.FilterRequest) ([]database.FilterRequest, error) {
 	for _, relationID := range relationIDs {
 		relation, err := c.objectStore.SpaceIndex(spaceId).GetRelationById(relationID)
 		if err != nil {
 			return nil, fmt.Errorf("get relation by id %s: %w", relationID, err)
->>>>>>> e6712037
-		}
-		filters = append(filters, &model.BlockContentDataviewFilter{
-			RelationKey: relation.Key,
+		}
+		filters = append(filters, database.FilterRequest{
+			RelationKey: domain.RelationKey(relation.Key),
 			Condition:   model.BlockContentDataviewFilter_Exists,
 		})
 	}

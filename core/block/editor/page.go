--- conflicted
+++ resolved
@@ -28,11 +28,10 @@
 	stext.Text
 	clipboard.Clipboard
 	bookmark.Bookmark
-<<<<<<< HEAD
 
 	_import.Import
 	dataview.Dataview
-	table.Editor
+	table.TableEditor
 
 	objectStore objectstore.ObjectStore
 }
@@ -53,27 +52,10 @@
 		fileBlockService,
 		anytype,
 	)
-=======
-	_import.Import
-	dataview.Dataview
-	table.TableEditor
-}
-
-func NewPage(
-	fileSource file.BlockService,
-	pageManager bookmark.BlockService,
-	importServices _import.Services,
-	creator _import.ObjectCreator,
-	bookmarkSvc bookmark.BookmarkService,
-) *Page {
-	sb := smartblock.New()
-	f := file.NewFile(sb, fileSource)
->>>>>>> f2816240
 	return &Page{
 		SmartBlock:    sb,
 		AllOperations: basic.NewBasic(sb),
 		IHistory:      basic.NewHistory(sb),
-<<<<<<< HEAD
 		Text: stext.NewText(
 			sb,
 			objectStore,
@@ -102,18 +84,9 @@
 			objectStore,
 			relationService,
 		),
-		Editor: table.NewEditor(sb),
+		TableEditor: table.NewEditor(sb),
 
 		objectStore: objectStore,
-=======
-		Text:          stext.NewText(sb),
-		File:          f,
-		Clipboard:     clipboard.NewClipboard(sb, f),
-		Bookmark:      bookmark.NewBookmark(sb, pageManager, bookmarkSvc),
-		Import:        _import.NewImport(sb, importServices, creator),
-		Dataview:      dataview.NewDataview(sb),
-		TableEditor:   table.NewEditor(sb),
->>>>>>> f2816240
 	}
 }
 

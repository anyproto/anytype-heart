package editor

import (
	"github.com/anytypeio/go-anytype-middleware/core/block/editor/basic"
	"github.com/anytypeio/go-anytype-middleware/core/block/editor/bookmark"
	"github.com/anytypeio/go-anytype-middleware/core/block/editor/clipboard"
	"github.com/anytypeio/go-anytype-middleware/core/block/editor/file"
	_import "github.com/anytypeio/go-anytype-middleware/core/block/editor/import"
	"github.com/anytypeio/go-anytype-middleware/core/block/editor/smartblock"
	"github.com/anytypeio/go-anytype-middleware/core/block/editor/stext"
	"github.com/anytypeio/go-anytype-middleware/core/block/editor/template"
	"github.com/anytypeio/go-anytype-middleware/pkg/lib/bundle"
<<<<<<< HEAD
	"github.com/anytypeio/go-anytype-middleware/pkg/lib/localstore/objectstore"
	"github.com/anytypeio/go-anytype-middleware/pkg/lib/pb/model"
=======
>>>>>>> de31ccc0
	"github.com/anytypeio/go-anytype-middleware/util/linkpreview"
)

func NewPage(
	fileSource file.BlockService,
	bCtrl bookmark.DoBookmark,
	importServices _import.Services,
	lp linkpreview.LinkPreview,
) *Page {
	sb := smartblock.New()
	f := file.NewFile(sb, fileSource)
	return &Page{
		SmartBlock: sb,
		Basic:      basic.NewBasic(sb),
		IHistory:   basic.NewHistory(sb),
		Text:       stext.NewText(sb),
		File:       f,
		Clipboard:  clipboard.NewClipboard(sb, f),
		Bookmark:   bookmark.NewBookmark(sb, lp, bCtrl),
		Import:     _import.NewImport(sb, importServices),
	}
}

type Page struct {
	smartblock.SmartBlock
	basic.Basic
	basic.IHistory
	file.File
	stext.Text
	clipboard.Clipboard
	bookmark.Bookmark
	_import.Import
}

func (p *Page) Init(ctx *smartblock.InitContext) (err error) {
	if ctx.ObjectTypeUrls == nil {
		ctx.ObjectTypeUrls = []string{bundle.TypeKeyPage.URL()}
	}

	if err = p.SmartBlock.Init(ctx); err != nil {
		return
	}
<<<<<<< HEAD

	var layout model.ObjectTypeLayout
	otypes, _ := objectstore.GetObjectTypes(p.ObjectStore(), ctx.ObjectTypeUrls)
	for _, ot := range otypes {
		layout = ot.Layout
=======
	layout, ok := ctx.State.Layout()
	if !ok {
		otypes := p.MetaService().FetchObjectTypes(ctx.ObjectTypeUrls)
		for _, ot := range otypes {
			layout = ot.Layout
		}
>>>>>>> de31ccc0
	}
	return template.ApplyTemplate(p, ctx.State,
		template.ByLayout(
			layout,
			template.WithObjectTypesAndLayout(ctx.ObjectTypeUrls),
		)...,
	)
}<|MERGE_RESOLUTION|>--- conflicted
+++ resolved
@@ -10,11 +10,7 @@
 	"github.com/anytypeio/go-anytype-middleware/core/block/editor/stext"
 	"github.com/anytypeio/go-anytype-middleware/core/block/editor/template"
 	"github.com/anytypeio/go-anytype-middleware/pkg/lib/bundle"
-<<<<<<< HEAD
 	"github.com/anytypeio/go-anytype-middleware/pkg/lib/localstore/objectstore"
-	"github.com/anytypeio/go-anytype-middleware/pkg/lib/pb/model"
-=======
->>>>>>> de31ccc0
 	"github.com/anytypeio/go-anytype-middleware/util/linkpreview"
 )
 
@@ -57,20 +53,12 @@
 	if err = p.SmartBlock.Init(ctx); err != nil {
 		return
 	}
-<<<<<<< HEAD
-
-	var layout model.ObjectTypeLayout
-	otypes, _ := objectstore.GetObjectTypes(p.ObjectStore(), ctx.ObjectTypeUrls)
-	for _, ot := range otypes {
-		layout = ot.Layout
-=======
 	layout, ok := ctx.State.Layout()
 	if !ok {
-		otypes := p.MetaService().FetchObjectTypes(ctx.ObjectTypeUrls)
+		otypes, _ := objectstore.GetObjectTypes(p.ObjectStore(), ctx.ObjectTypeUrls)
 		for _, ot := range otypes {
 			layout = ot.Layout
 		}
->>>>>>> de31ccc0
 	}
 	return template.ApplyTemplate(p, ctx.State,
 		template.ByLayout(

--- conflicted
+++ resolved
@@ -217,13 +217,7 @@
 			templates := []template.StateTransformer{
 				template.WithEmpty,
 				template.WithObjectTypes(ctx.State.ObjectTypeKeys()),
-<<<<<<< HEAD
-				template.WithResolvedLayout(layout),
 				template.WithFeaturedRelationsBlock,
-=======
-				template.WithDefaultFeaturedRelations,
-				template.WithFeaturedRelations,
->>>>>>> fa94ad08
 				template.WithLinkFieldsMigration,
 			}
 

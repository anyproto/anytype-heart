package editor

import (
	"github.com/anyproto/anytype-heart/core/block/editor/basic"
	"github.com/anyproto/anytype-heart/core/block/editor/bookmark"
	"github.com/anyproto/anytype-heart/core/block/editor/clipboard"
	"github.com/anyproto/anytype-heart/core/block/editor/dataview"
	"github.com/anyproto/anytype-heart/core/block/editor/file"
	"github.com/anyproto/anytype-heart/core/block/editor/smartblock"
	"github.com/anyproto/anytype-heart/core/block/editor/state"
	"github.com/anyproto/anytype-heart/core/block/editor/stext"
	"github.com/anyproto/anytype-heart/core/block/editor/table"
	"github.com/anyproto/anytype-heart/core/block/editor/template"
	"github.com/anyproto/anytype-heart/core/block/migration"
	"github.com/anyproto/anytype-heart/core/block/source"
	"github.com/anyproto/anytype-heart/core/domain"
	"github.com/anyproto/anytype-heart/core/files/fileobject"
	"github.com/anyproto/anytype-heart/pkg/lib/bundle"
	coresb "github.com/anyproto/anytype-heart/pkg/lib/core/smartblock"
	"github.com/anyproto/anytype-heart/pkg/lib/database"
	"github.com/anyproto/anytype-heart/pkg/lib/localstore/objectstore/spaceindex"
	"github.com/anyproto/anytype-heart/pkg/lib/pb/model"
)

var pageRequiredRelations = []domain.RelationKey{
	bundle.RelationKeyCoverId,
	bundle.RelationKeyCoverScale,
	bundle.RelationKeyCoverType,
	bundle.RelationKeyCoverX,
	bundle.RelationKeyCoverY,
	bundle.RelationKeySnippet,
	bundle.RelationKeyFeaturedRelations,
	bundle.RelationKeyLinks,
	bundle.RelationKeyBacklinks,
	bundle.RelationKeyMentions,
}

var typeAndRelationRequiredRelations = []domain.RelationKey{
	bundle.RelationKeyUniqueKey,
	bundle.RelationKeyIsReadonly,
	bundle.RelationKeySourceObject,
	bundle.RelationKeyLastUsedDate,
	bundle.RelationKeyRevision,
	bundle.RelationKeyIsHidden,
}

var relationRequiredRelations = append(typeAndRelationRequiredRelations,
	bundle.RelationKeyRelationFormat,
	bundle.RelationKeyRelationFormatObjectTypes,
	bundle.RelationKeyRelationKey,
)

type Page struct {
	smartblock.SmartBlock
	basic.AllOperations
	basic.IHistory
	file.File
	stext.Text
	clipboard.Clipboard
	bookmark.Bookmark
	source.ChangeReceiver

	dataview.Dataview
	table.TableEditor

	objectStore       spaceindex.Store
	fileObjectService fileobject.Service
	objectDeleter     ObjectDeleter
}

func (f *ObjectFactory) newPage(spaceId string, sb smartblock.SmartBlock) *Page {
	store := f.objectStore.SpaceIndex(spaceId)
	fileComponent := file.NewFile(sb, f.fileBlockService, f.picker, f.processService, f.fileUploaderService)
	return &Page{
		SmartBlock:     sb,
		ChangeReceiver: sb.(source.ChangeReceiver),
		AllOperations:  basic.NewBasic(sb, store, f.layoutConverter, f.fileObjectService),
		IHistory:       basic.NewHistory(sb),
		Text: stext.NewText(
			sb,
			store,
			f.eventSender,
		),
		File: fileComponent,
		Clipboard: clipboard.NewClipboard(
			sb,
			fileComponent,
			f.tempDirProvider,
			store,
			f.fileService,
			f.fileObjectService,
		),
		Bookmark:          bookmark.NewBookmark(sb, f.bookmarkService),
		Dataview:          dataview.NewDataview(sb, store),
		TableEditor:       table.NewEditor(sb),
		objectStore:       store,
		fileObjectService: f.fileObjectService,
		objectDeleter:     f.objectDeleter,
	}
}

func (p *Page) Init(ctx *smartblock.InitContext) (err error) {
	appendRequiredInternalRelations(ctx)
	if ctx.ObjectTypeKeys == nil && (ctx.State == nil || len(ctx.State.ObjectTypeKeys()) == 0) && ctx.IsNewObject {
		ctx.ObjectTypeKeys = []domain.TypeKey{bundle.TypeKeyPage}
	}

	if err = p.SmartBlock.Init(ctx); err != nil {
		return
	}

	if !ctx.IsNewObject {
		migrateFilesToObjects(p, p.fileObjectService)(ctx.State)
	}

	p.EnableLayouts()
	if p.isRelationDeleted(ctx) {
		// todo: move this to separate component
		go func() {
			err = p.deleteRelationOptions(p.SpaceID(), p.Details().GetString(bundle.RelationKeyRelationKey))
			if err != nil {
				log.With("err", err).Error("failed to delete relation options")
			}
		}()
	}
	return nil
}

func appendRequiredInternalRelations(ctx *smartblock.InitContext) {
	ctx.RequiredInternalRelationKeys = append(ctx.RequiredInternalRelationKeys, pageRequiredRelations...)
	if len(ctx.ObjectTypeKeys) != 1 {
		return
	}
	switch ctx.ObjectTypeKeys[0] {
	case bundle.TypeKeyObjectType:
		ctx.RequiredInternalRelationKeys = append(ctx.RequiredInternalRelationKeys, typeRequiredRelations...)
	case bundle.TypeKeyRelation:
		ctx.RequiredInternalRelationKeys = append(ctx.RequiredInternalRelationKeys, relationRequiredRelations...)
	}
}

func (p *Page) isRelationDeleted(ctx *smartblock.InitContext) bool {
	return p.Type() == coresb.SmartBlockTypeRelation &&
		ctx.State.Details().GetBool(bundle.RelationKeyIsUninstalled)
}

func (p *Page) deleteRelationOptions(spaceID string, relationKey string) error {
	relationOptions, _, err := p.objectStore.QueryObjectIds(database.Query{
		Filters: []database.FilterRequest{
			{
				RelationKey: bundle.RelationKeyRelationKey,
				Condition:   model.BlockContentDataviewFilter_Equal,
				Value:       domain.String(relationKey),
			},
			{
				RelationKey: bundle.RelationKeyResolvedLayout,
				Condition:   model.BlockContentDataviewFilter_Equal,
				Value:       domain.Int64(model.ObjectType_relationOption),
			},
		},
	})
	if err != nil {
		return err
	}

	for _, id := range relationOptions {
		err := p.objectDeleter.DeleteObjectByFullID(domain.FullID{SpaceID: spaceID, ObjectID: id})
		if err != nil {
			return err
		}
	}
	return nil
}

func (p *Page) CreationStateMigration(ctx *smartblock.InitContext) migration.Migration {
	return migration.Migration{
		Version: 2,
		Proc: func(s *state.State) {
			layout, ok := ctx.State.Layout()
			if !ok {
				// nolint:errcheck
				if len(ctx.ObjectTypeKeys) > 0 {
					lastTypeKey := ctx.ObjectTypeKeys[len(ctx.ObjectTypeKeys)-1]
					uk, err := domain.NewUniqueKey(coresb.SmartBlockTypeObjectType, string(lastTypeKey))
					if err != nil {
						log.Errorf("failed to create unique key: %v", err)
					} else {
						otype, err := p.objectStore.GetObjectByUniqueKey(uk)
						if err != nil {
							log.Errorf("failed to get object by unique key: %v", err)
						} else {
							layout = model.ObjectTypeLayout(otype.GetInt64(bundle.RelationKeyRecommendedLayout))
						}
					}
				}
			}
			if len(ctx.ObjectTypeKeys) > 0 && len(ctx.State.ObjectTypeKeys()) == 0 {
				ctx.State.SetObjectTypeKeys(ctx.ObjectTypeKeys)
			}
			// TODO Templates must be dumb here, no migration logic

			templates := []template.StateTransformer{
				template.WithEmpty,
				template.WithObjectTypes(ctx.State.ObjectTypeKeys()),
				template.WithFeaturedRelationsBlock,
				template.WithLinkFieldsMigration,
			}

			switch layout {
			case model.ObjectType_note:
				templates = append(templates,
					template.WithNameToFirstBlock,
					template.WithFirstTextBlock,
					template.WithNoTitle,
				)
			case model.ObjectType_todo:
				templates = append(templates,
					template.WithTitle,
					template.WithRelations([]domain.RelationKey{bundle.RelationKeyDone}),
				)
			case model.ObjectType_bookmark:
				templates = append(templates,
					template.WithTitle,
					template.WithDescription,
					template.WithBookmarkBlocks,
				)
			case model.ObjectType_relation:
				templates = append(templates,
					template.WithTitle,
					template.WithLayout(layout),
				)
<<<<<<< HEAD
=======
			case model.ObjectType_objectType:
				templates = append(templates,
					template.WithTitle,
					template.WithLayout(layout),
				)
>>>>>>> 16253a9c
			case model.ObjectType_chat:
				templates = append(templates,
					template.WithTitle,
					template.WithBlockChat,
					template.WithLayout(layout),
				)
			case model.ObjectType_chatDerived:
				templates = append(templates,
					template.WithTitle,
					template.WithBlockChat,
					template.WithLayout(layout),
				)
				// TODO case for relationOption?
			case model.ObjectType_tag:
				templates = append(templates,
					template.WithTitle,
					template.WithNoDescription,
					template.WithLayout(layout),
				)
			default:
				templates = append(templates,
					template.WithTitle,
				)
			}

			template.InitTemplate(s, templates...)
		},
	}
}

func (p *Page) StateMigrations() migration.Migrations {
	return migration.MakeMigrations([]migration.Migration{
		{
			Version: 2,
			Proc:    func(s *state.State) {},
		},
	})
}<|MERGE_RESOLUTION|>--- conflicted
+++ resolved
@@ -229,14 +229,6 @@
 					template.WithTitle,
 					template.WithLayout(layout),
 				)
-<<<<<<< HEAD
-=======
-			case model.ObjectType_objectType:
-				templates = append(templates,
-					template.WithTitle,
-					template.WithLayout(layout),
-				)
->>>>>>> 16253a9c
 			case model.ObjectType_chat:
 				templates = append(templates,
 					template.WithTitle,

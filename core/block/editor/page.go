package editor

import (
	"github.com/anyproto/anytype-heart/core/block/editor/basic"
	"github.com/anyproto/anytype-heart/core/block/editor/bookmark"
	"github.com/anyproto/anytype-heart/core/block/editor/clipboard"
	"github.com/anyproto/anytype-heart/core/block/editor/dataview"
	"github.com/anyproto/anytype-heart/core/block/editor/file"
	"github.com/anyproto/anytype-heart/core/block/editor/smartblock"
	"github.com/anyproto/anytype-heart/core/block/editor/state"
	"github.com/anyproto/anytype-heart/core/block/editor/stext"
	"github.com/anyproto/anytype-heart/core/block/editor/table"
	"github.com/anyproto/anytype-heart/core/block/editor/template"
	"github.com/anyproto/anytype-heart/core/block/migration"
	"github.com/anyproto/anytype-heart/core/block/source"
	"github.com/anyproto/anytype-heart/core/domain"
	"github.com/anyproto/anytype-heart/core/files/fileobject"
	"github.com/anyproto/anytype-heart/pkg/lib/bundle"
	coresb "github.com/anyproto/anytype-heart/pkg/lib/core/smartblock"
	"github.com/anyproto/anytype-heart/pkg/lib/database"
	"github.com/anyproto/anytype-heart/pkg/lib/localstore/objectstore/spaceindex"
	"github.com/anyproto/anytype-heart/pkg/lib/pb/model"
)

var pageRequiredRelations = []domain.RelationKey{
	bundle.RelationKeyCoverId,
	bundle.RelationKeyCoverScale,
	bundle.RelationKeyCoverType,
	bundle.RelationKeyCoverX,
	bundle.RelationKeyCoverY,
	bundle.RelationKeySnippet,
	bundle.RelationKeyFeaturedRelations,
	bundle.RelationKeyLinks,
	bundle.RelationKeyBacklinks,
	bundle.RelationKeyMentions,
}

const objectTypeAllViewId = "all"
var typeAndRelationRequiredRelations = []domain.RelationKey{
	bundle.RelationKeyUniqueKey,
	bundle.RelationKeyIsReadonly,
	bundle.RelationKeySourceObject,
	bundle.RelationKeyLastUsedDate,
	bundle.RelationKeyRevision,
	bundle.RelationKeyIsHidden,
}

var relationRequiredRelations = append(typeAndRelationRequiredRelations,
	bundle.RelationKeyRelationFormat,
	bundle.RelationKeyRelationFormatObjectTypes,
	bundle.RelationKeyRelationKey,
)

type Page struct {
	smartblock.SmartBlock
	basic.AllOperations
	basic.IHistory
	file.File
	stext.Text
	clipboard.Clipboard
	bookmark.Bookmark
	source.ChangeReceiver

	dataview.Dataview
	table.TableEditor

	objectStore       spaceindex.Store
	fileObjectService fileobject.Service
	objectDeleter     ObjectDeleter
}

func (f *ObjectFactory) newPage(spaceId string, sb smartblock.SmartBlock) *Page {
	store := f.objectStore.SpaceIndex(spaceId)
	fileComponent := file.NewFile(sb, f.fileBlockService, f.picker, f.processService, f.fileUploaderService)
	return &Page{
		SmartBlock:     sb,
		ChangeReceiver: sb.(source.ChangeReceiver),
		AllOperations:  basic.NewBasic(sb, store, f.layoutConverter, f.fileObjectService),
		IHistory:       basic.NewHistory(sb),
		Text: stext.NewText(
			sb,
			store,
			f.eventSender,
		),
		File: fileComponent,
		Clipboard: clipboard.NewClipboard(
			sb,
			fileComponent,
			f.tempDirProvider,
			store,
			f.fileService,
			f.fileObjectService,
		),
		Bookmark:          bookmark.NewBookmark(sb, f.bookmarkService),
		Dataview:          dataview.NewDataview(sb, store),
		TableEditor:       table.NewEditor(sb),
		objectStore:       store,
		fileObjectService: f.fileObjectService,
		objectDeleter:     f.objectDeleter,
	}
}

func (p *Page) Init(ctx *smartblock.InitContext) (err error) {
	appendRequiredInternalRelations(ctx)
	if ctx.ObjectTypeKeys == nil && (ctx.State == nil || len(ctx.State.ObjectTypeKeys()) == 0) && ctx.IsNewObject {
		ctx.ObjectTypeKeys = []domain.TypeKey{bundle.TypeKeyPage}
	}

	if err = p.SmartBlock.Init(ctx); err != nil {
		return
	}

	if !ctx.IsNewObject {
		migrateFilesToObjects(p, p.fileObjectService)(ctx.State)
	}

	p.EnableLayouts()
	if p.isRelationDeleted(ctx) {
		// todo: move this to separate component
		go func() {
			err = p.deleteRelationOptions(p.SpaceID(), p.Details().GetString(bundle.RelationKeyRelationKey))
			if err != nil {
				log.With("err", err).Error("failed to delete relation options")
			}
		}()
	}
	return nil
}

func appendRequiredInternalRelations(ctx *smartblock.InitContext) {
	ctx.RequiredInternalRelationKeys = append(ctx.RequiredInternalRelationKeys, pageRequiredRelations...)
	if len(ctx.ObjectTypeKeys) != 1 {
		return
	}
	switch ctx.ObjectTypeKeys[0] {
	case bundle.TypeKeyObjectType:
		ctx.RequiredInternalRelationKeys = append(ctx.RequiredInternalRelationKeys, typeRequiredRelations...)
	case bundle.TypeKeyRelation:
		ctx.RequiredInternalRelationKeys = append(ctx.RequiredInternalRelationKeys, relationRequiredRelations...)
	}
}

func (p *Page) isRelationDeleted(ctx *smartblock.InitContext) bool {
	return p.Type() == coresb.SmartBlockTypeRelation &&
		ctx.State.Details().GetBool(bundle.RelationKeyIsUninstalled)
}

func (p *Page) deleteRelationOptions(spaceID string, relationKey string) error {
	relationOptions, _, err := p.objectStore.QueryObjectIds(database.Query{
		Filters: []database.FilterRequest{
			{
				RelationKey: bundle.RelationKeyRelationKey,
				Condition:   model.BlockContentDataviewFilter_Equal,
				Value:       domain.String(relationKey),
			},
			{
				RelationKey: bundle.RelationKeyResolvedLayout,
				Condition:   model.BlockContentDataviewFilter_Equal,
				Value:       domain.Int64(model.ObjectType_relationOption),
			},
		},
	})
	if err != nil {
		return err
	}

	for _, id := range relationOptions {
		err := p.objectDeleter.DeleteObjectByFullID(domain.FullID{SpaceID: spaceID, ObjectID: id})
		if err != nil {
			return err
		}
	}
	return nil
}

func (p *Page) CreationStateMigration(ctx *smartblock.InitContext) migration.Migration {
	return migration.Migration{
		Version: 4,
		Proc: func(s *state.State) {
			layout, ok := ctx.State.Layout()
			if !ok {
				// nolint:errcheck
				if len(ctx.ObjectTypeKeys) > 0 {
					lastTypeKey := ctx.ObjectTypeKeys[len(ctx.ObjectTypeKeys)-1]
					uk, err := domain.NewUniqueKey(coresb.SmartBlockTypeObjectType, string(lastTypeKey))
					if err != nil {
						log.Errorf("failed to create unique key: %v", err)
					} else {
						otype, err := p.objectStore.GetObjectByUniqueKey(uk)
						if err != nil {
							log.Errorf("failed to get object by unique key: %v", err)
						} else {
							layout = model.ObjectTypeLayout(otype.GetInt64(bundle.RelationKeyRecommendedLayout))
						}
					}
				}
			}
			if len(ctx.ObjectTypeKeys) > 0 && len(ctx.State.ObjectTypeKeys()) == 0 {
				ctx.State.SetObjectTypeKeys(ctx.ObjectTypeKeys)
			}
			// TODO Templates must be dumb here, no migration logic

			templates := []template.StateTransformer{
				template.WithEmpty,
				template.WithObjectTypes(ctx.State.ObjectTypeKeys()),
				template.WithFeaturedRelationsBlock,
				template.WithLinkFieldsMigration,
			}

			switch layout {
			case model.ObjectType_note:
				templates = append(templates,
					template.WithNameToFirstBlock,
					template.WithFirstTextBlock,
					template.WithNoTitle,
				)
			case model.ObjectType_todo:
				templates = append(templates,
					template.WithTitle,
					template.WithRelations([]domain.RelationKey{bundle.RelationKeyDone}),
				)
			case model.ObjectType_bookmark:
				templates = append(templates,
					template.WithTitle,
					template.WithDescription,
					template.WithBookmarkBlocks,
				)
			case model.ObjectType_relation:
				templates = append(templates,
					template.WithTitle,
					template.WithLayout(layout),
				)
<<<<<<< HEAD
			case model.ObjectType_objectType:
				templates = append(templates,
					template.WithTitle,
					template.WithLayout(layout),
				)
				templates = append(templates, p.getObjectTypeTemplates()...)
=======
>>>>>>> 7fff2999
			case model.ObjectType_chat:
				templates = append(templates,
					template.WithTitle,
					template.WithBlockChat,
					template.WithLayout(layout),
				)
			case model.ObjectType_chatDerived:
				templates = append(templates,
					template.WithTitle,
					template.WithBlockChat,
					template.WithLayout(layout),
				)
				// TODO case for relationOption?
			case model.ObjectType_tag:
				templates = append(templates,
					template.WithTitle,
					template.WithNoDescription,
					template.WithLayout(layout),
				)
			default:
				templates = append(templates,
					template.WithTitle,
				)
			}

			template.InitTemplate(s, templates...)
		},
	}
}

func (p *Page) StateMigrations() migration.Migrations {
	migrations := []migration.Migration{
		{
			Version: 2,
			Proc:    func(s *state.State) {},
		},
<<<<<<< HEAD
		{
			Version: 3,
			Proc:    p.featuredRelationsMigration,
		},
	}

	// migration 3 is skipped
	// migration 4 is applied only for ObjectType
	if p.ObjectTypeKey() == bundle.TypeKeyObjectType {
		migrations = append(migrations,
			migration.Migration{
				Version: 4,
				Proc: func(s *state.State) {
					template.InitTemplate(s, p.getObjectTypeTemplates()...)
				},
			})
	}

	return migration.MakeMigrations(migrations)
}

func (p *Page) getObjectTypeTemplates() []template.StateTransformer {
	details := p.Details()
	name := details.GetString(bundle.RelationKeyName)
	key := details.GetString(bundle.RelationKeyUniqueKey)

	dvContent := template.MakeDataviewContent(false, &model.ObjectType{
		Url:  p.Id(),
		Name: name,
		// todo: add RelationLinks, because they are not indexed at this moment :(
		Key: key,
	}, []*model.RelationLink{
		{
			Key:    bundle.RelationKeyName.String(),
			Format: model.RelationFormat_longtext,
		},
	}, objectTypeAllViewId)

	dvContent.Dataview.TargetObjectId = p.Id()
	return []template.StateTransformer{
		template.WithDataviewID(state.DataviewBlockID, dvContent, false),
		template.WithForcedDetail(bundle.RelationKeySetOf, domain.StringList([]string{p.Id()})),
	}
}

func (p *Page) featuredRelationsMigration(s *state.State) {
	if p.Type() != coresb.SmartBlockTypeObjectType {
		return
	}

	if s.HasRelation(bundle.RelationKeyRecommendedFeaturedRelations.String()) {
		return
	}

	featuredRelationKeys := relationutils.DefaultFeaturedRelationKeys()
	featuredRelationIds := make([]string, 0, len(featuredRelationKeys))
	for _, key := range featuredRelationKeys {
		id, err := p.Space().DeriveObjectID(nil, domain.MustUniqueKey(coresb.SmartBlockTypeRelation, key.String()))
		if err != nil {
			log.Errorf("failed to derive object id: %v", err)
			continue
		}
		featuredRelationIds = append(featuredRelationIds, id)
	}

	if len(featuredRelationIds) == 0 {
		return
	}

	s.SetDetail(bundle.RelationKeyRecommendedFeaturedRelations, domain.StringList(featuredRelationIds))

	recommendedRelations := s.Details().GetStringList(bundle.RelationKeyRecommendedRelations)
	oldLen := len(recommendedRelations)
	recommendedRelations = slices.DeleteFunc(recommendedRelations, func(s string) bool {
		return slices.Contains(featuredRelationIds, s)
=======
>>>>>>> 7fff2999
	})
}<|MERGE_RESOLUTION|>--- conflicted
+++ resolved
@@ -230,15 +230,6 @@
 					template.WithTitle,
 					template.WithLayout(layout),
 				)
-<<<<<<< HEAD
-			case model.ObjectType_objectType:
-				templates = append(templates,
-					template.WithTitle,
-					template.WithLayout(layout),
-				)
-				templates = append(templates, p.getObjectTypeTemplates()...)
-=======
->>>>>>> 7fff2999
 			case model.ObjectType_chat:
 				templates = append(templates,
 					template.WithTitle,
@@ -275,83 +266,11 @@
 			Version: 2,
 			Proc:    func(s *state.State) {},
 		},
-<<<<<<< HEAD
-		{
-			Version: 3,
-			Proc:    p.featuredRelationsMigration,
-		},
-	}
-
-	// migration 3 is skipped
-	// migration 4 is applied only for ObjectType
-	if p.ObjectTypeKey() == bundle.TypeKeyObjectType {
-		migrations = append(migrations,
-			migration.Migration{
-				Version: 4,
-				Proc: func(s *state.State) {
-					template.InitTemplate(s, p.getObjectTypeTemplates()...)
-				},
-			})
-	}
-
-	return migration.MakeMigrations(migrations)
-}
-
-func (p *Page) getObjectTypeTemplates() []template.StateTransformer {
-	details := p.Details()
-	name := details.GetString(bundle.RelationKeyName)
-	key := details.GetString(bundle.RelationKeyUniqueKey)
-
-	dvContent := template.MakeDataviewContent(false, &model.ObjectType{
-		Url:  p.Id(),
-		Name: name,
-		// todo: add RelationLinks, because they are not indexed at this moment :(
-		Key: key,
-	}, []*model.RelationLink{
-		{
-			Key:    bundle.RelationKeyName.String(),
-			Format: model.RelationFormat_longtext,
-		},
-	}, objectTypeAllViewId)
-
-	dvContent.Dataview.TargetObjectId = p.Id()
-	return []template.StateTransformer{
-		template.WithDataviewID(state.DataviewBlockID, dvContent, false),
-		template.WithForcedDetail(bundle.RelationKeySetOf, domain.StringList([]string{p.Id()})),
-	}
-}
-
-func (p *Page) featuredRelationsMigration(s *state.State) {
-	if p.Type() != coresb.SmartBlockTypeObjectType {
+	})
+
+	if oldLen == len(recommendedRelations) {
 		return
 	}
 
-	if s.HasRelation(bundle.RelationKeyRecommendedFeaturedRelations.String()) {
-		return
-	}
-
-	featuredRelationKeys := relationutils.DefaultFeaturedRelationKeys()
-	featuredRelationIds := make([]string, 0, len(featuredRelationKeys))
-	for _, key := range featuredRelationKeys {
-		id, err := p.Space().DeriveObjectID(nil, domain.MustUniqueKey(coresb.SmartBlockTypeRelation, key.String()))
-		if err != nil {
-			log.Errorf("failed to derive object id: %v", err)
-			continue
-		}
-		featuredRelationIds = append(featuredRelationIds, id)
-	}
-
-	if len(featuredRelationIds) == 0 {
-		return
-	}
-
-	s.SetDetail(bundle.RelationKeyRecommendedFeaturedRelations, domain.StringList(featuredRelationIds))
-
-	recommendedRelations := s.Details().GetStringList(bundle.RelationKeyRecommendedRelations)
-	oldLen := len(recommendedRelations)
-	recommendedRelations = slices.DeleteFunc(recommendedRelations, func(s string) bool {
-		return slices.Contains(featuredRelationIds, s)
-=======
->>>>>>> 7fff2999
-	})
+	s.SetDetail(bundle.RelationKeyRecommendedRelations, domain.StringList(recommendedRelations))
 }
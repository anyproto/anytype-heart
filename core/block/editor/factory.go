package editor

import (
	"fmt"

	"github.com/anyproto/any-sync/app"
	"github.com/anyproto/any-sync/commonspace/object/tree/objecttree"

	"github.com/anyproto/anytype-heart/core/anytype/config"
	"github.com/anyproto/anytype-heart/core/block/editor/bookmark"
	"github.com/anyproto/anytype-heart/core/block/editor/converter"
	"github.com/anyproto/anytype-heart/core/block/editor/file"
	"github.com/anyproto/anytype-heart/core/block/editor/smartblock"
	"github.com/anyproto/anytype-heart/core/block/getblock"
	"github.com/anyproto/anytype-heart/core/block/migration"
	"github.com/anyproto/anytype-heart/core/block/process"
	"github.com/anyproto/anytype-heart/core/block/restriction"
	"github.com/anyproto/anytype-heart/core/block/source"
	"github.com/anyproto/anytype-heart/core/domain"
	"github.com/anyproto/anytype-heart/core/event"
	"github.com/anyproto/anytype-heart/core/files"
	"github.com/anyproto/anytype-heart/core/files/fileobject"
	"github.com/anyproto/anytype-heart/core/files/fileuploader"
	"github.com/anyproto/anytype-heart/pkg/lib/core"
	coresb "github.com/anyproto/anytype-heart/pkg/lib/core/smartblock"
	"github.com/anyproto/anytype-heart/pkg/lib/localstore/filestore"
	"github.com/anyproto/anytype-heart/pkg/lib/localstore/objectstore"
	"github.com/anyproto/anytype-heart/pkg/lib/logging"
)

var log = logging.Logger("anytype-mw-editor")

type ObjectDeleter interface {
	DeleteObjectByFullID(id domain.FullID) (err error)
}

type accountService interface {
	PersonalSpaceID() string
	IdentityObjectId() string
}

type ObjectFactory struct {
<<<<<<< HEAD
	bookmarkService     bookmark.BookmarkService
	fileBlockService    file.BlockService
	layoutConverter     converter.LayoutConverter
	objectStore         objectstore.ObjectStore
	sourceService       source.Service
	tempDirProvider     core.TempDirProvider
	fileStore           filestore.FileStore
	fileService         files.Service
	config              *config.Config
	picker              getblock.ObjectGetter
	eventSender         event.Sender
	restrictionService  restriction.Service
	indexer             smartblock.Indexer
	spaceService        spaceService
	accountService      accountService
	fileObjectService   fileobject.Service
	processService      process.Service
	fileUploaderService fileuploader.Service
=======
	bookmarkService    bookmark.BookmarkService
	fileBlockService   file.BlockService
	layoutConverter    converter.LayoutConverter
	objectStore        objectstore.ObjectStore
	sourceService      source.Service
	tempDirProvider    core.TempDirProvider
	fileService        files.Service
	config             *config.Config
	picker             getblock.ObjectGetter
	eventSender        event.Sender
	restrictionService restriction.Service
	indexer            smartblock.Indexer
	spaceService       spaceService
	accountService     accountService
	objectDeleter      ObjectDeleter
>>>>>>> 5a6defd3
}

func NewObjectFactory() *ObjectFactory {
	return &ObjectFactory{}
}

func (f *ObjectFactory) Init(a *app.App) (err error) {
	f.bookmarkService = app.MustComponent[bookmark.BookmarkService](a)
	f.fileBlockService = app.MustComponent[file.BlockService](a)
	f.objectStore = app.MustComponent[objectstore.ObjectStore](a)
	f.restrictionService = app.MustComponent[restriction.Service](a)
	f.sourceService = app.MustComponent[source.Service](a)
	f.fileService = app.MustComponent[files.Service](a)
	f.fileStore = app.MustComponent[filestore.FileStore](a)
	f.config = app.MustComponent[*config.Config](a)
	f.tempDirProvider = app.MustComponent[core.TempDirProvider](a)
	f.layoutConverter = app.MustComponent[converter.LayoutConverter](a)
	f.picker = app.MustComponent[getblock.ObjectGetter](a)
	f.indexer = app.MustComponent[smartblock.Indexer](a)
	f.eventSender = app.MustComponent[event.Sender](a)
	f.spaceService = app.MustComponent[spaceService](a)
	f.accountService = app.MustComponent[accountService](a)
<<<<<<< HEAD
	f.fileObjectService = app.MustComponent[fileobject.Service](a)
	f.processService = app.MustComponent[process.Service](a)
	f.fileUploaderService = app.MustComponent[fileuploader.Service](a)

=======
	f.objectDeleter = app.MustComponent[ObjectDeleter](a)
>>>>>>> 5a6defd3
	return nil
}

const CName = "objectFactory"

func (f *ObjectFactory) Name() (name string) {
	return CName
}

func (f *ObjectFactory) InitObject(space smartblock.Space, id string, initCtx *smartblock.InitContext) (sb smartblock.SmartBlock, err error) {
	sc, err := f.sourceService.NewSource(initCtx.Ctx, space, id, initCtx.BuildOpts)
	if err != nil {
		return
	}

	var ot objecttree.ObjectTree
	if p, ok := sc.(source.ObjectTreeProvider); ok {
		ot = p.Tree()
	}
	defer func() {
		if err != nil && ot != nil {
			ot.Close()
		}
	}()

	sb, err = f.New(space, sc.Type())
	if err != nil {
		return nil, fmt.Errorf("new smartblock: %w", err)
	}

	if ot != nil {
		// using lock from object tree
		sb.SetLocker(ot)
	}

	// we probably don't need any locks here, because the object is initialized synchronously
	initCtx.Source = sc
	err = sb.Init(initCtx)
	if err != nil {
		return nil, fmt.Errorf("init smartblock: %w", err)
	}

	migration.RunMigrations(sb, initCtx)
	return sb, sb.Apply(initCtx.State, smartblock.NoHistory, smartblock.NoEvent, smartblock.NoRestrictions, smartblock.SkipIfNoChanges, smartblock.KeepInternalFlags)
}

func (f *ObjectFactory) produceSmartblock(space smartblock.Space) smartblock.SmartBlock {
	return smartblock.New(
		space,
		f.accountService.IdentityObjectId(),
		f.fileStore,
		f.restrictionService,
		f.objectStore,
		f.indexer,
		f.eventSender,
	)
}

func (f *ObjectFactory) New(space smartblock.Space, sbType coresb.SmartBlockType) (smartblock.SmartBlock, error) {
	sb := f.produceSmartblock(space)
	switch sbType {
	case coresb.SmartBlockTypePage,
		coresb.SmartBlockTypeDate,
		coresb.SmartBlockTypeBundledRelation,
		coresb.SmartBlockTypeBundledObjectType,
		coresb.SmartBlockTypeObjectType,
		coresb.SmartBlockTypeRelation,
		coresb.SmartBlockTypeIdentity,
		coresb.SmartBlockTypeRelationOption:
		return f.newPage(sb), nil
	case coresb.SmartBlockTypeArchive:
		return NewArchive(sb, f.objectStore), nil
	case coresb.SmartBlockTypeHome:
		return NewDashboard(sb, f.objectStore, f.layoutConverter), nil
	case coresb.SmartBlockTypeProfilePage,
		coresb.SmartBlockTypeAnytypeProfile:
		return f.newProfile(sb), nil
	case coresb.SmartBlockTypeFileObject:
		return f.newFile(sb), nil
	case coresb.SmartBlockTypeTemplate,
		coresb.SmartBlockTypeBundledTemplate:
		return f.newTemplate(sb), nil
	case coresb.SmartBlockTypeWorkspace:
		return f.newWorkspace(sb), nil
	case coresb.SmartBlockTypeSpaceView:
		return newSpaceView(
			sb,
			f.spaceService,
		), nil
	case coresb.SmartBlockTypeMissingObject:
		return NewMissingObject(sb), nil
	case coresb.SmartBlockTypeWidget:
		return NewWidgetObject(sb, f.objectStore, f.layoutConverter, f.accountService), nil
	case coresb.SmartBlockTypeSubObject:
		return nil, fmt.Errorf("subobject not supported via factory")
	default:
		return nil, fmt.Errorf("unexpected smartblock type: %v", sbType)
	}
}<|MERGE_RESOLUTION|>--- conflicted
+++ resolved
@@ -40,7 +40,6 @@
 }
 
 type ObjectFactory struct {
-<<<<<<< HEAD
 	bookmarkService     bookmark.BookmarkService
 	fileBlockService    file.BlockService
 	layoutConverter     converter.LayoutConverter
@@ -59,23 +58,7 @@
 	fileObjectService   fileobject.Service
 	processService      process.Service
 	fileUploaderService fileuploader.Service
-=======
-	bookmarkService    bookmark.BookmarkService
-	fileBlockService   file.BlockService
-	layoutConverter    converter.LayoutConverter
-	objectStore        objectstore.ObjectStore
-	sourceService      source.Service
-	tempDirProvider    core.TempDirProvider
-	fileService        files.Service
-	config             *config.Config
-	picker             getblock.ObjectGetter
-	eventSender        event.Sender
-	restrictionService restriction.Service
-	indexer            smartblock.Indexer
-	spaceService       spaceService
-	accountService     accountService
 	objectDeleter      ObjectDeleter
->>>>>>> 5a6defd3
 }
 
 func NewObjectFactory() *ObjectFactory {
@@ -98,14 +81,10 @@
 	f.eventSender = app.MustComponent[event.Sender](a)
 	f.spaceService = app.MustComponent[spaceService](a)
 	f.accountService = app.MustComponent[accountService](a)
-<<<<<<< HEAD
 	f.fileObjectService = app.MustComponent[fileobject.Service](a)
 	f.processService = app.MustComponent[process.Service](a)
 	f.fileUploaderService = app.MustComponent[fileuploader.Service](a)
-
-=======
 	f.objectDeleter = app.MustComponent[ObjectDeleter](a)
->>>>>>> 5a6defd3
 	return nil
 }
 

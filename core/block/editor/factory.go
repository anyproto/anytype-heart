--- conflicted
+++ resolved
@@ -158,13 +158,9 @@
 	case coresb.SmartBlockTypeMissingObject:
 		return NewMissingObject(sb), nil
 	case coresb.SmartBlockTypeWidget:
-<<<<<<< HEAD
-		return NewWidgetObject(sb, f.objectStore, f.layoutConverter), nil
+		return NewWidgetObject(sb, f.objectStore, f.layoutConverter, f.accountService), nil
 	case coresb.SmartBlockTypeNotificationObject:
 		return NewNotificationObject(sb), nil
-=======
-		return NewWidgetObject(sb, f.objectStore, f.layoutConverter, f.accountService), nil
->>>>>>> 10709684
 	case coresb.SmartBlockTypeSubObject:
 		return nil, fmt.Errorf("subobject not supported via factory")
 	default:

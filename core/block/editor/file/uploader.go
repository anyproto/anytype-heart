package file

import (
	"bufio"
	"bytes"
	"context"
	"fmt"
	"image"
	"io"
	"io/ioutil"
	"net/http"
	"os"
	"path/filepath"
	"strings"
	"time"

	"github.com/h2non/filetype"

	"github.com/anyproto/anytype-heart/core/block/editor/smartblock"
	"github.com/anyproto/anytype-heart/core/block/getblock"
	"github.com/anyproto/anytype-heart/core/block/simple"
	"github.com/anyproto/anytype-heart/core/block/simple/file"
	"github.com/anyproto/anytype-heart/core/files"
	"github.com/anyproto/anytype-heart/pkg/lib/core"
	"github.com/anyproto/anytype-heart/pkg/lib/mill"
	"github.com/anyproto/anytype-heart/pkg/lib/pb/model"
	oserror "github.com/anyproto/anytype-heart/util/os"
	"github.com/anyproto/anytype-heart/util/uri"
)

var (
	// limiting overall file upload goroutines
	uploadFilesLimiter = make(chan struct{}, 8)
	bufSize            = 8192
)

func init() {
	for i := 0; i < cap(uploadFilesLimiter); i++ {
		uploadFilesLimiter <- struct{}{}
	}
}

func NewUploader(
	spaceID string,
	s BlockService,
	fileService files.Service,
	provider core.TempDirProvider,
	picker getblock.ObjectGetter,
) Uploader {
	return &uploader{
		spaceID:         spaceID,
		service:         s,
		picker:          picker,
		fileService:     fileService,
		tempDirProvider: provider,
	}
}

type Uploader interface {
	SetBlock(block file.Block) Uploader
	SetName(name string) Uploader
	SetType(tp model.BlockContentFileType) Uploader
	SetStyle(tp model.BlockContentFileStyle) Uploader
	SetBytes(b []byte) Uploader
	SetUrl(url string) Uploader
	SetFile(path string) Uploader
	SetLastModifiedDate() Uploader
	SetGroupId(groupId string) Uploader
	SetOrigin(origin model.ObjectOrigin) Uploader
	SetImportType(origin model.ImportType) Uploader
	AddOptions(options ...files.AddOption) Uploader
	AutoType(enable bool) Uploader
	AsyncUpdates(smartBlockId string) Uploader

	Upload(ctx context.Context) (result UploadResult)
	UploadAsync(ctx context.Context) (ch chan UploadResult)
	SetFileKeys(keys map[string]string) Uploader
}
type UploadResult struct {
	Name string
	Type model.BlockContentFileType
	Hash string
	MIME string
	Size int64
	Err  error
}

func (ur UploadResult) ToBlock() file.Block {
	state := model.BlockContentFile_Done
	if ur.Err != nil {
		state = model.BlockContentFile_Error
		ur.Name = ur.Err.Error()
	}
	return simple.New(&model.Block{
		Content: &model.BlockContentOfFile{
			File: &model.BlockContentFile{
				Hash:    ur.Hash,
				Name:    ur.Name,
				Type:    ur.Type,
				Mime:    ur.MIME,
				Size_:   ur.Size,
				AddedAt: time.Now().Unix(),
				State:   state,
			},
		},
	}).(file.Block)
}

type uploader struct {
	spaceID          string
	service          BlockService
	picker           getblock.ObjectGetter
	block            file.Block
	getReader        func(ctx context.Context) (*fileReader, error)
	name             string
	lastModifiedDate int64
	typeDetect       bool
	forceType        bool
	smartBlockID     string
	fileType         model.BlockContentFileType
	fileStyle        model.BlockContentFileStyle
	opts             []files.AddOption
	groupID          string

	tempDirProvider core.TempDirProvider
	fileService     files.Service
	origin          model.ObjectOrigin
<<<<<<< HEAD
	importType      model.ImportType
=======
	fileKeys        map[string]string
>>>>>>> 69d8093f
}

type bufioSeekClose struct {
	*bufio.Reader
	close func() error
	seek  func(offset int64, whence int) (int64, error)
}

type fileReader struct {
	*bufioSeekClose
	fileName string
}

func (bc *bufioSeekClose) Close() error {
	if bc.close != nil {
		return bc.close()
	}
	return nil
}

func (bc *bufioSeekClose) Seek(offset int64, whence int) (int64, error) {
	if bc.seek != nil {
		return bc.seek(offset, whence)
	}
	return 0, fmt.Errorf("seek not supported for this type")
}

func (fr *fileReader) GetFileName() string {
	return fr.fileName
}

func (u *uploader) SetBlock(block file.Block) Uploader {
	u.block = block
	return u
}

func (u *uploader) SetGroupId(groupId string) Uploader {
	u.groupID = groupId
	return u
}

func (u *uploader) SetName(name string) Uploader {
	u.name = name
	return u
}

func (u *uploader) SetType(tp model.BlockContentFileType) Uploader {
	u.fileType = tp
	u.forceType = true
	return u
}

func (u *uploader) SetStyle(tp model.BlockContentFileStyle) Uploader {
	u.fileStyle = tp
	return u
}

func (u *uploader) SetBytes(b []byte) Uploader {
	u.getReader = func(_ context.Context) (*fileReader, error) {
		return &fileReader{
			bufioSeekClose: &bufioSeekClose{
				Reader: bufio.NewReaderSize(bytes.NewReader(b), bufSize),
			},
		}, nil
	}
	return u
}

func (u *uploader) AddOptions(options ...files.AddOption) Uploader {
	u.opts = append(u.opts, options...)
	return u
}

func (u *uploader) SetUrl(url string) Uploader {
	url, err := uri.NormalizeURI(url)
	if err != nil {
		// do nothing
	}
	u.SetName(strings.Split(filepath.Base(url), "?")[0])
	u.getReader = func(ctx context.Context) (*fileReader, error) {
		req, err := http.NewRequestWithContext(ctx, http.MethodGet, url, nil)
		if err != nil {
			return nil, err
		}

		// setting timeout to avoid locking for a long time
		cl := http.DefaultClient
		cl.Timeout = time.Second * 20

		resp, err := cl.Do(req)
		if err != nil {
			return nil, err
		}

		var fileName string
		if content := resp.Header.Get("Content-Disposition"); content != "" {
			contentDisposition := strings.Split(content, "filename=")
			if len(contentDisposition) > 1 {
				fileName = strings.Trim(contentDisposition[1], "\"")
			}
		}

		tmpFile, err := ioutil.TempFile(u.tempDirProvider.TempDir(), "anytype_downloaded_file_*")
		if err != nil {
			return nil, err
		}

		_, err = io.Copy(tmpFile, resp.Body)
		if err != nil {
			return nil, err
		}

		_, err = tmpFile.Seek(0, io.SeekStart)
		if err != nil {
			return nil, err
		}

		buf := bufio.NewReaderSize(tmpFile, bufSize)
		bsc := &bufioSeekClose{
			Reader: buf,
			seek: func(offset int64, whence int) (int64, error) {
				buf.Reset(tmpFile)
				return tmpFile.Seek(offset, whence)
			},
			close: func() error {
				_ = tmpFile.Close()
				os.Remove(tmpFile.Name())
				return resp.Body.Close()
			},
		}
		return &fileReader{
			bufioSeekClose: bsc,
			fileName:       fileName,
		}, nil
	}
	return u
}

func (u *uploader) SetFile(path string) Uploader {
	u.SetName(filepath.Base(path))
	u.setLastModifiedDate(path)

	u.getReader = func(ctx context.Context) (*fileReader, error) {
		f, err := os.Open(path)
		if err != nil {
			return nil, oserror.TransformError(err)
		}

		buf := bufio.NewReaderSize(f, bufSize)
		bsc := &bufioSeekClose{
			Reader: buf,
			seek: func(offset int64, whence int) (int64, error) {
				buf.Reset(f)
				return f.Seek(offset, whence)
			},
			close: f.Close,
		}
		return &fileReader{
			bufioSeekClose: bsc,
		}, nil
	}
	return u
}

func (u *uploader) SetLastModifiedDate() Uploader {
	u.lastModifiedDate = time.Now().Unix()
	return u
}

func (u *uploader) SetOrigin(origin model.ObjectOrigin) Uploader {
	u.origin = origin
	return u
}

<<<<<<< HEAD
func (u *uploader) SetImportType(importType model.ImportType) Uploader {
	u.importType = importType
=======
func (u *uploader) SetFileKeys(filesKeys map[string]string) Uploader {
	u.fileKeys = filesKeys
>>>>>>> 69d8093f
	return u
}

func (u *uploader) setLastModifiedDate(path string) {
	stat, err := os.Stat(path)
	if err == nil {
		u.lastModifiedDate = stat.ModTime().Unix()
	} else {
		u.lastModifiedDate = time.Now().Unix()
	}
}

func (u *uploader) AutoType(enable bool) Uploader {
	u.typeDetect = enable
	return u
}

func (u *uploader) AsyncUpdates(smartBlockId string) Uploader {
	u.smartBlockID = smartBlockId
	return u
}

func (u *uploader) UploadAsync(ctx context.Context) (result chan UploadResult) {
	result = make(chan UploadResult, 1)
	if u.block != nil {
		u.block.SetState(model.BlockContentFile_Uploading)
		u.block = u.block.Copy().(file.Block)
	}
	go func() {
		result <- u.Upload(ctx)
		close(result)
	}()
	return
}

func (u *uploader) Upload(ctx context.Context) (result UploadResult) {
	var err error
	defer func() {
		if err != nil {
			result.Err = err
			if u.block != nil {
				u.block.SetState(model.BlockContentFile_Error).SetName(err.Error())
				u.updateBlock()
			}
		}
	}()
	if u.getReader == nil {
		err = fmt.Errorf("uploader: empty source for upload")
		return
	}
	buf, err := u.getReader(ctx)
	if err != nil {
		return
	}
	defer buf.Close()
	if !u.forceType {
		if u.block != nil {
			u.fileType = u.block.Model().GetFile().GetType()
		}
	}

	if fileName := buf.GetFileName(); fileName != "" {
		u.SetName(fileName)
	}

	if u.block != nil {
		u.fileStyle = u.block.Model().GetFile().GetStyle()
	}
	if !u.forceType {
		u.fileType = u.detectType(buf)
	}
	if u.fileStyle == model.BlockContentFile_Auto {
		if u.fileType == model.BlockContentFile_File || u.fileType == model.BlockContentFile_None {
			u.fileStyle = model.BlockContentFile_Link
		} else {
			u.fileStyle = model.BlockContentFile_Embed
		}
	}
	var opts = []files.AddOption{
		files.WithName(u.name),
		files.WithLastModifiedDate(u.lastModifiedDate),
		files.WithReader(buf),
		files.WithOrigin(u.origin),
<<<<<<< HEAD
		files.WithImportType(u.importType),
=======
		files.WithFileKeys(u.fileKeys),
>>>>>>> 69d8093f
	}

	if len(u.opts) > 0 {
		opts = append(opts, u.opts...)
	}

	if u.fileType == model.BlockContentFile_Image {
		im, e := u.fileService.ImageAdd(ctx, u.spaceID, opts...)
		if e == image.ErrFormat || e == mill.ErrFormatSupportNotEnabled {
			e = nil
			return u.SetType(model.BlockContentFile_File).Upload(ctx)
		}
		if e != nil {
			err = e
			return
		}
		result.Hash = im.Hash()
		orig, _ := im.GetOriginalFile(ctx)
		if orig != nil {
			result.MIME = orig.Meta().Media
			result.Size = orig.Meta().Size
		}
	} else {
		fl, e := u.fileService.FileAdd(ctx, u.spaceID, opts...)
		if e != nil {
			err = e
			return
		}
		result.Hash = fl.Hash()
		if meta := fl.Meta(); meta != nil {
			result.MIME = meta.Media
			result.Size = meta.Size
		}
	}

	// Touch the file to activate indexing
	derr := getblock.Do(u.picker, result.Hash, func(_ smartblock.SmartBlock) error {
		return nil
	})
	if derr != nil {
		log.Errorf("can't touch file object %s: %s", result.Hash, derr)
	}
	result.Type = u.fileType
	result.Name = u.name
	if u.block != nil {
		u.block.SetName(u.name).
			SetState(model.BlockContentFile_Done).
			SetType(u.fileType).
			SetHash(result.Hash).
			SetSize(result.Size).
			SetStyle(u.fileStyle).
			SetMIME(result.MIME)
		u.updateBlock()
	}
	return
}

func (u *uploader) detectType(buf *fileReader) model.BlockContentFileType {
	b, err := buf.Peek(8192)
	if err != nil && err != io.EOF {
		return model.BlockContentFile_File
	}
	tp, _ := filetype.Match(b)
	return file.DetectTypeByMIME(tp.MIME.Value)
}

func (u *uploader) updateBlock() {
	if u.smartBlockID != "" && u.block != nil {
		err := getblock.Do(u.picker, u.smartBlockID, func(f File) error {
			return f.UpdateFile(u.block.Model().Id, u.groupID, func(b file.Block) error {
				b.SetModel(u.block.Copy().Model().GetFile())
				return nil
			})
		})
		if err != nil {
			log.Warnf("upload file: can't update info: %v", err)
		}
	}
}<|MERGE_RESOLUTION|>--- conflicted
+++ resolved
@@ -125,11 +125,8 @@
 	tempDirProvider core.TempDirProvider
 	fileService     files.Service
 	origin          model.ObjectOrigin
-<<<<<<< HEAD
 	importType      model.ImportType
-=======
 	fileKeys        map[string]string
->>>>>>> 69d8093f
 }
 
 type bufioSeekClose struct {
@@ -304,13 +301,13 @@
 	return u
 }
 
-<<<<<<< HEAD
 func (u *uploader) SetImportType(importType model.ImportType) Uploader {
 	u.importType = importType
-=======
+	return u
+}
+
 func (u *uploader) SetFileKeys(filesKeys map[string]string) Uploader {
 	u.fileKeys = filesKeys
->>>>>>> 69d8093f
 	return u
 }
 
@@ -394,11 +391,8 @@
 		files.WithLastModifiedDate(u.lastModifiedDate),
 		files.WithReader(buf),
 		files.WithOrigin(u.origin),
-<<<<<<< HEAD
 		files.WithImportType(u.importType),
-=======
 		files.WithFileKeys(u.fileKeys),
->>>>>>> 69d8093f
 	}
 
 	if len(u.opts) > 0 {

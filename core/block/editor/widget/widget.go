package widget

import (
	"fmt"

	"github.com/anyproto/anytype-heart/core/block/editor/smartblock"
	"github.com/anyproto/anytype-heart/core/block/editor/state"
	"github.com/anyproto/anytype-heart/core/block/simple"
	"github.com/anyproto/anytype-heart/pb"
	"github.com/anyproto/anytype-heart/pkg/lib/pb/model"
)

const (
	DefaultWidgetFavorite    = "favorite"
	DefaultWidgetSet         = "set"
	DefaultWidgetRecent      = "recent"
	DefaultWidgetCollection  = "collection"
<<<<<<< HEAD
	DefaultWidgetBin         = "bin"
=======
>>>>>>> b14e9654
	DefaultWidgetAll         = "allObjects"
	DefaultWidgetRecentOpen  = "recentOpen"
	widgetWrapperBlockSuffix = "-wrapper" // in case blockId is specifically provided to avoid bad tree merges
)

var ErrWidgetAlreadyExists = fmt.Errorf("widget with specified id already exists")

type Widget interface {
	CreateBlock(s *state.State, req *pb.RpcBlockCreateWidgetRequest) (string, error)
}

type widget struct {
	smartblock.SmartBlock
}

type ImportWidgetFlags struct {
	ImportSet        bool
	ImportCollection bool
}

func (w *ImportWidgetFlags) IsEmpty() bool {
	return !w.ImportCollection && !w.ImportSet
}

func FillImportFlags(link *model.BlockContentLink, widgetFlags *ImportWidgetFlags) bool {
	var builtinWidget bool
	if link.TargetBlockId == DefaultWidgetSet {
		widgetFlags.ImportSet = true
		builtinWidget = true
	}
	if link.TargetBlockId == DefaultWidgetCollection {
		widgetFlags.ImportCollection = true
		builtinWidget = true
	}
	return builtinWidget
}

func IsPredefinedWidgetTargetId(targetID string) bool {
	switch targetID {
	case DefaultWidgetFavorite, DefaultWidgetSet, DefaultWidgetRecent, DefaultWidgetCollection:
		return true
	default:
		return false
	}
}

func NewWidget(sb smartblock.SmartBlock) Widget {
	return &widget{
		SmartBlock: sb,
	}
}

func (w *widget) CreateBlock(s *state.State, req *pb.RpcBlockCreateWidgetRequest) (string, error) {
	return w.createBlock(s, req, false)
}

func (w *widget) createBlock(s *state.State, req *pb.RpcBlockCreateWidgetRequest, isAutoAdded bool) (string, error) {
	if req.Block.Content == nil {
		return "", fmt.Errorf("block has no content")
	}

	if req.Block.GetLink() == nil {
		return "", fmt.Errorf("unsupported widget content: %T", req.Block.Content)
	}

	req.Block.ChildrenIds = nil
	b := simple.New(req.Block)
	if err := b.Validate(); err != nil {
		return "", fmt.Errorf("validate block: %w", err)
	}

	var wrapperBlockId string
	if b.Model().Id != "" {
		if s.Pick(b.Model().Id) != nil {
			return "", ErrWidgetAlreadyExists
		}
		// if caller provide explicit blockId, we need to make the wrapper blockId stable as well.
		// otherwise, in case of multiple devices applied this change in parallel, we can have empty wrapper blocks
		wrapperBlockId = b.Model().Id + widgetWrapperBlockSuffix
	}

	wrapper := simple.New(&model.Block{
		Id: wrapperBlockId,
		ChildrenIds: []string{
			b.Model().Id,
		},
		Content: &model.BlockContentOfWidget{
			Widget: &model.BlockContentWidget{
				Layout:    req.WidgetLayout,
				Limit:     req.ObjectLimit,
				ViewId:    req.ViewId,
				AutoAdded: isAutoAdded,
			},
		},
	})

	if !s.Add(b) {
		return "", fmt.Errorf("can't add block")
	}
	if !s.Add(wrapper) {
		return "", fmt.Errorf("can't add widget wrapper block")
	}
	if err := s.InsertTo(req.TargetId, req.Position, wrapper.Model().Id); err != nil {
		return "", fmt.Errorf("insert widget wrapper block: %w", err)
	}

	return wrapper.Model().Id, nil
}<|MERGE_RESOLUTION|>--- conflicted
+++ resolved
@@ -15,10 +15,6 @@
 	DefaultWidgetSet         = "set"
 	DefaultWidgetRecent      = "recent"
 	DefaultWidgetCollection  = "collection"
-<<<<<<< HEAD
-	DefaultWidgetBin         = "bin"
-=======
->>>>>>> b14e9654
 	DefaultWidgetAll         = "allObjects"
 	DefaultWidgetRecentOpen  = "recentOpen"
 	widgetWrapperBlockSuffix = "-wrapper" // in case blockId is specifically provided to avoid bad tree merges

package table

import (
	"fmt"
	"sort"
	"strings"

	"github.com/globalsign/mgo/bson"

	"github.com/anytypeio/go-anytype-middleware/core/block/editor/smartblock"
	"github.com/anytypeio/go-anytype-middleware/core/block/editor/state"
	"github.com/anytypeio/go-anytype-middleware/core/block/simple"
	"github.com/anytypeio/go-anytype-middleware/core/block/simple/table"
	"github.com/anytypeio/go-anytype-middleware/core/block/simple/text"
	"github.com/anytypeio/go-anytype-middleware/pb"
	"github.com/anytypeio/go-anytype-middleware/pkg/lib/logging"
	"github.com/anytypeio/go-anytype-middleware/pkg/lib/pb/model"
)

var log = logging.Logger("anytype-simple-tables")

// nolint:revive,interfacebloat
type TableEditor interface {
	TableCreate(s *state.State, req pb.RpcBlockTableCreateRequest) (string, error)
	RowCreate(s *state.State, req pb.RpcBlockTableRowCreateRequest) (string, error)
	RowDelete(s *state.State, req pb.RpcBlockTableRowDeleteRequest) error
	ColumnDelete(s *state.State, req pb.RpcBlockTableColumnDeleteRequest) error
	ColumnMove(s *state.State, req pb.RpcBlockTableColumnMoveRequest) error
	RowDuplicate(s *state.State, req pb.RpcBlockTableRowDuplicateRequest) (newRowID string, err error)
	RowListFill(s *state.State, req pb.RpcBlockTableRowListFillRequest) error
	RowListClean(s *state.State, req pb.RpcBlockTableRowListCleanRequest) error
	RowSetHeader(s *state.State, req pb.RpcBlockTableRowSetHeaderRequest) error
	ColumnListFill(s *state.State, req pb.RpcBlockTableColumnListFillRequest) error
	cleanupTables(_ smartblock.ApplyInfo) error
	ColumnCreate(s *state.State, req pb.RpcBlockTableColumnCreateRequest) (string, error)
	cloneColumnStyles(s *state.State, srcColID string, targetColID string) error
	ColumnDuplicate(s *state.State, req pb.RpcBlockTableColumnDuplicateRequest) (id string, err error)
	Expand(s *state.State, req pb.RpcBlockTableExpandRequest) error
	Sort(s *state.State, req pb.RpcBlockTableSortRequest) error
	CellCreate(s *state.State, rowID string, colID string, b *model.Block) (string, error)
}

type Editor struct {
	sb smartblock.SmartBlock

	generateRowID func() string
	generateColID func() string
}

var _ TableEditor = &Editor{}

func NewEditor(sb smartblock.SmartBlock) *Editor {
	genID := func() string {
		return bson.NewObjectId().Hex()
	}

<<<<<<< HEAD
	// TODO: just create block without Basic operation, it's easy
	b := simple.New(&model.Block{
=======
	t := Editor{
		sb:            sb,
		generateRowID: genID,
		generateColID: genID,
	}
	if sb != nil {
		sb.AddHook(t.cleanupTables, smartblock.HookOnBlockClose)
	}
	return &t
}

func (t *Editor) TableCreate(s *state.State, req pb.RpcBlockTableCreateRequest) (string, error) {
	if t.sb != nil {
		if err := t.sb.Restrictions().Object.Check(model.Restrictions_Blocks); err != nil {
			return "", err
		}
	}

	tableBlock := simple.New(&model.Block{
>>>>>>> f2816240
		Content: &model.BlockContentOfTable{
			Table: &model.BlockContentTable{},
		},
	})
<<<<<<< HEAD
	id = b.Model().Id
	if !s.Add(b) {
		return "", fmt.Errorf("add table block")
	}
	if err := s.InsertTo(req.TargetId, req.Position, b.Model().Id); err != nil {
		return "", fmt.Errorf("insert table block: %w", err)
=======
	if !s.Add(tableBlock) {
		return "", fmt.Errorf("add table block")
	}

	if err := s.InsertTo(req.TargetId, req.Position, tableBlock.Model().Id); err != nil {
		return "", fmt.Errorf("insert block: %w", err)
>>>>>>> f2816240
	}

	columnIds := make([]string, 0, req.Columns)
	for i := uint32(0); i < req.Columns; i++ {
		id, err := t.addColumnHeader(s)
		if err != nil {
			return "", err
		}
		columnIds = append(columnIds, id)
	}
	columnsLayout := simple.New(&model.Block{
		ChildrenIds: columnIds,
		Content: &model.BlockContentOfLayout{
			Layout: &model.BlockContentLayout{
				Style: model.BlockContentLayout_TableColumns,
			},
		},
	})
	if !s.Add(columnsLayout) {
		return "", fmt.Errorf("add columns block")
	}

	rowIDs := make([]string, 0, req.Rows)
	for i := uint32(0); i < req.Rows; i++ {
		id, err := t.addRow(s)
		if err != nil {
			return "", err
		}
		rowIDs = append(rowIDs, id)
	}

	rowsLayout := simple.New(&model.Block{
		ChildrenIds: rowIDs,
		Content: &model.BlockContentOfLayout{
			Layout: &model.BlockContentLayout{
				Style: model.BlockContentLayout_TableRows,
			},
		},
	})
	if !s.Add(rowsLayout) {
		return "", fmt.Errorf("add rows block")
	}

	tableBlock.Model().ChildrenIds = []string{columnsLayout.Model().Id, rowsLayout.Model().Id}

	if req.WithHeaderRow {
		headerID := rowIDs[0]

		if err := t.RowSetHeader(s, pb.RpcBlockTableRowSetHeaderRequest{
			TargetId: headerID,
			IsHeader: true,
		}); err != nil {
			return "", fmt.Errorf("row set header: %w", err)
		}

		if err := t.RowListFill(s, pb.RpcBlockTableRowListFillRequest{
			BlockIds: []string{headerID},
		}); err != nil {
			return "", fmt.Errorf("fill header row: %w", err)
		}

		row, err := getRow(s, headerID)
		if err != nil {
			return "", fmt.Errorf("get header row: %w", err)
		}

		for _, cellID := range row.Model().ChildrenIds {
			cell := s.Get(cellID)
			if cell == nil {
				return "", fmt.Errorf("get header cell id %s", cellID)
			}

			cell.Model().BackgroundColor = "grey"
		}
	}

	return tableBlock.Model().Id, nil
}

func (t *Editor) RowCreate(s *state.State, req pb.RpcBlockTableRowCreateRequest) (string, error) {
	switch req.Position {
	case model.Block_Top, model.Block_Bottom:
	case model.Block_Inner:
		tb, err := NewTable(s, req.TargetId)
		if err != nil {
			return "", fmt.Errorf("initialize table state: %w", err)
		}
		req.TargetId = tb.Rows().Id
	default:
		return "", fmt.Errorf("position is not supported")
	}

	rowID, err := t.addRow(s)
	if err != nil {
		return "", err
	}
	if err := s.InsertTo(req.TargetId, req.Position, rowID); err != nil {
		return "", fmt.Errorf("insert row: %w", err)
	}
	return rowID, nil
}

func (t *Editor) RowDelete(s *state.State, req pb.RpcBlockTableRowDeleteRequest) error {
	_, err := pickRow(s, req.TargetId)
	if err != nil {
		return fmt.Errorf("pick target row: %w", err)
	}

	if !s.Unlink(req.TargetId) {
		return fmt.Errorf("unlink row block")
	}
	return nil
}

func (t *Editor) ColumnDelete(s *state.State, req pb.RpcBlockTableColumnDeleteRequest) error {
	_, err := pickColumn(s, req.TargetId)
	if err != nil {
		return fmt.Errorf("pick target column: %w", err)
	}

	tb, err := NewTable(s, req.TargetId)
	if err != nil {
		return fmt.Errorf("initialize table state: %w", err)
	}

	for _, rowID := range tb.RowIDs() {
		row, err := pickRow(s, rowID)
		if err != nil {
			return fmt.Errorf("pick row %s: %w", rowID, err)
		}

		for _, cellID := range row.Model().ChildrenIds {
			_, colID, err := ParseCellID(cellID)
			if err != nil {
				return fmt.Errorf("parse cell id %s: %w", cellID, err)
			}

			if colID == req.TargetId {
				if !s.Unlink(cellID) {
					return fmt.Errorf("unlink cell %s", cellID)
				}
				break
			}
		}
	}
	if !s.Unlink(req.TargetId) {
		return fmt.Errorf("unlink column header")
	}

	return nil
}

func (t *Editor) ColumnMove(s *state.State, req pb.RpcBlockTableColumnMoveRequest) error {
	switch req.Position {
	case model.Block_Left:
		req.Position = model.Block_Top
	case model.Block_Right:
		req.Position = model.Block_Bottom
	default:
		return fmt.Errorf("position is not supported")
	}
	_, err := pickColumn(s, req.TargetId)
	if err != nil {
		return fmt.Errorf("get target column: %w", err)
	}
	_, err = pickColumn(s, req.DropTargetId)
	if err != nil {
		return fmt.Errorf("get drop target column: %w", err)
	}

	tb, err := NewTable(s, req.TargetId)
	if err != nil {
		return fmt.Errorf("init table block: %w", err)
	}

	if !s.Unlink(req.TargetId) {
		return fmt.Errorf("unlink target column")
	}
	if err = s.InsertTo(req.DropTargetId, req.Position, req.TargetId); err != nil {
		return fmt.Errorf("insert column: %w", err)
	}

	colIdx := tb.MakeColumnIndex()

	for _, id := range tb.RowIDs() {
		row, err := getRow(s, id)
		if err != nil {
			return fmt.Errorf("get row %s: %w", id, err)
		}
		normalizeRow(colIdx, row)
	}

	return nil
}

func (t *Editor) RowDuplicate(s *state.State, req pb.RpcBlockTableRowDuplicateRequest) (newRowID string, err error) {
	srcRow, err := pickRow(s, req.BlockId)
	if err != nil {
		return "", fmt.Errorf("pick source row: %w", err)
	}

	newRow := srcRow.Copy()
	newRow.Model().Id = t.generateRowID()
	if !s.Add(newRow) {
		return "", fmt.Errorf("add new row %s", newRow.Model().Id)
	}
	if err = s.InsertTo(req.TargetId, req.Position, newRow.Model().Id); err != nil {
		return "", fmt.Errorf("insert column: %w", err)
	}

	for i, srcID := range newRow.Model().ChildrenIds {
		cell := s.Pick(srcID)
		if cell == nil {
			return "", fmt.Errorf("cell %s is not found", srcID)
		}
		_, colID, err := ParseCellID(srcID)
		if err != nil {
			return "", fmt.Errorf("parse cell id %s: %w", srcID, err)
		}

		newCell := cell.Copy()
		newCell.Model().Id = makeCellID(newRow.Model().Id, colID)
		if !s.Add(newCell) {
			return "", fmt.Errorf("add new cell %s", newCell.Model().Id)
		}
		newRow.Model().ChildrenIds[i] = newCell.Model().Id
	}

	return newRow.Model().Id, nil
}

func (t *Editor) RowListFill(s *state.State, req pb.RpcBlockTableRowListFillRequest) error {
	if len(req.BlockIds) == 0 {
		return fmt.Errorf("empty row list")
	}

	tb, err := NewTable(s, req.BlockIds[0])
	if err != nil {
		return fmt.Errorf("init table: %w", err)
	}

	columns := tb.ColumnIDs()

	for _, rowID := range req.BlockIds {
		row, err := getRow(s, rowID)
		if err != nil {
			return fmt.Errorf("get row %s: %w", rowID, err)
		}

		newIDs := make([]string, 0, len(columns))
		for _, colID := range columns {
			id := makeCellID(rowID, colID)
			newIDs = append(newIDs, id)

			if !s.Exists(id) {
				_, err := addCell(s, rowID, colID)
				if err != nil {
					return fmt.Errorf("add cell %s: %w", id, err)
				}
			}
		}
		row.Model().ChildrenIds = newIDs
	}
	return nil
}

func (t *Editor) RowListClean(s *state.State, req pb.RpcBlockTableRowListCleanRequest) error {
	if len(req.BlockIds) == 0 {
		return fmt.Errorf("empty row list")
	}

	for _, rowID := range req.BlockIds {
		row, err := pickRow(s, rowID)
		if err != nil {
			return fmt.Errorf("pick row: %w", err)
		}

		for _, cellID := range row.Model().ChildrenIds {
			cell := s.Pick(cellID)
			if v, ok := cell.(text.Block); ok && v.IsEmpty() {
				s.Unlink(cellID)
			}
		}
	}
	return nil
}

func (t *Editor) RowSetHeader(s *state.State, req pb.RpcBlockTableRowSetHeaderRequest) error {
	tb, err := NewTable(s, req.TargetId)
	if err != nil {
		return fmt.Errorf("init table: %w", err)
	}

	row, err := getRow(s, req.TargetId)
	if err != nil {
		return fmt.Errorf("get target row: %w", err)
	}

	if row.Model().GetTableRow().IsHeader != req.IsHeader {
		row.Model().GetTableRow().IsHeader = req.IsHeader

		err = normalizeRows(s, tb)
		if err != nil {
			return fmt.Errorf("normalize rows: %w", err)
		}
	}

	return nil
}

func (t *Editor) ColumnListFill(s *state.State, req pb.RpcBlockTableColumnListFillRequest) error {
	if len(req.BlockIds) == 0 {
		return fmt.Errorf("empty row list")
	}

	tb, err := NewTable(s, req.BlockIds[0])
	if err != nil {
		return fmt.Errorf("init table: %w", err)
	}

	rows := tb.RowIDs()

	for _, colID := range req.BlockIds {
		for _, rowID := range rows {
			id := makeCellID(rowID, colID)
			if s.Exists(id) {
				continue
			}
			_, err := addCell(s, rowID, colID)
			if err != nil {
				return fmt.Errorf("add cell %s: %w", id, err)
			}

			row, err := getRow(s, rowID)
			if err != nil {
				return fmt.Errorf("get row %s: %w", rowID, err)
			}

			row.Model().ChildrenIds = append(row.Model().ChildrenIds, id)
		}
	}

	colIdx := tb.MakeColumnIndex()
	for _, rowID := range rows {
		row, err := getRow(s, rowID)
		if err != nil {
			return fmt.Errorf("get row %s: %w", rowID, err)
		}
		normalizeRow(colIdx, row)
	}

	return nil
}

func (t *Editor) cleanupTables(_ smartblock.ApplyInfo) error {
	if t.sb == nil {
		return fmt.Errorf("nil smartblock")
	}
	s := t.sb.NewState()

	err := s.Iterate(func(b simple.Block) bool {
		if b.Model().GetTable() == nil {
			return true
		}

		tb, err := NewTable(s, b.Model().Id)
		if err != nil {
			log.Errorf("cleanup: init table %s: %s", b.Model().Id, err)
			return true
		}
		err = t.RowListClean(s, pb.RpcBlockTableRowListCleanRequest{
			BlockIds: tb.RowIDs(),
		})
		if err != nil {
			log.Errorf("cleanup table %s: %s", b.Model().Id, err)
			return true
		}
		return true
	})
	if err != nil {
		log.Errorf("cleanup iterate: %s", err)
	}

	if err = t.sb.Apply(s); err != nil {
		log.Errorf("cleanup apply: %s", err)
	}
	return nil
}

func (t *Editor) ColumnCreate(s *state.State, req pb.RpcBlockTableColumnCreateRequest) (string, error) {
	switch req.Position {
	case model.Block_Left:
		req.Position = model.Block_Top
		if _, err := pickColumn(s, req.TargetId); err != nil {
			return "", fmt.Errorf("pick column: %w", err)
		}
	case model.Block_Right:
		req.Position = model.Block_Bottom
		if _, err := pickColumn(s, req.TargetId); err != nil {
			return "", fmt.Errorf("pick column: %w", err)
		}
	case model.Block_Inner:
		tb, err := NewTable(s, req.TargetId)
		if err != nil {
			return "", fmt.Errorf("initialize table state: %w", err)
		}
		req.TargetId = tb.Columns().Id
	default:
		return "", fmt.Errorf("position is not supported")
	}

	colID, err := t.addColumnHeader(s)
	if err != nil {
		return "", err
	}
	if err = s.InsertTo(req.TargetId, req.Position, colID); err != nil {
		return "", fmt.Errorf("insert column header: %w", err)
	}

	return colID, t.cloneColumnStyles(s, req.TargetId, colID)
}

func (t *Editor) cloneColumnStyles(s *state.State, srcColID, targetColID string) error {
	tb, err := NewTable(s, srcColID)
	if err != nil {
		return fmt.Errorf("init table block: %w", err)
	}
	colIdx := tb.MakeColumnIndex()

	for _, rowID := range tb.RowIDs() {
		row, err := pickRow(s, rowID)
		if err != nil {
			return fmt.Errorf("pick row: %w", err)
		}

		var protoBlock simple.Block
		for _, cellID := range row.Model().ChildrenIds {
			_, colID, err := ParseCellID(cellID)
			if err != nil {
				return fmt.Errorf("parse cell id: %w", err)
			}

			if colID == srcColID {
				protoBlock = s.Pick(cellID)
			}
		}

		if protoBlock != nil && protoBlock.Model().BackgroundColor != "" {
			targetCellID := makeCellID(rowID, targetColID)

			if !s.Exists(targetCellID) {
				_, err := addCell(s, rowID, targetColID)
				if err != nil {
					return fmt.Errorf("add cell: %w", err)
				}
			}
			cell := s.Get(targetCellID)
			cell.Model().BackgroundColor = protoBlock.Model().BackgroundColor

			row = s.Get(row.Model().Id)
			row.Model().ChildrenIds = append(row.Model().ChildrenIds, targetCellID)
			normalizeRow(colIdx, row)
		}
	}

	return nil
}

func (t *Editor) ColumnDuplicate(s *state.State, req pb.RpcBlockTableColumnDuplicateRequest) (id string, err error) {
	switch req.Position {
	case model.Block_Left:
		req.Position = model.Block_Top
	case model.Block_Right:
		req.Position = model.Block_Bottom
	default:
		return "", fmt.Errorf("position is not supported")
	}

	srcCol, err := pickColumn(s, req.BlockId)
	if err != nil {
		return "", fmt.Errorf("pick source column: %w", err)
	}

	_, err = pickColumn(s, req.TargetId)
	if err != nil {
		return "", fmt.Errorf("pick target column: %w", err)
	}

	tb, err := NewTable(s, req.TargetId)
	if err != nil {
		return "", fmt.Errorf("init table block: %w", err)
	}

	newCol := srcCol.Copy()
	newCol.Model().Id = t.generateColID()
	if !s.Add(newCol) {
		return "", fmt.Errorf("add column block")
	}
	if err = s.InsertTo(req.TargetId, req.Position, newCol.Model().Id); err != nil {
		return "", fmt.Errorf("insert column: %w", err)
	}

	colIdx := tb.MakeColumnIndex()

	for _, rowID := range tb.RowIDs() {
		row, err := getRow(s, rowID)
		if err != nil {
			return "", fmt.Errorf("get row %s: %w", rowID, err)
		}

		var cellID string
		for _, id := range row.Model().ChildrenIds {
			_, colID, err := ParseCellID(id)
			if err != nil {
				return "", fmt.Errorf("parse cell %s in row %s: %w", cellID, rowID, err)
			}
			if colID == req.BlockId {
				cellID = id
				break
			}
		}
		if cellID == "" {
			continue
		}

		cell := s.Pick(cellID)
		if cell == nil {
			return "", fmt.Errorf("cell %s is not found", cellID)
		}
		cell = cell.Copy()
		cell.Model().Id = makeCellID(rowID, newCol.Model().Id)

		if !s.Add(cell) {
			return "", fmt.Errorf("add cell block")
		}

		row.Model().ChildrenIds = append(row.Model().ChildrenIds, cell.Model().Id)
		normalizeRow(colIdx, row)
	}

	return newCol.Model().Id, nil
}

func (t *Editor) Expand(s *state.State, req pb.RpcBlockTableExpandRequest) error {
	tb, err := NewTable(s, req.TargetId)
	if err != nil {
		return fmt.Errorf("init table block: %w", err)
	}

	for i := uint32(0); i < req.Columns; i++ {
		_, err := t.ColumnCreate(s, pb.RpcBlockTableColumnCreateRequest{
			TargetId: req.TargetId,
			Position: model.Block_Inner,
		})
		if err != nil {
			return fmt.Errorf("create column: %w", err)
		}
	}

	for i := uint32(0); i < req.Rows; i++ {
		rows := tb.Rows()
		_, err := t.RowCreate(s, pb.RpcBlockTableRowCreateRequest{
			TargetId: rows.ChildrenIds[len(rows.ChildrenIds)-1],
			Position: model.Block_Bottom,
		})
		if err != nil {
			return fmt.Errorf("create row: %w", err)
		}
	}
	return nil
}

func (t *Editor) Sort(s *state.State, req pb.RpcBlockTableSortRequest) error {
	_, err := pickColumn(s, req.ColumnId)
	if err != nil {
		return fmt.Errorf("pick column: %w", err)
	}

	tb, err := NewTable(s, req.ColumnId)
	if err != nil {
		return fmt.Errorf("init table block: %w", err)
	}

	rows := s.Get(tb.Rows().Id)
	sorter := tableSorter{
		rowIDs: make([]string, 0, len(rows.Model().ChildrenIds)),
		values: make([]string, len(rows.Model().ChildrenIds)),
	}

	var headers []string

	var i int
	for _, rowID := range rows.Model().ChildrenIds {
		row, err := pickRow(s, rowID)
		if err != nil {
			return fmt.Errorf("pick row %s: %w", rowID, err)
		}
		if row.Model().GetTableRow().GetIsHeader() {
			headers = append(headers, rowID)
			continue
		}

		sorter.rowIDs = append(sorter.rowIDs, rowID)
		for _, cellID := range row.Model().ChildrenIds {
			_, colID, err := ParseCellID(cellID)
			if err != nil {
				return fmt.Errorf("parse cell id %s: %w", cellID, err)
			}
			if colID == req.ColumnId {
				cell := s.Pick(cellID)
				if cell == nil {
					return fmt.Errorf("cell %s is not found", cellID)
				}
				sorter.values[i] = cell.Model().GetText().GetText()
			}
		}
		i++
	}

	if req.Type == model.BlockContentDataviewSort_Asc {
		sort.Stable(sorter)
	} else {
		sort.Stable(sort.Reverse(sorter))
	}

	// nolint:gocritic
	rows.Model().ChildrenIds = append(headers, sorter.rowIDs...)

	return nil
}

func (t *Editor) CellCreate(s *state.State, rowID string, colID string, b *model.Block) (string, error) {
	tb, err := NewTable(s, rowID)
	if err != nil {
		return "", fmt.Errorf("initialize table state: %w", err)
	}

	row, err := getRow(s, rowID)
	if err != nil {
		return "", fmt.Errorf("get row: %w", err)
	}
	if _, err = pickColumn(s, colID); err != nil {
		return "", fmt.Errorf("pick column: %w", err)
	}

	cellID, err := addCell(s, rowID, colID)
	if err != nil {
		return "", fmt.Errorf("add cell: %w", err)
	}
	cell := s.Get(cellID)
	cell.Model().Content = b.Content
	if err := s.InsertTo(rowID, model.Block_Inner, cellID); err != nil {
		return "", fmt.Errorf("insert to: %w", err)
	}

	colIdx := tb.MakeColumnIndex()
	normalizeRow(colIdx, row)

	return cellID, nil
}

type tableSorter struct {
	rowIDs []string
	values []string
}

func (t tableSorter) Len() int {
	return len(t.rowIDs)
}

func (t tableSorter) Less(i, j int) bool {
	return strings.ToLower(t.values[i]) < strings.ToLower(t.values[j])
}

func (t tableSorter) Swap(i, j int) {
	t.values[i], t.values[j] = t.values[j], t.values[i]
	t.rowIDs[i], t.rowIDs[j] = t.rowIDs[j], t.rowIDs[i]
}

func (t *Editor) addColumnHeader(s *state.State) (string, error) {
	b := simple.New(&model.Block{
		Id: t.generateColID(),
		Content: &model.BlockContentOfTableColumn{
			TableColumn: &model.BlockContentTableColumn{},
		},
	})
	if !s.Add(b) {
		return "", fmt.Errorf("add column block")
	}
	return b.Model().Id, nil
}

func (t *Editor) addRow(s *state.State) (string, error) {
	row := makeRow(t.generateRowID())
	if !s.Add(row) {
		return "", fmt.Errorf("add row block")
	}
	return row.Model().Id, nil
}

func makeRow(id string) simple.Block {
	return simple.New(&model.Block{
		Id: id,
		Content: &model.BlockContentOfTableRow{
			TableRow: &model.BlockContentTableRow{},
		},
	})
}

func getRow(s *state.State, id string) (simple.Block, error) {
	b := s.Get(id)
	if b == nil {
		return nil, fmt.Errorf("row is not found")
	}
	_, ok := b.(table.RowBlock)
	if !ok {
		return nil, fmt.Errorf("block is not a row")
	}
	return b, nil
}

func pickRow(s *state.State, id string) (simple.Block, error) {
	b := s.Pick(id)
	if b == nil {
		return nil, fmt.Errorf("row is not found")
	}
	if b.Model().GetTableRow() == nil {
		return nil, fmt.Errorf("block is not a row")
	}
	return b, nil
}

func pickColumn(s *state.State, id string) (simple.Block, error) {
	b := s.Pick(id)
	if b == nil {
		return nil, fmt.Errorf("block is not found")
	}
	if b.Model().GetTableColumn() == nil {
		return nil, fmt.Errorf("block is not a column")
	}
	return b, nil
}

func makeCellID(rowID, colID string) string {
	return fmt.Sprintf("%s-%s", rowID, colID)
}

func ParseCellID(id string) (rowID string, colID string, err error) {
	toks := strings.SplitN(id, "-", 2)
	if len(toks) != 2 {
		return "", "", fmt.Errorf("invalid id: must contains rowID and colID")
	}
	return toks[0], toks[1], nil
}

func addCell(s *state.State, rowID, colID string) (string, error) {
	c := simple.New(&model.Block{
		Id: makeCellID(rowID, colID),
		Content: &model.BlockContentOfText{
			Text: &model.BlockContentText{},
		},
	})
	if !s.Add(c) {
		return "", fmt.Errorf("add text block")
	}
	return c.Model().Id, nil
}

// Table aggregates valid table structure in state
type Table struct {
	s     *state.State
	block simple.Block
}

// NewTable creates helper for easy access to various parts of the table.
// It receives any id that belongs to table structure and search for the root table block
func NewTable(s *state.State, id string) (*Table, error) {
	tb := Table{
		s: s,
	}

	next := s.Pick(id)
	for next != nil {
		if next.Model().GetTable() != nil {
			tb.block = next
			break
		}
		next = s.PickParentOf(next.Model().Id)
	}
	if tb.block == nil {
		return nil, fmt.Errorf("root table block is not found")
	}

	if len(tb.block.Model().ChildrenIds) < 2 {
		return nil, fmt.Errorf("inconsistent state: table block")
	}

	if tb.Columns() == nil {
		return nil, fmt.Errorf("columns block is not found")
	}
	if tb.Rows() == nil {
		return nil, fmt.Errorf("rows block is not found")
	}

	// we don't want divs in tables
	destructureDivs(s, tb.Rows().Id)
	destructureDivs(s, tb.Columns().Id)
	for _, rowID := range tb.RowIDs() {
		destructureDivs(s, rowID)
	}

	return &tb, nil
}

// destructureDivs removes child dividers from block
func destructureDivs(s *state.State, blockID string) {
	parent := s.Pick(blockID)
	if parent == nil {
		return
	}
	var foundDiv bool
	var ids []string
	for _, id := range parent.Model().ChildrenIds {
		b := s.Pick(id)
		if b == nil {
			continue
		}
		if b.Model().GetLayout().GetStyle() == model.BlockContentLayout_Div {
			foundDiv = true
			ids = append(ids, b.Model().ChildrenIds...)
			continue
		}
	}

	if foundDiv {
		parent = s.Get(blockID)
		parent.Model().ChildrenIds = ids
	}
}

func (tb Table) Block() simple.Block {
	return tb.block
}

func (tb Table) Columns() *model.Block {
	b := tb.s.Pick(tb.block.Model().ChildrenIds[0])
	if b == nil ||
		b.Model().GetLayout() == nil ||
		b.Model().GetLayout().GetStyle() != model.BlockContentLayout_TableColumns {
		return nil
	}
	return b.Model()
}

func (tb Table) ColumnIDs() []string {
	return tb.Columns().ChildrenIds
}

func (tb Table) MakeColumnIndex() map[string]int {
	colIdx := map[string]int{}
	for i, c := range tb.ColumnIDs() {
		colIdx[c] = i
	}
	return colIdx
}

func (tb Table) Rows() *model.Block {
	b := tb.s.Pick(tb.block.Model().ChildrenIds[1])
	if b == nil ||
		b.Model().GetLayout() == nil ||
		b.Model().GetLayout().GetStyle() != model.BlockContentLayout_TableRows {
		return nil
	}
	return b.Model()
}

func (tb Table) RowIDs() []string {
	return tb.Rows().ChildrenIds
}

func (tb Table) PickRow(rowID string) (simple.Block, error) {
	return pickRow(tb.s, rowID)
}

type CellPosition struct {
	RowID, ColID, CellID string
	RowNumber, ColNumber int
}

// Iterate iterates by each existing cells
func (tb Table) Iterate(f func(b simple.Block, pos CellPosition) bool) error {
	colIndex := tb.MakeColumnIndex()

	for rowNumber, rowID := range tb.RowIDs() {
		row, err := pickRow(tb.s, rowID)
		if err != nil {
			return fmt.Errorf("pick row %s: %w", rowID, err)
		}

		for _, cellID := range row.Model().ChildrenIds {
			_, colID, err := ParseCellID(cellID)
			if err != nil {
				return fmt.Errorf("parse cell id %s: %w", cellID, err)
			}

			colNumber := colIndex[colID]

			ok := f(tb.s.Pick(cellID), CellPosition{
				RowID: rowID, RowNumber: rowNumber,
				ColID: colID, ColNumber: colNumber,
				CellID: cellID,
			})
			if !ok {
				return nil
			}
		}
	}
	return nil
}<|MERGE_RESOLUTION|>--- conflicted
+++ resolved
@@ -54,10 +54,6 @@
 		return bson.NewObjectId().Hex()
 	}
 
-<<<<<<< HEAD
-	// TODO: just create block without Basic operation, it's easy
-	b := simple.New(&model.Block{
-=======
 	t := Editor{
 		sb:            sb,
 		generateRowID: genID,
@@ -77,26 +73,16 @@
 	}
 
 	tableBlock := simple.New(&model.Block{
->>>>>>> f2816240
 		Content: &model.BlockContentOfTable{
 			Table: &model.BlockContentTable{},
 		},
 	})
-<<<<<<< HEAD
-	id = b.Model().Id
-	if !s.Add(b) {
-		return "", fmt.Errorf("add table block")
-	}
-	if err := s.InsertTo(req.TargetId, req.Position, b.Model().Id); err != nil {
-		return "", fmt.Errorf("insert table block: %w", err)
-=======
 	if !s.Add(tableBlock) {
 		return "", fmt.Errorf("add table block")
 	}
 
 	if err := s.InsertTo(req.TargetId, req.Position, tableBlock.Model().Id); err != nil {
 		return "", fmt.Errorf("insert block: %w", err)
->>>>>>> f2816240
 	}
 
 	columnIds := make([]string, 0, req.Columns)

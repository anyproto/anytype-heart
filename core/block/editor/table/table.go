package table

import (
	"fmt"
	"sort"
	"strings"

	"github.com/globalsign/mgo/bson"

	"github.com/anytypeio/go-anytype-middleware/core/block/editor/smartblock"
	"github.com/anytypeio/go-anytype-middleware/core/block/editor/state"
	"github.com/anytypeio/go-anytype-middleware/core/block/simple"
	"github.com/anytypeio/go-anytype-middleware/core/block/simple/table"
	"github.com/anytypeio/go-anytype-middleware/core/block/simple/text"
	"github.com/anytypeio/go-anytype-middleware/pb"
	"github.com/anytypeio/go-anytype-middleware/pkg/lib/logging"
	"github.com/anytypeio/go-anytype-middleware/pkg/lib/pb/model"
)

var log = logging.Logger("anytype-simple-tables")

// nolint:revive,interfacebloat
type TableEditor interface {
	TableCreate(s *state.State, req pb.RpcBlockTableCreateRequest) (string, error)
	RowCreate(s *state.State, req pb.RpcBlockTableRowCreateRequest) (string, error)
	RowDelete(s *state.State, req pb.RpcBlockTableRowDeleteRequest) error
	ColumnDelete(s *state.State, req pb.RpcBlockTableColumnDeleteRequest) error
	ColumnMove(s *state.State, req pb.RpcBlockTableColumnMoveRequest) error
	RowDuplicate(s *state.State, req pb.RpcBlockTableRowDuplicateRequest) (newRowID string, err error)
	RowListFill(s *state.State, req pb.RpcBlockTableRowListFillRequest) error
	RowListClean(s *state.State, req pb.RpcBlockTableRowListCleanRequest) error
	RowSetHeader(s *state.State, req pb.RpcBlockTableRowSetHeaderRequest) error
	ColumnListFill(s *state.State, req pb.RpcBlockTableColumnListFillRequest) error
	cleanupTables(_ smartblock.ApplyInfo) error
	ColumnCreate(s *state.State, req pb.RpcBlockTableColumnCreateRequest) (string, error)
	cloneColumnStyles(s *state.State, srcColID string, targetColID string) error
	ColumnDuplicate(s *state.State, req pb.RpcBlockTableColumnDuplicateRequest) (id string, err error)
	Expand(s *state.State, req pb.RpcBlockTableExpandRequest) error
	Sort(s *state.State, req pb.RpcBlockTableSortRequest) error
	CellCreate(s *state.State, rowID string, colID string, b *model.Block) (string, error)
}

type Editor struct {
	sb smartblock.SmartBlock

	generateRowID func() string
	generateColID func() string
}

var _ TableEditor = &Editor{}

func NewEditor(sb smartblock.SmartBlock) *Editor {
	genID := func() string {
		return bson.NewObjectId().Hex()
	}

	t := Editor{
		sb:            sb,
		generateRowID: genID,
		generateColID: genID,
	}
	if sb != nil {
		sb.AddHook(t.cleanupTables, smartblock.HookOnBlockClose)
	}
	return &t
}

func (t *Editor) TableCreate(s *state.State, req pb.RpcBlockTableCreateRequest) (string, error) {
	if t.sb != nil {
		if err := t.sb.Restrictions().Object.Check(model.Restrictions_Blocks); err != nil {
			return "", err
		}
	}

	tableBlock := simple.New(&model.Block{
		Content: &model.BlockContentOfTable{
			Table: &model.BlockContentTable{},
		},
	})
	if !s.Add(tableBlock) {
		return "", fmt.Errorf("add table block")
	}

	if err := s.InsertTo(req.TargetId, req.Position, tableBlock.Model().Id); err != nil {
		return "", fmt.Errorf("insert block: %w", err)
	}

	columnIds := make([]string, 0, req.Columns)
	for i := uint32(0); i < req.Columns; i++ {
		id, err := t.addColumnHeader(s)
		if err != nil {
			return "", err
		}
		columnIds = append(columnIds, id)
	}
	columnsLayout := simple.New(&model.Block{
		ChildrenIds: columnIds,
		Content: &model.BlockContentOfLayout{
			Layout: &model.BlockContentLayout{
				Style: model.BlockContentLayout_TableColumns,
			},
		},
	})
	if !s.Add(columnsLayout) {
		return "", fmt.Errorf("add columns block")
	}

	rowIDs := make([]string, 0, req.Rows)
	for i := uint32(0); i < req.Rows; i++ {
		id, err := t.addRow(s)
		if err != nil {
			return "", err
		}
		rowIDs = append(rowIDs, id)
	}

	rowsLayout := simple.New(&model.Block{
		ChildrenIds: rowIDs,
		Content: &model.BlockContentOfLayout{
			Layout: &model.BlockContentLayout{
				Style: model.BlockContentLayout_TableRows,
			},
		},
	})
	if !s.Add(rowsLayout) {
		return "", fmt.Errorf("add rows block")
	}

	tableBlock.Model().ChildrenIds = []string{columnsLayout.Model().Id, rowsLayout.Model().Id}

	if req.WithHeaderRow {
		headerID := rowIDs[0]

		if err := t.RowSetHeader(s, pb.RpcBlockTableRowSetHeaderRequest{
			TargetId: headerID,
			IsHeader: true,
		}); err != nil {
			return "", fmt.Errorf("row set header: %w", err)
		}

		if err := t.RowListFill(s, pb.RpcBlockTableRowListFillRequest{
			BlockIds: []string{headerID},
		}); err != nil {
			return "", fmt.Errorf("fill header row: %w", err)
		}

		row, err := getRow(s, headerID)
		if err != nil {
			return "", fmt.Errorf("get header row: %w", err)
		}

		for _, cellID := range row.Model().ChildrenIds {
			cell := s.Get(cellID)
			if cell == nil {
				return "", fmt.Errorf("get header cell id %s", cellID)
			}

			cell.Model().BackgroundColor = "grey"
		}
	}

	return tableBlock.Model().Id, nil
}

func (t *Editor) RowCreate(s *state.State, req pb.RpcBlockTableRowCreateRequest) (string, error) {
	switch req.Position {
	case model.Block_Top, model.Block_Bottom:
	case model.Block_Inner:
		tb, err := NewTable(s, req.TargetId)
		if err != nil {
			return "", fmt.Errorf("initialize table state: %w", err)
		}
		req.TargetId = tb.Rows().Id
	default:
		return "", fmt.Errorf("position is not supported")
	}

	rowID, err := t.addRow(s)
	if err != nil {
		return "", err
	}
	if err := s.InsertTo(req.TargetId, req.Position, rowID); err != nil {
		return "", fmt.Errorf("insert row: %w", err)
	}
	return rowID, nil
}

func (t *Editor) RowDelete(s *state.State, req pb.RpcBlockTableRowDeleteRequest) error {
	_, err := pickRow(s, req.TargetId)
	if err != nil {
		return fmt.Errorf("pick target row: %w", err)
	}

	if !s.Unlink(req.TargetId) {
		return fmt.Errorf("unlink row block")
	}
	return nil
}

func (t *Editor) ColumnDelete(s *state.State, req pb.RpcBlockTableColumnDeleteRequest) error {
	_, err := pickColumn(s, req.TargetId)
	if err != nil {
		return fmt.Errorf("pick target column: %w", err)
	}

	tb, err := NewTable(s, req.TargetId)
	if err != nil {
		return fmt.Errorf("initialize table state: %w", err)
	}

	for _, rowID := range tb.RowIDs() {
		row, err := pickRow(s, rowID)
		if err != nil {
			return fmt.Errorf("pick row %s: %w", rowID, err)
		}

		for _, cellID := range row.Model().ChildrenIds {
			_, colID, err := ParseCellID(cellID)
			if err != nil {
				return fmt.Errorf("parse cell id %s: %w", cellID, err)
			}

			if colID == req.TargetId {
				if !s.Unlink(cellID) {
					return fmt.Errorf("unlink cell %s", cellID)
				}
				break
			}
		}
	}
	if !s.Unlink(req.TargetId) {
		return fmt.Errorf("unlink column header")
	}

	return nil
}

func (t *Editor) ColumnMove(s *state.State, req pb.RpcBlockTableColumnMoveRequest) error {
	switch req.Position {
	case model.Block_Left:
		req.Position = model.Block_Top
	case model.Block_Right:
		req.Position = model.Block_Bottom
	default:
		return fmt.Errorf("position is not supported")
	}
	_, err := pickColumn(s, req.TargetId)
	if err != nil {
		return fmt.Errorf("get target column: %w", err)
	}
	_, err = pickColumn(s, req.DropTargetId)
	if err != nil {
		return fmt.Errorf("get drop target column: %w", err)
	}

	tb, err := NewTable(s, req.TargetId)
	if err != nil {
		return fmt.Errorf("init table block: %w", err)
	}

	if !s.Unlink(req.TargetId) {
		return fmt.Errorf("unlink target column")
	}
	if err = s.InsertTo(req.DropTargetId, req.Position, req.TargetId); err != nil {
		return fmt.Errorf("insert column: %w", err)
	}

	colIdx := tb.MakeColumnIndex()

	for _, id := range tb.RowIDs() {
		row, err := getRow(s, id)
		if err != nil {
			return fmt.Errorf("get row %s: %w", id, err)
		}
		normalizeRow(colIdx, row)
	}

	return nil
}

func (t *Editor) RowDuplicate(s *state.State, req pb.RpcBlockTableRowDuplicateRequest) (newRowID string, err error) {
	srcRow, err := pickRow(s, req.BlockId)
	if err != nil {
		return "", fmt.Errorf("pick source row: %w", err)
	}

	newRow := srcRow.Copy()
	newRow.Model().Id = t.generateRowID()
	if !s.Add(newRow) {
		return "", fmt.Errorf("add new row %s", newRow.Model().Id)
	}
	if err = s.InsertTo(req.TargetId, req.Position, newRow.Model().Id); err != nil {
		return "", fmt.Errorf("insert column: %w", err)
	}

	for i, srcID := range newRow.Model().ChildrenIds {
		cell := s.Pick(srcID)
		if cell == nil {
			return "", fmt.Errorf("cell %s is not found", srcID)
		}
		_, colID, err := ParseCellID(srcID)
		if err != nil {
			return "", fmt.Errorf("parse cell id %s: %w", srcID, err)
		}

		newCell := cell.Copy()
		newCell.Model().Id = MakeCellID(newRow.Model().Id, colID)
		if !s.Add(newCell) {
			return "", fmt.Errorf("add new cell %s", newCell.Model().Id)
		}
		newRow.Model().ChildrenIds[i] = newCell.Model().Id
	}

	return newRow.Model().Id, nil
}

func (t *Editor) RowListFill(s *state.State, req pb.RpcBlockTableRowListFillRequest) error {
	if len(req.BlockIds) == 0 {
		return fmt.Errorf("empty row list")
	}

	tb, err := NewTable(s, req.BlockIds[0])
	if err != nil {
		return fmt.Errorf("init table: %w", err)
	}

	columns := tb.ColumnIDs()

	for _, rowID := range req.BlockIds {
		row, err := getRow(s, rowID)
		if err != nil {
			return fmt.Errorf("get row %s: %w", rowID, err)
		}

		newIds := make([]string, 0, len(columns))
		for _, colID := range columns {
			id := MakeCellID(rowID, colID)
<<<<<<< HEAD
			newIDs = append(newIDs, id)
=======
			newIds = append(newIds, id)
>>>>>>> 81615a95

			if !s.Exists(id) {
				_, err := addCell(s, rowID, colID)
				if err != nil {
					return fmt.Errorf("add cell %s: %w", id, err)
				}
			}
		}
		row.Model().ChildrenIds = newIds
	}
	return nil
}

func (t *Editor) RowListClean(s *state.State, req pb.RpcBlockTableRowListCleanRequest) error {
	if len(req.BlockIds) == 0 {
		return fmt.Errorf("empty row list")
	}

	for _, rowID := range req.BlockIds {
		row, err := pickRow(s, rowID)
		if err != nil {
			return fmt.Errorf("pick row: %w", err)
		}

		for _, cellID := range row.Model().ChildrenIds {
			cell := s.Pick(cellID)
			if v, ok := cell.(text.Block); ok && v.IsEmpty() {
				s.Unlink(cellID)
			}
		}
	}
	return nil
}

func (t *Editor) RowSetHeader(s *state.State, req pb.RpcBlockTableRowSetHeaderRequest) error {
	tb, err := NewTable(s, req.TargetId)
	if err != nil {
		return fmt.Errorf("init table: %w", err)
	}

	row, err := getRow(s, req.TargetId)
	if err != nil {
		return fmt.Errorf("get target row: %w", err)
	}

	if row.Model().GetTableRow().IsHeader != req.IsHeader {
		row.Model().GetTableRow().IsHeader = req.IsHeader

		err = normalizeRows(s, tb)
		if err != nil {
			return fmt.Errorf("normalize rows: %w", err)
		}
	}

	return nil
}

func (t *Editor) ColumnListFill(s *state.State, req pb.RpcBlockTableColumnListFillRequest) error {
	if len(req.BlockIds) == 0 {
		return fmt.Errorf("empty row list")
	}

	tb, err := NewTable(s, req.BlockIds[0])
	if err != nil {
		return fmt.Errorf("init table: %w", err)
	}

	rows := tb.RowIDs()

	for _, colID := range req.BlockIds {
		for _, rowID := range rows {
			id := MakeCellID(rowID, colID)
			if s.Exists(id) {
				continue
			}
			_, err := addCell(s, rowID, colID)
			if err != nil {
				return fmt.Errorf("add cell %s: %w", id, err)
			}

			row, err := getRow(s, rowID)
			if err != nil {
				return fmt.Errorf("get row %s: %w", rowID, err)
			}

			row.Model().ChildrenIds = append(row.Model().ChildrenIds, id)
		}
	}

	colIdx := tb.MakeColumnIndex()
	for _, rowID := range rows {
		row, err := getRow(s, rowID)
		if err != nil {
			return fmt.Errorf("get row %s: %w", rowID, err)
		}
		normalizeRow(colIdx, row)
	}

	return nil
}

func (t *Editor) cleanupTables(_ smartblock.ApplyInfo) error {
	if t.sb == nil {
		return fmt.Errorf("nil smartblock")
	}
	s := t.sb.NewState()

	err := s.Iterate(func(b simple.Block) bool {
		if b.Model().GetTable() == nil {
			return true
		}

		tb, err := NewTable(s, b.Model().Id)
		if err != nil {
			log.Errorf("cleanup: init table %s: %s", b.Model().Id, err)
			return true
		}
		err = t.RowListClean(s, pb.RpcBlockTableRowListCleanRequest{
			BlockIds: tb.RowIDs(),
		})
		if err != nil {
			log.Errorf("cleanup table %s: %s", b.Model().Id, err)
			return true
		}
		return true
	})
	if err != nil {
		log.Errorf("cleanup iterate: %s", err)
	}

	if err = t.sb.Apply(s); err != nil {
		log.Errorf("cleanup apply: %s", err)
	}
	return nil
}

func (t *Editor) ColumnCreate(s *state.State, req pb.RpcBlockTableColumnCreateRequest) (string, error) {
	switch req.Position {
	case model.Block_Left:
		req.Position = model.Block_Top
		if _, err := pickColumn(s, req.TargetId); err != nil {
			return "", fmt.Errorf("pick column: %w", err)
		}
	case model.Block_Right:
		req.Position = model.Block_Bottom
		if _, err := pickColumn(s, req.TargetId); err != nil {
			return "", fmt.Errorf("pick column: %w", err)
		}
	case model.Block_Inner:
		tb, err := NewTable(s, req.TargetId)
		if err != nil {
			return "", fmt.Errorf("initialize table state: %w", err)
		}
		req.TargetId = tb.Columns().Id
	default:
		return "", fmt.Errorf("position is not supported")
	}

	colID, err := t.addColumnHeader(s)
	if err != nil {
		return "", err
	}
	if err = s.InsertTo(req.TargetId, req.Position, colID); err != nil {
		return "", fmt.Errorf("insert column header: %w", err)
	}

	return colID, t.cloneColumnStyles(s, req.TargetId, colID)
}

func (t *Editor) cloneColumnStyles(s *state.State, srcColID, targetColID string) error {
	tb, err := NewTable(s, srcColID)
	if err != nil {
		return fmt.Errorf("init table block: %w", err)
	}
	colIdx := tb.MakeColumnIndex()

	for _, rowID := range tb.RowIDs() {
		row, err := pickRow(s, rowID)
		if err != nil {
			return fmt.Errorf("pick row: %w", err)
		}

		var protoBlock simple.Block
		for _, cellID := range row.Model().ChildrenIds {
			_, colID, err := ParseCellID(cellID)
			if err != nil {
				return fmt.Errorf("parse cell id: %w", err)
			}

			if colID == srcColID {
				protoBlock = s.Pick(cellID)
			}
		}

		if protoBlock != nil && protoBlock.Model().BackgroundColor != "" {
			targetCellID := MakeCellID(rowID, targetColID)

			if !s.Exists(targetCellID) {
				_, err := addCell(s, rowID, targetColID)
				if err != nil {
					return fmt.Errorf("add cell: %w", err)
				}
			}
			cell := s.Get(targetCellID)
			cell.Model().BackgroundColor = protoBlock.Model().BackgroundColor

			row = s.Get(row.Model().Id)
			row.Model().ChildrenIds = append(row.Model().ChildrenIds, targetCellID)
			normalizeRow(colIdx, row)
		}
	}

	return nil
}

func (t *Editor) ColumnDuplicate(s *state.State, req pb.RpcBlockTableColumnDuplicateRequest) (id string, err error) {
	switch req.Position {
	case model.Block_Left:
		req.Position = model.Block_Top
	case model.Block_Right:
		req.Position = model.Block_Bottom
	default:
		return "", fmt.Errorf("position is not supported")
	}

	srcCol, err := pickColumn(s, req.BlockId)
	if err != nil {
		return "", fmt.Errorf("pick source column: %w", err)
	}

	_, err = pickColumn(s, req.TargetId)
	if err != nil {
		return "", fmt.Errorf("pick target column: %w", err)
	}

	tb, err := NewTable(s, req.TargetId)
	if err != nil {
		return "", fmt.Errorf("init table block: %w", err)
	}

	newCol := srcCol.Copy()
	newCol.Model().Id = t.generateColID()
	if !s.Add(newCol) {
		return "", fmt.Errorf("add column block")
	}
	if err = s.InsertTo(req.TargetId, req.Position, newCol.Model().Id); err != nil {
		return "", fmt.Errorf("insert column: %w", err)
	}

	colIdx := tb.MakeColumnIndex()

	for _, rowID := range tb.RowIDs() {
		row, err := getRow(s, rowID)
		if err != nil {
			return "", fmt.Errorf("get row %s: %w", rowID, err)
		}

		var cellID string
		for _, id := range row.Model().ChildrenIds {
			_, colID, err := ParseCellID(id)
			if err != nil {
				return "", fmt.Errorf("parse cell %s in row %s: %w", cellID, rowID, err)
			}
			if colID == req.BlockId {
				cellID = id
				break
			}
		}
		if cellID == "" {
			continue
		}

		cell := s.Pick(cellID)
		if cell == nil {
			return "", fmt.Errorf("cell %s is not found", cellID)
		}
		cell = cell.Copy()
		cell.Model().Id = MakeCellID(rowID, newCol.Model().Id)

		if !s.Add(cell) {
			return "", fmt.Errorf("add cell block")
		}

		row.Model().ChildrenIds = append(row.Model().ChildrenIds, cell.Model().Id)
		normalizeRow(colIdx, row)
	}

	return newCol.Model().Id, nil
}

func (t *Editor) Expand(s *state.State, req pb.RpcBlockTableExpandRequest) error {
	tb, err := NewTable(s, req.TargetId)
	if err != nil {
		return fmt.Errorf("init table block: %w", err)
	}

	for i := uint32(0); i < req.Columns; i++ {
		_, err := t.ColumnCreate(s, pb.RpcBlockTableColumnCreateRequest{
			TargetId: req.TargetId,
			Position: model.Block_Inner,
		})
		if err != nil {
			return fmt.Errorf("create column: %w", err)
		}
	}

	for i := uint32(0); i < req.Rows; i++ {
		rows := tb.Rows()
		_, err := t.RowCreate(s, pb.RpcBlockTableRowCreateRequest{
			TargetId: rows.ChildrenIds[len(rows.ChildrenIds)-1],
			Position: model.Block_Bottom,
		})
		if err != nil {
			return fmt.Errorf("create row: %w", err)
		}
	}
	return nil
}

func (t *Editor) Sort(s *state.State, req pb.RpcBlockTableSortRequest) error {
	_, err := pickColumn(s, req.ColumnId)
	if err != nil {
		return fmt.Errorf("pick column: %w", err)
	}

	tb, err := NewTable(s, req.ColumnId)
	if err != nil {
		return fmt.Errorf("init table block: %w", err)
	}

	rows := s.Get(tb.Rows().Id)
	sorter := tableSorter{
		rowIDs: make([]string, 0, len(rows.Model().ChildrenIds)),
		values: make([]string, len(rows.Model().ChildrenIds)),
	}

	var headers []string

	var i int
	for _, rowID := range rows.Model().ChildrenIds {
		row, err := pickRow(s, rowID)
		if err != nil {
			return fmt.Errorf("pick row %s: %w", rowID, err)
		}
		if row.Model().GetTableRow().GetIsHeader() {
			headers = append(headers, rowID)
			continue
		}

		sorter.rowIDs = append(sorter.rowIDs, rowID)
		for _, cellID := range row.Model().ChildrenIds {
			_, colID, err := ParseCellID(cellID)
			if err != nil {
				return fmt.Errorf("parse cell id %s: %w", cellID, err)
			}
			if colID == req.ColumnId {
				cell := s.Pick(cellID)
				if cell == nil {
					return fmt.Errorf("cell %s is not found", cellID)
				}
				sorter.values[i] = cell.Model().GetText().GetText()
			}
		}
		i++
	}

	if req.Type == model.BlockContentDataviewSort_Asc {
		sort.Stable(sorter)
	} else {
		sort.Stable(sort.Reverse(sorter))
	}

	// nolint:gocritic
	rows.Model().ChildrenIds = append(headers, sorter.rowIDs...)

	return nil
}

func (t *Editor) CellCreate(s *state.State, rowID string, colID string, b *model.Block) (string, error) {
	tb, err := NewTable(s, rowID)
	if err != nil {
		return "", fmt.Errorf("initialize table state: %w", err)
	}

	row, err := getRow(s, rowID)
	if err != nil {
		return "", fmt.Errorf("get row: %w", err)
	}
	if _, err = pickColumn(s, colID); err != nil {
		return "", fmt.Errorf("pick column: %w", err)
	}

	cellID, err := addCell(s, rowID, colID)
	if err != nil {
		return "", fmt.Errorf("add cell: %w", err)
	}
	cell := s.Get(cellID)
	cell.Model().Content = b.Content
	if err := s.InsertTo(rowID, model.Block_Inner, cellID); err != nil {
		return "", fmt.Errorf("insert to: %w", err)
	}

	colIdx := tb.MakeColumnIndex()
	normalizeRow(colIdx, row)

	return cellID, nil
}

type tableSorter struct {
	rowIDs []string
	values []string
}

func (t tableSorter) Len() int {
	return len(t.rowIDs)
}

func (t tableSorter) Less(i, j int) bool {
	return strings.ToLower(t.values[i]) < strings.ToLower(t.values[j])
}

func (t tableSorter) Swap(i, j int) {
	t.values[i], t.values[j] = t.values[j], t.values[i]
	t.rowIDs[i], t.rowIDs[j] = t.rowIDs[j], t.rowIDs[i]
}

func (t *Editor) addColumnHeader(s *state.State) (string, error) {
	b := simple.New(&model.Block{
		Id: t.generateColID(),
		Content: &model.BlockContentOfTableColumn{
			TableColumn: &model.BlockContentTableColumn{},
		},
	})
	if !s.Add(b) {
		return "", fmt.Errorf("add column block")
	}
	return b.Model().Id, nil
}

func (t *Editor) addRow(s *state.State) (string, error) {
	row := makeRow(t.generateRowID())
	if !s.Add(row) {
		return "", fmt.Errorf("add row block")
	}
	return row.Model().Id, nil
}

func makeRow(id string) simple.Block {
	return simple.New(&model.Block{
		Id: id,
		Content: &model.BlockContentOfTableRow{
			TableRow: &model.BlockContentTableRow{},
		},
	})
}

func getRow(s *state.State, id string) (simple.Block, error) {
	b := s.Get(id)
	if b == nil {
		return nil, fmt.Errorf("row is not found")
	}
	_, ok := b.(table.RowBlock)
	if !ok {
		return nil, fmt.Errorf("block is not a row")
	}
	return b, nil
}

func pickRow(s *state.State, id string) (simple.Block, error) {
	b := s.Pick(id)
	if b == nil {
		return nil, fmt.Errorf("row is not found")
	}
	if b.Model().GetTableRow() == nil {
		return nil, fmt.Errorf("block is not a row")
	}
	return b, nil
}

func pickColumn(s *state.State, id string) (simple.Block, error) {
	b := s.Pick(id)
	if b == nil {
		return nil, fmt.Errorf("block is not found")
	}
	if b.Model().GetTableColumn() == nil {
		return nil, fmt.Errorf("block is not a column")
	}
	return b, nil
}

func MakeCellID(rowID, colID string) string {
	return fmt.Sprintf("%s-%s", rowID, colID)
}

func ParseCellID(id string) (rowID string, colID string, err error) {
	toks := strings.SplitN(id, "-", 2)
	if len(toks) != 2 {
		return "", "", fmt.Errorf("invalid id: must contains rowID and colID")
	}
	return toks[0], toks[1], nil
}

func addCell(s *state.State, rowID, colID string) (string, error) {
	c := simple.New(&model.Block{
		Id: MakeCellID(rowID, colID),
		Content: &model.BlockContentOfText{
			Text: &model.BlockContentText{},
		},
	})
	if !s.Add(c) {
		return "", fmt.Errorf("add text block")
	}
	return c.Model().Id, nil
}

// Table aggregates valid table structure in state
type Table struct {
	s     *state.State
	block simple.Block
}

// NewTable creates helper for easy access to various parts of the table.
// It receives any id that belongs to table structure and search for the root table block
func NewTable(s *state.State, id string) (*Table, error) {
	tb := Table{
		s: s,
	}

	next := s.Pick(id)
	for next != nil {
		if next.Model().GetTable() != nil {
			tb.block = next
			break
		}
		next = s.PickParentOf(next.Model().Id)
	}
	if tb.block == nil {
		return nil, fmt.Errorf("root table block is not found")
	}

	if len(tb.block.Model().ChildrenIds) < 2 {
		return nil, fmt.Errorf("inconsistent state: table block")
	}

	if tb.Columns() == nil {
		return nil, fmt.Errorf("columns block is not found")
	}
	if tb.Rows() == nil {
		return nil, fmt.Errorf("rows block is not found")
	}

	// we don't want divs in tables
	destructureDivs(s, tb.Rows().Id)
	destructureDivs(s, tb.Columns().Id)
	for _, rowID := range tb.RowIDs() {
		destructureDivs(s, rowID)
	}

	return &tb, nil
}

// destructureDivs removes child dividers from block
func destructureDivs(s *state.State, blockID string) {
	parent := s.Pick(blockID)
	if parent == nil {
		return
	}
	var foundDiv bool
	var ids []string
	for _, id := range parent.Model().ChildrenIds {
		b := s.Pick(id)
		if b == nil {
			continue
		}
		if b.Model().GetLayout().GetStyle() == model.BlockContentLayout_Div {
			foundDiv = true
			ids = append(ids, b.Model().ChildrenIds...)
			continue
		}
	}

	if foundDiv {
		parent = s.Get(blockID)
		parent.Model().ChildrenIds = ids
	}
}

func (tb Table) Block() simple.Block {
	return tb.block
}

func (tb Table) Columns() *model.Block {
	b := tb.s.Pick(tb.block.Model().ChildrenIds[0])
	if b == nil ||
		b.Model().GetLayout() == nil ||
		b.Model().GetLayout().GetStyle() != model.BlockContentLayout_TableColumns {
		return nil
	}
	return b.Model()
}

func (tb Table) ColumnIDs() []string {
	return tb.Columns().ChildrenIds
}

func (tb Table) MakeColumnIndex() map[string]int {
	colIdx := map[string]int{}
	for i, c := range tb.ColumnIDs() {
		colIdx[c] = i
	}
	return colIdx
}

func (tb Table) Rows() *model.Block {
	b := tb.s.Pick(tb.block.Model().ChildrenIds[1])
	if b == nil ||
		b.Model().GetLayout() == nil ||
		b.Model().GetLayout().GetStyle() != model.BlockContentLayout_TableRows {
		return nil
	}
	return b.Model()
}

func (tb Table) RowIDs() []string {
	return tb.Rows().ChildrenIds
}

func (tb Table) PickRow(rowID string) (simple.Block, error) {
	return pickRow(tb.s, rowID)
}

type CellPosition struct {
	RowID, ColID, CellID string
	RowNumber, ColNumber int
}

// Iterate iterates by each existing cells
func (tb Table) Iterate(f func(b simple.Block, pos CellPosition) bool) error {
	colIndex := tb.MakeColumnIndex()

	for rowNumber, rowID := range tb.RowIDs() {
		row, err := pickRow(tb.s, rowID)
		if err != nil {
			return fmt.Errorf("pick row %s: %w", rowID, err)
		}

		for _, cellID := range row.Model().ChildrenIds {
			_, colID, err := ParseCellID(cellID)
			if err != nil {
				return fmt.Errorf("parse cell id %s: %w", cellID, err)
			}

			colNumber := colIndex[colID]

			ok := f(tb.s.Pick(cellID), CellPosition{
				RowID: rowID, RowNumber: rowNumber,
				ColID: colID, ColNumber: colNumber,
				CellID: cellID,
			})
			if !ok {
				return nil
			}
		}
	}
	return nil
}<|MERGE_RESOLUTION|>--- conflicted
+++ resolved
@@ -335,11 +335,7 @@
 		newIds := make([]string, 0, len(columns))
 		for _, colID := range columns {
 			id := MakeCellID(rowID, colID)
-<<<<<<< HEAD
-			newIDs = append(newIDs, id)
-=======
 			newIds = append(newIds, id)
->>>>>>> 81615a95
 
 			if !s.Exists(id) {
 				_, err := addCell(s, rowID, colID)

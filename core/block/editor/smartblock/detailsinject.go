--- conflicted
+++ resolved
@@ -26,13 +26,8 @@
 	keys := bundle.LocalAndDerivedRelationKeys
 
 	localDetailsFromStore := details.CopyOnlyKeys(keys...)
-<<<<<<< HEAD
-
+	localDetailsFromStore.Delete(bundle.RelationKeyResolvedLayout)
 	s.AddLocalDetails(localDetailsFromStore)
-=======
-	localDetailsFromStore.Delete(bundle.RelationKeyResolvedLayout)
-	s.InjectLocalDetails(localDetailsFromStore)
->>>>>>> 72b4917b
 	if p := s.ParentState(); p != nil && !hasPendingLocalDetails {
 		// inject for both current and parent state
 		p.AddLocalDetails(localDetailsFromStore)
@@ -231,14 +226,6 @@
 	if s.Details() == nil && s.LocalDetails() == nil {
 		return
 	}
-<<<<<<< HEAD
-	rawValue := s.Details().Get(bundle.RelationKeyLayout)
-	if rawValue.Ok() {
-		s.SetDetail(bundle.RelationKeyResolvedLayout, rawValue)
-		return
-	}
-=======
->>>>>>> 72b4917b
 
 	var (
 		layoutValue   = s.Details().Get(bundle.RelationKeyLayout)
@@ -256,12 +243,6 @@
 		if bt, err := bundle.GetType(s.ObjectTypeKeys()[len(s.ObjectTypeKeys())-1]); err == nil {
 			fallbackValue = domain.Int64(int64(bt.Layout))
 		}
-<<<<<<< HEAD
-		log.Errorf("failed to find id of object type. Falling back to basic layout")
-		s.SetDetail(bundle.RelationKeyResolvedLayout, domain.Int64(int64(model.ObjectType_basic)))
-		return
-=======
->>>>>>> 72b4917b
 	}
 
 	typeDetails, err := sb.getTypeDetails(s)
@@ -277,40 +258,15 @@
 	} else if currentValue.Ok() {
 		newValue = currentValue
 	} else {
-<<<<<<< HEAD
-		records, err := sb.objectStore.SpaceIndex(sb.SpaceID()).QueryByIds([]string{typeObjectId})
-		if err != nil || len(records) != 1 {
-			log.Errorf("failed to query object %s: %v", typeObjectId, err)
-			if currentValue.Ok() {
-				return
-			}
-			s.SetDetail(bundle.RelationKeyResolvedLayout, domain.Int64(int64(model.ObjectType_basic)))
-			return
-		}
-		rawValue = records[0].Details.Get(bundle.RelationKeyRecommendedLayout)
-	}
-
-	if !rawValue.Ok() {
-		if currentValue.Ok() {
-			return
-		}
-		log.Errorf("failed to get recommended layout from details of type. Fallback to basic layout")
-		s.SetDetail(bundle.RelationKeyResolvedLayout, domain.Int64(int64(model.ObjectType_basic)))
-		return
-	}
-
-	s.SetDetail(bundle.RelationKeyResolvedLayout, rawValue)
-=======
 		log.Warnf("failed to get recommended layout from details of type: %v. Fallback to basic layout", err)
 		newValue = fallbackValue
 	}
 
 	if newValue.Ok() {
-		s.SetDetailAndBundledRelation(bundle.RelationKeyResolvedLayout, newValue)
+		s.SetDetail(bundle.RelationKeyResolvedLayout, newValue)
 	}
 
 	convertLayoutBlocks(s, currentValue, newValue)
->>>>>>> 72b4917b
 }
 
 func convertLayoutBlocks(st *state.State, oldLayout, newLayout domain.Value) {
@@ -320,32 +276,10 @@
 	if oldLayout.Equal(newLayout) {
 		return
 	}
-<<<<<<< HEAD
-
-	var resultErr error
-	for _, record := range append(records, templates...) {
-		id := record.Details.GetString(bundle.RelationKeyId)
-		if id == "" {
-			continue
-		}
-		if deleteLayoutRelation && record.Details.Has(bundle.RelationKeyLayout) {
-			// we should delete layout from object, that's why we apply changes even if object is not in cache
-			err = sb.space.Do(id, func(b SmartBlock) error {
-				st := b.NewState()
-				st.RemoveDetail(bundle.RelationKeyLayout)
-				st.SetDetail(bundle.RelationKeyResolvedLayout, domain.Int64(layout))
-				return b.Apply(st)
-			})
-			if err != nil {
-				resultErr = errors.Join(resultErr, err)
-			}
-			continue
-=======
 	if newLayout.Int64() != int64(model.ObjectType_note) {
 		title := st.Pick(state.TitleBlockID)
 		if title != nil {
 			return
->>>>>>> 72b4917b
 		}
 		log.With("objectId", st.RootId()).Infof("convert layout: %s -> %s", oldLayout, newLayout)
 		template.InitTemplate(st, template.WithNameFromFirstBlock, template.WithTitle)
@@ -367,20 +301,9 @@
 func (sb *smartBlock) getTypeDetails(s *state.State) (*domain.Details, error) {
 	typeObjectId := s.LocalDetails().GetString(bundle.RelationKeyType)
 
-<<<<<<< HEAD
-		err = sb.space.Do(id, func(b SmartBlock) error {
-			st := b.NewState()
-			st.SetDetail(bundle.RelationKeyResolvedLayout, domain.Int64(layout))
-			return b.Apply(st, KeepInternalFlags, NotPushChanges)
-		})
-		if err != nil {
-			resultErr = errors.Join(resultErr, err)
-		}
-=======
 	if s.ObjectTypeKey() == bundle.TypeKeyTemplate {
 		// resolvedLayout for templates should be derived from target type
 		typeObjectId = s.Details().GetString(bundle.RelationKeyTargetObjectType)
->>>>>>> 72b4917b
 	}
 
 	if typeObjectId == "" {

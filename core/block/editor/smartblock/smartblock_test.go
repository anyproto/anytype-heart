--- conflicted
+++ resolved
@@ -120,227 +120,6 @@
 
 }
 
-<<<<<<< HEAD
-=======
-func TestSmartBlock_getDetailsFromStore(t *testing.T) {
-	id := "id"
-	t.Run("details are in the store", func(t *testing.T) {
-		// given
-		fx := newFixture(id, t)
-
-		details := domain.NewDetailsFromMap(map[domain.RelationKey]domain.Value{
-			"id":     domain.String(id),
-			"number": domain.Float64(2.18281828459045),
-			"🔥":      domain.StringList([]string{"Jeanne d'Arc", "Giordano Bruno", "Capocchio"}),
-		})
-
-		err := fx.store.UpdateObjectDetails(context.Background(), id, details)
-		require.NoError(t, err)
-
-		// when
-		detailsFromStore, err := fx.getDetailsFromStore()
-
-		// then
-		assert.NoError(t, err)
-		assert.Equal(t, details, detailsFromStore)
-	})
-
-	t.Run("no details in the store", func(t *testing.T) {
-		// given
-		fx := newFixture(id, t)
-
-		// when
-		details, err := fx.getDetailsFromStore()
-
-		// then
-		assert.NoError(t, err)
-		assert.NotNil(t, details)
-	})
-}
-
-func TestSmartBlock_injectBackLinks(t *testing.T) {
-	backLinks := []string{"1", "2", "3"}
-	id := "id"
-
-	t.Run("update back links", func(t *testing.T) {
-		// given
-		newBackLinks := []string{"4", "5"}
-		fx := newFixture(id, t)
-
-		ctx := context.Background()
-		err := fx.store.UpdateObjectLinks(ctx, "4", []string{id})
-		require.NoError(t, err)
-		err = fx.store.UpdateObjectLinks(ctx, "5", []string{id})
-		require.NoError(t, err)
-
-		st := state.NewDoc("", nil).NewState()
-		st.SetDetailAndBundledRelation(bundle.RelationKeyBacklinks, domain.StringList(backLinks))
-
-		// when
-		fx.updateBackLinks(st)
-
-		// then
-		assert.Equal(t, newBackLinks, st.CombinedDetails().GetStringList(bundle.RelationKeyBacklinks))
-	})
-
-	t.Run("back links were found in object store", func(t *testing.T) {
-		// given
-		fx := newFixture(id, t)
-
-		ctx := context.Background()
-		err := fx.store.UpdateObjectLinks(ctx, "1", []string{id})
-		require.NoError(t, err)
-		err = fx.store.UpdateObjectLinks(ctx, "2", []string{id})
-		require.NoError(t, err)
-		err = fx.store.UpdateObjectLinks(ctx, "3", []string{id})
-		require.NoError(t, err)
-
-		// fx.store.EXPECT().GetInboundLinksById(id).Return(backLinks, nil)
-		st := state.NewDoc("", nil).NewState()
-
-		// when
-		fx.updateBackLinks(st)
-
-		// then
-		details := st.CombinedDetails()
-		assert.NotNil(t, details.GetStringList(bundle.RelationKeyBacklinks))
-		assert.Equal(t, backLinks, details.GetStringList(bundle.RelationKeyBacklinks))
-	})
-
-	t.Run("back links were not found in object store", func(t *testing.T) {
-		// given
-		fx := newFixture(id, t)
-
-		st := state.NewDoc("", nil).NewState()
-
-		// when
-		fx.updateBackLinks(st)
-
-		// then
-		assert.Len(t, st.CombinedDetails().GetStringList(bundle.RelationKeyBacklinks), 0)
-	})
-}
-
-func TestSmartBlock_updatePendingDetails(t *testing.T) {
-	id := "id"
-
-	t.Run("no pending details", func(t *testing.T) {
-		// given
-		fx := newFixture(id, t)
-
-		var hasPendingDetails bool
-		details := domain.NewDetails()
-
-		// when
-		_, result := fx.appendPendingDetails(details)
-
-		// then
-		assert.Equal(t, hasPendingDetails, result)
-		assert.Zero(t, details.Len())
-	})
-
-	t.Run("found pending details", func(t *testing.T) {
-		// given
-		fx := newFixture(id, t)
-
-		details := domain.NewDetails()
-
-		err := fx.store.UpdatePendingLocalDetails(id, func(det *domain.Details) (*domain.Details, error) {
-			det.Set(bundle.RelationKeyIsDeleted, domain.Bool(false))
-			return det, nil
-		})
-		require.NoError(t, err)
-
-		// when
-		got, _ := fx.appendPendingDetails(details)
-
-		// then
-		want := domain.NewDetailsFromMap(map[domain.RelationKey]domain.Value{
-			bundle.RelationKeyId:        domain.String(id),
-			bundle.RelationKeyIsDeleted: domain.Bool(false),
-		})
-		assert.Equal(t, want, got)
-	})
-
-	t.Run("failure on retrieving pending details from the store", func(t *testing.T) {
-		// given
-		fx := newFixture(id, t)
-
-		details := domain.NewDetails()
-
-		// when
-		_, hasPendingDetails := fx.appendPendingDetails(details)
-
-		// then
-		assert.False(t, hasPendingDetails)
-	})
-}
-
-func TestSmartBlock_injectCreationInfo(t *testing.T) {
-	creator := "Anytype"
-	creationDate := int64(1692127254)
-
-	t.Run("both creator and creation date are already set", func(t *testing.T) {
-		// given
-		src := &sourceStub{
-			creator:     creator,
-			createdDate: creationDate,
-			err:         nil,
-		}
-		sb := &smartBlock{source: src}
-		s := &state.State{}
-		s.SetLocalDetails(domain.NewDetailsFromMap(map[domain.RelationKey]domain.Value{
-			bundle.RelationKeyCreator:     domain.String(creator),
-			bundle.RelationKeyCreatedDate: domain.Int64(creationDate),
-		}))
-
-		// when
-		err := sb.injectCreationInfo(s)
-
-		// then
-		assert.NoError(t, err)
-		assert.Equal(t, creator, s.LocalDetails().GetString(bundle.RelationKeyCreator))
-		assert.Equal(t, creationDate, s.LocalDetails().GetInt64(bundle.RelationKeyCreatedDate))
-	})
-
-	t.Run("both creator and creation date are found", func(t *testing.T) {
-		// given
-		src := &sourceStub{
-			creator:     creator,
-			createdDate: creationDate,
-			err:         nil,
-		}
-		sb := smartBlock{source: src}
-		s := &state.State{}
-
-		// when
-		err := sb.injectCreationInfo(s)
-
-		// then
-		assert.NoError(t, err)
-		assert.Equal(t, creator, s.LocalDetails().GetString(bundle.RelationKeyCreator))
-		assert.NotNil(t, s.GetRelationLinks().Get(bundle.RelationKeyCreator.String()))
-		assert.Equal(t, creationDate, s.LocalDetails().GetInt64(bundle.RelationKeyCreatedDate))
-		assert.NotNil(t, s.GetRelationLinks().Get(bundle.RelationKeyCreatedDate.String()))
-	})
-
-	t.Run("failure on retrieving creation info from source", func(t *testing.T) {
-		// given
-		srcErr := errors.New("source error")
-		src := &sourceStub{err: srcErr}
-		sb := smartBlock{source: src}
-		s := &state.State{}
-
-		// when
-		err := sb.injectCreationInfo(s)
-
-		// then
-		assert.True(t, errors.Is(err, srcErr))
-		assert.Nil(t, s.LocalDetails())
-	})
-}
-
->>>>>>> bd5cee46
 func Test_removeInternalFlags(t *testing.T) {
 	t.Run("no flags - no changes", func(t *testing.T) {
 		// given
@@ -399,55 +178,6 @@
 	})
 }
 
-<<<<<<< HEAD
-=======
-func TestInjectLocalDetails(t *testing.T) {
-	t.Run("with no details in store get creation info from source", func(t *testing.T) {
-		const id = "id"
-
-		fx := newFixture(id, t)
-		fx.source.creator = domain.NewParticipantId("testSpace", "testIdentity")
-		fx.source.createdDate = time.Now().Unix()
-
-		st := state.NewDoc("id", nil).NewState()
-
-		err := fx.injectLocalDetails(st)
-
-		require.NoError(t, err)
-
-		assert.Equal(t, fx.source.creator, st.LocalDetails().GetString(bundle.RelationKeyCreator))
-		assert.Equal(t, fx.source.createdDate, st.LocalDetails().GetInt64(bundle.RelationKeyCreatedDate))
-	})
-
-	// TODO More tests
-}
-
-func TestInjectDerivedDetails(t *testing.T) {
-	const (
-		id      = "id"
-		spaceId = "testSpace"
-	)
-	t.Run("links are updated on injection", func(t *testing.T) {
-		// given
-		fx := newFixture(id, t)
-
-		st := state.NewDoc("id", map[string]simple.Block{
-			id:         simple.New(&model.Block{Id: id, ChildrenIds: []string{"dataview", "link"}}),
-			"dataview": simple.New(&model.Block{Id: "dataview", Content: &model.BlockContentOfDataview{Dataview: &model.BlockContentDataview{TargetObjectId: "some_set"}}}),
-			"link":     simple.New(&model.Block{Id: "link", Content: &model.BlockContentOfLink{Link: &model.BlockContentLink{TargetBlockId: "some_obj"}}}),
-		}).NewState()
-		st.AddRelationLinks(&model.RelationLink{Key: bundle.RelationKeyAssignee.String(), Format: model.RelationFormat_object})
-		st.SetDetail(bundle.RelationKeyAssignee, domain.StringList([]string{"Kirill"}))
-
-		// when
-		fx.injectDerivedDetails(st, spaceId, smartblock.SmartBlockTypePage)
-
-		// then
-		assert.Len(t, st.LocalDetails().GetStringList(bundle.RelationKeyLinks), 3)
-	})
-}
-
->>>>>>> bd5cee46
 type fixture struct {
 	objectStore        *objectstore.StoreFixture
 	store              spaceindex.Store

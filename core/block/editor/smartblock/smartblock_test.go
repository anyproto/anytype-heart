package smartblock

import (
	"context"
	"testing"

	"github.com/stretchr/testify/assert"
	"github.com/stretchr/testify/mock"
	"github.com/stretchr/testify/require"

	"github.com/anyproto/anytype-heart/core/block/editor/state"
	"github.com/anyproto/anytype-heart/core/block/object/idresolver/mock_idresolver"
	"github.com/anyproto/anytype-heart/core/block/restriction"
	"github.com/anyproto/anytype-heart/core/block/restriction/mock_restriction"
	"github.com/anyproto/anytype-heart/core/block/simple"
	_ "github.com/anyproto/anytype-heart/core/block/simple/base"
	_ "github.com/anyproto/anytype-heart/core/block/simple/link"
	_ "github.com/anyproto/anytype-heart/core/block/simple/text"
	"github.com/anyproto/anytype-heart/core/block/source"
	"github.com/anyproto/anytype-heart/core/domain"
	"github.com/anyproto/anytype-heart/core/event/mock_event"
	"github.com/anyproto/anytype-heart/core/session"
	"github.com/anyproto/anytype-heart/pb"
	"github.com/anyproto/anytype-heart/pkg/lib/bundle"
	"github.com/anyproto/anytype-heart/pkg/lib/core/smartblock"
	"github.com/anyproto/anytype-heart/pkg/lib/localstore/objectstore"
	"github.com/anyproto/anytype-heart/pkg/lib/localstore/objectstore/spaceindex"
	"github.com/anyproto/anytype-heart/pkg/lib/pb/model"
	"github.com/anyproto/anytype-heart/util/internalflag"
)

func TestSmartBlock_Init(t *testing.T) {
	// given
	id := "one"
	fx := newFixture(id, t)

	// when
	initCtx := fx.init(t, []*model.Block{{Id: id}})

	require.NotNil(t, initCtx)
	require.NotNil(t, initCtx.State)
	links := initCtx.State.GetRelationLinks()
	for _, key := range bundle.RequiredInternalRelations {
		assert.Truef(t, links.Has(key.String()), "missing relation %s", key)
	}
	// then
	assert.Equal(t, id, fx.RootId())
}

func TestSmartBlock_Apply(t *testing.T) {
	t.Run("no flags", func(t *testing.T) {
		// given
		fx := newFixture("", t)

		fx.restrictionService.EXPECT().GetRestrictions(mock.Anything).Return(restriction.Restrictions{})

		fx.init(t, []*model.Block{{Id: "1"}})
		s := fx.NewState()
		s.Add(simple.New(&model.Block{Id: "2"}))
		require.NoError(t, s.InsertTo("1", model.Block_Inner, "2"))
		var event *pb.Event
		ctx := session.NewContext()
		fx.RegisterSession(ctx)
		fx.eventSender.EXPECT().SendToSession(mock.Anything, mock.Anything).Run(func(token string, e *pb.Event) {
			event = e
		})
		fx.indexer.EXPECT().Index(mock.Anything, mock.Anything).Return(nil)

		// when
		err := fx.Apply(s)

		// then
		require.NoError(t, err)
		assert.Equal(t, 1, fx.History().Len())
		assert.NotNil(t, event)
	})

}

func TestBasic_SetAlign(t *testing.T) {
	t.Run("with ids", func(t *testing.T) {
		// given
		fx := newFixture("", t)

		fx.restrictionService.EXPECT().GetRestrictions(mock.Anything).Return(restriction.Restrictions{})
		fx.init(t, []*model.Block{
			{Id: "test", ChildrenIds: []string{"title", "2"}},
			{Id: "title"},
			{Id: "2"},
		})
		st := fx.NewState()

		// when
		err := st.SetAlign(model.Block_AlignRight, "2", "3")

		// then
		require.NoError(t, err)
		assert.Equal(t, model.Block_AlignRight, st.NewState().Get("2").Model().Align)
	})

	t.Run("without ids", func(t *testing.T) {
		// given
		fx := newFixture("", t)

		fx.restrictionService.EXPECT().GetRestrictions(mock.Anything).Return(restriction.Restrictions{})
		fx.init(t, []*model.Block{
			{Id: "test", ChildrenIds: []string{"title", "2"}},
			{Id: "title"},
			{Id: "2"},
		})
		st := fx.NewState()

		// when
		err := st.SetAlign(model.Block_AlignRight)

		// then
		require.NoError(t, err)
		assert.Equal(t, model.Block_AlignRight, st.Get("title").Model().Align)
		assert.Equal(t, int64(model.Block_AlignRight), st.Details().GetInt64(bundle.RelationKeyLayoutAlign))
	})

}

func Test_removeInternalFlags(t *testing.T) {
	t.Run("no flags - no changes", func(t *testing.T) {
		// given
		st := state.NewDoc("test", nil).(*state.State)
		st.SetDetail(bundle.RelationKeyInternalFlags, domain.Int64List([]int64{}))

		// when
		removeInternalFlags(st)

		// then
		assert.Empty(t, st.CombinedDetails().GetInt64List(bundle.RelationKeyInternalFlags))
	})
	t.Run("EmptyDelete flag is not removed when state is empty", func(t *testing.T) {
		// given
		st := state.NewDoc("test", nil).(*state.State)
		flags := defaultInternalFlags()
		flags.AddToState(st)

		// when
		removeInternalFlags(st)

		// then
		assert.Len(t, st.CombinedDetails().GetInt64List(bundle.RelationKeyInternalFlags), 1)
	})
	t.Run("all flags are removed when title is not empty", func(t *testing.T) {
		// given
		st := state.NewDoc("test", map[string]simple.Block{
			"title": simple.New(&model.Block{Id: "title"}),
		}).(*state.State)
		st.SetDetail(bundle.RelationKeyName, domain.String("some name"))
		flags := defaultInternalFlags()
		flags.AddToState(st)

		// when
		removeInternalFlags(st)

		// then
		assert.Empty(t, st.CombinedDetails().GetInt64List(bundle.RelationKeyInternalFlags))
	})
	t.Run("all flags are removed when state has non-empty text blocks", func(t *testing.T) {
		// given
		st := state.NewDoc("test", map[string]simple.Block{
			"test": simple.New(&model.Block{Id: "test", ChildrenIds: []string{"text"}}),
			"text": simple.New(&model.Block{Id: "text", Content: &model.BlockContentOfText{
				Text: &model.BlockContentText{Text: "some text"},
			}}),
		}).(*state.State)
		flags := defaultInternalFlags()
		flags.AddToState(st)

		// when
		removeInternalFlags(st)

		// then
		assert.Empty(t, st.CombinedDetails().GetInt64List(bundle.RelationKeyInternalFlags))
	})
}

type fixture struct {
	objectStore        *objectstore.StoreFixture
	store              spaceindex.Store
	restrictionService *mock_restriction.MockService
	indexer            *MockIndexer
	eventSender        *mock_event.MockSender
	source             *sourceStub
	spaceIdResolver    *mock_idresolver.MockResolver
	space              *MockSpace

	*smartBlock
}

const testSpaceId = "space1"

func newFixture(id string, t *testing.T) *fixture {
	objectStore := objectstore.NewStoreFixture(t)
	spaceIndex := objectStore.SpaceIndex(testSpaceId)

	spaceIdResolver := mock_idresolver.NewMockResolver(t)

	space := NewMockSpace(t)

	indexer := NewMockIndexer(t)

	restrictionService := mock_restriction.NewMockService(t)
	restrictionService.EXPECT().GetRestrictions(mock.Anything).Return(restriction.Restrictions{}).Maybe()

	sender := mock_event.NewMockSender(t)

<<<<<<< HEAD
	sb := New(nil, "", restrictionService, spaceIndex, objectStore, indexer, sender, spaceIdResolver).(*smartBlock)
=======
	sb := New(space, "", nil, restrictionService, spaceIndex, objectStore, indexer, sender, spaceIdResolver).(*smartBlock)
>>>>>>> 19e2abb1
	source := &sourceStub{
		id:      id,
		spaceId: "space1",
		sbType:  smartblock.SmartBlockTypePage,
	}
	sb.source = source

	return &fixture{
		source:             source,
		smartBlock:         sb,
		store:              spaceIndex,
		restrictionService: restrictionService,
		indexer:            indexer,
		eventSender:        sender,
		spaceIdResolver:    spaceIdResolver,
		objectStore:        objectStore,
		space:              space,
	}
}

func (fx *fixture) init(t *testing.T, blocks []*model.Block) *InitContext {
	bm := make(map[string]simple.Block)
	for _, b := range blocks {
		bm[b.Id] = simple.New(b)
	}
	doc := state.NewDoc(fx.source.id, bm)
	fx.source.doc = doc

	initCtx := &InitContext{
		Ctx:     context.Background(),
		SpaceID: "space1",
		Source:  fx.source,
	}
	err := fx.Init(initCtx)
	require.NoError(t, err)
	return initCtx
}

type sourceStub struct {
	spaceId     string
	creator     string
	createdDate int64
	sbType      smartblock.SmartBlockType
	err         error
	doc         state.Doc
	id          string
}

func (s *sourceStub) GetCreationInfo() (creator string, createdDate int64, err error) {
	return s.creator, s.createdDate, s.err
}

func (s *sourceStub) Id() string                                { return s.id }
func (s *sourceStub) SpaceID() string                           { return s.spaceId }
func (s *sourceStub) Type() smartblock.SmartBlockType           { return s.sbType }
func (s *sourceStub) Heads() []string                           { return nil }
func (s *sourceStub) GetFileKeysSnapshot() []*pb.ChangeFileKeys { return nil }
func (s *sourceStub) ReadOnly() bool                            { return false }
func (s *sourceStub) Close() (err error)                        { return nil }
func (s *sourceStub) ReadDoc(_ context.Context, _ source.ChangeReceiver, _ bool) (doc state.Doc, err error) {
	return s.doc, nil
}
func (s *sourceStub) PushChange(_ source.PushChangeParams) (id string, err error) {
	return "", nil
}

func defaultInternalFlags() (flags internalflag.Set) {
	flags.Add(model.InternalFlag_editorDeleteEmpty)
	flags.Add(model.InternalFlag_editorSelectType)
	flags.Add(model.InternalFlag_editorSelectTemplate)
	return
}<|MERGE_RESOLUTION|>--- conflicted
+++ resolved
@@ -209,11 +209,7 @@
 
 	sender := mock_event.NewMockSender(t)
 
-<<<<<<< HEAD
-	sb := New(nil, "", restrictionService, spaceIndex, objectStore, indexer, sender, spaceIdResolver).(*smartBlock)
-=======
-	sb := New(space, "", nil, restrictionService, spaceIndex, objectStore, indexer, sender, spaceIdResolver).(*smartBlock)
->>>>>>> 19e2abb1
+	sb := New(space, "", restrictionService, spaceIndex, objectStore, indexer, sender, spaceIdResolver).(*smartBlock)
 	source := &sourceStub{
 		id:      id,
 		spaceId: "space1",

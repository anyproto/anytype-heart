--- conflicted
+++ resolved
@@ -129,12 +129,6 @@
 		// given
 		fx := newFixture(id, t)
 
-<<<<<<< HEAD
-		details := domain.NewDetailsFromMap(map[domain.RelationKey]domain.Value{
-			"id":     domain.String(id),
-			"number": domain.Float64(2.18281828459045),
-			"🔥":      domain.StringList([]string{"Jeanne d'Arc", "Giordano Bruno", "Capocchio"}),
-=======
 		details := &types.Struct{
 			Fields: map[string]*types.Value{
 				"id":     pbtypes.String(id),
@@ -149,11 +143,7 @@
 				"number": pbtypes.Float64(2.18281828459045),
 				"🔥":      pbtypes.StringList([]string{"Jeanne d'Arc", "Giordano Bruno", "Capocchio"}),
 			},
->>>>>>> ffeaba51
 		})
-		require.NoError(t, err)
-
-		err := fx.store.UpdateObjectDetails(context.Background(), id, details)
 		require.NoError(t, err)
 
 		// when

--- conflicted
+++ resolved
@@ -199,11 +199,7 @@
 
 	sender := mock_event.NewMockSender(t)
 
-<<<<<<< HEAD
-	sb := New(space, "", restrictionService, spaceIndex, objectStore, indexer, sender, spaceIdResolver).(*smartBlock)
-=======
-	sb := New(space, "", nil, spaceIndex, objectStore, indexer, sender, spaceIdResolver).(*smartBlock)
->>>>>>> 0123ea06
+	sb := New(space, "", spaceIndex, objectStore, indexer, sender, spaceIdResolver).(*smartBlock)
 	source := &sourceStub{
 		id:      id,
 		spaceId: "space1",

--- conflicted
+++ resolved
@@ -28,64 +28,6 @@
 	assert.Equal(t, "one", fx.RootId())
 }
 
-<<<<<<< HEAD
-=======
-func TestSmartBlock_Show(t *testing.T) {
-	fx := newFixture(t)
-	defer fx.tearDown()
-	fx.init([]*model.Block{
-		{Id: "1", ChildrenIds: []string{"2", "3"}},
-		{Id: "2", Content: &model.BlockContentOfLink{Link: &model.BlockContentLink{
-			TargetBlockId: "22",
-		}}},
-		{Id: "3", Content: &model.BlockContentOfText{Text: &model.BlockContentText{
-			Marks: &model.BlockContentTextMarks{
-				Marks: []*model.BlockContentTextMark{
-					{Type: model.BlockContentTextMark_Mention, Param: "33"},
-				},
-			},
-		}}},
-	})
-
-	fx.metaSubscriber.EXPECT().Callback(gomock.Any()).Return(fx.metaSubscriber).AnyTimes()
-	fx.metaSubscriber.EXPECT().Subscribe([]string{"1", "22", "33"}).Return(fx.metaSubscriber)
-	relId := bundle.MustGetRelation(bundle.RelationKeyId)
-	relId.Scope = 0
-	relSnippet := bundle.MustGetRelation(bundle.RelationKeySnippet)
-	relSnippet.Scope = 0
-	bm := meta.Meta{
-		BlockId: "1",
-		SmartBlockMeta: core.SmartBlockMeta{
-			Details:   fx.CombinedDetails(),
-			Relations: []*model.Relation{relId, relSnippet},
-		},
-	}
-	fx.metaService.EXPECT().ReportChange(bm).Do(func(d meta.Meta) {
-		go func() {
-			fx.SmartBlock.(*smartBlock).onMetaChange(d)
-			for _, id := range []string{"22", "33"} {
-				fx.SmartBlock.(*smartBlock).onMetaChange(meta.Meta{
-					BlockId:        id,
-					SmartBlockMeta: core.SmartBlockMeta{},
-				})
-			}
-		}()
-	})
-	fx.metaService.EXPECT().FetchObjectTypes(gomock.Any()).AnyTimes()
-
-	ctx := state.NewContext(nil)
-	err := fx.Show(ctx)
-	require.NoError(t, err)
-
-	msgs := ctx.GetMessages()
-	require.Len(t, msgs, 1)
-	msg := msgs[0].GetObjectShow()
-	require.NotNil(t, msg)
-	assert.Len(t, msg.Blocks, 3)
-	assert.Equal(t, "1", msg.RootId)
-}
-
->>>>>>> de31ccc0
 func TestSmartBlock_Apply(t *testing.T) {
 	t.Run("no flags", func(t *testing.T) {
 		fx := newFixture(t)

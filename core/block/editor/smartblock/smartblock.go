package smartblock

import (
	"context"
	"errors"
	"fmt"
	"sort"
	"sync"
	"time"

	"github.com/anyproto/any-sync/app"
	"github.com/anyproto/any-sync/app/ocache"
	"github.com/anyproto/anytype-heart/core/block/uniquekey"

	// nolint:misspell
	"github.com/anyproto/any-sync/commonspace/object/tree/objecttree"
	"github.com/gogo/protobuf/types"
	"github.com/samber/lo"

	"github.com/anyproto/anytype-heart/core/block/editor/state"
	"github.com/anyproto/anytype-heart/core/block/editor/template"
	"github.com/anyproto/anytype-heart/core/block/restriction"
	"github.com/anyproto/anytype-heart/core/block/simple"
	"github.com/anyproto/anytype-heart/core/block/source"
	"github.com/anyproto/anytype-heart/core/block/undo"
	"github.com/anyproto/anytype-heart/core/event"
	"github.com/anyproto/anytype-heart/core/files"
	"github.com/anyproto/anytype-heart/core/relation"
	"github.com/anyproto/anytype-heart/core/relation/relationutils"
	"github.com/anyproto/anytype-heart/core/session"
	"github.com/anyproto/anytype-heart/metrics"
	"github.com/anyproto/anytype-heart/pb"
	"github.com/anyproto/anytype-heart/pkg/lib/bundle"
	"github.com/anyproto/anytype-heart/pkg/lib/core"
	"github.com/anyproto/anytype-heart/pkg/lib/database"
	"github.com/anyproto/anytype-heart/pkg/lib/localstore/objectstore"
	"github.com/anyproto/anytype-heart/pkg/lib/logging"
	"github.com/anyproto/anytype-heart/pkg/lib/pb/model"
	"github.com/anyproto/anytype-heart/util/internalflag"
	"github.com/anyproto/anytype-heart/util/pbtypes"
	"github.com/anyproto/anytype-heart/util/slice"
)

type ApplyFlag int

var (
	ErrSimpleBlockNotFound                         = errors.New("simple block not found")
	ErrCantInitExistingSmartblockWithNonEmptyState = errors.New("can't init existing smartblock with non-empty state")
	ErrIsDeleted                                   = errors.New("smartblock is deleted")
)

const (
	NoHistory ApplyFlag = iota
	NoEvent
	NoRestrictions
	NoHooks
	DoSnapshot
	SkipIfNoChanges
)

type Hook int

type ApplyInfo struct {
	State   *state.State
	Events  []simple.EventMessage
	Changes []*pb.ChangeContent
}

type HookCallback func(info ApplyInfo) (err error)

const (
	HookOnNewState  Hook = iota
	HookBeforeApply      // runs before user changes will be applied, provides the state that can be changed
	HookAfterApply       // runs after changes applied from the user or externally via changeListener
	HookOnClose
	HookOnBlockClose
)

type key int

const CallerKey key = 0

var log = logging.Logger("anytype-mw-smartblock")

func New(
	coreService core.Service,
	fileService files.Service,
	restrictionService restriction.Service,
	objectStore objectstore.ObjectStore,
	relationService relation.Service,
	indexer Indexer,
	eventSender event.Sender,
) SmartBlock {
	s := &smartBlock{
		hooks:     map[Hook][]HookCallback{},
		hooksOnce: map[string]struct{}{},
		Locker:    &sync.Mutex{},
		sessions:  map[string]session.Context{},

		coreService:        coreService,
		fileService:        fileService,
		restrictionService: restrictionService,
		objectStore:        objectStore,
		relationService:    relationService,
		indexer:            indexer,
		eventSender:        eventSender,
	}
	return s
}

type SmartBlock interface {
	Init(ctx *InitContext) (err error)
	Id() string
	SpaceID() string
	Type() model.SmartBlockType
	Show() (obj *model.ObjectView, err error)
	RegisterSession(session.Context)
	Apply(s *state.State, flags ...ApplyFlag) error
	History() undo.History
	Relations(s *state.State) relationutils.Relations
	HasRelation(s *state.State, relationKey string) bool
	AddRelationLinks(ctx session.Context, relationIds ...string) (err error)
	AddRelationLinksToState(s *state.State, relationIds ...string) (err error)
	RemoveExtraRelations(ctx session.Context, relationKeys []string) (err error)
	TemplateCreateFromObjectState() (*state.State, error)
	SetVerticalAlign(ctx session.Context, align model.BlockVerticalAlign, ids ...string) error
	SetIsDeleted()
	IsDeleted() bool
	IsLocked() bool

	SendEvent(msgs []*pb.EventMessage)
	ResetToVersion(s *state.State) (err error)
	DisableLayouts()
	EnabledRelationAsDependentObjects()
	AddHook(f HookCallback, events ...Hook)
	AddHookOnce(id string, f HookCallback, events ...Hook)
	CheckSubscriptions() (changed bool)
	GetDocInfo() DocInfo
	Restrictions() restriction.Restrictions
	SetRestrictions(r restriction.Restrictions)
	ObjectClose(ctx session.Context)
	ObjectCloseAllSessions()
	FileRelationKeys(s *state.State) []string
	Inner() SmartBlock

	ocache.Object
	state.Doc
	sync.Locker
}

type DocInfo struct {
	Id         string
	SpaceID    string
	Links      []string
	FileHashes []string
	Heads      []string
	Creator    string
	State      *state.State
}

// TODO Maybe create constructor? Don't want to forget required fields
type InitContext struct {
	IsNewObject    bool
	Source         source.Source
	ObjectTypeKeys []string
	RelationKeys   []string
	State          *state.State
	Relations      []*model.Relation
	Restriction    restriction.Service
	ObjectStore    objectstore.ObjectStore
	SpaceID        string
	BuildOpts      source.BuildOptions
	Ctx            context.Context
}

type linkSource interface {
	FillSmartIds(ids []string) []string
	HasSmartIds() bool
}

type Locker interface {
	TryLock() bool
	sync.Locker
}

type Indexer interface {
	Index(ctx context.Context, info DocInfo, options ...IndexOption) error
	app.ComponentRunnable
}

type smartBlock struct {
	state.Doc
	objecttree.ObjectTree
	Locker
<<<<<<< HEAD
	spaceID             string
	depIds              []string // slice must be sorted
	sessions            map[string]session.Context
	undo                undo.History
	source              source.Source
	lastDepDetails      map[string]*pb.EventObjectDetailsSet
	restrictionsUpdater func()
	restrictions        restriction.Restrictions
	isDeleted           bool
	disableLayouts      bool
=======
	depIds         []string // slice must be sorted
	sendEvent      func(e *pb.Event)
	undo           undo.History
	source         source.Source
	lastDepDetails map[string]*pb.EventObjectDetailsSet
	restrictions   restriction.Restrictions
	isDeleted      bool
	disableLayouts bool
>>>>>>> d107d850

	includeRelationObjectsAsDependents bool // used by some clients

	hooks     map[Hook][]HookCallback
	hooksOnce map[string]struct{}

	recordsSub      database.Subscription
	closeRecordsSub func()

	// Deps
	coreService        core.Service
	fileService        files.Service
	restrictionService restriction.Service
	objectStore        objectstore.ObjectStore
	relationService    relation.Service
	indexer            Indexer
	eventSender        event.Sender
}

type LockerSetter interface {
	SetLocker(locker Locker)
}

func (sb *smartBlock) SetLocker(locker Locker) {
	sb.Locker = locker
}

func (sb *smartBlock) Tree() objecttree.ObjectTree {
	return sb.ObjectTree
}

func (sb *smartBlock) Inner() SmartBlock {
	return sb
}

func (sb *smartBlock) FileRelationKeys(s *state.State) (fileKeys []string) {
	return s.FileRelationKeys()
}

func (sb *smartBlock) HasRelation(s *state.State, key string) bool {
	for _, rel := range s.GetRelationLinks() {
		if rel.Key == key {
			return true
		}
	}
	return false
}

func (sb *smartBlock) Id() string {
	return sb.source.Id()
}

func (sb *smartBlock) SpaceID() string {
	return sb.spaceID
}
func (sb *smartBlock) UniqueKey() uniquekey.UniqueKey {
	uk, _ := uniquekey.NewUniqueKey(sb.Type(), sb.Doc.UniqueKeyInternal())
	return uk
}

func (s *smartBlock) GetAndUnsetFileKeys() (keys []pb.ChangeFileKeys) {
	keys2 := s.source.GetFileKeysSnapshot()
	for _, key := range keys2 {
		if key == nil {
			continue
		}
		keys = append(keys, pb.ChangeFileKeys{
			Hash: key.Hash,
			Keys: key.Keys,
		})
	}
	return
}

func (sb *smartBlock) ObjectStore() objectstore.ObjectStore {
	return sb.objectStore
}

func (sb *smartBlock) Type() model.SmartBlockType {
	return sb.source.Type()
}

func (sb *smartBlock) Init(ctx *InitContext) (err error) {
	sb.spaceID = ctx.SpaceID
	if sb.Doc, err = ctx.Source.ReadDoc(ctx.Ctx, sb, ctx.State != nil); err != nil {
		return fmt.Errorf("reading document: %w", err)
	}

	sb.source = ctx.Source
	if provider, ok := sb.source.(source.ObjectTreeProvider); ok {
		sb.ObjectTree = provider.Tree()
	}
	sb.undo = undo.NewHistory(0)
	sb.restrictions = sb.restrictionService.GetRestrictions(sb)
	sb.lastDepDetails = map[string]*pb.EventObjectDetailsSet{}
	if ctx.State != nil {
		// need to store file keys in case we have some new files in the state
		sb.storeFileKeys(ctx.State)
	}
	sb.Doc.BlocksInit(sb.Doc.(simple.DetailsService))

	if ctx.State == nil {
		ctx.State = sb.NewState()
		sb.storeFileKeys(sb.Doc)
	} else {
		if !sb.Doc.(*state.State).IsEmpty(true) {
			return ErrCantInitExistingSmartblockWithNonEmptyState
		}
		ctx.State.SetParent(sb.Doc.(*state.State))
	}

	if err = sb.AddRelationLinksToState(ctx.State, ctx.RelationKeys...); err != nil {
		return
	}

	// Add bundled relations
	var relKeys []bundle.RelationKey
	for k := range ctx.State.Details().GetFields() {
		if _, err := bundle.GetRelation(bundle.RelationKey(k)); err == nil {
			relKeys = append(relKeys, bundle.RelationKey(k))
		}
	}
	ctx.State.AddBundledRelations(relKeys...)

	if err = sb.injectLocalDetails(ctx.State); err != nil {
		return
	}
	ctx.State.InjectDerivedDetails(sb.relationService, sb.spaceID, sb.Type())
	return
}

// updateRestrictions refetch restrictions from restriction service and update them in the smartblock
func (sb *smartBlock) updateRestrictions() {
	restrictions := sb.restrictionService.GetRestrictions(sb)
	sb.SetRestrictions(restrictions)
}

func (sb *smartBlock) SetRestrictions(r restriction.Restrictions) {
	if sb.restrictions.Equal(r) {
		return
	}
	sb.restrictions = r
	sb.SendEvent([]*pb.EventMessage{{Value: &pb.EventMessageValueOfObjectRestrictionsSet{ObjectRestrictionsSet: &pb.EventObjectRestrictionsSet{Id: sb.Id(), Restrictions: r.Proto()}}}})
}

func (sb *smartBlock) SetIsDeleted() {
	sb.isDeleted = true
}

func (sb *smartBlock) IsDeleted() bool {
	return sb.isDeleted
}

func (sb *smartBlock) sendEvent(e *pb.Event) {
	for _, s := range sb.sessions {
		sb.eventSender.SendToSession(s.ID(), e)
	}
}

func (sb *smartBlock) SendEvent(msgs []*pb.EventMessage) {
	sb.sendEvent(&pb.Event{
		Messages:  msgs,
		ContextId: sb.Id(),
	})
}

func (sb *smartBlock) Restrictions() restriction.Restrictions {
	return sb.restrictions
}

func (sb *smartBlock) Show() (*model.ObjectView, error) {
	sb.updateRestrictions()

	details, err := sb.fetchMeta()
	if err != nil {
		return nil, err
	}

	undo, redo := sb.History().Counters()

	// todo: sb.Relations() makes extra query to read objectType which we already have here
	// the problem is that we can have an extra object type of the set in the objectTypes so we can't reuse it
	return &model.ObjectView{
		RootId:        sb.RootId(),
		Type:          sb.Type(),
		Blocks:        sb.Blocks(),
		Details:       details,
		RelationLinks: sb.GetRelationLinks(),
		Restrictions:  sb.restrictions.Proto(),
		History: &model.ObjectViewHistorySize{
			Undo: undo,
			Redo: redo,
		},
	}, nil
}

func (sb *smartBlock) fetchMeta() (details []*model.ObjectViewDetailsSet, err error) {
	if sb.closeRecordsSub != nil {
		sb.closeRecordsSub()
		sb.closeRecordsSub = nil
	}
	recordsCh := make(chan *types.Struct, 10)
	sb.recordsSub = database.NewSubscription(nil, recordsCh)

	depIDs := sb.dependentSmartIds(sb.includeRelationObjectsAsDependents, true, true, true)
	sb.setDependentIDs(depIDs)

	var records []database.Record
	records, sb.closeRecordsSub, err = sb.objectStore.QueryByIDAndSubscribeForChanges(sb.depIds, sb.recordsSub)
	if err != nil {
		// datastore unavailable, cancel the subscription
		sb.recordsSub.Close()
		sb.closeRecordsSub = nil
		return
	}

	details = make([]*model.ObjectViewDetailsSet, 0, len(records)+1)

	// add self details
	details = append(details, &model.ObjectViewDetailsSet{
		Id:      sb.Id(),
		Details: sb.CombinedDetails(),
	})

	for _, rec := range records {
		details = append(details, &model.ObjectViewDetailsSet{
			Id:      pbtypes.GetString(rec.Details, bundle.RelationKeyId.String()),
			Details: rec.Details,
		})
<<<<<<< HEAD
		addObjectTypesByDetails(rec.Details)
	}

=======
	}
>>>>>>> d107d850
	go sb.metaListener(recordsCh)
	return
}

func (sb *smartBlock) Lock() {
	sb.Locker.Lock()
}

func (sb *smartBlock) Unlock() {
	sb.Locker.Unlock()
}

func (sb *smartBlock) metaListener(ch chan *types.Struct) {
	for {
		rec, ok := <-ch
		if !ok {
			return
		}
		sb.Lock()
		sb.onMetaChange(rec)
		sb.Unlock()
	}
}

func (sb *smartBlock) onMetaChange(details *types.Struct) {
	if details == nil {
		return
	}
	id := pbtypes.GetString(details, bundle.RelationKeyId.String())
	msgs := []*pb.EventMessage{}
	if v, exists := sb.lastDepDetails[id]; exists {
		diff := pbtypes.StructDiff(v.Details, details)
		if id == sb.Id() {
			// if we've got update for ourselves, we are only interested in local-only details, because the rest details changes will be appended when applying records in the current sb
			diff = pbtypes.StructFilterKeys(diff, bundle.LocalRelationsKeys)
		}

		msgs = append(msgs, state.StructDiffIntoEvents(id, diff)...)
	} else {
		msgs = append(msgs, &pb.EventMessage{
			Value: &pb.EventMessageValueOfObjectDetailsSet{
				ObjectDetailsSet: &pb.EventObjectDetailsSet{
					Id:      id,
					Details: details,
				},
			},
		})
	}
	sb.lastDepDetails[id] = &pb.EventObjectDetailsSet{
		Id:      id,
		Details: details,
	}

	if len(msgs) == 0 {
		return
	}

	sb.sendEvent(&pb.Event{
		Messages:  msgs,
		ContextId: sb.Id(),
	})
}

// dependentSmartIds returns list of dependent objects in this order: Simple blocks(Link, mentions in Text), Relations. Both of them are returned in the order of original blocks/relations
func (sb *smartBlock) dependentSmartIds(includeRelations, includeObjTypes, includeCreatorModifier, _ bool) (ids []string) {
	return sb.Doc.(*state.State).DepSmartIds(true, true, includeRelations, includeObjTypes, includeCreatorModifier)
}

func (sb *smartBlock) navigationalLinks(s *state.State) []string {
	includeDetails := true
	includeRelations := sb.includeRelationObjectsAsDependents

	var ids []string

	if !internalflag.NewFromState(s).Has(model.InternalFlag_collectionDontIndexLinks) {
		// flag used when importing a large set of objects
		ids = append(ids, s.GetStoreSlice(template.CollectionStoreKey)...)
	}

	err := s.Iterate(func(b simple.Block) (isContinue bool) {
		if f := b.Model().GetFile(); f != nil {
			if f.Hash != "" && f.Type != model.BlockContentFile_Image {
				ids = append(ids, f.Hash)
			}
			return true
		}
		// Include only link to target object
		if dv := b.Model().GetDataview(); dv != nil {
			if dv.TargetObjectId != "" {
				ids = append(ids, dv.TargetObjectId)
			}

			return true
		}

		if ls, ok := b.(linkSource); ok {
			ids = ls.FillSmartIds(ids)
		}
		return true
	})
	if err != nil {
		log.With("objectID", s.RootId()).Errorf("failed to iterate over simple blocks: %s", err)
	}

	var det *types.Struct
	if includeDetails {
		det = s.CombinedDetails()
	}

	for _, rel := range s.GetRelationLinks() {
		if includeRelations {
			relId, err := sb.relationService.GetRelationIdByKey(context.TODO(), sb.SpaceID(), bundle.RelationKey(rel.Key))
			if err != nil {
				log.With("objectID", s.RootId()).Errorf("failed to derive object id for relation: %s", err)
				continue
			}
			ids = append(ids, relId)
		}
		if !includeDetails {
			continue
		}

		if rel.Format != model.RelationFormat_object {
			continue
		}

		if bundle.RelationKey(rel.Key).IsSystem() {
			continue
		}

		// Do not include hidden relations. Only bundled relations can be hidden, so we don't need
		// to request relations from object store.
		if r, err := bundle.GetRelation(bundle.RelationKey(rel.Key)); err == nil && r.Hidden {
			continue
		}

		// Add all object relation values as dependents
		for _, targetID := range pbtypes.GetStringList(det, rel.Key) {
			if targetID != "" {
				ids = append(ids, targetID)
			}
		}
	}

	return lo.Uniq(ids)
}

func (sb *smartBlock) RegisterSession(ctx session.Context) {
	sb.sessions[ctx.ID()] = ctx
}

func (sb *smartBlock) IsLocked() bool {
	var activeCount int
	for _, s := range sb.sessions {
		if sb.eventSender.IsActive(s.ID()) {
			activeCount++
		}
	}
	return activeCount > 0
}

func (sb *smartBlock) DisableLayouts() {
	sb.disableLayouts = true
}

func (sb *smartBlock) EnabledRelationAsDependentObjects() {
	sb.includeRelationObjectsAsDependents = true
}

func (sb *smartBlock) Apply(s *state.State, flags ...ApplyFlag) (err error) {
	startTime := time.Now()
	if sb.IsDeleted() {
		return ErrIsDeleted
	}
	var (
		sendEvent         = true
		addHistory        = true
		doSnapshot        = false
		checkRestrictions = true
		hooks             = true
		skipIfNoChanges   = false
	)
	for _, f := range flags {
		switch f {
		case NoEvent:
			sendEvent = false
		case NoHistory:
			addHistory = false
		case DoSnapshot:
			doSnapshot = true
		case NoRestrictions:
			checkRestrictions = false
		case NoHooks:
			hooks = false
		case SkipIfNoChanges:
			skipIfNoChanges = true
		}
	}

	if hooks {
		if err = sb.execHooks(HookBeforeApply, ApplyInfo{State: s}); err != nil {
			return nil
		}
	}
	if checkRestrictions && s.ParentState() != nil {
		if err = s.ParentState().CheckRestrictions(); err != nil {
			return
		}
	}

	var lastModified = time.Now()
	if s.ParentState() != nil && s.ParentState().IsTheHeaderChange() {
		// in case it is the first change, allow to explicitly set the last modified time
		// this case is used when we import existing data from other sources and want to preserve the original dates
		if err != nil {
			log.Errorf("failed to get creation info: %s", err)
		} else {
			lastModified = time.Unix(pbtypes.GetInt64(s.LocalDetails(), bundle.RelationKeyLastModifiedDate.String()), 0)
		}
	}
	sb.onApply(s)
	if sb.coreService != nil {
		// this one will be reverted in case we don't have any actual change being made
		s.SetLastModified(lastModified.Unix(), sb.coreService.PredefinedObjects(sb.SpaceID()).Profile)
	}
	s.InjectDerivedDetails(sb.relationService, sb.spaceID, sb.Type())
	beforeApplyStateTime := time.Now()

	migrationVersionUpdated := true
	if parent := s.ParentState(); parent != nil {
		migrationVersionUpdated = s.MigrationVersion() != parent.MigrationVersion()
	}

	msgs, act, err := state.ApplyState(s, !sb.disableLayouts)
	if err != nil {
		return
	}

	afterApplyStateTime := time.Now()
	st := sb.Doc.(*state.State)

	changes := st.GetChanges()
	var changeId string
	if skipIfNoChanges && len(changes) == 0 && !migrationVersionUpdated {
		if hasDetailsMsgs(msgs) {
			// means we have only local details changed, so lets index but skip full text
			sb.runIndexer(st, SkipFullTextIfHeadsNotChanged)
		} else {
			// we may skip indexing in case we are sure that we have previously indexed the same version of object
			sb.runIndexer(st, SkipIfHeadsNotChanged)
		}
		return nil
	}
	pushChange := func() error {
		fileDetailsKeys := sb.FileRelationKeys(st)
		var fileDetailsKeysFiltered []string
		for _, ch := range changes {
			if ds := ch.GetDetailsSet(); ds != nil {
				if slice.FindPos(fileDetailsKeys, ds.Key) != -1 {
					fileDetailsKeysFiltered = append(fileDetailsKeysFiltered, ds.Key)
				}
			}
		}
		pushChangeParams := source.PushChangeParams{
			Time:              lastModified,
			State:             st,
			Changes:           changes,
			FileChangedHashes: getChangedFileHashes(s, fileDetailsKeysFiltered, act),
			DoSnapshot:        doSnapshot,
		}
		changeId, err = sb.source.PushChange(pushChangeParams)
		if err != nil {
			return err
		}

		if changeId != "" {
			sb.Doc.(*state.State).SetChangeId(changeId)
		}
		return nil
	}

	if !act.IsEmpty() {
		if len(changes) == 0 && !doSnapshot {
			log.Errorf("apply 0 changes %s: %v", st.RootId(), msgs)
		}
		err = pushChange()
		if err != nil {
			return err
		}
		if sb.undo != nil && addHistory {
			if !sb.source.ReadOnly() {
				act.Group = s.GroupId()
				sb.undo.Add(act)
			}
		}
	} else if hasStoreChanges(changes) { // TODO: change to len(changes) > 0
		// log.Errorf("sb apply %s: store changes %s", sb.Id(), pbtypes.Sprint(&pb.Change{Content: changes}))
		err = pushChange()
		if err != nil {
			return err
		}
	}

	if changeId == "" && len(msgs) == 0 {
		// means we probably don't have any actual change being made
		// in case the heads are not changed, we may skip indexing
		sb.runIndexer(st, SkipIfHeadsNotChanged)
	} else {
		sb.runIndexer(st)
	}

	afterPushChangeTime := time.Now()
	if sendEvent {
		events := msgsToEvents(msgs)
		if ctx := s.Context(); ctx != nil {
			ctx.SetMessages(sb.Id(), events)
		} else {
			sb.sendEvent(&pb.Event{
				Messages:  events,
				ContextId: sb.RootId(),
			})
		}
	}

	if hasDepIds(sb.GetRelationLinks(), &act) {
		sb.CheckSubscriptions()
	}
	afterReportChangeTime := time.Now()
	if hooks {
		if e := sb.execHooks(HookAfterApply, ApplyInfo{State: sb.Doc.(*state.State), Events: msgs, Changes: changes}); e != nil {
			log.With("objectID", sb.Id()).Warnf("after apply execHooks error: %v", e)
		}
	}
	afterApplyHookTime := time.Now()

	metrics.SharedClient.RecordEvent(metrics.StateApply{
		BeforeApplyMs:  beforeApplyStateTime.Sub(startTime).Milliseconds(),
		StateApplyMs:   afterApplyStateTime.Sub(beforeApplyStateTime).Milliseconds(),
		PushChangeMs:   afterPushChangeTime.Sub(afterApplyStateTime).Milliseconds(),
		ReportChangeMs: afterReportChangeTime.Sub(afterPushChangeTime).Milliseconds(),
		ApplyHookMs:    afterApplyHookTime.Sub(afterReportChangeTime).Milliseconds(),
		ObjectId:       sb.Id(),
	})

	// we may have layout changed, so we need to update restrictions
	sb.updateRestrictions()
	return
}

func (sb *smartBlock) ResetToVersion(s *state.State) (err error) {
	s.SetParent(sb.Doc.(*state.State))
	sb.storeFileKeys(s)
	sb.injectLocalDetails(s)
	s.InjectDerivedDetails(sb.relationService, sb.spaceID, sb.Type())
	if err = sb.Apply(s, NoHistory, DoSnapshot, NoRestrictions); err != nil {
		return
	}
	if sb.undo != nil {
		sb.undo.Reset()
	}
	return
}

func (sb *smartBlock) CheckSubscriptions() (changed bool) {
	depIDs := sb.dependentSmartIds(sb.includeRelationObjectsAsDependents, true, true, true)
	changed = sb.setDependentIDs(depIDs)

	if sb.recordsSub == nil {
		return true
	}
	newIDs := sb.recordsSub.Subscribe(sb.depIds)
	records, err := sb.objectStore.QueryByID(newIDs)
	if err != nil {
		log.Errorf("queryById error: %v", err)
	}
	for _, rec := range records {
		sb.onMetaChange(rec.Details)
	}
	return true
}

func (sb *smartBlock) setDependentIDs(depIDs []string) (changed bool) {
	sort.Strings(depIDs)
	if slice.SortedEquals(sb.depIds, depIDs) {
		return false
	}
	// TODO Use algo for sorted strings
	removed, _ := slice.DifferenceRemovedAdded(sb.depIds, depIDs)
	for _, id := range removed {
		delete(sb.lastDepDetails, id)
	}
	sb.depIds = depIDs
	return true
}

func (sb *smartBlock) NewState() *state.State {
	s := sb.Doc.NewState().SetNoObjectType(sb.Type() == model.SmartBlockType_Archive)
	sb.execHooks(HookOnNewState, ApplyInfo{State: s})
	return s
}

func (sb *smartBlock) NewStateCtx(ctx session.Context) *state.State {
	s := sb.Doc.NewStateCtx(ctx).SetNoObjectType(sb.Type() == model.SmartBlockType_Archive)
	sb.execHooks(HookOnNewState, ApplyInfo{State: s})
	return s
}

func (sb *smartBlock) History() undo.History {
	return sb.undo
}

func (sb *smartBlock) Anytype() core.Service {
	return sb.coreService
}

func (sb *smartBlock) RelationService() relation.Service {
	return sb.relationService
}

func (sb *smartBlock) AddRelationLinks(ctx session.Context, relationKeys ...string) (err error) {
	s := sb.NewStateCtx(ctx)
	if err = sb.AddRelationLinksToState(s, relationKeys...); err != nil {
		return
	}
	return sb.Apply(s)
}

func (sb *smartBlock) AddRelationLinksToState(s *state.State, relationKeys ...string) (err error) {
	if len(relationKeys) == 0 {
		return
	}
	relations, err := sb.relationService.FetchRelationByKeys(s.SpaceID(), relationKeys...)
	if err != nil {
		return
	}
	links := make([]*model.RelationLink, 0, len(relations))
	for _, r := range relations {
		links = append(links, r.RelationLink())
	}
	s.AddRelationLinks(links...)
	return
}

func (sb *smartBlock) injectLinksDetails(s *state.State) {
	links := sb.navigationalLinks(s)
	links = slice.Remove(links, sb.Id())
	// todo: we need to move it to the injectDerivedDetails, but we don't call it now on apply
	s.SetLocalDetail(bundle.RelationKeyLinks.String(), pbtypes.StringList(links))
}

func (sb *smartBlock) injectLocalDetails(s *state.State) error {
	if pbtypes.GetString(s.LocalDetails(), bundle.RelationKeyWorkspaceId.String()) == "" {
		wsId, err := sb.coreService.GetWorkspaceIdForObject(sb.SpaceID(), sb.Id())
		if wsId != "" {
			s.SetDetailAndBundledRelation(bundle.RelationKeyWorkspaceId, pbtypes.String(wsId))
		} else if pbtypes.GetBool(s.LocalDetails(), bundle.RelationKeyIsDeleted.String()) && err != core.ErrObjectDoesNotBelongToWorkspace {
			log.With("objectID", sb.Id()).Warnf("injectLocalDetails empty workspace: %v", err)
		}
	}

	sb.UniqueKey()
	if sb.objectStore == nil {
		return nil
	}
	storedDetails, err := sb.objectStore.GetDetails(sb.Id())
	if err != nil {
		return err
	}
	details := storedDetails.GetDetails()

	var hasPendingLocalDetails bool
	// Consume pending details
	err = sb.objectStore.UpdatePendingLocalDetails(sb.Id(), func(pending *types.Struct) (*types.Struct, error) {
		if len(pending.GetFields()) > 0 {
			hasPendingLocalDetails = true
		}
		details = pbtypes.StructMerge(details, pending, false)
		return nil, nil
	})
	if err != nil {
		log.With("objectID", sb.Id()).
			With("sbType", sb.Type()).Errorf("failed to update pending details: %v", err)
	}

	// inject also derived keys, because it may be a good idea to have created date and creator cached,
	// so we don't need to traverse changes every time
	keys := append(bundle.LocalRelationsKeys, bundle.DerivedRelationsKeys...)
	storedLocalScopeDetails := pbtypes.StructFilterKeys(details, keys)
	sbLocalScopeDetails := pbtypes.StructFilterKeys(s.LocalDetails(), keys)
	if pbtypes.StructEqualIgnore(sbLocalScopeDetails, storedLocalScopeDetails, nil) {
		return nil
	}

	s.InjectLocalDetails(storedLocalScopeDetails)
	if p := s.ParentState(); p != nil && !hasPendingLocalDetails {
		// inject for both current and parent state
		p.InjectLocalDetails(storedLocalScopeDetails)
	}
	if pbtypes.GetString(s.LocalDetails(), bundle.RelationKeyCreator.String()) == "" || pbtypes.GetInt64(s.LocalDetails(), bundle.RelationKeyCreatedDate.String()) == 0 {
		provider, conforms := sb.source.(source.CreationInfoProvider)
		if !conforms {
			return nil
		}

		creator, createdDate, err := provider.GetCreationInfo()
		if err != nil {
			return err
		}

		if creator != "" {
			s.SetDetailAndBundledRelation(bundle.RelationKeyCreator, pbtypes.String(creator))
		}

		if createdDate != 0 {
			s.SetDetailAndBundledRelation(bundle.RelationKeyCreatedDate, pbtypes.Float64(float64(createdDate)))
		}
	}

	return nil
}

func (sb *smartBlock) SetVerticalAlign(ctx session.Context, align model.BlockVerticalAlign, ids ...string) (err error) {
	s := sb.NewStateCtx(ctx)
	for _, id := range ids {
		if b := s.Get(id); b != nil {
			b.Model().VerticalAlign = align
		}
	}
	return sb.Apply(s)
}

func (sb *smartBlock) TemplateCreateFromObjectState() (*state.State, error) {
	st := sb.NewState().Copy()
	st.SetLocalDetails(nil)
	st.SetDetail(bundle.RelationKeyTargetObjectType.String(), pbtypes.String(st.ObjectType()))
	st.SetObjectTypes([]string{sb.Anytype().PredefinedObjects(sb.spaceID).SystemTypes[bundle.TypeKeyTemplate], st.ObjectType()})
	for _, rel := range sb.Relations(st) {
		if rel.DataSource == model.Relation_details && !rel.Hidden {
			st.RemoveDetail(rel.Key)
		}
	}
	return st, nil
}

func (sb *smartBlock) RemoveExtraRelations(ctx session.Context, relationIds []string) (err error) {
	st := sb.NewStateCtx(ctx)
	st.RemoveRelation(relationIds...)

	return sb.Apply(st)
}

func (sb *smartBlock) StateAppend(f func(d state.Doc) (s *state.State, changes []*pb.ChangeContent, err error)) error {
	if sb.IsDeleted() {
		return ErrIsDeleted
	}
	s, changes, err := f(sb.Doc)
	if err != nil {
		return err
	}
	s.InjectDerivedDetails(sb.relationService, sb.spaceID, sb.Type())
	sb.execHooks(HookBeforeApply, ApplyInfo{State: s})
	msgs, act, err := state.ApplyState(s, !sb.disableLayouts)
	if err != nil {
		return err
	}
	log.Infof("changes: stateAppend: %d events", len(msgs))
	if len(msgs) > 0 {
		sb.sendEvent(&pb.Event{
			Messages:  msgsToEvents(msgs),
			ContextId: sb.Id(),
		})
	}
	sb.storeFileKeys(s)
	if hasDepIds(sb.GetRelationLinks(), &act) {
		sb.CheckSubscriptions()
	}
	sb.runIndexer(s)
	sb.execHooks(HookAfterApply, ApplyInfo{State: s, Events: msgs, Changes: changes})

	return nil
}

// TODO: need to test StateRebuild
func (sb *smartBlock) StateRebuild(d state.Doc) (err error) {
	if sb.IsDeleted() {
		return ErrIsDeleted
	}
	d.(*state.State).InjectDerivedDetails(sb.relationService, sb.spaceID, sb.Type())
	err = sb.injectLocalDetails(d.(*state.State))
	if err != nil {
		log.Errorf("failed to inject local details in StateRebuild: %v", err)
	}
	d.(*state.State).SetParent(sb.Doc.(*state.State))
	// todo: make store diff
	sb.execHooks(HookBeforeApply, ApplyInfo{State: d.(*state.State)})
	msgs, _, err := state.ApplyState(d.(*state.State), !sb.disableLayouts)
	log.Infof("changes: stateRebuild: %d events", len(msgs))
	if err != nil {
		// can't make diff - reopen doc
		sb.Show()
	} else {
		if len(msgs) > 0 {
			sb.sendEvent(&pb.Event{
				Messages:  msgsToEvents(msgs),
				ContextId: sb.Id(),
			})
		}
	}
	sb.storeFileKeys(d)
	sb.CheckSubscriptions()
	sb.runIndexer(sb.Doc.(*state.State))
	sb.execHooks(HookAfterApply, ApplyInfo{State: sb.Doc.(*state.State), Events: msgs, Changes: d.(*state.State).GetChanges()})
	return nil
}

func (sb *smartBlock) ObjectClose(ctx session.Context) {
	sb.execHooks(HookOnBlockClose, ApplyInfo{State: sb.Doc.(*state.State)})
	delete(sb.sessions, ctx.ID())
}

func (sb *smartBlock) ObjectCloseAllSessions() {
	sb.execHooks(HookOnBlockClose, ApplyInfo{State: sb.Doc.(*state.State)})
	sb.sessions = make(map[string]session.Context)
}

func (sb *smartBlock) TryClose(objectTTL time.Duration) (res bool, err error) {
	if !sb.Locker.TryLock() {
		return false, nil
	}
	if sb.IsLocked() {
		sb.Unlock()
		return false, nil
	}
	return true, sb.closeLocked()
}

func (sb *smartBlock) Close() (err error) {
	sb.Lock()
	return sb.closeLocked()
}

func (sb *smartBlock) closeLocked() (err error) {
	sb.execHooks(HookOnClose, ApplyInfo{State: sb.Doc.(*state.State)})
	if sb.closeRecordsSub != nil {
		sb.closeRecordsSub()
		sb.closeRecordsSub = nil
	}
	sb.Unlock()

	sb.source.Close()
	log.Debugf("close smartblock %v", sb.Id())
	return
}

func hasDepIds(relations pbtypes.RelationLinks, act *undo.Action) bool {
	if act == nil {
		return true
	}
	if act.ObjectTypes != nil {
		return true
	}
	if act.Details != nil {
		if act.Details.Before == nil || act.Details.After == nil {
			return true
		}
		for k, after := range act.Details.After.Fields {
			rel := relations.Get(k)
			if rel != nil && (rel.Format == model.RelationFormat_status ||
				rel.Format == model.RelationFormat_tag ||
				rel.Format == model.RelationFormat_object ||
				rel.Format == model.RelationFormat_file ||
				isCoverId(rel)) {

				before := act.Details.Before.Fields[k]
				// Check that value is actually changed
				if before == nil || !before.Equal(after) {
					return true
				}
			}
		}
	}

	for _, edit := range act.Change {
		if ls, ok := edit.After.(linkSource); ok && ls.HasSmartIds() {
			return true
		}
		if ls, ok := edit.Before.(linkSource); ok && ls.HasSmartIds() {
			return true
		}
	}
	for _, add := range act.Add {
		if ls, ok := add.(linkSource); ok && ls.HasSmartIds() {
			return true
		}
	}
	for _, rem := range act.Remove {
		if ls, ok := rem.(linkSource); ok && ls.HasSmartIds() {
			return true
		}
	}
	return false
}

// We need to provide the author's name if we download an image with unsplash
// for the cover image inside an inner smartblock
// CoverId can be either a file, a gradient, an icon, or a color
func isCoverId(rel *model.RelationLink) bool {
	return rel.Key == bundle.RelationKeyCoverId.String()
}

func getChangedFileHashes(s *state.State, fileDetailKeys []string, act undo.Action) (hashes []string) {
	for _, nb := range act.Add {
		if fh, ok := nb.(simple.FileHashes); ok {
			hashes = fh.FillFileHashes(hashes)
		}
	}
	for _, eb := range act.Change {
		if fh, ok := eb.After.(simple.FileHashes); ok {
			hashes = fh.FillFileHashes(hashes)
		}
	}
	if act.Details != nil {
		det := act.Details.After
		if det != nil && det.Fields != nil {
			for _, field := range fileDetailKeys {
				if list := pbtypes.GetStringList(det, field); list != nil {
					hashes = append(hashes, list...)
				} else if s := pbtypes.GetString(det, field); s != "" {
					hashes = append(hashes, s)
				}
			}
		}
	}

	// we may have temporary links in files, we need to ignore them
	// todo: remove after fixing of how import works
	return slice.FilterCID(hashes)
}

func (sb *smartBlock) storeFileKeys(doc state.Doc) {
	if doc == nil {
		return
	}
	keys := doc.GetAndUnsetFileKeys()
	if len(keys) == 0 {
		return
	}
	fileKeys := make([]files.FileKeys, len(keys))
	for i, k := range keys {
		fileKeys[i] = files.FileKeys{
			Hash: k.Hash,
			Keys: k.Keys,
		}
	}
	if err := sb.fileService.StoreFileKeys(fileKeys...); err != nil {
		log.Warnf("can't store file keys: %v", err)
	}
}

func (sb *smartBlock) AddHook(f HookCallback, events ...Hook) {
	for _, e := range events {
		sb.hooks[e] = append(sb.hooks[e], f)
	}
}

// AddHookOnce adds hook only if it wasn't added before via this method with the same id
// it doesn't compare the list of events or the callback function
func (sb *smartBlock) AddHookOnce(id string, f HookCallback, events ...Hook) {
	if _, ok := sb.hooksOnce[id]; !ok {
		sb.AddHook(f, events...)
		sb.hooksOnce[id] = struct{}{}
	}
}

func (sb *smartBlock) baseRelations() []*model.Relation {
	rels := []*model.Relation{bundle.MustGetRelation(bundle.RelationKeyId), bundle.MustGetRelation(bundle.RelationKeyLayout), bundle.MustGetRelation(bundle.RelationKeyIconEmoji), bundle.MustGetRelation(bundle.RelationKeyName)}
	for _, rel := range rels {
		rel.Scope = model.Relation_object
	}
	return rels
}

// deprecated, use RelationLinks instead
func (sb *smartBlock) Relations(s *state.State) relationutils.Relations {
	var links []*model.RelationLink
	if s == nil {
		links = sb.Doc.GetRelationLinks()
	} else {
		links = s.GetRelationLinks()
	}
	rels, _ := sb.RelationService().FetchRelationByLinks(sb.spaceID, links)
	return rels
}

func (sb *smartBlock) execHooks(event Hook, info ApplyInfo) (err error) {
	for _, h := range sb.hooks[event] {
		if h != nil {
			if err = h(info); err != nil {
				return
			}
		}
	}
	return
}

func (sb *smartBlock) GetDocInfo() DocInfo {
	return sb.getDocInfo(sb.NewState())
}

func (sb *smartBlock) getDocInfo(st *state.State) DocInfo {
	fileHashes := st.GetAllFileHashes(sb.FileRelationKeys(st))
	creator := pbtypes.GetString(st.Details(), bundle.RelationKeyCreator.String())
	if creator == "" {
		creator = sb.coreService.ProfileID(sb.SpaceID())
	}

	// we don't want any hidden or internal relations here. We want to capture the meaningful outgoing links only
	links := pbtypes.GetStringList(sb.LocalDetails(), bundle.RelationKeyLinks.String())
	// so links will have this order
	// 1. Simple blocks: links, mentions in the text
	// 2. Relations(format==Object)
	// todo: heads in source and the state may be inconsistent?
	heads := sb.source.Heads()
	if len(heads) == 0 {
		lastChangeId := pbtypes.GetString(st.LocalDetails(), bundle.RelationKeyLastChangeId.String())
		if lastChangeId != "" {
			heads = []string{lastChangeId}
		}
	}
	return DocInfo{
		Id:         sb.Id(),
		SpaceID:    sb.SpaceID(),
		Links:      links,
		Heads:      heads,
		FileHashes: fileHashes,
		Creator:    creator,
		State:      st, // Don't copy state because we don't change it later
	}
}

func (sb *smartBlock) runIndexer(s *state.State, opts ...IndexOption) {
	docInfo := sb.getDocInfo(s)
	if err := sb.indexer.Index(context.Background(), docInfo, opts...); err != nil {
		log.Errorf("index object %s error: %s", sb.Id(), err)
	}
}

func (sb *smartBlock) onApply(s *state.State) {
	flags := internalflag.NewFromState(s)

	// Run empty check only if any of these flags are present
	if flags.Has(model.InternalFlag_editorDeleteEmpty) || flags.Has(model.InternalFlag_editorSelectType) {
		if !s.IsEmpty(true) {
			flags.Remove(model.InternalFlag_editorDeleteEmpty)
		}
		if !s.IsEmpty(false) {
			flags.Remove(model.InternalFlag_editorSelectType)
		}

		flags.AddToState(s)
	}

	sb.setRestrictionsDetail(s)
	sb.injectLinksDetails(s)
}

func (sb *smartBlock) setRestrictionsDetail(s *state.State) {
	var ints = make([]int, len(sb.Restrictions().Object))
	for i, v := range sb.Restrictions().Object {
		ints[i] = int(v)
	}
	s.SetLocalDetail(bundle.RelationKeyRestrictions.String(), pbtypes.IntList(ints...))
}

func msgsToEvents(msgs []simple.EventMessage) []*pb.EventMessage {
	events := make([]*pb.EventMessage, len(msgs))
	for i := range msgs {
		events[i] = msgs[i].Msg
	}
	return events
}

func ObjectApplyTemplate(sb SmartBlock, s *state.State, templates ...template.StateTransformer) (err error) {
	if s == nil {
		s = sb.NewState()
	}
	template.InitTemplate(s, templates...)

	return sb.Apply(s, NoHistory, NoEvent, NoRestrictions, SkipIfNoChanges)
}

func hasStoreChanges(changes []*pb.ChangeContent) bool {
	for _, ch := range changes {
		if ch.GetStoreKeySet() != nil ||
			ch.GetStoreKeyUnset() != nil ||
			ch.GetStoreSliceUpdate() != nil {
			return true
		}
	}
	return false
}

func hasDetailsMsgs(msgs []simple.EventMessage) bool {
	for _, msg := range msgs {
		if msg.Msg.GetObjectDetailsSet() != nil ||
			msg.Msg.GetObjectDetailsUnset() != nil ||
			msg.Msg.GetObjectDetailsAmend() != nil {
			return true
		}
	}
	return false
}

type IndexOptions struct {
	SkipIfHeadsNotChanged         bool
	SkipFullTextIfHeadsNotChanged bool
}

type IndexOption func(*IndexOptions)

func SkipIfHeadsNotChanged(o *IndexOptions) {
	o.SkipIfHeadsNotChanged = true
}

func SkipFullTextIfHeadsNotChanged(o *IndexOptions) {
	o.SkipFullTextIfHeadsNotChanged = true
}<|MERGE_RESOLUTION|>--- conflicted
+++ resolved
@@ -192,27 +192,15 @@
 	state.Doc
 	objecttree.ObjectTree
 	Locker
-<<<<<<< HEAD
 	spaceID             string
 	depIds              []string // slice must be sorted
 	sessions            map[string]session.Context
-	undo                undo.History
-	source              source.Source
-	lastDepDetails      map[string]*pb.EventObjectDetailsSet
-	restrictionsUpdater func()
-	restrictions        restriction.Restrictions
-	isDeleted           bool
-	disableLayouts      bool
-=======
-	depIds         []string // slice must be sorted
-	sendEvent      func(e *pb.Event)
 	undo           undo.History
 	source         source.Source
 	lastDepDetails map[string]*pb.EventObjectDetailsSet
 	restrictions   restriction.Restrictions
 	isDeleted      bool
 	disableLayouts bool
->>>>>>> d107d850
 
 	includeRelationObjectsAsDependents bool // used by some clients
 
@@ -442,13 +430,7 @@
 			Id:      pbtypes.GetString(rec.Details, bundle.RelationKeyId.String()),
 			Details: rec.Details,
 		})
-<<<<<<< HEAD
-		addObjectTypesByDetails(rec.Details)
-	}
-
-=======
-	}
->>>>>>> d107d850
+	}
 	go sb.metaListener(recordsCh)
 	return
 }

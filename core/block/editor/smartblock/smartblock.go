--- conflicted
+++ resolved
@@ -67,23 +67,13 @@
 type smartBlock struct {
 	state.Doc
 	sync.Mutex
-<<<<<<< HEAD
-	depIds           []string
-	sendEvent        func(e *pb.Event)
-	hist             history.History
-	source           source.Source
-	meta             meta.Service
-	metaSub          meta.Subscriber
-	metaFetchResults chan meta.Meta
-	metaFetchMu      sync.Mutex
-=======
 	depIds    []string
 	sendEvent func(e *pb.Event)
 	hist      history.History
 	source    source.Source
+	meta      meta.Service
 	metaSub   meta.Subscriber
 	metaData  *core.SmartBlockMeta
->>>>>>> 5844252c
 }
 
 func (sb *smartBlock) Id() string {
@@ -150,32 +140,11 @@
 	}
 	sb.metaSub = sb.meta.PubSub().NewSubscriber()
 	sb.depIds = sb.dependentSmartIds()
-<<<<<<< HEAD
-	sb.metaSub.Callback(sb.onMetaChange).Subscribe(sb.depIds...)
-	sb.metaFetchMu.Unlock()
-	defer func() {
-		sb.metaFetchMu.Lock()
-		ch := sb.metaFetchResults
-		sb.metaFetchResults = nil
-		sb.metaFetchMu.Unlock()
-		timeout := time.After(time.Millisecond * 10)
-		for {
-			select {
-			case d := <-ch:
-				sb.onMetaChange(d)
-			case <-timeout:
-				return
-			}
-		}
-	}()
-	sb.meta.ReportChange(meta.Meta{
-=======
 	var ch = make(chan meta.Meta)
 	subscriber := sb.metaSub.Callback(func(d meta.Meta) {
 		ch <- d
 	}).Subscribe(sb.depIds...)
-	sb.source.Meta().ReportChange(meta.Meta{
->>>>>>> 5844252c
+	sb.meta.ReportChange(meta.Meta{
 		BlockId:        sb.Id(),
 		SmartBlockMeta: *sb.Meta(),
 	})

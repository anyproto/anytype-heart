package smartblock

import (
	"context"
	"errors"
	"fmt"
	"sort"
	"strings"
	"sync"
	"time"

	"github.com/anytypeio/go-anytype-middleware/core/block/doc"
	"github.com/anytypeio/go-anytype-middleware/core/block/editor/state"
<<<<<<< HEAD
=======
	"github.com/anytypeio/go-anytype-middleware/core/block/editor/template"
	"github.com/anytypeio/go-anytype-middleware/core/block/meta"
>>>>>>> 9c7275ba
	"github.com/anytypeio/go-anytype-middleware/core/block/restriction"
	"github.com/anytypeio/go-anytype-middleware/core/block/simple"
	"github.com/anytypeio/go-anytype-middleware/core/block/simple/relation"
	"github.com/anytypeio/go-anytype-middleware/core/block/source"
	"github.com/anytypeio/go-anytype-middleware/core/block/undo"
	"github.com/anytypeio/go-anytype-middleware/pb"
	"github.com/anytypeio/go-anytype-middleware/pkg/lib/bundle"
	"github.com/anytypeio/go-anytype-middleware/pkg/lib/core"
	"github.com/anytypeio/go-anytype-middleware/pkg/lib/database"
	"github.com/anytypeio/go-anytype-middleware/pkg/lib/files"
	"github.com/anytypeio/go-anytype-middleware/pkg/lib/localstore/objectstore"
	"github.com/anytypeio/go-anytype-middleware/pkg/lib/logging"
	"github.com/anytypeio/go-anytype-middleware/pkg/lib/pb/model"
	"github.com/anytypeio/go-anytype-middleware/pkg/lib/util"
	"github.com/anytypeio/go-anytype-middleware/util/pbtypes"
	"github.com/anytypeio/go-anytype-middleware/util/slice"
	"github.com/globalsign/mgo/bson"
	"github.com/gogo/protobuf/types"
)

type ApplyFlag int

var (
	ErrSimpleBlockNotFound                         = errors.New("simple block not found")
	ErrCantInitExistingSmartblockWithNonEmptyState = errors.New("can't init existing smartblock with non-empty state")
	ErrRelationOptionNotFound                      = errors.New("relation option not found")
	ErrRelationNotFound                            = errors.New("relation not found")
)

const (
	NoHistory ApplyFlag = iota
	NoEvent
	NoRestrictions
	NoHooks
	DoSnapshot
	SkipIfNoChanges
)

type Hook int

const (
	HookOnNewState Hook = iota
	HookOnClose
	HookOnBlockClose
)

var log = logging.Logger("anytype-mw-smartblock")

// DepSmartblockEventsTimeout sets the timeout after which we will stop to synchronously wait dependent smart blocks and will send them as a separate events in the background
var DepSmartblockSyncEventsTimeout = time.Second * 1

func New() SmartBlock {
	return &smartBlock{}
}

type SmartblockOpenListner interface {
	// should not do any Do operations inside
	SmartblockOpened(*state.Context)
}

type SmartBlock interface {
	Init(ctx *InitContext) (err error)
	Id() string
	Type() model.SmartBlockType
	Meta() *core.SmartBlockMeta
	Show(*state.Context) (err error)
	SetEventFunc(f func(e *pb.Event))
	Apply(s *state.State, flags ...ApplyFlag) error
	History() undo.History
	Anytype() core.Service
	SetDetails(ctx *state.Context, details []*pb.RpcBlockSetDetailsDetail, showEvent bool) (err error)
	Relations() []*model.Relation
	RelationsState(s *state.State, aggregateFromDS bool) []*model.Relation
	HasRelation(relationKey string) bool
	AddExtraRelations(ctx *state.Context, relations []*model.Relation) (relationsWithKeys []*model.Relation, err error)
	RefreshLocalDetails(ctx *state.Context) (err error)

	UpdateExtraRelations(ctx *state.Context, relations []*model.Relation, createIfMissing bool) (err error)
	RemoveExtraRelations(ctx *state.Context, relationKeys []string) (err error)
	AddExtraRelationOption(ctx *state.Context, relationKey string, option model.RelationOption, showEvent bool) (*model.RelationOption, error)
	UpdateExtraRelationOption(ctx *state.Context, relationKey string, option model.RelationOption, showEvent bool) error
	DeleteExtraRelationOption(ctx *state.Context, relationKey string, optionId string, showEvent bool) error
	MakeTemplateState() (*state.State, error)
	SetObjectTypes(ctx *state.Context, objectTypes []string) (err error)
	SetAlign(ctx *state.Context, align model.BlockAlign, ids ...string) error
	SetLayout(ctx *state.Context, layout model.ObjectTypeLayout) error

	SendEvent(msgs []*pb.EventMessage)
	ResetToVersion(s *state.State) (err error)
	DisableLayouts()
	AddHook(f func(), events ...Hook)
	CheckSubscriptions() (changed bool)
	GetDocInfo() (doc.DocInfo, error)
	DocService() doc.Service
	ObjectStore() objectstore.ObjectStore
	Restrictions() restriction.Restrictions
	SetRestrictions(r restriction.Restrictions)
	BlockClose()

	Close() (err error)
	state.Doc
	sync.Locker
}

type InitContext struct {
	Source         source.Source
	ObjectTypeUrls []string
	State          *state.State
	Relations      []*model.Relation
	Restriction    restriction.Service
	Doc            doc.Service
	ObjectStore    objectstore.ObjectStore
}

type linkSource interface {
	FillSmartIds(ids []string) []string
	HasSmartIds() bool
}

type smartBlock struct {
	state.Doc
	sync.Mutex
	depIds         []string
	sendEvent      func(e *pb.Event)
	undo           undo.History
	source         source.Source
	doc            doc.Service
	metaData       *core.SmartBlockMeta
	lastDepDetails map[string]*pb.EventObjectDetailsSet
	restrictions   restriction.Restrictions
	objectStore    objectstore.ObjectStore

	disableLayouts    bool
	onNewStateHooks   []func()
	onCloseHooks      []func()
	onBlockCloseHooks []func()

	recordsSub      database.Subscription
	closeRecordsSub func()
}

func (sb *smartBlock) HasRelation(key string) bool {
	for _, rel := range sb.Relations() {
		if rel.Key == key {
			return true
		}
	}
	return false
}

func (sb *smartBlock) Id() string {
	return sb.source.Id()
}

func (sb *smartBlock) Meta() *core.SmartBlockMeta {
	return &core.SmartBlockMeta{
		ObjectTypes: sb.ObjectTypes(),
		Details:     sb.CombinedDetails(),
		Relations:   sb.ExtraRelations(),
	}
}

func (sb *smartBlock) ObjectStore() objectstore.ObjectStore {
	return sb.objectStore
}

func (sb *smartBlock) Type() model.SmartBlockType {
	return sb.source.Type()
}

func (sb *smartBlock) Init(ctx *InitContext) (err error) {
	if sb.Doc, err = ctx.Source.ReadDoc(sb, ctx.State != nil); err != nil {
		return fmt.Errorf("reading document: %w", err)
	}

	sb.source = ctx.Source
	sb.undo = undo.NewHistory(0)
	sb.restrictions = ctx.Restriction.RestrictionsByObj(sb)
	sb.doc = ctx.Doc
	sb.objectStore = ctx.ObjectStore
	sb.lastDepDetails = map[string]*pb.EventObjectDetailsSet{}

	sb.storeFileKeys()
	sb.Doc.BlocksInit(sb.Doc.(simple.DetailsService))

	if ctx.State == nil {
		ctx.State = sb.NewState()
	} else {
		if !sb.Doc.(*state.State).IsEmpty() {
			return ErrCantInitExistingSmartblockWithNonEmptyState
		}
		ctx.State.SetParent(sb.Doc.(*state.State))
	}
	for _, rel := range ctx.State.ExtraRelations() {
		if rel.Format != model.RelationFormat_tag && rel.Format != model.RelationFormat_status {
			continue
		}

		opts, err := sb.Anytype().ObjectStore().GetAggregatedOptions(rel.Key, ctx.State.ObjectType())
		if err != nil {
			log.Errorf("GetAggregatedOptions error: %s", err.Error())
		} else {
			ctx.State.SetAggregatedRelationsOptions(rel.Key, opts)
		}
	}

	if len(ctx.ObjectTypeUrls) > 0 && len(sb.ObjectTypes()) == 0 {
		err = sb.setObjectTypes(ctx.State, ctx.ObjectTypeUrls)
		if err != nil {
			return err
		}
	}

	if len(ctx.Relations) > 0 {
		if _, err = sb.addExtraRelations(ctx.State, ctx.Relations); err != nil {
			return
		}
	}

	if err = sb.normalizeRelations(ctx.State); err != nil {
		return
	}
	return
}

func (sb *smartBlock) SetRestrictions(r restriction.Restrictions) {
	sb.restrictions = r
}

func (sb *smartBlock) normalizeRelations(s *state.State) error {
	if sb.Type() == model.SmartBlockType_Archive {
		return nil
	}

	relations := sb.RelationsState(s, true)
	details := s.CombinedDetails()
	if details == nil || details.Fields == nil {
		return nil
	}
	for k := range details.Fields {
		rel := pbtypes.GetRelation(relations, k)
		if rel == nil {
			if bundleRel, _ := bundle.GetRelation(bundle.RelationKey(k)); bundleRel != nil {
				s.AddRelation(bundleRel)
				log.Warnf("NormalizeRelations bundle relation is missing, have been added: %s", k)
			} else {
				log.Errorf("NormalizeRelations relation is missing: %s", k)
			}

			continue
		}

		if rel.Scope != model.Relation_object {
			log.Warnf("NormalizeRelations change scope for relation %s", rel.Key)
			s.SetExtraRelation(rel)
		}
	}

	for _, rel := range s.ExtraRelations() {
		// todo: REMOVE THIS TEMP MIGRATION
		if rel.Format != model.RelationFormat_tag && rel.Format != model.RelationFormat_status {
			continue
		}
		if len(rel.SelectDict) == 0 {
			continue
		}
		relCopy := pbtypes.CopyRelation(rel)
		var changed bool
		var dict = make([]*model.RelationOption, 0, len(rel.SelectDict))
		var optExists = make(map[string]struct{}, len(relCopy.SelectDict))
		for i, opt := range relCopy.SelectDict {
			// we had a bug resulted in duplicate options with different scope - this migration suppose to remove them and correct the scope if needed
			// we can safely remove this later cause it was only affected internal testers
			if _, exists := optExists[opt.Id]; exists {
				changed = true
				continue
			}
			optExists[opt.Id] = struct{}{}
			if opt.Scope != model.RelationOption_local {
				changed = true
				if slice.FindPos(pbtypes.GetStringList(details, relCopy.Key), opt.Id) != -1 {
					relCopy.SelectDict[i].Scope = model.RelationOption_local
					dict = append(dict, relCopy.SelectDict[i])
				}
			} else {
				dict = append(dict, opt)
			}
		}
		if changed {
			relCopy.SelectDict = dict
			s.SetExtraRelation(relCopy)
		}
	}

	return nil
}

func (sb *smartBlock) SendEvent(msgs []*pb.EventMessage) {
	if sb.sendEvent != nil {
		sb.sendEvent(&pb.Event{
			Messages:  msgs,
			ContextId: sb.Id(),
		})
	}
}

func (sb *smartBlock) Restrictions() restriction.Restrictions {
	return sb.restrictions
}

func (sb *smartBlock) Show(ctx *state.Context) error {
	if ctx != nil {
		details, objectTypes, err := sb.fetchMeta()
		if err != nil {
			return err
		}
		// omit relations
		// todo: switch to other pb type
		for _, ot := range objectTypes {
			ot.Relations = nil
		}

		for _, det := range details {
			for k, v := range det.Details.GetFields() {
				// todo: remove null cleanup(should be done when receiving from client)
				if _, isNull := v.GetKind().(*types.Value_NullValue); v == nil || isNull {
					log.With("thread", det.Id).Errorf("object has nil struct val for key %s", k)
					delete(det.Details.Fields, k)
				}
			}
		}

		// todo: sb.Relations() makes extra query to read objectType which we already have here
		// the problem is that we can have an extra object type of the set in the objectTypes so we can't reuse it
		ctx.AddMessages(sb.Id(), []*pb.EventMessage{
			{
				Value: &pb.EventMessageValueOfObjectShow{ObjectShow: &pb.EventObjectShow{
					RootId:       sb.RootId(),
					Type:         sb.Type(),
					Blocks:       sb.Blocks(),
					Details:      details,
					Relations:    sb.Relations(),
					ObjectTypes:  objectTypes,
					Restrictions: sb.restrictions.Proto(),
				}},
			},
		})
	}
	return nil
}

func (sb *smartBlock) fetchMeta() (details []*pb.EventObjectDetailsSet, objectTypes []*model.ObjectType, err error) {
	if sb.closeRecordsSub != nil {
		sb.closeRecordsSub()
		sb.closeRecordsSub = nil
	}
	recordsCh := make(chan *types.Struct)
	sb.recordsSub = database.NewSubscription(nil, recordsCh)
	sb.depIds = sb.dependentSmartIds(true, true)
	var records []database.Record
	if records, sb.closeRecordsSub, err = sb.objectStore.QueryByIdAndSubscribeForChanges(sb.depIds, sb.recordsSub); err != nil {
		return
	}

	var uniqueObjTypes []string

	details = make([]*pb.EventObjectDetailsSet, 0, len(records))
	for _, rec := range records {
		details = append(details, &pb.EventObjectDetailsSet{
			Id:      pbtypes.GetString(rec.Details, bundle.RelationKeyId.String()),
			Details: rec.Details,
		})
		for _, key := range []string{bundle.RelationKeyType.String(), bundle.RelationKeyTargetObjectType.String()} {
			ot := pbtypes.GetString(rec.Details, key)
			if ot != "" && slice.FindPos(uniqueObjTypes, ot) == -1 {
				uniqueObjTypes = append(uniqueObjTypes, ot)
			}
		}
	}

	if sb.Type() == model.SmartBlockType_Set {
		// add the object type from the dataview source
		if b := sb.Doc.Pick("dataview"); b != nil {
			if dv := b.Model().GetDataview(); dv != nil {
				if len(dv.Source) == 0 || dv.Source[0] == "" {
					panic("empty dv source")
				}
				uniqueObjTypes = append(uniqueObjTypes, dv.Source...)
				for _, rel := range dv.Relations {
					if rel.Format == model.RelationFormat_file || rel.Format == model.RelationFormat_object {
						if rel.Key == bundle.RelationKeyId.String() || rel.Key == bundle.RelationKeyType.String() {
							continue
						}
						for _, ot := range rel.ObjectTypes {
							if slice.FindPos(uniqueObjTypes, ot) == -1 {
								if ot == "" {
									log.Errorf("dv relation %s(%s) has empty obj types", rel.Key, rel.Name)
								} else {
									if strings.HasPrefix(ot, "http") {
										log.Errorf("dv rels has http source")
									}
									uniqueObjTypes = append(uniqueObjTypes, ot)
								}
							}
						}
					}
				}
			}
		}
	}

	objectTypes, _ = objectstore.GetObjectTypes(sb.objectStore, uniqueObjTypes)

	go sb.metaListener(recordsCh)
	return
}

func (sb *smartBlock) metaListener(ch chan *types.Struct) {
	for {
		rec, ok := <-ch
		if !ok {
			return
		}
		sb.Lock()
		sb.onMetaChange(rec)
		sb.Unlock()
	}
}

func (sb *smartBlock) onMetaChange(details *types.Struct) {
	if sb.sendEvent != nil {
		id := pbtypes.GetString(details, bundle.RelationKeyId.String())
		msgs := []*pb.EventMessage{}
		if details != nil {
			if v, exists := sb.lastDepDetails[id]; exists {
				diff := pbtypes.StructDiff(v.Details, details)
				if id == sb.Id() {
					// if we've got update for ourselves, we are only interested in local-only details, because the rest details changes will be appended when applying records in the current sb
					diff = pbtypes.StructFilterKeys(diff, bundle.LocalRelationsKeys)
					if len(diff.GetFields()) > 0 {
						log.With("thread", sb.Id()).Errorf("onMetaChange current object: %s", pbtypes.Sprint(diff))
					}
				}

				msgs = append(msgs, state.StructDiffIntoEvents(id, diff)...)
			} else {
				msgs = append(msgs, &pb.EventMessage{
					Value: &pb.EventMessageValueOfObjectDetailsSet{
						ObjectDetailsSet: &pb.EventObjectDetailsSet{
							Id:      id,
							Details: details,
						},
					},
				})
			}
			sb.lastDepDetails[id] = &pb.EventObjectDetailsSet{
				Id:      id,
				Details: details,
			}
		}

		if len(msgs) == 0 {
			return
		}

		sb.sendEvent(&pb.Event{
			Messages:  msgs,
			ContextId: sb.Id(),
		})
	}
}

func (sb *smartBlock) dependentSmartIds(includeObjTypes bool, includeCreatorModifier bool) (ids []string) {
	ids = sb.Doc.(*state.State).DepSmartIds()
	ids = append(ids, sb.Id())

	if sb.Type() != model.SmartBlockType_Breadcrumbs {
		if includeObjTypes {
			for _, ot := range sb.ObjectTypes() {
				if ot == "" {
					log.Errorf("sb %s has empty ot", sb.Id())
					continue
				}
				ids = append(ids, ot)
			}
		}

		details := sb.CombinedDetails()

		for _, rel := range sb.RelationsState(sb.Doc.(*state.State), false) {
			// do not index local dates such as lastOpened/lastModified
			if rel.Format == model.RelationFormat_date && (slice.FindPos(bundle.LocalRelationsKeys, rel.Key) == 0) && (slice.FindPos(bundle.DerivedRelationsKeys, rel.Key) == 0) {
				relInt := pbtypes.GetInt64(details, rel.Key)
				if relInt > 0 {
					t := time.Unix(relInt, 0)
					t = t.In(time.UTC)
					ids = append(ids, source.TimeToId(t))
				}
				continue
			}
			if rel.Format != model.RelationFormat_object && rel.Format != model.RelationFormat_file {
				continue
			}

			if rel.Key == bundle.RelationKeyId.String() ||
				rel.Key == bundle.RelationKeyType.String() ||
				rel.Key == bundle.RelationKeyFeaturedRelations.String() ||
				!includeCreatorModifier && (rel.Key == bundle.RelationKeyCreator.String() || rel.Key == bundle.RelationKeyLastModifiedBy.String()) {
				continue
			}

			// add all object relation values as dependents
			for _, targetId := range pbtypes.GetStringList(details, rel.Key) {
				if targetId != "" {
					ids = append(ids, targetId)
				}
			}
		}
	}
	ids = util.UniqueStrings(ids)
	sort.Strings(ids)

	// todo: filter-out invalid ids
	return
}

func (sb *smartBlock) SetEventFunc(f func(e *pb.Event)) {
	sb.sendEvent = f
}

func (sb *smartBlock) DisableLayouts() {
	sb.disableLayouts = true
}

func (sb *smartBlock) Apply(s *state.State, flags ...ApplyFlag) (err error) {
	var sendEvent, addHistory, doSnapshot, checkRestrictions = true, true, false, true
	for _, f := range flags {
		switch f {
		case NoEvent:
			sendEvent = false
		case NoHistory:
			addHistory = false
		case DoSnapshot:
			doSnapshot = true
		case NoRestrictions:
			checkRestrictions = false
		}
	}
	if sb.source.ReadOnly() && addHistory {
		// workaround to detect user-generated action
		return fmt.Errorf("object is readonly")
	}
	if checkRestrictions {
		if err = s.CheckRestrictions(); err != nil {
			return
		}
	}
	if err = sb.onApply(s); err != nil {
		return
	}
	if sb.Anytype() != nil {
		// this one will be reverted in case we don't have any actual change being made
		s.SetLastModified(time.Now().Unix(), sb.Anytype().Account())
	}
	msgs, act, err := state.ApplyState(s, !sb.disableLayouts)
	if err != nil {
		return
	}

	st := sb.Doc.(*state.State)
	if !act.IsEmpty() {
		changes := st.GetChanges()
		if len(changes) == 0 && !doSnapshot {
			log.Errorf("apply 0 changes %s: %v", st.RootId(), msgs)
		}
		fileDetailsKeys := st.FileRelationKeys()
		fileDetailsKeysFiltered := fileDetailsKeys[:0]
		for _, ch := range changes {
			if ds := ch.GetDetailsSet(); ds != nil {
				if slice.FindPos(fileDetailsKeys, ds.Key) != -1 {
					fileDetailsKeysFiltered = append(fileDetailsKeysFiltered, ds.Key)
				}
			}
		}
		pushChangeParams := source.PushChangeParams{
			State:             st,
			Changes:           changes,
			FileChangedHashes: getChangedFileHashes(s, fileDetailsKeysFiltered, act),
			DoSnapshot:        doSnapshot,
		}
		var id string
		id, err = sb.source.PushChange(pushChangeParams)
		if err != nil {
			return
		}
		sb.Doc.(*state.State).SetChangeId(id)

		if sb.undo != nil && addHistory {
			act.Group = s.GroupId()
			sb.undo.Add(act)
		}
	}
	if sendEvent {
		events := msgsToEvents(msgs)
		if ctx := s.Context(); ctx != nil {
			ctx.SetMessages(sb.Id(), events)
		} else if sb.sendEvent != nil {
			sb.sendEvent(&pb.Event{
				Messages:  events,
				ContextId: sb.RootId(),
			})
		}
	}

	sb.reportChange(st)

	if hasDepIds(&act) {
		sb.CheckSubscriptions()
	}
	return
}

func (sb *smartBlock) ResetToVersion(s *state.State) (err error) {
	s.SetParent(sb.Doc.(*state.State))
	if err = sb.Apply(s, NoHistory, DoSnapshot, NoRestrictions); err != nil {
		return
	}
	if sb.undo != nil {
		sb.undo.Reset()
	}
	return
}

func (sb *smartBlock) CheckSubscriptions() (changed bool) {
	depIds := sb.dependentSmartIds(true, true)
	if !slice.SortedEquals(sb.depIds, depIds) {
		sb.depIds = depIds
		if sb.recordsSub != nil {
			newIds := sb.recordsSub.Subscribe(sb.depIds)
			records, err := sb.objectStore.QueryById(newIds)
			if err != nil {
				log.Errorf("queryById error: %v", err)
			}
			for _, rec := range records {
				sb.onMetaChange(rec.Details)
			}
		}
		return true
	}
	return false
}

func (sb *smartBlock) NewState() *state.State {
	sb.execHooks(HookOnNewState)
	return sb.Doc.NewState().SetNoObjectType(sb.Type() == model.SmartBlockType_Archive || sb.Type() == model.SmartBlockType_Breadcrumbs)
}

func (sb *smartBlock) NewStateCtx(ctx *state.Context) *state.State {
	sb.execHooks(HookOnNewState)
	return sb.Doc.NewStateCtx(ctx).SetNoObjectType(sb.Type() == model.SmartBlockType_Archive || sb.Type() == model.SmartBlockType_Breadcrumbs)
}

func (sb *smartBlock) History() undo.History {
	return sb.undo
}

func (sb *smartBlock) Anytype() core.Service {
	return sb.source.Anytype()
}

func (sb *smartBlock) SetDetails(ctx *state.Context, details []*pb.RpcBlockSetDetailsDetail, showEvent bool) (err error) {
	s := sb.NewStateCtx(ctx)
	detCopy := pbtypes.CopyStruct(s.Details())
	if detCopy == nil || detCopy.Fields == nil {
		detCopy = &types.Struct{
			Fields: make(map[string]*types.Value),
		}
	}

	aggregatedRelations := sb.Relations()

	for _, detail := range details {
		if detail.Value != nil {
			if detail.Key == bundle.RelationKeyType.String() {
				// special case when client sets the type's detail directly instead of using setObjectType command
				err = sb.SetObjectTypes(ctx, pbtypes.GetStringListValue(detail.Value))
				if err != nil {
					log.Errorf("failed to set object's type via detail: %s", err.Error())
				} else {
					continue
				}
			}
			rel := pbtypes.GetRelation(aggregatedRelations, detail.Key)
			if rel == nil {
				log.Errorf("SetDetails: missing relation for detail %s", detail.Key)
				return fmt.Errorf("relation not found: you should add the missing relation first")
			}

			if rel.Scope != model.Relation_object {
				s.SetExtraRelation(rel)
			}
			if rel.Format == model.RelationFormat_status || rel.Format == model.RelationFormat_tag {
				rel = pbtypes.GetRelation(s.ExtraRelations(), rel.Key)
				optIds := pbtypes.GetStringListValue(detail.Value)

				var missingOptsIds []string
				var excludeOptsIds []string
				for _, optId := range optIds {
					if opt := pbtypes.GetOption(rel.SelectDict, optId); opt == nil || opt.Scope != model.RelationOption_local {
						missingOptsIds = append(missingOptsIds, optId)
					}
				}

				if len(missingOptsIds) > 0 {
					opts, err := sb.Anytype().ObjectStore().GetAggregatedOptions(rel.Key, s.ObjectType())
					if err != nil {
						return err
					}

					for _, missingOptsId := range missingOptsIds {
						opt := pbtypes.GetOption(opts, missingOptsId)
						if opt == nil {
							excludeOptsIds = append(excludeOptsIds, missingOptsId)
							log.Errorf("relation %s is missing option: %s", rel.Key, missingOptsId)
							continue
						}
						optCopy := *opt
						// reset scope
						optCopy.Scope = model.RelationOption_local
						_, err := s.AddExtraRelationOption(*rel, optCopy)
						if err != nil {
							return err
						}
					}
				}
				if len(excludeOptsIds) > 0 {
					log.Errorf("options normilization is removing %d options", len(excludeOptsIds))
					// filter-out excluded options and amend the detail value
					detail.Value = pbtypes.StringList(slice.Filter(optIds, func(s string) bool {
						return slice.FindPos(excludeOptsIds, s) == -1
					}))
				}
			}

			err = s.ValidateNewDetail(detail.Key, detail.Value)
			if err != nil {
				return fmt.Errorf("relation %s validation failed: %s", detail.Key, err.Error())
			}

			// special case for type relation that we are storing in a separate object's field
			if detail.Key == bundle.RelationKeyType.String() {
				ot := pbtypes.GetStringListValue(detail.Value)
				if len(ot) > 0 {
					s.SetObjectType(ot[0])
				}
			}
			detCopy.Fields[detail.Key] = detail.Value
		} else {
			delete(detCopy.Fields, detail.Key)
		}
	}
	if detCopy.Equal(sb.Details()) {
		return
	}

	s.SetDetails(detCopy)
	if err = sb.Apply(s); err != nil {
		return
	}

	// filter-out setDetails event
	if !showEvent && ctx != nil {
		var filtered []*pb.EventMessage
		msgs := ctx.GetMessages()
		var isFiltered bool
		for i, msg := range msgs {
			if sd := msg.GetObjectDetailsSet(); sd == nil || sd.Id != sb.Id() {
				filtered = append(filtered, msgs[i])
			} else {
				isFiltered = true
			}
		}
		if isFiltered {
			ctx.SetMessages(sb.Id(), filtered)
		}

	}
	return nil
}

func (sb *smartBlock) AddExtraRelations(ctx *state.Context, relations []*model.Relation) (relationsWithKeys []*model.Relation, err error) {
	s := sb.NewStateCtx(ctx)

	if relationsWithKeys, err = sb.addExtraRelations(s, relations); err != nil {
		return
	}

	if err = sb.Apply(s); err != nil {
		return
	}

	return
}

func (sb *smartBlock) RefreshLocalDetails(ctx *state.Context) error {
	s := sb.NewStateCtx(ctx)
	storedDetails, err := sb.Anytype().ObjectStore().GetDetails(sb.Id())
	if err != nil {
		return err
	}

	storedLocalScopeDetails := pbtypes.StructFilterKeys(storedDetails.GetDetails(), bundle.LocalRelationsKeys)
	sbLocalScopeDetails := pbtypes.StructFilterKeys(s.LocalDetails(), bundle.LocalRelationsKeys)
	if pbtypes.StructEqualIgnore(sbLocalScopeDetails, storedLocalScopeDetails, nil) {
		return nil
	}

	source.InjectLocalDetails(s, storedLocalScopeDetails)
	return sb.Apply(s, NoHistory)
}

func (sb *smartBlock) addExtraRelations(s *state.State, relations []*model.Relation) (relationsWithKeys []*model.Relation, err error) {
	copy := pbtypes.CopyRelations(s.ExtraRelations())

	var existsMap = map[string]int{}
	for i, rel := range copy {
		existsMap[rel.Key] = i
	}
	for _, rel := range relations {
		if rel.Key == "" {
			rel.Key = bson.NewObjectId().Hex()
			rel.Creator = sb.Anytype().ProfileID()
		}

		if rel.Format == model.RelationFormat_tag || rel.Format == model.RelationFormat_status {
			opts, err := sb.Anytype().ObjectStore().GetAggregatedOptions(rel.Key, s.ObjectType())
			if err != nil {
				log.With("thread", sb.Id()).Errorf("failed to get getAggregatedOptions: %s", err.Error())
			} else {
				s.SetAggregatedRelationsOptions(rel.Key, opts)
			}
		}

		if relEx, exists := existsMap[rel.Key]; exists {
			if !pbtypes.RelationEqualOmitDictionary(copy[relEx], rel) {
				log.Warnf("failed to AddExtraRelations: provided relation %s not equal to existing aggregated one", rel.Key)
			}
		} else {
			existingRelation, err := sb.Anytype().ObjectStore().GetRelation(rel.Key)
			if err != nil {
				log.Errorf("existingRelation failed to get: %s", err.Error())
			}
			c := pbtypes.CopyRelation(rel)

			if existingRelation != nil && (existingRelation.ReadOnlyRelation || rel.Name == "") {
				c = existingRelation
			} else if existingRelation != nil && !pbtypes.RelationCompatible(existingRelation, rel) {
				return nil, fmt.Errorf("provided relation not compatible with the same-key existing aggregated relation")
			}
			relationsWithKeys = append(relationsWithKeys, c)
			copy = append(copy, c)
		}
		if !s.HasCombinedDetailsKey(rel.Key) {
			s.SetDetail(rel.Key, pbtypes.Null())
		}
	}

	s = s.SetExtraRelations(copy)
	return
}

func (sb *smartBlock) SetObjectTypes(ctx *state.Context, objectTypes []string) (err error) {
	s := sb.NewStateCtx(ctx)

	if err = sb.setObjectTypes(s, objectTypes); err != nil {
		return
	}
	s.RemoveLocalDetail(bundle.RelationKeyIsDraft.String())
	// send event here to send updated details to client
	if err = sb.Apply(s, NoRestrictions); err != nil {
		return
	}

	if ctx != nil {
		// todo: send an atomic event for each changed relation
		ctx.AddMessages(sb.Id(), []*pb.EventMessage{{
			Value: &pb.EventMessageValueOfObjectRelationsSet{
				ObjectRelationsSet: &pb.EventObjectRelationsSet{
					Id:        s.RootId(),
					Relations: sb.Relations(),
				},
			},
		}})
	}
	return
}

func (sb *smartBlock) SetAlign(ctx *state.Context, align model.BlockAlign, ids ...string) (err error) {
	s := sb.NewStateCtx(ctx)
	if err = sb.setAlign(s, align, ids...); err != nil {
		return
	}
	return sb.Apply(s)
}

func (sb *smartBlock) setAlign(s *state.State, align model.BlockAlign, ids ...string) (err error) {
	if len(ids) == 0 {
		s.SetDetail(bundle.RelationKeyLayoutAlign.String(), pbtypes.Int64(int64(align)))
		ids = []string{template.TitleBlockId, template.DescriptionBlockId, template.FeaturedRelationsId}
	}
	for _, id := range ids {
		if b := s.Get(id); b != nil {
			b.Model().Align = align
		}
	}
	return
}

func (sb *smartBlock) SetLayout(ctx *state.Context, layout model.ObjectTypeLayout) (err error) {
	s := sb.NewStateCtx(ctx)
	if err = sb.setLayout(s, layout); err != nil {
		return
	}
	return sb.Apply(s, NoRestrictions)
}

func (sb *smartBlock) setLayout(s *state.State, layout model.ObjectTypeLayout) (err error) {
	s.SetDetail(bundle.RelationKeyLayout.String(), pbtypes.Int64(int64(layout)))
	// reset align when layout todo
	if layout == model.ObjectType_todo {
		if err = sb.setAlign(s, model.Block_AlignLeft); err != nil {
			return
		}
	}
	return template.InitTemplate(s, template.ByLayout(layout)...)
}

func (sb *smartBlock) MakeTemplateState() (*state.State, error) {
	st := sb.NewState().Copy()
	st.SetDetail(bundle.RelationKeyTargetObjectType.String(), pbtypes.String(st.ObjectType()))
	st.SetObjectTypes([]string{bundle.TypeKeyTemplate.URL(), st.ObjectType()})
	for _, rel := range sb.Relations() {
		if rel.DataSource == model.Relation_details && !rel.Hidden {
			st.RemoveDetail(rel.Key)
		}
	}
	return st, nil
}

func (sb *smartBlock) setObjectTypes(s *state.State, objectTypes []string) (err error) {
	if len(objectTypes) == 0 {
		return fmt.Errorf("you must provide at least 1 object type")
	}

	otypes, err := objectstore.GetObjectTypes(sb.objectStore, objectTypes)
	if err != nil {
		return
	}
	if len(otypes) == 0 {
		return fmt.Errorf("object types not found")
	}

	ot := otypes[len(otypes)-1]

	prevType, _ := objectstore.GetObjectType(sb.objectStore, s.ObjectType())

	s.SetObjectTypes(objectTypes)
	if v := pbtypes.Get(s.Details(), bundle.RelationKeyLayout.String()); v == nil || // if layout is not set yet
<<<<<<< HEAD
		prevType == nil || // if we have no type set for some reason or it is missing
		float64(prevType.Layout) == v.GetNumberValue() { // or we have a objecttype recommended layout set for this object
		s.SetDetailAndBundledRelation(bundle.RelationKeyLayout, pbtypes.Float64(float64(ot.Layout)))
=======
		len(prevType) == 0 || // if we have no type set for some reason or it is missing
		float64(prevType[0].Layout) == v.GetNumberValue() { // or we have a objecttype recommended layout set for this object
		if err = sb.setLayout(s, ot.Layout); err != nil {
			return
		}
>>>>>>> 9c7275ba
	}
	return
}

// UpdateExtraRelations sets the extra relations, it skips the
func (sb *smartBlock) UpdateExtraRelations(ctx *state.Context, relations []*model.Relation, createIfMissing bool) (err error) {
	extraRelations := pbtypes.CopyRelations(sb.ExtraRelations())
	relationsToSet := pbtypes.CopyRelations(relations)

	var somethingChanged bool
	var newRelations []*model.Relation
mainLoop:
	for i := range relationsToSet {
		for j := range extraRelations {
			if extraRelations[j].Key == relationsToSet[i].Key {
				if !pbtypes.RelationEqual(extraRelations[j], relationsToSet[i]) {
					if !pbtypes.RelationCompatible(extraRelations[j], relationsToSet[i]) {
						return fmt.Errorf("can't update extraRelation: provided format is incompatible")
					}
					extraRelations[j] = relationsToSet[i]
					somethingChanged = true
				}

				continue mainLoop
			}
		}

		if createIfMissing {
			somethingChanged = true
			newRelations = append(newRelations, relations[i])
		}
	}

	if !somethingChanged {
		log.Warnf("UpdateExtraRelations obj %s: nothing changed", sb.Id())
		return
	}

	st := sb.NewStateCtx(ctx)
	st.SetExtraRelations(append(extraRelations, newRelations...))
	for _, rel := range newRelations {
		if rel.Format == model.RelationFormat_tag || rel.Format == model.RelationFormat_status {
			opts, err := sb.Anytype().ObjectStore().GetAggregatedOptions(rel.Key, st.ObjectType())
			if err != nil {
				log.With("thread", sb.Id()).Errorf("failed to get getAggregatedOptions: %s", err.Error())
			} else {
				st.SetAggregatedRelationsOptions(rel.Key, opts)
			}
		}
	}
	if err = sb.Apply(st); err != nil {
		return
	}
	return
}

func (sb *smartBlock) RemoveExtraRelations(ctx *state.Context, relationKeys []string) (err error) {
	copy := pbtypes.CopyRelations(sb.ExtraRelations())
	filtered := []*model.Relation{}
	st := sb.NewStateCtx(ctx)
	det := st.Details()

	var simpleRelKeys []string
	if err = st.Iterate(func(b simple.Block) (isContinue bool) {
		if _, ok := b.(relation.Block); ok {
			simpleRelKeys = append(simpleRelKeys, b.Model().GetRelation().Key)
		}
		return true
	}); err != nil {
		return
	}

	for _, rel := range copy {
		var toBeRemoved bool
		for _, relationKey := range relationKeys {
			if rel.Key == relationKey && slice.FindPos(simpleRelKeys, relationKey) == -1 {
				toBeRemoved = true
				break
			}
		}

		if toBeRemoved {
			if pbtypes.HasField(det, rel.Key) {
				delete(det.Fields, rel.Key)
			}
		} else {
			filtered = append(filtered, rel)
		}
	}

	// remove from the list of featured relations
	featuredList := pbtypes.GetStringList(det, bundle.RelationKeyFeaturedRelations.String())
	featuredList = slice.Filter(featuredList, func(s string) bool {
		return slice.FindPos(relationKeys, s) == -1
	})
	det.Fields[bundle.RelationKeyFeaturedRelations.String()] = pbtypes.StringList(featuredList)

	st.SetDetails(det)
	st.SetExtraRelations(filtered)

	if err = sb.Apply(st); err != nil {
		return
	}

	return
}

// AddRelationOption adds a new option to the select dict. It returns existing option for the relation key in case there is a one with the same text
func (sb *smartBlock) AddExtraRelationOption(ctx *state.Context, relationKey string, option model.RelationOption, showEvent bool) (*model.RelationOption, error) {
	s := sb.NewStateCtx(ctx)
	rel := pbtypes.GetRelation(sb.Relations(), relationKey)
	if rel == nil {
		var err error
		rel, err = sb.Anytype().ObjectStore().GetRelation(relationKey)
		if err != nil {
			return nil, fmt.Errorf("relation not found: %s", err.Error())
		}
	}

	if rel.Format != model.RelationFormat_status && rel.Format != model.RelationFormat_tag {
		return nil, fmt.Errorf("incorrect relation format")
	}

	if option.Id == "" {
		existingOptions, err := sb.Anytype().ObjectStore().GetAggregatedOptions(rel.Key, s.ObjectType())
		if err != nil {
			log.Errorf("failed to get existing aggregated options: %s", err.Error())
		} else {
			for _, exOpt := range existingOptions {
				if strings.EqualFold(exOpt.Text, option.Text) {
					option.Id = exOpt.Id
					option.Color = exOpt.Color
					break
				}
			}
		}
	}
	newOption, err := s.AddExtraRelationOption(*rel, option)
	if err != nil {
		return nil, err
	}

	if showEvent {
		return newOption, sb.Apply(s)
	}
	return newOption, sb.Apply(s, NoEvent)
}

func (sb *smartBlock) UpdateExtraRelationOption(ctx *state.Context, relationKey string, option model.RelationOption, showEvent bool) error {
	s := sb.NewStateCtx(ctx)
	for _, rel := range sb.ExtraRelations() {
		if rel.Key != relationKey {
			continue
		}
		if rel.Format != model.RelationFormat_status && rel.Format != model.RelationFormat_tag {
			return fmt.Errorf("relation has incorrect format")
		}
		for i, opt := range rel.SelectDict {
			if opt.Id == option.Id {
				copy := pbtypes.CopyRelation(rel)
				copy.SelectDict[i] = &option
				s.SetExtraRelation(copy)

				if showEvent {
					return sb.Apply(s)
				}
				return sb.Apply(s, NoEvent)
			}
		}

		return ErrRelationOptionNotFound
	}

	return ErrRelationNotFound
}

func (sb *smartBlock) DeleteExtraRelationOption(ctx *state.Context, relationKey string, optionId string, showEvent bool) error {
	s := sb.NewStateCtx(ctx)
	for _, rel := range sb.ExtraRelations() {
		if rel.Key != relationKey {
			continue
		}
		if rel.Format != model.RelationFormat_status && rel.Format != model.RelationFormat_tag {
			return fmt.Errorf("relation has incorrect format")
		}
		for i, opt := range rel.SelectDict {
			if opt.Id == optionId {
				// filter-out this option from details also
				if opts := pbtypes.GetStringList(s.Details(), relationKey); len(opts) > 0 {
					filtered := slice.Filter(opts, func(s string) bool {
						return s != opt.Id
					})
					if len(filtered) != len(opts) {
						s.SetDetail(relationKey, pbtypes.StringList(filtered))
					}
				}

				copy := pbtypes.CopyRelation(rel)
				copy.SelectDict = append(rel.SelectDict[:i], rel.SelectDict[i+1:]...)
				s.SetExtraRelation(copy)
				if showEvent {
					return sb.Apply(s)
				}
				return sb.Apply(s, NoEvent)
			}
		}
		// todo: should we remove option and value from all objects within type?

		return fmt.Errorf("relation option not found")
	}

	return fmt.Errorf("relation not found")
}

func (sb *smartBlock) StateAppend(f func(d state.Doc) (s *state.State, err error)) error {
	s, err := f(sb.Doc)
	if err != nil {
		return err
	}
	msgs, act, err := state.ApplyState(s, !sb.disableLayouts)
	if err != nil {
		return err
	}
	log.Infof("changes: stateAppend: %d events", len(msgs))
	if len(msgs) > 0 && sb.sendEvent != nil {
		sb.sendEvent(&pb.Event{
			Messages:  msgsToEvents(msgs),
			ContextId: sb.Id(),
		})
	}
	sb.storeFileKeys()
	if hasDepIds(&act) {
		sb.CheckSubscriptions()
	}
	sb.reportChange(s)
	return nil
}

func (sb *smartBlock) StateRebuild(d state.Doc) (err error) {
	msgs, e := sb.Doc.(*state.State).Diff(d.(*state.State))
	sb.Doc = d
	log.Infof("changes: stateRebuild: %d events", len(msgs))
	if e != nil {
		// can't make diff - reopen doc
		sb.Show(state.NewContext(sb.sendEvent))
	} else {
		if len(msgs) > 0 && sb.sendEvent != nil {
			sb.sendEvent(&pb.Event{
				Messages:  msgsToEvents(msgs),
				ContextId: sb.Id(),
			})
		}
	}
	sb.storeFileKeys()
	sb.CheckSubscriptions()
	sb.reportChange(sb.Doc.(*state.State))
	return nil
}

func (sb *smartBlock) DocService() doc.Service {
	return sb.doc
}

func (sb *smartBlock) BlockClose() {
	sb.execHooks(HookOnBlockClose)
	sb.SetEventFunc(nil)
}

func (sb *smartBlock) Close() (err error) {
	sb.Lock()
	sb.execHooks(HookOnClose)
	if sb.closeRecordsSub != nil {
		sb.closeRecordsSub()
		sb.closeRecordsSub = nil
	}
	sb.Unlock()

	sb.source.Close()
	log.Debugf("close smartblock %v", sb.Id())
	return
}

func hasDepIds(act *undo.Action) bool {
	if act == nil {
		return true
	}
	// todo: check details for exact object-relations changes
	if act.Relations != nil || act.ObjectTypes != nil || act.Details != nil {
		return true
	}
	for _, edit := range act.Change {
		if ls, ok := edit.After.(linkSource); ok && ls.HasSmartIds() {
			return true
		}
		if ls, ok := edit.Before.(linkSource); ok && ls.HasSmartIds() {
			return true
		}
	}
	for _, add := range act.Add {
		if ls, ok := add.(linkSource); ok && ls.HasSmartIds() {
			return true
		}
	}
	for _, rem := range act.Remove {
		if ls, ok := rem.(linkSource); ok && ls.HasSmartIds() {
			return true
		}
	}
	return false
}

func getChangedFileHashes(s *state.State, fileDetailKeys []string, act undo.Action) (hashes []string) {
	for _, nb := range act.Add {
		if fh, ok := nb.(simple.FileHashes); ok {
			hashes = fh.FillFileHashes(hashes)
		}
	}
	for _, eb := range act.Change {
		if fh, ok := eb.After.(simple.FileHashes); ok {
			hashes = fh.FillFileHashes(hashes)
		}
	}
	if act.Details != nil {
		det := act.Details.After
		if det != nil && det.Fields != nil {
			for _, field := range fileDetailKeys {
				if list := pbtypes.GetStringList(det, field); list != nil {
					hashes = append(hashes, list...)
				} else if s := pbtypes.GetString(det, field); s != "" {
					hashes = append(hashes, s)
				}
			}
		}
	}
	return
}

func (sb *smartBlock) storeFileKeys() {
	keys := sb.Doc.GetFileKeys()
	if len(keys) == 0 {
		return
	}
	fileKeys := make([]files.FileKeys, len(keys))
	for i, k := range keys {
		fileKeys[i] = files.FileKeys{
			Hash: k.Hash,
			Keys: k.Keys,
		}
	}
	if err := sb.Anytype().FileStoreKeys(fileKeys...); err != nil {
		log.Warnf("can't store file keys: %v", err)
	}
}

func (sb *smartBlock) AddHook(f func(), events ...Hook) {
	for _, e := range events {
		switch e {
		case HookOnClose:
			sb.onCloseHooks = append(sb.onCloseHooks, f)
		case HookOnNewState:
			sb.onNewStateHooks = append(sb.onNewStateHooks, f)
		case HookOnBlockClose:
			sb.onBlockCloseHooks = append(sb.onBlockCloseHooks, f)
		}
	}
}

func mergeAndSortRelations(objTypeRelations []*model.Relation, extraRelations []*model.Relation, aggregatedRelations []*model.Relation, details *types.Struct) []*model.Relation {
	var m = make(map[string]int, len(extraRelations))
	var rels = make([]*model.Relation, 0, len(objTypeRelations)+len(extraRelations))

	for i, rel := range extraRelations {
		m[rel.Key] = i
		rels = append(rels, pbtypes.CopyRelation(rel))
	}

	for _, rel := range objTypeRelations {
		if _, exists := m[rel.Key]; exists {
			continue
		}
		rels = append(rels, pbtypes.CopyRelation(rel))
		m[rel.Key] = len(rels) - 1
	}

	for _, rel := range aggregatedRelations {
		if i, exists := m[rel.Key]; exists {
			// overwrite name that we've got from DS
			if rels[i].Name != rel.Name {
				rels[i].Name = rel.Name
			}
			continue
		}
		rels = append(rels, pbtypes.CopyRelation(rel))
		m[rel.Key] = len(rels) - 1
	}

	if details == nil || details.Fields == nil {
		return rels
	}

	/*
		comment-out relations sorting so the list order will be persistent after setting the details
		sort.Slice(rels, func(i, j int) bool {
			_, iExists := details.Fields[rels[i].Key]
			_, jExists := details.Fields[rels[j].Key]

				if iExists && !jExists {
					return true
				}

				return false
			})*/

	return rels
}

func (sb *smartBlock) baseRelations() []*model.Relation {
	rels := []*model.Relation{bundle.MustGetRelation(bundle.RelationKeyId), bundle.MustGetRelation(bundle.RelationKeyLayout), bundle.MustGetRelation(bundle.RelationKeyIconEmoji), bundle.MustGetRelation(bundle.RelationKeyName)}
	for _, rel := range rels {
		rel.Scope = model.Relation_object
	}
	return rels
}

func (sb *smartBlock) Relations() []*model.Relation {
	return sb.RelationsState(sb.Doc.(*state.State), true)
}

func (sb *smartBlock) RelationsState(s *state.State, aggregateFromDS bool) []*model.Relation {
	if sb.Type() == model.SmartBlockType_Archive {
		return sb.baseRelations()
	}

	objType := s.ObjectType()

	var err error
	var aggregatedRelation []*model.Relation
	if objType != "" && aggregateFromDS {
		aggregatedRelation, err = sb.Anytype().ObjectStore().AggregateRelationsFromSetsOfType(objType)
		if err != nil {
			log.Errorf("failed to get aggregated relations for type: %s", err.Error())
		}
		rels := mergeAndSortRelations(sb.objectTypeRelations(s), s.ExtraRelations(), aggregatedRelation, s.Details())
		sb.fillAggregatedRelations(rels, s.ObjectType())
		return rels
	} else {
		return s.ExtraRelations()
	}
}

func (sb *smartBlock) fillAggregatedRelations(rels []*model.Relation, objType string) {
	for i, rel := range rels {
		if rel.Format != model.RelationFormat_status && rel.Format != model.RelationFormat_tag {
			continue
		}

		options, err := sb.Anytype().ObjectStore().GetAggregatedOptions(rel.Key, objType)
		if err != nil {
			log.Errorf("failed to GetAggregatedOptions %s", err.Error())
			continue
		}

		rels[i].SelectDict = pbtypes.MergeOptionsPreserveScope(rel.SelectDict, options)
	}
}

func (sb *smartBlock) ObjectTypeRelations() []*model.Relation {
	return sb.objectTypeRelations(sb.Doc.(*state.State))
}

func (sb *smartBlock) objectTypeRelations(s *state.State) []*model.Relation {
	var relations []*model.Relation

	objectTypes, _ := objectstore.GetObjectTypes(sb.objectStore, sb.ObjectTypes())
	//if !(len(objectTypes) == 1 && objectTypes[0].Url == bundle.TypeKeyObjectType.URL()) {
	// do not fetch objectTypes for object type type to avoid universe collapse
	for _, objType := range objectTypes {
		relations = append(relations, objType.Relations...)
	}
	//}
	return relations
}

func (sb *smartBlock) execHooks(event Hook) {
	var hooks []func()
	switch event {
	case HookOnNewState:
		hooks = sb.onNewStateHooks
	case HookOnClose:
		hooks = sb.onCloseHooks
	case HookOnBlockClose:
		hooks = sb.onBlockCloseHooks
	}
	for _, h := range hooks {
		if h != nil {
			h()
		}
	}
}

func (sb *smartBlock) GetDocInfo() (doc.DocInfo, error) {
	return sb.getDocInfo(sb.NewState()), nil
}

func (sb *smartBlock) getDocInfo(st *state.State) doc.DocInfo {
	fileHashes := st.GetAllFileHashes(st.FileRelationKeys())
	var setRelations []*model.Relation
	var setSource []string
	creator := pbtypes.GetString(st.Details(), bundle.RelationKeyCreator.String())
	if creator == "" {
		creator = sb.Anytype().ProfileID()
	}
	if st.ObjectType() == bundle.TypeKeySet.URL() {
		if b := st.Get("dataview"); b != nil {
			setRelations = b.Model().GetDataview().GetRelations()
			setSource = b.Model().GetDataview().GetSource()
		}
	}

	links := sb.dependentSmartIds(false, false)
	for _, fileHash := range fileHashes {
		if slice.FindPos(links, fileHash) == -1 {
			links = append(links, fileHash)
		}
	}

	links = slice.Remove(links, sb.Id())

	return doc.DocInfo{
		Id:           sb.Id(),
		Links:        links,
		LogHeads:     sb.source.LogHeads(),
		FileHashes:   fileHashes,
		SetRelations: setRelations,
		SetSource:    setSource,
		Creator:      creator,
		State:        st.Copy(),
	}
}

func (sb *smartBlock) reportChange(s *state.State) {
	if sb.doc == nil {
		return
	}
	sb.doc.ReportChange(context.TODO(), sb.getDocInfo(s))
}

func (sb *smartBlock) onApply(s *state.State) (err error) {
	if pbtypes.GetBool(s.LocalDetails(), bundle.RelationKeyIsDraft.String()) {
		if !s.IsEmpty() {
			s.RemoveLocalDetail(bundle.RelationKeyIsDraft.String())
		}
	}
	return
}

func msgsToEvents(msgs []simple.EventMessage) []*pb.EventMessage {
	events := make([]*pb.EventMessage, len(msgs))
	for i := range msgs {
		events[i] = msgs[i].Msg
	}
	return events
}

func ApplyTemplate(sb SmartBlock, s *state.State, templates ...template.StateTransformer) (err error) {
	if s == nil {
		s = sb.NewState()
	}
	if err = template.InitTemplate(s, templates...); err != nil {
		return
	}
	return sb.Apply(s, NoHistory, NoEvent, NoRestrictions, SkipIfNoChanges)
}<|MERGE_RESOLUTION|>--- conflicted
+++ resolved
@@ -11,11 +11,7 @@
 
 	"github.com/anytypeio/go-anytype-middleware/core/block/doc"
 	"github.com/anytypeio/go-anytype-middleware/core/block/editor/state"
-<<<<<<< HEAD
-=======
 	"github.com/anytypeio/go-anytype-middleware/core/block/editor/template"
-	"github.com/anytypeio/go-anytype-middleware/core/block/meta"
->>>>>>> 9c7275ba
 	"github.com/anytypeio/go-anytype-middleware/core/block/restriction"
 	"github.com/anytypeio/go-anytype-middleware/core/block/simple"
 	"github.com/anytypeio/go-anytype-middleware/core/block/simple/relation"
@@ -984,17 +980,11 @@
 
 	s.SetObjectTypes(objectTypes)
 	if v := pbtypes.Get(s.Details(), bundle.RelationKeyLayout.String()); v == nil || // if layout is not set yet
-<<<<<<< HEAD
 		prevType == nil || // if we have no type set for some reason or it is missing
 		float64(prevType.Layout) == v.GetNumberValue() { // or we have a objecttype recommended layout set for this object
-		s.SetDetailAndBundledRelation(bundle.RelationKeyLayout, pbtypes.Float64(float64(ot.Layout)))
-=======
-		len(prevType) == 0 || // if we have no type set for some reason or it is missing
-		float64(prevType[0].Layout) == v.GetNumberValue() { // or we have a objecttype recommended layout set for this object
 		if err = sb.setLayout(s, ot.Layout); err != nil {
 			return
 		}
->>>>>>> 9c7275ba
 	}
 	return
 }

package smartblock

import (
	"context"
	"errors"
	"fmt"
	"sort"
	"strings"
	"sync"
	"time"

	"github.com/anyproto/any-sync/app"
	"github.com/anyproto/any-sync/app/ocache"
	"github.com/anyproto/any-sync/commonspace/object/acl/list"
	"go.uber.org/zap"

	// nolint:misspell
	"github.com/anyproto/any-sync/commonspace/object/tree/objecttree"
	"github.com/anyproto/any-sync/commonspace/objecttreebuilder"

	"github.com/anyproto/anytype-heart/core/block/editor/state"
	"github.com/anyproto/anytype-heart/core/block/editor/template"
	"github.com/anyproto/anytype-heart/core/block/object/idresolver"
	"github.com/anyproto/anytype-heart/core/block/object/objectlink"
	"github.com/anyproto/anytype-heart/core/block/restriction"
	"github.com/anyproto/anytype-heart/core/block/simple"
	"github.com/anyproto/anytype-heart/core/block/source"
	"github.com/anyproto/anytype-heart/core/block/undo"
	"github.com/anyproto/anytype-heart/core/domain"
	"github.com/anyproto/anytype-heart/core/event"
	"github.com/anyproto/anytype-heart/core/relationutils"
	"github.com/anyproto/anytype-heart/core/session"
	"github.com/anyproto/anytype-heart/pb"
	"github.com/anyproto/anytype-heart/pkg/lib/bundle"
	"github.com/anyproto/anytype-heart/pkg/lib/core/smartblock"
	"github.com/anyproto/anytype-heart/pkg/lib/database"
	"github.com/anyproto/anytype-heart/pkg/lib/localstore/objectstore"
	"github.com/anyproto/anytype-heart/pkg/lib/localstore/objectstore/spaceindex"
	"github.com/anyproto/anytype-heart/pkg/lib/logging"
	"github.com/anyproto/anytype-heart/pkg/lib/pb/model"
	"github.com/anyproto/anytype-heart/pkg/lib/threads"
	"github.com/anyproto/anytype-heart/util/anonymize"
	"github.com/anyproto/anytype-heart/util/dateutil"
	"github.com/anyproto/anytype-heart/util/internalflag"
	"github.com/anyproto/anytype-heart/util/pbtypes"
	"github.com/anyproto/anytype-heart/util/slice"
)

type ApplyFlag int

var (
	ErrSimpleBlockNotFound                         = errors.New("simple block not found")
	ErrCantInitExistingSmartblockWithNonEmptyState = errors.New("can't init existing smartblock with non-empty state")
)

const (
	NoHistory ApplyFlag = iota
	NoEvent
	NoRestrictions
	NoHooks
	DoSnapshot
	SkipIfNoChanges
	KeepInternalFlags
	IgnoreNoPermissions
	NotPushChanges // Used only for read-only actions like InitObject or OpenObject
)

type Hook int

type ApplyInfo struct {
	State       *state.State
	ParentState *state.State
	Events      []simple.EventMessage
	Changes     []*pb.ChangeContent
}

type HookCallback func(info ApplyInfo) (err error)

const (
	HookOnNewState  Hook = iota
	HookBeforeApply      // runs before user changes will be applied, provides the state that can be changed
	HookAfterApply       // runs after changes applied from the user or externally via changeListener
	HookOnClose
	HookOnBlockClose
	HookOnStateRebuild
)

type key int

const CallerKey key = 0

var log = logging.Logger("anytype-mw-smartblock")

func New(
	space Space,
	currentParticipantId string,
	restrictionService restriction.Service,
	spaceIndex spaceindex.Store,
	objectStore objectstore.ObjectStore,
	indexer Indexer,
	eventSender event.Sender,
	spaceIdResolver idresolver.Resolver,
) SmartBlock {
	s := &smartBlock{
		currentParticipantId: currentParticipantId,
		space:                space,
		hooks:                map[Hook][]HookCallback{},
		hooksOnce:            map[string]struct{}{},
		Locker:               &sync.Mutex{},
		sessions:             map[string]session.Context{},

		restrictionService: restrictionService,
		spaceIndex:         spaceIndex,
		indexer:            indexer,
		eventSender:        eventSender,
		objectStore:        objectStore,
		spaceIdResolver:    spaceIdResolver,
		lastDepDetails:     map[string]*domain.Details{},
	}
	return s
}

type Space interface {
	Id() string
	TreeBuilder() objecttreebuilder.TreeBuilder
	DerivedIDs() threads.DerivedSmartblockIds

	GetRelationIdByKey(ctx context.Context, key domain.RelationKey) (id string, err error)
	GetTypeIdByKey(ctx context.Context, key domain.TypeKey) (id string, err error)
	DeriveObjectID(ctx context.Context, uniqueKey domain.UniqueKey) (id string, err error)

	IsPersonal() bool

	Do(objectId string, apply func(sb SmartBlock) error) error
	DoLockedIfNotExists(objectID string, proc func() error) error // TODO Temporarily before rewriting favorites/archive mechanism

	StoredIds() []string
}

type SmartBlock interface {
	Tree() objecttree.ObjectTree
	Init(ctx *InitContext) (err error)
	Id() string
	SpaceID() string
	Type() smartblock.SmartBlockType
	UniqueKey() domain.UniqueKey
	Show() (obj *model.ObjectView, err error)
	RegisterSession(session.Context)
	Apply(s *state.State, flags ...ApplyFlag) error
	History() undo.History
	Relations(s *state.State) relationutils.Relations
	HasRelation(s *state.State, relationKey string) bool
	AddRelationLinksToState(s *state.State, relationKeys ...domain.RelationKey) (err error)
	RemoveExtraRelations(ctx session.Context, relationKeys []domain.RelationKey) (err error)
	SetVerticalAlign(ctx session.Context, align model.BlockVerticalAlign, ids ...string) error
	SetIsDeleted()
	IsDeleted() bool
	IsLocked() bool

	SendEvent(msgs []*pb.EventMessage)
	ResetToVersion(s *state.State) (err error)
	EnableLayouts()
	EnabledRelationAsDependentObjects()
	AddHook(f HookCallback, events ...Hook)
	AddHookOnce(id string, f HookCallback, events ...Hook)
	CheckSubscriptions() (changed bool)
	GetDocInfo() DocInfo
	Restrictions() restriction.Restrictions
	ObjectClose(ctx session.Context)
	ObjectCloseAllSessions()

	Space() Space

	ocache.Object
	state.Doc
	sync.Locker
	SetLocker(locker Locker)
}

type DocInfo struct {
	Id      string
	Space   Space
	Links   []string
	Heads   []string
	Creator string
	Type    domain.TypeKey
	Details *domain.Details

	SmartblockType smartblock.SmartBlockType
}

// TODO Maybe create constructor? Don't want to forget required fields
type InitContext struct {
	IsNewObject                  bool
	Source                       source.Source
	ObjectTypeKeys               []domain.TypeKey
	RelationKeys                 []domain.RelationKey
	RequiredInternalRelationKeys []domain.RelationKey // bundled relations that MUST be present in the state
	State                        *state.State
	Relations                    []*model.Relation
	Restriction                  restriction.Service
	ObjectStore                  objectstore.ObjectStore
	SpaceID                      string
	BuildOpts                    source.BuildOptions
	Ctx                          context.Context
}

type linkSource interface {
	FillSmartIds(ids []string) []string
	HasSmartIds() bool
}

type Locker interface {
	TryLock() bool
	sync.Locker
}

type Indexer interface {
	Index(info DocInfo, options ...IndexOption) error
	app.ComponentRunnable
}

type smartBlock struct {
	state.Doc
	objecttree.ObjectTree
	Locker
	currentParticipantId string
	depIds               []string // slice must be sorted
	sessions             map[string]session.Context
	undo                 undo.History
	source               source.Source
	lastDepDetails       map[string]*domain.Details
	restrictions         restriction.Restrictions
	isDeleted            bool
	enableLayouts        bool

	includeRelationObjectsAsDependents bool // used by some clients

	hooks     map[Hook][]HookCallback
	hooksOnce map[string]struct{}

	recordsSub      database.Subscription
	closeRecordsSub func()

	space Space

	// Deps
	restrictionService restriction.Service
	spaceIndex         spaceindex.Store
	objectStore        objectstore.ObjectStore
	indexer            Indexer
	eventSender        event.Sender
	spaceIdResolver    idresolver.Resolver
}

func (sb *smartBlock) SetLocker(locker Locker) {
	sb.Locker = locker
}

func (sb *smartBlock) Tree() objecttree.ObjectTree {
	return sb.ObjectTree
}

func (sb *smartBlock) HasRelation(s *state.State, key string) bool {
	for _, rel := range s.GetRelationLinks() {
		if rel.Key == key {
			return true
		}
	}
	return false
}

func (sb *smartBlock) Id() string {
	return sb.source.Id()
}

func (sb *smartBlock) SpaceID() string {
	return sb.source.SpaceID()
}

func (sb *smartBlock) Space() Space {
	return sb.space
}

// UniqueKey returns the unique key for types that support it. For example, object types, relations and relation options
func (sb *smartBlock) UniqueKey() domain.UniqueKey {
	uk, _ := domain.NewUniqueKey(sb.Type(), sb.Doc.UniqueKeyInternal())
	return uk
}

func (sb *smartBlock) GetAndUnsetFileKeys() (keys []pb.ChangeFileKeys) {
	keys2 := sb.source.GetFileKeysSnapshot()
	for _, key := range keys2 {
		if key == nil {
			continue
		}
		keys = append(keys, pb.ChangeFileKeys{
			Hash: key.Hash,
			Keys: key.Keys,
		})
	}
	return
}

func (sb *smartBlock) Type() smartblock.SmartBlockType {
	return sb.source.Type()
}

func (sb *smartBlock) ObjectTypeID() string {
	return sb.Doc.LocalDetails().GetString(bundle.RelationKeyType)
}

func (sb *smartBlock) Init(ctx *InitContext) (err error) {
	ctx.RequiredInternalRelationKeys = append(ctx.RequiredInternalRelationKeys, bundle.RequiredInternalRelations...)
	if sb.Doc, err = ctx.Source.ReadDoc(ctx.Ctx, sb, ctx.State != nil); err != nil {
		return fmt.Errorf("reading document: %w", err)
	}

	sb.source = ctx.Source
	if provider, ok := sb.source.(source.ObjectTreeProvider); ok {
		sb.ObjectTree = provider.Tree()
	}
	sb.undo = undo.NewHistory(0)
	sb.restrictions = sb.restrictionService.GetRestrictions(sb)
	if ctx.State != nil {
		// need to store file keys in case we have some new files in the state
		sb.storeFileKeys(ctx.State)
	}
	sb.Doc.BlocksInit(sb.Doc.(simple.DetailsService))

	if ctx.State == nil {
		ctx.State = sb.NewState()
		sb.storeFileKeys(sb.Doc)
	} else {
		if !sb.Doc.(*state.State).IsEmpty(true) {
			return ErrCantInitExistingSmartblockWithNonEmptyState
		}
		ctx.State.SetParent(sb.Doc.(*state.State))
	}

	injectRequiredRelationLinks := func(s *state.State) {
		s.AddBundledRelationLinks(bundle.RequiredInternalRelations...)
		s.AddBundledRelationLinks(ctx.RequiredInternalRelationKeys...)
	}
	injectRequiredRelationLinks(ctx.State)
	injectRequiredRelationLinks(ctx.State.ParentState())

	if err = sb.AddRelationLinksToState(ctx.State, ctx.RelationKeys...); err != nil {
		return
	}
	// Add bundled relations
	var relKeys []domain.RelationKey
	for k, _ := range ctx.State.Details().Iterate() {
		if bundle.HasRelation(k) {
			relKeys = append(relKeys, k)
		}
	}
	ctx.State.AddBundledRelationLinks(relKeys...)
	if ctx.IsNewObject && ctx.State != nil {
		source.NewSubObjectsAndProfileLinksMigration(sb.Type(), sb.space, sb.currentParticipantId, sb.spaceIndex).Migrate(ctx.State)
	}

	if err = sb.injectLocalDetails(ctx.State); err != nil {
		return
	}
	sb.injectDerivedDetails(ctx.State, sb.SpaceID(), sb.Type())

	sb.AddHook(sb.sendObjectCloseEvent, HookOnClose, HookOnBlockClose)
	return
}

func (sb *smartBlock) sendObjectCloseEvent(_ ApplyInfo) error {
	sb.sendEvent(&pb.Event{
		ContextId: sb.Id(),
		Messages: []*pb.EventMessage{
			event.NewMessage(sb.SpaceID(), &pb.EventMessageValueOfObjectClose{
				ObjectClose: &pb.EventObjectClose{
					Id: sb.Id(),
				}}),
		}})
	return nil
}

// updateRestrictions refetch restrictions from restriction service and update them in the smartblock
func (sb *smartBlock) updateRestrictions() {
	r := sb.restrictionService.GetRestrictions(sb)
	if sb.restrictions.Equal(r) {
		return
	}
	sb.restrictions = r
	sb.SendEvent([]*pb.EventMessage{
		event.NewMessage(sb.SpaceID(), &pb.EventMessageValueOfObjectRestrictionsSet{
			ObjectRestrictionsSet: &pb.EventObjectRestrictionsSet{Id: sb.Id(), Restrictions: r.Proto()},
		}),
	})
}

func (sb *smartBlock) SetIsDeleted() {
	sb.isDeleted = true
}

func (sb *smartBlock) IsDeleted() bool {
	return sb.isDeleted
}

func (sb *smartBlock) sendEvent(e *pb.Event) {
	for _, s := range sb.sessions {
		sb.eventSender.SendToSession(s.ID(), e)
	}
}

func (sb *smartBlock) SendEvent(msgs []*pb.EventMessage) {
	sb.sendEvent(&pb.Event{
		Messages:  msgs,
		ContextId: sb.Id(),
	})
}

func (sb *smartBlock) Restrictions() restriction.Restrictions {
	return sb.restrictions
}

func (sb *smartBlock) Show() (*model.ObjectView, error) {
	sb.updateRestrictions()

	details, err := sb.fetchMeta()
	if err != nil {
		return nil, err
	}

	undo, redo := sb.History().Counters()

	// todo: sb.Relations() makes extra query to read objectType which we already have here
	// the problem is that we can have an extra object type of the set in the objectTypes so we can't reuse it
	return &model.ObjectView{
		RootId:        sb.RootId(),
		Type:          sb.Type().ToProto(),
		Blocks:        sb.Blocks(),
		Details:       details,
		RelationLinks: sb.GetRelationLinks(),
		Restrictions:  sb.restrictions.Proto(),
		History: &model.ObjectViewHistorySize{
			Undo: undo,
			Redo: redo,
		},
	}, nil
}

func (sb *smartBlock) fetchMeta() (details []*model.ObjectViewDetailsSet, err error) {
	if sb.closeRecordsSub != nil {
		sb.closeRecordsSub()
		sb.closeRecordsSub = nil
	}

	depIds := sb.dependentSmartIds(sb.includeRelationObjectsAsDependents, true, true)
	sb.setDependentIDs(depIds)

	perSpace := sb.partitionIdsBySpace(sb.depIds)

	recordsCh := make(chan *domain.Details, 10)
	sb.recordsSub = database.NewSubscription(nil, recordsCh)

	var records []database.Record
	closers := make([]func(), 0, len(perSpace))

	for spaceId, perSpaceDepIds := range perSpace {
		spaceIndex := sb.objectStore.SpaceIndex(spaceId)

		recs, closeRecordsSub, err := spaceIndex.QueryByIdsAndSubscribeForChanges(perSpaceDepIds, sb.recordsSub)
		if err != nil {
			for _, closer := range closers {
				closer()
			}
			// datastore unavailable, cancel the subscription
			sb.recordsSub.Close()
			sb.closeRecordsSub = nil
			return nil, fmt.Errorf("subscribe: %w", err)
		}

		closers = append(closers, closeRecordsSub)
		records = append(records, recs...)
	}
	sb.closeRecordsSub = func() {
		for _, closer := range closers {
			closer()
		}
	}

	details = make([]*model.ObjectViewDetailsSet, 0, len(records)+1)

	// add self details
	details = append(details, &model.ObjectViewDetailsSet{
		Id:      sb.Id(),
		Details: sb.CombinedDetails().ToProto(),
	})

	for _, rec := range records {
		details = append(details, &model.ObjectViewDetailsSet{
			Id:      rec.Details.GetString(bundle.RelationKeyId),
			Details: rec.Details.ToProto(),
		})
	}
	go sb.metaListener(recordsCh)
	return
}

func (sb *smartBlock) partitionIdsBySpace(ids []string) map[string][]string {
	perSpace := map[string][]string{}
	for _, id := range ids {
		if dateObject, parseErr := dateutil.BuildDateObjectFromId(id); parseErr == nil {
			perSpace[sb.space.Id()] = append(perSpace[sb.space.Id()], dateObject.Id())
			continue
		}

		spaceId, err := sb.spaceIdResolver.ResolveSpaceID(id)
		if errors.Is(err, domain.ErrObjectNotFound) {
			perSpace[sb.space.Id()] = append(perSpace[sb.space.Id()], id)
			continue
		}

		if err != nil {
			perSpace[sb.space.Id()] = append(perSpace[sb.space.Id()], id)
			log.With("id", id).Warn("resolve space id", zap.Error(err))
			continue
		}
		perSpace[spaceId] = append(perSpace[spaceId], id)
	}
	return perSpace
}

func (sb *smartBlock) Lock() {
	sb.Locker.Lock()
}

func (sb *smartBlock) TryLock() bool {
	return sb.Locker.TryLock()
}

func (sb *smartBlock) Unlock() {
	sb.Locker.Unlock()
}

func (sb *smartBlock) metaListener(ch chan *domain.Details) {
	for {
		rec, ok := <-ch
		if !ok {
			return
		}
		sb.Lock()
		sb.onMetaChange(rec)
		sb.Unlock()
	}
}

func (sb *smartBlock) onMetaChange(details *domain.Details) {
	if details == nil {
		return
	}
	id := details.GetString(bundle.RelationKeyId)
	var msgs []*pb.EventMessage
	if v, exists := sb.lastDepDetails[id]; exists {
		diff, keysToUnset := domain.StructDiff(v, details)
		if id == sb.Id() {
			// if we've got update for ourselves, we are only interested in local-only details, because the rest details changes will be appended when applying records in the current sb
			diff = diff.CopyOnlyKeys(bundle.LocalRelationsKeys...)
		}

		msgs = append(msgs, state.StructDiffIntoEvents(sb.SpaceID(), id, diff, keysToUnset)...)
	} else {
		msgs = append(msgs, event.NewMessage(sb.SpaceID(), &pb.EventMessageValueOfObjectDetailsSet{
			ObjectDetailsSet: &pb.EventObjectDetailsSet{
				Id:      id,
				Details: details.ToProto(),
			},
		}))
	}
	sb.lastDepDetails[id] = details

	if len(msgs) == 0 {
		return
	}

	sb.sendEvent(&pb.Event{
		Messages:  msgs,
		ContextId: sb.Id(),
	})
}

// dependentSmartIds returns list of dependent objects in this order: Simple blocks(Link, mentions in Text), Relations. Both of them are returned in the order of original blocks/relations
func (sb *smartBlock) dependentSmartIds(includeRelations, includeObjTypes, includeCreatorModifier bool) (ids []string) {
	return objectlink.DependentObjectIDs(sb.Doc.(*state.State), sb.Space(), objectlink.Flags{
		Blocks:                   true,
		Details:                  true,
		Relations:                includeRelations,
		Types:                    includeObjTypes,
		CreatorModifierWorkspace: includeCreatorModifier,
	})
}

func (sb *smartBlock) RegisterSession(ctx session.Context) {
	sb.sessions[ctx.ID()] = ctx
}

func (sb *smartBlock) IsLocked() bool {
	var activeCount int
	for _, s := range sb.sessions {
		if sb.eventSender.IsActive(s.ID()) {
			activeCount++
		}
	}
	return activeCount > 0
}

func (sb *smartBlock) EnableLayouts() {
	sb.enableLayouts = true
}

func (sb *smartBlock) IsLayoutsEnabled() bool {
	return sb.enableLayouts
}

func (sb *smartBlock) EnabledRelationAsDependentObjects() {
	sb.includeRelationObjectsAsDependents = true
}

func (sb *smartBlock) Apply(s *state.State, flags ...ApplyFlag) (err error) {
	if sb.IsDeleted() {
		return domain.ErrObjectIsDeleted
	}
	var (
		sendEvent           = true
		addHistory          = true
		doSnapshot          = false
		checkRestrictions   = true
		hooks               = true
		skipIfNoChanges     = false
		keepInternalFlags   = false
		ignoreNoPermissions = false
		notPushChanges      = false
	)
	for _, f := range flags {
		switch f {
		case NoEvent:
			sendEvent = false
		case NoHistory:
			addHistory = false
		case DoSnapshot:
			doSnapshot = true
		case NoRestrictions:
			checkRestrictions = false
		case NoHooks:
			hooks = false
		case SkipIfNoChanges:
			skipIfNoChanges = true
		case KeepInternalFlags:
			keepInternalFlags = true
		case IgnoreNoPermissions:
			ignoreNoPermissions = true
		case NotPushChanges:
			notPushChanges = true
		}
	}

	// Inject derived details to make sure we have consistent state.
	// For example, we have to set ObjectTypeID into Type relation according to ObjectTypeKey from the state
	sb.injectDerivedDetails(s, sb.SpaceID(), sb.Type())

	if hooks {
		if err = sb.execHooks(HookBeforeApply, ApplyInfo{State: s}); err != nil {
			return nil
		}
	}
	if checkRestrictions && s.ParentState() != nil {
		if err = s.ParentState().CheckRestrictions(); err != nil {
			return
		}
	}

	var lastModified = time.Now()
	if s.ParentState() != nil && s.ParentState().IsTheHeaderChange() {
		// for the first change allow to set the last modified date from the state
		// this used for the object imports
		lastModifiedFromState := s.LocalDetails().GetInt64(bundle.RelationKeyLastModifiedDate)
		if lastModifiedFromState > 0 {
			lastModified = time.Unix(lastModifiedFromState, 0)
		}

		if existingCreatedDate := s.LocalDetails().GetInt64(bundle.RelationKeyCreatedDate); existingCreatedDate == 0 || existingCreatedDate > lastModified.Unix() {
			// this can happen if we don't have creation date in the root change
			s.SetLocalDetail(bundle.RelationKeyCreatedDate, domain.Int64(lastModified.Unix()))
		}
	}

	if !keepInternalFlags {
		removeInternalFlags(s)
	}

	migrationVersionUpdated := true
	parent := s.ParentState()
	if parent != nil {
		migrationVersionUpdated = s.MigrationVersion() != parent.MigrationVersion()
	}

	msgs, act, err := state.ApplyState(sb.SpaceID(), s, sb.enableLayouts)
	if err != nil {
		return
	}

	// we may have layout changed, so we need to update restrictions
	sb.updateRestrictions()
	sb.setRestrictionsDetail(s)

	st := sb.Doc.(*state.State)

	changes := st.GetChanges()
	var changeId string
	if skipIfNoChanges && len(changes) == 0 && !migrationVersionUpdated {
		if hasDetailsMsgs(msgs) {
			// means we have only local details changed, so lets index but skip full text
			sb.runIndexer(st, SkipFullTextIfHeadsNotChanged)
		} else {
			// we may skip indexing in case we are sure that we have previously indexed the same version of object
			sb.runIndexer(st, SkipIfHeadsNotChanged)
		}
		return nil
	}
	pushChange := func() error {
		if notPushChanges {
			return nil
		}
		if !sb.source.ReadOnly() {
			// We can set details directly in object's state, they'll be indexed correctly
			st.SetLocalDetail(bundle.RelationKeyLastModifiedBy, domain.String(sb.currentParticipantId))
			st.SetLocalDetail(bundle.RelationKeyLastModifiedDate, domain.Int64(lastModified.Unix()))
		}
		fileDetailsKeys := st.FileRelationKeys()
		var fileDetailsKeysFiltered []domain.RelationKey
		for _, ch := range changes {
			if ds := ch.GetDetailsSet(); ds != nil {
				if slice.FindPos(fileDetailsKeys, domain.RelationKey(ds.Key)) != -1 {
					fileDetailsKeysFiltered = append(fileDetailsKeysFiltered, domain.RelationKey(ds.Key))
				}
			}
		}
		pushChangeParams := source.PushChangeParams{
			Time:              lastModified,
			State:             st,
			Changes:           changes,
			FileChangedHashes: getChangedFileHashes(s, fileDetailsKeysFiltered, act),
			DoSnapshot:        doSnapshot,
		}
		changeId, err = sb.source.PushChange(pushChangeParams)
		// For read-only mode
		if errors.Is(err, list.ErrInsufficientPermissions) && ignoreNoPermissions {
			return nil
		}
		if err != nil {
			return err
		}

		if changeId != "" {
			sb.Doc.(*state.State).SetChangeId(changeId)
		}
		return nil
	}

	if !act.IsEmpty() {
		if len(changes) == 0 && !doSnapshot {
			log.With("sbType", sb.Type().String()).Errorf("apply 0 changes %s: %v", st.RootId(), anonymize.Events(msgsToEvents(msgs)))
		}
		err = pushChange()
		if err != nil {
			return err
		}
		if sb.undo != nil && addHistory {
			if !sb.source.ReadOnly() {
				act.Group = s.GroupId()
				sb.undo.Add(act)
			}
		}
	} else if hasChangesToPush(changes) || migrationVersionUpdated { // TODO: change to len(changes) > 0
		// log.Errorf("sb apply %s: store changes %s", sb.Id(), pbtypes.Sprint(&pb.Change{Content: changes}))
		err = pushChange()
		if err != nil {
			return err
		}
	}

	if changeId == "" && len(msgs) == 0 {
		// means we probably don't have any actual change being made
		// in case the heads are not changed, we may skip indexing
		sb.runIndexer(st, SkipIfHeadsNotChanged)
	} else {
		sb.runIndexer(st)
	}

	if sendEvent {
		events := msgsToEvents(msgs)
		if ctx := s.Context(); ctx != nil {
			ctx.SetMessages(sb.Id(), events)
		} else {
			sb.sendEvent(&pb.Event{
				Messages:  events,
				ContextId: sb.RootId(),
			})
		}
	}

	if hasDepIds(sb.GetRelationLinks(), &act) {
		sb.CheckSubscriptions()
	}
	if hooks {
		if e := sb.execHooks(HookAfterApply, ApplyInfo{
			State:       sb.Doc.(*state.State),
			ParentState: parent,
			Events:      msgs,
			Changes:     changes,
		}); e != nil {
			log.With("objectID", sb.Id()).Warnf("after apply execHooks error: %v", e)
		}
	}

	return
}

func (sb *smartBlock) ResetToVersion(s *state.State) (err error) {
	source.NewSubObjectsAndProfileLinksMigration(sb.Type(), sb.space, sb.currentParticipantId, sb.spaceIndex).Migrate(s)
	s.SetParent(sb.Doc.(*state.State))
	sb.storeFileKeys(s)
	sb.injectLocalDetails(s)
	if err = sb.Apply(s, NoHistory, DoSnapshot, NoRestrictions); err != nil {
		return
	}
	if sb.undo != nil {
		sb.undo.Reset()
	}
	return
}

func (sb *smartBlock) CheckSubscriptions() (changed bool) {
	depIDs := sb.dependentSmartIds(sb.includeRelationObjectsAsDependents, true, true)
	changed = sb.setDependentIDs(depIDs)

	if sb.recordsSub == nil {
		return true
	}
	newIDs := sb.recordsSub.Subscribe(sb.depIds)

	perSpace := sb.partitionIdsBySpace(newIDs)

	for spaceId, ids := range perSpace {
		spaceIndex := sb.objectStore.SpaceIndex(spaceId)
		records, err := spaceIndex.QueryByIds(ids)
		if err != nil {
			log.Errorf("queryById error: %v", err)
		}
		for _, rec := range records {
			sb.onMetaChange(rec.Details)
		}
	}

	return true
}

func (sb *smartBlock) setDependentIDs(depIDs []string) (changed bool) {
	sort.Strings(depIDs)
	if slice.SortedEquals(sb.depIds, depIDs) {
		return false
	}
	// TODO Use algo for sorted strings
	removed, _ := slice.DifferenceRemovedAdded(sb.depIds, depIDs)
	for _, id := range removed {
		delete(sb.lastDepDetails, id)
	}
	sb.depIds = depIDs
	return true
}

func (sb *smartBlock) NewState() *state.State {
	s := sb.Doc.NewState().SetNoObjectType(sb.Type() == smartblock.SmartBlockTypeArchive)
	sb.execHooks(HookOnNewState, ApplyInfo{State: s})
	return s
}

func (sb *smartBlock) NewStateCtx(ctx session.Context) *state.State {
	s := sb.Doc.NewStateCtx(ctx).SetNoObjectType(sb.Type() == smartblock.SmartBlockTypeArchive)
	sb.execHooks(HookOnNewState, ApplyInfo{State: s})
	return s
}

func (sb *smartBlock) History() undo.History {
	return sb.undo
}

func (sb *smartBlock) AddRelationLinksToState(s *state.State, relationKeys ...domain.RelationKey) (err error) {
	if len(relationKeys) == 0 {
		return
	}
	// todo: filter-out existing relation links?
	// in the most cases it should save as an objectstore query
	relations, err := sb.spaceIndex.FetchRelationByKeys(relationKeys...)
	if err != nil {
		return
	}
	links := make([]*model.RelationLink, 0, len(relations))
	for _, r := range relations {
		links = append(links, r.RelationLink())
	}
	s.AddRelationLinks(links...)
	return
}

func (sb *smartBlock) SetVerticalAlign(ctx session.Context, align model.BlockVerticalAlign, ids ...string) (err error) {
	s := sb.NewStateCtx(ctx)
	for _, id := range ids {
		if b := s.Get(id); b != nil {
			b.Model().VerticalAlign = align
		}
	}
	return sb.Apply(s)
}

func (sb *smartBlock) RemoveExtraRelations(ctx session.Context, relationIds []domain.RelationKey) (err error) {
	st := sb.NewStateCtx(ctx)
	st.RemoveRelation(relationIds...)

	return sb.Apply(st)
}

func (sb *smartBlock) StateAppend(f func(d state.Doc) (s *state.State, changes []*pb.ChangeContent, err error)) error {
	if sb.IsDeleted() {
		return domain.ErrObjectIsDeleted
	}
	s, changes, err := f(sb.Doc)
	if err != nil {
		return err
	}
	sb.updateRestrictions()
	sb.injectDerivedDetails(s, sb.SpaceID(), sb.Type())
	sb.execHooks(HookBeforeApply, ApplyInfo{State: s})
	msgs, act, err := state.ApplyState(sb.SpaceID(), s, sb.enableLayouts)
	if err != nil {
		return err
	}
	log.Infof("changes: stateAppend: %d events", len(msgs))

	if len(msgs) > 0 {
		sb.sendEvent(&pb.Event{
			Messages:  msgsToEvents(msgs),
			ContextId: sb.Id(),
		})
	}
	sb.storeFileKeys(s)
	if hasDepIds(sb.GetRelationLinks(), &act) || isBacklinksChanged(msgs) {
		sb.CheckSubscriptions()
	}
	sb.runIndexer(s)
	if err = sb.execHooks(HookAfterApply, ApplyInfo{
		State:       s,
		ParentState: s.ParentState(),
		Events:      msgs,
		Changes:     changes,
	}); err != nil {
		log.Errorf("failed to execute smartblock hooks after apply on StateAppend: %v", err)
	}

	return nil
}

// TODO: need to test StateRebuild
func (sb *smartBlock) StateRebuild(d state.Doc) (err error) {
	if sb.IsDeleted() {
		return domain.ErrObjectIsDeleted
	}
	sb.updateRestrictions()
	sb.injectDerivedDetails(d.(*state.State), sb.SpaceID(), sb.Type())
	err = sb.injectLocalDetails(d.(*state.State))
	if err != nil {
		log.Errorf("failed to inject local details in StateRebuild: %v", err)
	}
	d.(*state.State).SetParent(sb.Doc.(*state.State))
	// todo: make store diff
	sb.execHooks(HookBeforeApply, ApplyInfo{State: d.(*state.State)})
	msgs, _, err := state.ApplyState(sb.SpaceID(), d.(*state.State), sb.enableLayouts)
	log.Infof("changes: stateRebuild: %d events", len(msgs))
	if err != nil {
		// can't make diff - reopen doc
		sb.Show()
	} else {
		if len(msgs) > 0 {
			sb.sendEvent(&pb.Event{
				Messages:  msgsToEvents(msgs),
				ContextId: sb.Id(),
			})
		}
	}
	sb.storeFileKeys(d)
	sb.CheckSubscriptions()
	sb.runIndexer(sb.Doc.(*state.State))
	applyInfo := ApplyInfo{State: sb.Doc.(*state.State), Events: msgs, Changes: d.(*state.State).GetChanges()}
	sb.execHooks(HookAfterApply, applyInfo)
	err = sb.execHooks(HookOnStateRebuild, applyInfo)
	if err != nil {
		log.With("objectId", sb.Id(), "error", err).Error("executing hook on state rebuild")
	}
	return nil
}

func (sb *smartBlock) ObjectClose(ctx session.Context) {
	sb.execHooks(HookOnBlockClose, ApplyInfo{State: sb.Doc.(*state.State)})
	delete(sb.sessions, ctx.ID())
}

func (sb *smartBlock) ObjectCloseAllSessions() {
	sb.execHooks(HookOnBlockClose, ApplyInfo{State: sb.Doc.(*state.State)})
	sb.sessions = make(map[string]session.Context)
}

func (sb *smartBlock) TryClose(objectTTL time.Duration) (res bool, err error) {
	if !sb.Locker.TryLock() {
		return false, nil
	}
	if sb.IsLocked() {
		sb.Unlock()
		return false, nil
	}
	return true, sb.closeLocked()
}

func (sb *smartBlock) Close() (err error) {
	sb.Lock()
	return sb.closeLocked()
}

func (sb *smartBlock) closeLocked() (err error) {
	sb.execHooks(HookOnClose, ApplyInfo{State: sb.Doc.(*state.State)})
	if sb.closeRecordsSub != nil {
		sb.closeRecordsSub()
		sb.closeRecordsSub = nil
	}
	sb.Unlock()

	sb.source.Close()
	log.Debugf("close smartblock %v", sb.Id())
	return
}

func hasDepIds(relations pbtypes.RelationLinks, act *undo.Action) bool {
	if act == nil {
		return true
	}
	if act.ObjectTypes != nil {
		return true
	}
	if act.Details != nil {
		if act.Details.Before == nil || act.Details.After == nil {
			return true
		}

		for k, after := range act.Details.After.Iterate() {
			rel := relations.Get(string(k))
			if rel != nil && (rel.Format == model.RelationFormat_status ||
				rel.Format == model.RelationFormat_tag ||
				rel.Format == model.RelationFormat_object ||
				rel.Format == model.RelationFormat_file ||
				isCoverId(rel)) {

				before := act.Details.Before.Get(k)
				// Check that value is actually changed
				if !before.Ok() || !before.Equal(after) {
					return true
				}
			}
		}
	}

	for _, edit := range act.Change {
		if ls, ok := edit.After.(linkSource); ok && ls.HasSmartIds() {
			return true
		}
		if ls, ok := edit.Before.(linkSource); ok && ls.HasSmartIds() {
			return true
		}
	}
	for _, add := range act.Add {
		if ls, ok := add.(linkSource); ok && ls.HasSmartIds() {
			return true
		}
	}
	for _, rem := range act.Remove {
		if ls, ok := rem.(linkSource); ok && ls.HasSmartIds() {
			return true
		}
	}
	return false
}

// We need to provide the author's name if we download an image with unsplash
// for the cover image inside an inner smartblock
// CoverId can be either a file, a gradient, an icon, or a color
func isCoverId(rel *model.RelationLink) bool {
	return rel.Key == bundle.RelationKeyCoverId.String()
}

func getChangedFileHashes(s *state.State, fileDetailKeys []domain.RelationKey, act undo.Action) (hashes []string) {
	for _, nb := range act.Add {
		if fh, ok := nb.(simple.FileHashes); ok {
			hashes = fh.FillFileHashes(hashes)
		}
	}
	for _, eb := range act.Change {
		if fh, ok := eb.After.(simple.FileHashes); ok {
			hashes = fh.FillFileHashes(hashes)
		}
	}
	if act.Details != nil {
		det := act.Details.After
		if det != nil {
			for _, detKey := range fileDetailKeys {
				if list := det.GetStringList(detKey); len(list) > 0 {
					hashes = append(hashes, list...)
				} else if s := det.GetString(detKey); s != "" {
					hashes = append(hashes, s)
				}
			}
		}
	}

	// we may have temporary links in files, we need to ignore them
	// todo: remove after fixing of how import works
	return slice.FilterCID(hashes)
}

func (sb *smartBlock) storeFileKeys(doc state.Doc) {
	if doc == nil {
		return
	}
	keys := doc.GetAndUnsetFileKeys()
	if len(keys) == 0 {
		return
	}
	fileKeys := make([]domain.FileEncryptionKeys, len(keys))
	for i, k := range keys {
		fileKeys[i] = domain.FileEncryptionKeys{
			FileId:         domain.FileId(k.Hash),
			EncryptionKeys: k.Keys,
		}
	}
	if err := sb.objectStore.AddFileKeys(fileKeys...); err != nil {
		log.Warnf("can't store file keys: %v", err)
	}
}

func (sb *smartBlock) AddHook(f HookCallback, events ...Hook) {
	for _, e := range events {
		sb.hooks[e] = append(sb.hooks[e], f)
	}
}

// AddHookOnce adds hook only if it wasn't added before via this method with the same id
// it doesn't compare the list of events or the callback function
func (sb *smartBlock) AddHookOnce(id string, f HookCallback, events ...Hook) {
	if _, ok := sb.hooksOnce[id]; !ok {
		sb.AddHook(f, events...)
		sb.hooksOnce[id] = struct{}{}
	}
}

// deprecated, use RelationLinks instead
func (sb *smartBlock) Relations(s *state.State) relationutils.Relations {
	var links []*model.RelationLink
	if s == nil {
		links = sb.Doc.GetRelationLinks()
	} else {
		links = s.GetRelationLinks()
	}
	rels, _ := sb.spaceIndex.FetchRelationByLinks(links)
	return rels
}

func (sb *smartBlock) execHooks(event Hook, info ApplyInfo) (err error) {
	for _, h := range sb.hooks[event] {
		if h != nil {
			if err = h(info); err != nil {
				return
			}
		}
	}
	return
}

func (sb *smartBlock) GetDocInfo() DocInfo {
	return sb.getDocInfo(sb.NewState())
}

func (sb *smartBlock) getDocInfo(st *state.State) DocInfo {
	creator := st.Details().GetString(bundle.RelationKeyCreator)

	// we don't want any hidden or internal relations here. We want to capture the meaningful outgoing links only
	links := sb.LocalDetails().GetStringList(bundle.RelationKeyLinks)
	// so links will have this order
	// 1. Simple blocks: links, mentions in the text
	// 2. Relations(format==Object)

	for _, link := range links {
		// sync backlinks of identity and profile objects in personal space
		if strings.HasPrefix(link, domain.ParticipantPrefix) && sb.space.IsPersonal() {
			links = append(links, sb.space.DerivedIDs().Profile)
			break
		}
	}

	// todo: heads in source and the state may be inconsistent?
	heads := sb.source.Heads()
	if len(heads) == 0 {
		lastChangeId := st.LocalDetails().GetString(bundle.RelationKeyLastChangeId)
		if lastChangeId != "" {
			heads = []string{lastChangeId}
		}
	}
	return DocInfo{
		Id:             sb.Id(),
		Space:          sb.Space(),
		Links:          links,
		Heads:          heads,
		Creator:        creator,
		Details:        sb.CombinedDetails(),
		Type:           sb.ObjectTypeKey(),
		SmartblockType: sb.Type(),
	}
}

func (sb *smartBlock) runIndexer(s *state.State, opts ...IndexOption) {
	docInfo := sb.getDocInfo(s)
	if err := sb.indexer.Index(docInfo, opts...); err != nil {
		log.Errorf("index object %s error: %s", sb.Id(), err)
	}
}

func removeInternalFlags(s *state.State) {
	flags := internalflag.NewFromState(s)

	// Run empty check only if any of these flags are present
	if flags.Has(model.InternalFlag_editorDeleteEmpty) || flags.Has(model.InternalFlag_editorSelectType) || flags.Has(model.InternalFlag_editorSelectTemplate) {
		if !s.IsEmpty(true) {
			flags.Remove(model.InternalFlag_editorDeleteEmpty)
		}
		flags.Remove(model.InternalFlag_editorSelectType)
		flags.Remove(model.InternalFlag_editorSelectTemplate)
		flags.AddToState(s)
	}
}

func (sb *smartBlock) setRestrictionsDetail(s *state.State) {
	currentRestrictions := restriction.NewObjectRestrictionsFromValue(s.LocalDetails().Get(bundle.RelationKeyRestrictions))
	if currentRestrictions.Equal(sb.Restrictions().Object) {
		return
	}

	s.SetLocalDetail(bundle.RelationKeyRestrictions, sb.Restrictions().Object.ToValue())

	// todo: verify this logic with clients
	if sb.Restrictions().Object.Check(model.Restrictions_Details) != nil &&
		sb.Restrictions().Object.Check(model.Restrictions_Blocks) != nil {

		s.SetDetailAndBundledRelation(bundle.RelationKeyIsReadonly, domain.Bool(true))
	}
}

func msgsToEvents(msgs []simple.EventMessage) []*pb.EventMessage {
	events := make([]*pb.EventMessage, len(msgs))
	for i := range msgs {
		events[i] = msgs[i].Msg
	}
	return events
}

func ObjectApplyTemplate(sb SmartBlock, s *state.State, templates ...template.StateTransformer) (err error) {
	if s == nil {
		s = sb.NewState()
	}
	template.InitTemplate(s, templates...)

	return sb.Apply(s, NoHistory, NoEvent, NoRestrictions, SkipIfNoChanges)
}

func hasChangesToPush(changes []*pb.ChangeContent) bool {
	for _, ch := range changes {
		if isSuitableChanges(ch) {
			return true
		}
	}
	return false
}

func isSuitableChanges(ch *pb.ChangeContent) bool {
	return ch.GetStoreKeySet() != nil ||
		ch.GetStoreKeyUnset() != nil ||
		ch.GetStoreSliceUpdate() != nil ||
		ch.GetNotificationCreate() != nil ||
		ch.GetNotificationUpdate() != nil ||
		ch.GetDeviceUpdate() != nil ||
		ch.GetDeviceAdd() != nil
}

func hasDetailsMsgs(msgs []simple.EventMessage) bool {
	for _, msg := range msgs {
		if msg.Msg.GetObjectDetailsSet() != nil ||
			msg.Msg.GetObjectDetailsUnset() != nil ||
			msg.Msg.GetObjectDetailsAmend() != nil {
			return true
		}
	}
	return false
}

type IndexOptions struct {
	SkipIfHeadsNotChanged         bool
	SkipFullTextIfHeadsNotChanged bool
}

type IndexOption func(*IndexOptions)

func SkipIfHeadsNotChanged(o *IndexOptions) {
	o.SkipIfHeadsNotChanged = true
}

func SkipFullTextIfHeadsNotChanged(o *IndexOptions) {
	o.SkipFullTextIfHeadsNotChanged = true
}

<<<<<<< HEAD
// injectDerivedDetails injects the local data
func (sb *smartBlock) injectDerivedDetails(s *state.State, spaceID string, sbt smartblock.SmartBlockType) {
	// TODO Pick from source
	id := s.RootId()
	if id != "" {
		s.SetDetailAndBundledRelation(bundle.RelationKeyId, domain.String(id))
	}

	if v, ok := s.Details().TryInt64(bundle.RelationKeyFileBackupStatus); ok {
		status := filesyncstatus.Status(v)
		// Clients expect syncstatus constants in this relation
		s.SetDetailAndBundledRelation(bundle.RelationKeyFileSyncStatus, domain.Int64(status.ToSyncStatus()))
	}

	if info := s.GetFileInfo(); info.FileId != "" {
		err := sb.objectStore.AddFileKeys(domain.FileEncryptionKeys{
			FileId:         info.FileId,
			EncryptionKeys: info.EncryptionKeys,
		})
		if err != nil {
			log.Errorf("failed to store file keys: %v", err)
		}
	}

	if spaceID != "" {
		s.SetDetailAndBundledRelation(bundle.RelationKeySpaceId, domain.String(spaceID))
	} else {
		log.Errorf("InjectDerivedDetails: failed to set space id for %s: no space id provided, but in details: %s", id, s.LocalDetails().GetString(bundle.RelationKeySpaceId))
	}
	if ot := s.ObjectTypeKey(); ot != "" {
		typeID, err := sb.space.GetTypeIdByKey(context.Background(), ot)
		if err != nil {
			log.Errorf("failed to get type id for %s: %v", ot, err)
		}

		s.SetDetailAndBundledRelation(bundle.RelationKeyType, domain.String(typeID))
	}

	if uki := s.UniqueKeyInternal(); uki != "" {
		// todo: remove this hack after spaceService refactored to include marketplace virtual space
		if sbt == smartblock.SmartBlockTypeBundledObjectType {
			sbt = smartblock.SmartBlockTypeObjectType
		} else if sbt == smartblock.SmartBlockTypeBundledRelation {
			sbt = smartblock.SmartBlockTypeRelation
		}

		uk, err := domain.NewUniqueKey(sbt, uki)
		if err != nil {
			log.Errorf("failed to get unique key for %s: %v", uki, err)
		} else {
			s.SetDetailAndBundledRelation(bundle.RelationKeyUniqueKey, domain.String(uk.Marshal()))
		}
	}

	err := sb.deriveChatId(s)
	if err != nil {
		log.With("objectId", sb.Id()).Errorf("can't derive chat id: %v", err)
	}

	sb.setRestrictionsDetail(s)

	snippet := s.Snippet()
	if snippet != "" || s.LocalDetails() != nil {
		s.SetDetailAndBundledRelation(bundle.RelationKeySnippet, domain.String(snippet))
	}

	// Set isDeleted relation only if isUninstalled is present in details
	if isUninstalled, ok := s.Details().TryBool(bundle.RelationKeyIsUninstalled); ok {
		var isDeleted bool
		if isUninstalled {
			isDeleted = true
		}
		s.SetDetailAndBundledRelation(bundle.RelationKeyIsDeleted, domain.Bool(isDeleted))
	}

	sb.injectLinksDetails(s)
	sb.injectMentions(s)
	sb.updateBackLinks(s)
}

func (sb *smartBlock) deriveChatId(s *state.State) error {
	hasChat := s.Details().GetBool(bundle.RelationKeyHasChat)
	if hasChat {
		chatUk, err := domain.NewUniqueKey(smartblock.SmartBlockTypeChatDerivedObject, sb.Id())
		if err != nil {
			return err
		}

		chatId, err := sb.space.DeriveObjectID(context.Background(), chatUk)
		if err != nil {
			return err
		}
		s.SetDetailAndBundledRelation(bundle.RelationKeyChatId, domain.String(chatId))
	}
	return nil
}

=======
>>>>>>> 19e2abb1
type InitFunc = func(id string) *InitContext<|MERGE_RESOLUTION|>--- conflicted
+++ resolved
@@ -1329,104 +1329,4 @@
 	o.SkipFullTextIfHeadsNotChanged = true
 }
 
-<<<<<<< HEAD
-// injectDerivedDetails injects the local data
-func (sb *smartBlock) injectDerivedDetails(s *state.State, spaceID string, sbt smartblock.SmartBlockType) {
-	// TODO Pick from source
-	id := s.RootId()
-	if id != "" {
-		s.SetDetailAndBundledRelation(bundle.RelationKeyId, domain.String(id))
-	}
-
-	if v, ok := s.Details().TryInt64(bundle.RelationKeyFileBackupStatus); ok {
-		status := filesyncstatus.Status(v)
-		// Clients expect syncstatus constants in this relation
-		s.SetDetailAndBundledRelation(bundle.RelationKeyFileSyncStatus, domain.Int64(status.ToSyncStatus()))
-	}
-
-	if info := s.GetFileInfo(); info.FileId != "" {
-		err := sb.objectStore.AddFileKeys(domain.FileEncryptionKeys{
-			FileId:         info.FileId,
-			EncryptionKeys: info.EncryptionKeys,
-		})
-		if err != nil {
-			log.Errorf("failed to store file keys: %v", err)
-		}
-	}
-
-	if spaceID != "" {
-		s.SetDetailAndBundledRelation(bundle.RelationKeySpaceId, domain.String(spaceID))
-	} else {
-		log.Errorf("InjectDerivedDetails: failed to set space id for %s: no space id provided, but in details: %s", id, s.LocalDetails().GetString(bundle.RelationKeySpaceId))
-	}
-	if ot := s.ObjectTypeKey(); ot != "" {
-		typeID, err := sb.space.GetTypeIdByKey(context.Background(), ot)
-		if err != nil {
-			log.Errorf("failed to get type id for %s: %v", ot, err)
-		}
-
-		s.SetDetailAndBundledRelation(bundle.RelationKeyType, domain.String(typeID))
-	}
-
-	if uki := s.UniqueKeyInternal(); uki != "" {
-		// todo: remove this hack after spaceService refactored to include marketplace virtual space
-		if sbt == smartblock.SmartBlockTypeBundledObjectType {
-			sbt = smartblock.SmartBlockTypeObjectType
-		} else if sbt == smartblock.SmartBlockTypeBundledRelation {
-			sbt = smartblock.SmartBlockTypeRelation
-		}
-
-		uk, err := domain.NewUniqueKey(sbt, uki)
-		if err != nil {
-			log.Errorf("failed to get unique key for %s: %v", uki, err)
-		} else {
-			s.SetDetailAndBundledRelation(bundle.RelationKeyUniqueKey, domain.String(uk.Marshal()))
-		}
-	}
-
-	err := sb.deriveChatId(s)
-	if err != nil {
-		log.With("objectId", sb.Id()).Errorf("can't derive chat id: %v", err)
-	}
-
-	sb.setRestrictionsDetail(s)
-
-	snippet := s.Snippet()
-	if snippet != "" || s.LocalDetails() != nil {
-		s.SetDetailAndBundledRelation(bundle.RelationKeySnippet, domain.String(snippet))
-	}
-
-	// Set isDeleted relation only if isUninstalled is present in details
-	if isUninstalled, ok := s.Details().TryBool(bundle.RelationKeyIsUninstalled); ok {
-		var isDeleted bool
-		if isUninstalled {
-			isDeleted = true
-		}
-		s.SetDetailAndBundledRelation(bundle.RelationKeyIsDeleted, domain.Bool(isDeleted))
-	}
-
-	sb.injectLinksDetails(s)
-	sb.injectMentions(s)
-	sb.updateBackLinks(s)
-}
-
-func (sb *smartBlock) deriveChatId(s *state.State) error {
-	hasChat := s.Details().GetBool(bundle.RelationKeyHasChat)
-	if hasChat {
-		chatUk, err := domain.NewUniqueKey(smartblock.SmartBlockTypeChatDerivedObject, sb.Id())
-		if err != nil {
-			return err
-		}
-
-		chatId, err := sb.space.DeriveObjectID(context.Background(), chatUk)
-		if err != nil {
-			return err
-		}
-		s.SetDetailAndBundledRelation(bundle.RelationKeyChatId, domain.String(chatId))
-	}
-	return nil
-}
-
-=======
->>>>>>> 19e2abb1
 type InitFunc = func(id string) *InitContext
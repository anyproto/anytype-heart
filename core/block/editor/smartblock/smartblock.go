package smartblock

import (
	"errors"
	"sort"
	"sync"
	"time"

	"github.com/anytypeio/go-anytype-middleware/core/anytype"
	"github.com/anytypeio/go-anytype-middleware/core/block/editor/state"
	"github.com/anytypeio/go-anytype-middleware/core/block/meta"
	"github.com/anytypeio/go-anytype-middleware/core/block/simple"
	"github.com/anytypeio/go-anytype-middleware/core/block/source"
	"github.com/anytypeio/go-anytype-middleware/core/block/undo"
	"github.com/anytypeio/go-anytype-middleware/pb"
	"github.com/anytypeio/go-anytype-middleware/pkg/lib/core"
	"github.com/anytypeio/go-anytype-middleware/pkg/lib/logging"
	"github.com/anytypeio/go-anytype-middleware/util/pbtypes"
	"github.com/anytypeio/go-anytype-middleware/util/slice"
	"github.com/gogo/protobuf/types"
)

type ApplyFlag int

var (
	ErrSimpleBlockNotFound = errors.New("simple block not found")
)

const (
	NoHistory ApplyFlag = iota
	NoEvent
<<<<<<< HEAD
	NoRestrictions
=======
	DoSnapshot
>>>>>>> 08e2e56f
)

var log = logging.Logger("anytype-mw-smartblock")

func New(ms meta.Service) SmartBlock {
	return &smartBlock{meta: ms}
}

type SmartblockOpenListner interface {
	SmartblockOpened(*state.Context)
}

type SmartBlock interface {
	Init(s source.Source, allowEmpty bool) (err error)
	Id() string
	Type() pb.SmartBlockType
	Meta() *core.SmartBlockMeta
	Show(*state.Context) (err error)
	SetEventFunc(f func(e *pb.Event))
	Apply(s *state.State, flags ...ApplyFlag) error
	History() undo.History
	Anytype() anytype.Service
	SetDetails(ctx *state.Context, details []*pb.RpcBlockSetDetailsDetail) (err error)
	Reindex() error
<<<<<<< HEAD
	SendEvent(msgs []*pb.EventMessage)
=======
	ResetToVersion(s *state.State) (err error)
>>>>>>> 08e2e56f
	DisableLayouts()
	Close() (err error)
	state.Doc
	sync.Locker
}

type linkSource interface {
	FillSmartIds(ids []string) []string
	HasSmartIds() bool
}

type smartBlock struct {
	state.Doc
	sync.Mutex
	depIds         []string
	sendEvent      func(e *pb.Event)
	undo           undo.History
	source         source.Source
	meta           meta.Service
	metaSub        meta.Subscriber
	metaData       *core.SmartBlockMeta
	disableLayouts bool
}

func (sb *smartBlock) Id() string {
	return sb.source.Id()
}

func (sb *smartBlock) Meta() *core.SmartBlockMeta {
	return &core.SmartBlockMeta{
		Details: sb.Details(),
	}
}

func (sb *smartBlock) Type() pb.SmartBlockType {
	return sb.source.Type()
}

func (sb *smartBlock) Init(s source.Source, allowEmpty bool) (err error) {
	if sb.Doc, err = s.ReadDoc(sb, allowEmpty); err != nil {
		return err
	}
	sb.source = s
	sb.undo = undo.NewHistory(0)
	sb.storeFileKeys()
	sb.Doc.BlocksInit()
	return
}

func (sb *smartBlock) SendEvent(msgs []*pb.EventMessage) {
	if sb.sendEvent != nil {
		sb.sendEvent(&pb.Event{
			Messages:  msgs,
			ContextId: sb.Id(),
		})
	}
}

func (sb *smartBlock) Show(ctx *state.Context) error {
	if ctx != nil {
		details, err := sb.fetchDetails()
		if err != nil {
			return err
		}
		ctx.AddMessages(sb.Id(), []*pb.EventMessage{
			{
				Value: &pb.EventMessageValueOfBlockShow{BlockShow: &pb.EventBlockShow{
					RootId:  sb.RootId(),
					Blocks:  sb.Blocks(),
					Details: details,
					Type:    sb.Type(),
				}},
			},
		})
	}
	return nil
}

func (sb *smartBlock) fetchDetails() (details []*pb.EventBlockSetDetails, err error) {
	if sb.metaSub != nil {
		sb.metaSub.Close()
	}
	sb.metaSub = sb.meta.PubSub().NewSubscriber()
	sb.depIds = sb.dependentSmartIds()
	var ch = make(chan meta.Meta)
	subscriber := sb.metaSub.Callback(func(d meta.Meta) {
		ch <- d
	}).Subscribe(sb.depIds...)
	sb.meta.ReportChange(meta.Meta{
		BlockId:        sb.Id(),
		SmartBlockMeta: *sb.Meta(),
	})

	defer func() {
		go func() {
			for d := range ch {
				sb.onMetaChange(d)
			}
		}()
		subscriber.Callback(sb.onMetaChange)
		close(ch)
	}()

	timeout := time.After(time.Second)
	for i := 0; i < len(sb.depIds); i++ {
		select {
		case <-timeout:
			return
		case d := <-ch:
			details = append(details, &pb.EventBlockSetDetails{
				Id:      d.BlockId,
				Details: d.SmartBlockMeta.Details,
			})
		}
	}
	return
}

func (sb *smartBlock) onMetaChange(d meta.Meta) {
	sb.Lock()
	defer sb.Unlock()
	if sb.sendEvent != nil && d.BlockId != sb.Id() {
		sb.sendEvent(&pb.Event{
			Messages: []*pb.EventMessage{
				{
					Value: &pb.EventMessageValueOfBlockSetDetails{
						BlockSetDetails: &pb.EventBlockSetDetails{
							Id:      d.BlockId,
							Details: d.Details,
						},
					},
				},
			},
			ContextId: sb.Id(),
		})
	}
}

func (sb *smartBlock) dependentSmartIds() (ids []string) {
	ids = sb.Doc.(*state.State).DepSmartIds()
	if sb.Type() != pb.SmartBlockType_Breadcrumbs && sb.Type() != pb.SmartBlockType_Home {
		ids = append(ids, sb.Id())
	}
	sort.Strings(ids)
	return
}

func (sb *smartBlock) SetEventFunc(f func(e *pb.Event)) {
	sb.sendEvent = f
}

func (sb *smartBlock) DisableLayouts() {
	sb.disableLayouts = true
}

func (sb *smartBlock) Apply(s *state.State, flags ...ApplyFlag) (err error) {
	var beforeSnippet = sb.Doc.Snippet()
<<<<<<< HEAD
	var sendEvent, addHistory, checkRestrictions = true, true, true
=======
	var sendEvent, addHistory, doSnapshot = true, true, false
	msgs, act, err := state.ApplyState(s, !sb.disableLayouts)
	if err != nil {
		return
	}
	if act.IsEmpty() {
		return nil
	}
>>>>>>> 08e2e56f
	for _, f := range flags {
		switch f {
		case NoEvent:
			sendEvent = false
		case NoHistory:
			addHistory = false
<<<<<<< HEAD
		case NoRestrictions:
			checkRestrictions = false
=======
		case DoSnapshot:
			doSnapshot = true
>>>>>>> 08e2e56f
		}
	}

	if checkRestrictions {
		if err = s.CheckRestrictions(); err != nil {
			return
		}
	}

	msgs, act, err := state.ApplyState(s, !sb.disableLayouts)
	if err != nil {
		return
	}
	if act.IsEmpty() {
		return nil
	}
	changes := sb.Doc.(*state.State).GetChanges()
	fileHashes := getChangedFileHashes(act)
	id, err := sb.source.PushChange(sb.Doc.(*state.State), changes, fileHashes, doSnapshot)
	if err != nil {
		return
	}
	sb.Doc.(*state.State).SetChangeId(id)
	if sb.undo != nil && addHistory {
		sb.undo.Add(act)
	}
	if sendEvent {
		events := msgsToEvents(msgs)
		if ctx := s.Context(); ctx != nil {
			ctx.SetMessages(sb.Id(), events)
		} else if sb.sendEvent != nil {
			sb.sendEvent(&pb.Event{
				Messages:  events,
				ContextId: sb.RootId(),
			})
		}
	}

	if act.Details != nil {
		sb.meta.ReportChange(meta.Meta{
			BlockId:        sb.Id(),
			SmartBlockMeta: *sb.Meta(),
		})
	}
	sb.updatePageStoreNoErr(beforeSnippet, &act)
	return
}

func (sb *smartBlock) ResetToVersion(s *state.State) (err error) {
	s.SetParent(sb.Doc.(*state.State))
	if err = sb.Apply(s, NoHistory, DoSnapshot); err != nil {
		return
	}
	if sb.undo != nil {
		sb.undo.Reset()
	}
	return
}

func (sb *smartBlock) updatePageStoreNoErr(beforeSnippet string, act *undo.Action) {
	if e := sb.updatePageStore(beforeSnippet, act); e != nil {
		log.Warnf("can't update pageStore info: %v", e)
	}
}

func (sb *smartBlock) updatePageStore(beforeSnippet string, act *undo.Action) (err error) {
	if sb.Type() == pb.SmartBlockType_Archive {
		return
	}

	var storeInfo struct {
		details *types.Struct
		snippet string
		links   []string
	}

	if act == nil || act.Details != nil {
		storeInfo.details = pbtypes.CopyStruct(sb.Details())
	}

	if hasDepIds(act) {
		if sb.checkSubscriptions() {
			storeInfo.links = make([]string, len(sb.depIds))
			copy(storeInfo.links, sb.depIds)
			storeInfo.links = slice.Remove(storeInfo.links, sb.Id())
		}
	}

	if afterSnippet := sb.Doc.Snippet(); beforeSnippet != afterSnippet {
		storeInfo.snippet = afterSnippet
	}

	if at := sb.Anytype(); at != nil && sb.Type() != pb.SmartBlockType_Breadcrumbs {
		if storeInfo.links != nil || storeInfo.details != nil || len(storeInfo.snippet) > 0 {
			return at.PageStore().UpdatePage(sb.Id(), storeInfo.details, storeInfo.links, storeInfo.snippet)
		}
	}

	return nil
}

func (sb *smartBlock) checkSubscriptions() (changed bool) {
	depIds := sb.dependentSmartIds()
	if !slice.SortedEquals(sb.depIds, depIds) {
		sb.depIds = depIds
		if sb.metaSub != nil {
			sb.metaSub.ReSubscribe(depIds...)
		}
		return true
	}
	return false
}

func (sb *smartBlock) History() undo.History {
	return sb.undo
}

func (sb *smartBlock) Anytype() anytype.Service {
	return sb.source.Anytype()
}

func (sb *smartBlock) SetDetails(ctx *state.Context, details []*pb.RpcBlockSetDetailsDetail) (err error) {
	s := sb.NewStateCtx(ctx)
	copy := pbtypes.CopyStruct(s.Details())
	if copy == nil || copy.Fields == nil {
		copy = &types.Struct{
			Fields: make(map[string]*types.Value),
		}
	}
	for _, detail := range details {
		copy.Fields[detail.Key] = detail.Value
	}
	if copy.Equal(sb.Details()) {
		return
	}
	s.SetDetails(copy)
	if err = sb.Apply(s); err != nil {
		return
	}
	return
}

func (sb *smartBlock) StateAppend(f func(d state.Doc) (s *state.State, err error)) error {
	beforeSnippet := sb.Doc.Snippet()
	s, err := f(sb.Doc)
	if err != nil {
		return err
	}
	msgs, act, err := state.ApplyState(s, !sb.disableLayouts)
	if err != nil {
		return err
	}
	log.Infof("changes: stateAppend: %d events", len(msgs))
	if len(msgs) > 0 && sb.sendEvent != nil {
		sb.sendEvent(&pb.Event{
			Messages:  msgsToEvents(msgs),
			ContextId: sb.Id(),
		})
	}
	sb.storeFileKeys()
	sb.updatePageStoreNoErr(beforeSnippet, &act)
	return nil
}

func (sb *smartBlock) StateRebuild(d state.Doc) (err error) {
	msgs, e := sb.Doc.(*state.State).Diff(d.(*state.State))
	sb.Doc = d
	log.Infof("changes: stateRebuild: %d events", len(msgs))
	if e != nil {
		// can't make diff - reopen doc
		sb.Show(state.NewContext(sb.sendEvent))
	} else {
		if len(msgs) > 0 && sb.sendEvent != nil {
			sb.sendEvent(&pb.Event{
				Messages:  msgsToEvents(msgs),
				ContextId: sb.Id(),
			})
		}
	}
	sb.storeFileKeys()
	sb.updatePageStoreNoErr("", nil)
	return nil
}

func (sb *smartBlock) Reindex() (err error) {
	return sb.updatePageStore("", nil)
}

func (sb *smartBlock) Close() (err error) {
	if sb.metaSub != nil {
		sb.metaSub.Close()
	}
	sb.source.Close()
	log.Debugf("close smartblock %v", sb.Id())
	return
}

func hasDepIds(act *undo.Action) bool {
	if act == nil {
		return true
	}
	for _, edit := range act.Change {
		if ls, ok := edit.After.(linkSource); ok && ls.HasSmartIds() {
			return true
		}
		if ls, ok := edit.Before.(linkSource); ok && ls.HasSmartIds() {
			return true
		}
	}
	for _, add := range act.Add {
		if ls, ok := add.(linkSource); ok && ls.HasSmartIds() {
			return true
		}
	}
	for _, rem := range act.Remove {
		if ls, ok := rem.(linkSource); ok && ls.HasSmartIds() {
			return true
		}
	}
	return false
}

func getChangedFileHashes(act undo.Action) (hashes []string) {
	for _, nb := range act.Add {
		if fh, ok := nb.(simple.FileHashes); ok {
			hashes = fh.FillFileHashes(hashes)
		}
	}
	for _, eb := range act.Change {
		if fh, ok := eb.After.(simple.FileHashes); ok {
			hashes = fh.FillFileHashes(hashes)
		}
	}
	if act.Details != nil {
		det := act.Details.After
		if det != nil && det.Fields != nil {
			for _, field := range state.DetailsFileFields {
				if v := det.Fields[field]; v != nil && v.GetStringValue() != "" {
					hashes = append(hashes, v.GetStringValue())
				}
			}
		}
	}
	return
}

func (sb *smartBlock) storeFileKeys() {
	keys := sb.Doc.GetFileKeys()
	if len(keys) == 0 {
		return
	}
	fileKeys := make([]core.FileKeys, len(keys))
	for i, k := range keys {
		fileKeys[i] = core.FileKeys{
			Hash: k.Hash,
			Keys: k.Keys,
		}
	}
	if err := sb.Anytype().FileStoreKeys(fileKeys...); err != nil {
		log.Warnf("can't ctore file keys: %v", err)
	}
}

func msgsToEvents(msgs []simple.EventMessage) []*pb.EventMessage {
	events := make([]*pb.EventMessage, len(msgs))
	for i := range msgs {
		events[i] = msgs[i].Msg
	}
	return events
}<|MERGE_RESOLUTION|>--- conflicted
+++ resolved
@@ -29,11 +29,8 @@
 const (
 	NoHistory ApplyFlag = iota
 	NoEvent
-<<<<<<< HEAD
 	NoRestrictions
-=======
 	DoSnapshot
->>>>>>> 08e2e56f
 )
 
 var log = logging.Logger("anytype-mw-smartblock")
@@ -58,11 +55,8 @@
 	Anytype() anytype.Service
 	SetDetails(ctx *state.Context, details []*pb.RpcBlockSetDetailsDetail) (err error)
 	Reindex() error
-<<<<<<< HEAD
 	SendEvent(msgs []*pb.EventMessage)
-=======
 	ResetToVersion(s *state.State) (err error)
->>>>>>> 08e2e56f
 	DisableLayouts()
 	Close() (err error)
 	state.Doc
@@ -220,31 +214,17 @@
 
 func (sb *smartBlock) Apply(s *state.State, flags ...ApplyFlag) (err error) {
 	var beforeSnippet = sb.Doc.Snippet()
-<<<<<<< HEAD
-	var sendEvent, addHistory, checkRestrictions = true, true, true
-=======
-	var sendEvent, addHistory, doSnapshot = true, true, false
-	msgs, act, err := state.ApplyState(s, !sb.disableLayouts)
-	if err != nil {
-		return
-	}
-	if act.IsEmpty() {
-		return nil
-	}
->>>>>>> 08e2e56f
+	var sendEvent, addHistory, doSnapshot, checkRestrictions = true, true, false, true
 	for _, f := range flags {
 		switch f {
 		case NoEvent:
 			sendEvent = false
 		case NoHistory:
 			addHistory = false
-<<<<<<< HEAD
+		case DoSnapshot:
+			doSnapshot = true
 		case NoRestrictions:
 			checkRestrictions = false
-=======
-		case DoSnapshot:
-			doSnapshot = true
->>>>>>> 08e2e56f
 		}
 	}
 

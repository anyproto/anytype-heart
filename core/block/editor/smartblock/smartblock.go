package smartblock

import (
	"context"
	"errors"
	"fmt"
	"slices"
	"sort"
	"strings"
	"sync"
	"time"

	"github.com/anyproto/any-sync/app"
	"github.com/anyproto/any-sync/app/ocache"
	"github.com/anyproto/any-sync/commonspace/object/acl/list"
	"go.uber.org/zap"

	// nolint:misspell
	"github.com/anyproto/any-sync/commonspace/object/tree/objecttree"
	"github.com/anyproto/any-sync/commonspace/objecttreebuilder"

	"github.com/anyproto/anytype-heart/core/block/editor/state"
	"github.com/anyproto/anytype-heart/core/block/editor/template"
	"github.com/anyproto/anytype-heart/core/block/object/idresolver"
	"github.com/anyproto/anytype-heart/core/block/object/objectlink"
	"github.com/anyproto/anytype-heart/core/block/restriction"
	"github.com/anyproto/anytype-heart/core/block/simple"
	"github.com/anyproto/anytype-heart/core/block/source"
	"github.com/anyproto/anytype-heart/core/block/undo"
	"github.com/anyproto/anytype-heart/core/domain"
	"github.com/anyproto/anytype-heart/core/event"
	"github.com/anyproto/anytype-heart/core/session"
	"github.com/anyproto/anytype-heart/pb"
	"github.com/anyproto/anytype-heart/pkg/lib/bundle"
	"github.com/anyproto/anytype-heart/pkg/lib/core/smartblock"
	"github.com/anyproto/anytype-heart/pkg/lib/database"
	"github.com/anyproto/anytype-heart/pkg/lib/localstore/filestore"
	"github.com/anyproto/anytype-heart/pkg/lib/localstore/objectstore"
	"github.com/anyproto/anytype-heart/pkg/lib/localstore/objectstore/spaceindex"
	"github.com/anyproto/anytype-heart/pkg/lib/logging"
	"github.com/anyproto/anytype-heart/pkg/lib/pb/model"
	"github.com/anyproto/anytype-heart/pkg/lib/threads"
	"github.com/anyproto/anytype-heart/util/anonymize"
	"github.com/anyproto/anytype-heart/util/dateutil"
	"github.com/anyproto/anytype-heart/util/internalflag"
	"github.com/anyproto/anytype-heart/util/slice"
)

type ApplyFlag int

var (
	ErrSimpleBlockNotFound                         = errors.New("simple block not found")
	ErrCantInitExistingSmartblockWithNonEmptyState = errors.New("can't init existing smartblock with non-empty state")
	ErrApplyOnEmptyTreeDisallowed                  = errors.New("apply on empty tree disallowed")
)

const (
	NoHistory ApplyFlag = iota
	NoEvent
	NoRestrictions
	NoHooks
	DoSnapshot
	SkipIfNoChanges
	KeepInternalFlags
	IgnoreNoPermissions
	NotPushChanges // Used only for read-only actions like InitObject or OpenObject
	AllowApplyWithEmptyTree
)

type Hook int

type ApplyInfo struct {
	State             *state.State
	ParentDetails     *domain.Details
	Events            []simple.EventMessage
	Changes           []*pb.ChangeContent
	ApplyOtherObjects bool
}

type HookCallback func(info ApplyInfo) (err error)

const (
	HookOnNewState  Hook = iota
	HookBeforeApply      // runs before user changes will be applied, provides the state that can be changed
	HookAfterApply       // runs after changes applied from the user or externally via changeListener
	HookOnClose
	HookOnBlockClose
	HookOnStateRebuild
)

type key int

const CallerKey key = 0

var log = logging.Logger("anytype-mw-smartblock")

func New(
	space Space,
	currentParticipantId string,
	fileStore filestore.FileStore,
	spaceIndex spaceindex.Store,
	objectStore objectstore.ObjectStore,
	indexer Indexer,
	eventSender event.Sender,
	spaceIdResolver idresolver.Resolver,
) SmartBlock {
	s := &smartBlock{
		currentParticipantId: currentParticipantId,
		space:                space,
		hooks:                map[Hook][]HookCallback{},
		hooksOnce:            map[string]struct{}{},
		Locker:               &sync.Mutex{},
		sessions:             map[string]session.Context{},

		fileStore:       fileStore,
		spaceIndex:      spaceIndex,
		indexer:         indexer,
		eventSender:     eventSender,
		objectStore:     objectStore,
		spaceIdResolver: spaceIdResolver,
		lastDepDetails:  map[string]*domain.Details{},
	}
	return s
}

type Space interface {
	Id() string
	TreeBuilder() objecttreebuilder.TreeBuilder
	DerivedIDs() threads.DerivedSmartblockIds

	GetRelationIdByKey(ctx context.Context, key domain.RelationKey) (id string, err error)
	GetTypeIdByKey(ctx context.Context, key domain.TypeKey) (id string, err error)
	DeriveObjectID(ctx context.Context, uniqueKey domain.UniqueKey) (id string, err error)

	IsPersonal() bool

	Do(objectId string, apply func(sb SmartBlock) error) error
	DoLockedIfNotExists(objectID string, proc func() error) error // TODO Temporarily before rewriting favorites/archive mechanism
	TryRemove(objectId string) (bool, error)

	StoredIds() []string
}

type SmartBlock interface {
	Tree() objecttree.ObjectTree
	Init(ctx *InitContext) (err error)
	Id() string
	SpaceID() string
	Type() smartblock.SmartBlockType
	UniqueKey() domain.UniqueKey
	Show() (obj *model.ObjectView, err error)
	RegisterSession(session.Context)
	Apply(s *state.State, flags ...ApplyFlag) error
	History() undo.History
	HasRelation(s *state.State, relationKey string) bool
	RemoveRelations(ctx session.Context, relationKeys []domain.RelationKey) (err error)
	SetVerticalAlign(ctx session.Context, align model.BlockVerticalAlign, ids ...string) error
	SetIsDeleted()
	IsDeleted() bool
	IsLocked() bool

	SendEvent(msgs []*pb.EventMessage)
	ResetToVersion(s *state.State) (err error)
	EnableLayouts()
	EnabledRelationAsDependentObjects()
	AddHook(f HookCallback, events ...Hook)
	AddHookOnce(id string, f HookCallback, events ...Hook)
	CheckSubscriptions() (changed bool)
	GetDocInfo() DocInfo
	Restrictions() restriction.Restrictions
	ObjectClose(ctx session.Context)
	ObjectCloseAllSessions()

	Space() Space

	ocache.Object
	state.Doc
	sync.Locker
	SetLocker(locker Locker)
}

type DocInfo struct {
	Id      string
	Space   Space
	Links   []string
	Heads   []string
	Creator string
	Type    domain.TypeKey
	Details *domain.Details

	SmartblockType smartblock.SmartBlockType
}

// TODO Maybe create constructor? Don't want to forget required fields
type InitContext struct {
	IsNewObject                  bool
	Source                       source.Source
	ObjectTypeKeys               []domain.TypeKey
	RelationKeys                 []domain.RelationKey
	RequiredInternalRelationKeys []domain.RelationKey // bundled relations that MUST be present in the state
	State                        *state.State
	Relations                    []*model.Relation
	ObjectStore                  objectstore.ObjectStore
	SpaceID                      string
	BuildOpts                    source.BuildOptions
	Ctx                          context.Context
}

type linkSource interface {
	FillSmartIds(ids []string) []string
	HasSmartIds() bool
}

type Locker interface {
	TryLock() bool
	sync.Locker
}

type Indexer interface {
	Index(info DocInfo, options ...IndexOption) error
	app.ComponentRunnable
}

type smartBlock struct {
	state.Doc
	objecttree.ObjectTree
	Locker
	currentParticipantId string
	depIds               []string // slice must be sorted
	sessions             map[string]session.Context
	undo                 undo.History
	source               source.Source
	lastDepDetails       map[string]*domain.Details
	restrictions         restriction.Restrictions
	isDeleted            bool
	enableLayouts        bool

	includeRelationObjectsAsDependents bool // used by some clients

	hooks     map[Hook][]HookCallback
	hooksOnce map[string]struct{}

	recordsSub      database.Subscription
	closeRecordsSub func()

	space Space

	// Deps
	fileStore       filestore.FileStore
	spaceIndex      spaceindex.Store
	objectStore     objectstore.ObjectStore
	indexer         Indexer
	eventSender     event.Sender
	spaceIdResolver idresolver.Resolver
}

func (sb *smartBlock) SetLocker(locker Locker) {
	sb.Locker = locker
}

func (sb *smartBlock) Tree() objecttree.ObjectTree {
	return sb.ObjectTree
}

func (sb *smartBlock) HasRelation(s *state.State, key string) bool {
	return s.HasRelation(domain.RelationKey(key))
}

func (sb *smartBlock) Id() string {
	return sb.source.Id()
}

func (sb *smartBlock) SpaceID() string {
	return sb.source.SpaceID()
}

func (sb *smartBlock) Space() Space {
	return sb.space
}

// UniqueKey returns the unique key for types that support it. For example, object types, relations and relation options
func (sb *smartBlock) UniqueKey() domain.UniqueKey {
	uk, _ := domain.NewUniqueKey(sb.Type(), sb.Doc.UniqueKeyInternal())
	return uk
}

func (sb *smartBlock) GetAndUnsetFileKeys() (keys []pb.ChangeFileKeys) {
	keys2 := sb.source.GetFileKeysSnapshot()
	for _, key := range keys2 {
		if key == nil {
			continue
		}
		keys = append(keys, pb.ChangeFileKeys{
			Hash: key.Hash,
			Keys: key.Keys,
		})
	}
	return
}

func (sb *smartBlock) Type() smartblock.SmartBlockType {
	return sb.source.Type()
}

func (sb *smartBlock) ObjectTypeID() string {
	return sb.Doc.LocalDetails().GetString(bundle.RelationKeyType)
}

func (sb *smartBlock) Init(ctx *InitContext) (err error) {
	ctx.RequiredInternalRelationKeys = append(ctx.RequiredInternalRelationKeys, bundle.RequiredInternalRelations...)
	if sb.Doc, err = ctx.Source.ReadDoc(ctx.Ctx, sb, ctx.State != nil); err != nil {
		return fmt.Errorf("reading document: %w", err)
	}

	sb.source = ctx.Source
	if provider, ok := sb.source.(source.ObjectTreeProvider); ok {
		sb.ObjectTree = provider.Tree()
	}
	sb.undo = undo.NewHistory(0)
	sb.restrictions = restriction.GetRestrictions(sb)
	if ctx.State != nil {
		// need to store file keys in case we have some new files in the state
		sb.storeFileKeys(ctx.State)
	}
	sb.Doc.BlocksInit(sb.Doc.(simple.DetailsService))

	if ctx.State == nil {
		ctx.State = sb.NewState()
		sb.storeFileKeys(sb.Doc)
	} else {
		if !sb.Doc.(*state.State).IsEmpty(true) {
			return ErrCantInitExistingSmartblockWithNonEmptyState
		}
		ctx.State.SetParent(sb.Doc.(*state.State))
	}

	injectRequiredRelations := func(s *state.State) {
		s.AddRelationKeys(bundle.RequiredInternalRelations...)
		s.AddRelationKeys(ctx.RequiredInternalRelationKeys...)
	}
	injectRequiredRelations(ctx.State)
	injectRequiredRelations(ctx.State.ParentState())

<<<<<<< HEAD
	ctx.State.AddRelationKeys(ctx.RelationKeys...)
	if ctx.IsNewObject && ctx.State != nil {
		source.NewSubObjectsAndProfileLinksMigration(sb.Type(), sb.space, sb.currentParticipantId, sb.spaceIndex).Migrate(ctx.State)
	}
=======
	if err = sb.AddRelationLinksToState(ctx.State, ctx.RelationKeys...); err != nil {
		return
	}
	// Add bundled relations
	var relKeys []domain.RelationKey
	for k, _ := range ctx.State.Details().Iterate() {
		if bundle.HasRelation(k) {
			relKeys = append(relKeys, k)
		}
	}
	ctx.State.AddBundledRelationLinks(relKeys...)
>>>>>>> c0da7e8d

	if err = sb.injectLocalDetails(ctx.State); err != nil {
		return
	}
	sb.injectDerivedDetails(ctx.State, sb.SpaceID(), sb.Type())
	sb.resolveLayout(ctx.State)

	sb.AddHook(sb.sendObjectCloseEvent, HookOnClose, HookOnBlockClose)
	return
}

func (sb *smartBlock) sendObjectCloseEvent(_ ApplyInfo) error {
	sb.sendEvent(&pb.Event{
		ContextId: sb.Id(),
		Messages: []*pb.EventMessage{
			event.NewMessage(sb.SpaceID(), &pb.EventMessageValueOfObjectClose{
				ObjectClose: &pb.EventObjectClose{
					Id: sb.Id(),
				}}),
		}})
	return nil
}

// updateRestrictions refetch restrictions from restriction service and update them in the smartblock
func (sb *smartBlock) updateRestrictions() {
	r := restriction.GetRestrictions(sb)
	if sb.restrictions.Equal(r) {
		return
	}
	sb.restrictions = r
	sb.SendEvent([]*pb.EventMessage{
		event.NewMessage(sb.SpaceID(), &pb.EventMessageValueOfObjectRestrictionsSet{
			ObjectRestrictionsSet: &pb.EventObjectRestrictionsSet{Id: sb.Id(), Restrictions: r.Proto()},
		}),
	})
}

func (sb *smartBlock) SetIsDeleted() {
	sb.isDeleted = true
}

func (sb *smartBlock) IsDeleted() bool {
	return sb.isDeleted
}

func (sb *smartBlock) sendEvent(e *pb.Event) {
	for _, s := range sb.sessions {
		sb.eventSender.SendToSession(s.ID(), e)
	}
}

func (sb *smartBlock) SendEvent(msgs []*pb.EventMessage) {
	sb.sendEvent(&pb.Event{
		Messages:  msgs,
		ContextId: sb.Id(),
	})
}

func (sb *smartBlock) Restrictions() restriction.Restrictions {
	return sb.restrictions
}

func (sb *smartBlock) Show() (*model.ObjectView, error) {
	sb.updateRestrictions()

	details, err := sb.fetchMeta()
	if err != nil {
		return nil, err
	}

	undo, redo := sb.History().Counters()

	return &model.ObjectView{
		RootId:       sb.RootId(),
		Type:         sb.Type().ToProto(),
		Blocks:       sb.Blocks(),
		Details:      details,
		Restrictions: sb.restrictions.Proto(),
		History: &model.ObjectViewHistorySize{
			Undo: undo,
			Redo: redo,
		},
	}, nil
}

func (sb *smartBlock) fetchMeta() (details []*model.ObjectViewDetailsSet, err error) {
	if sb.closeRecordsSub != nil {
		sb.closeRecordsSub()
		sb.closeRecordsSub = nil
	}

	depIds := sb.dependentSmartIds(sb.includeRelationObjectsAsDependents, true, true)
	sb.setDependentIDs(depIds)

	perSpace := sb.partitionIdsBySpace(sb.depIds)

	recordsCh := make(chan *domain.Details, 10)
	sb.recordsSub = database.NewSubscription(nil, recordsCh)

	var records []database.Record
	closers := make([]func(), 0, len(perSpace))

	for spaceId, perSpaceDepIds := range perSpace {
		spaceIndex := sb.objectStore.SpaceIndex(spaceId)

		recs, closeRecordsSub, err := spaceIndex.QueryByIdsAndSubscribeForChanges(perSpaceDepIds, sb.recordsSub)
		if err != nil {
			for _, closer := range closers {
				closer()
			}
			// datastore unavailable, cancel the subscription
			sb.recordsSub.Close()
			sb.closeRecordsSub = nil
			return nil, fmt.Errorf("subscribe: %w", err)
		}

		closers = append(closers, closeRecordsSub)
		records = append(records, recs...)
	}
	sb.closeRecordsSub = func() {
		for _, closer := range closers {
			closer()
		}
	}

	details = make([]*model.ObjectViewDetailsSet, 0, len(records)+1)

	// add self details
	details = append(details, &model.ObjectViewDetailsSet{
		Id:      sb.Id(),
		Details: sb.CombinedDetails().ToProto(),
	})

	for _, rec := range records {
		details = append(details, &model.ObjectViewDetailsSet{
			Id:      rec.Details.GetString(bundle.RelationKeyId),
			Details: rec.Details.ToProto(),
		})
	}
	go sb.metaListener(recordsCh)
	return
}

func (sb *smartBlock) partitionIdsBySpace(ids []string) map[string][]string {
	perSpace := map[string][]string{}
	for _, id := range ids {
		if dateObject, parseErr := dateutil.BuildDateObjectFromId(id); parseErr == nil {
			perSpace[sb.space.Id()] = append(perSpace[sb.space.Id()], dateObject.Id())
			continue
		}

		spaceId, err := sb.spaceIdResolver.ResolveSpaceID(id)
		if errors.Is(err, domain.ErrObjectNotFound) {
			perSpace[sb.space.Id()] = append(perSpace[sb.space.Id()], id)
			continue
		}

		if err != nil {
			perSpace[sb.space.Id()] = append(perSpace[sb.space.Id()], id)
			log.With("id", id).Warn("resolve space id", zap.Error(err))
			continue
		}
		perSpace[spaceId] = append(perSpace[spaceId], id)
	}
	return perSpace
}

func (sb *smartBlock) Lock() {
	sb.Locker.Lock()
}

func (sb *smartBlock) TryLock() bool {
	return sb.Locker.TryLock()
}

func (sb *smartBlock) Unlock() {
	sb.Locker.Unlock()
}

func (sb *smartBlock) metaListener(ch chan *domain.Details) {
	for {
		rec, ok := <-ch
		if !ok {
			return
		}
		sb.Lock()
		sb.onMetaChange(rec)
		sb.Unlock()
	}
}

func (sb *smartBlock) onMetaChange(details *domain.Details) {
	if details == nil {
		return
	}
	id := details.GetString(bundle.RelationKeyId)
	var msgs []*pb.EventMessage
	if v, exists := sb.lastDepDetails[id]; exists {
		diff, keysToUnset := domain.StructDiff(v, details)
		if id == sb.Id() {
			// if we've got update for ourselves, we are only interested in local-only details, because the rest details changes will be appended when applying records in the current sb
			diff = diff.CopyOnlyKeys(bundle.LocalRelationsKeys...)
		}

		msgs = append(msgs, state.StructDiffIntoEvents(sb.SpaceID(), id, diff, keysToUnset)...)
	} else {
		msgs = append(msgs, event.NewMessage(sb.SpaceID(), &pb.EventMessageValueOfObjectDetailsSet{
			ObjectDetailsSet: &pb.EventObjectDetailsSet{
				Id:      id,
				Details: details.ToProto(),
			},
		}))
	}
	sb.lastDepDetails[id] = details

	if len(msgs) == 0 {
		return
	}

	sb.sendEvent(&pb.Event{
		Messages:  msgs,
		ContextId: sb.Id(),
	})
}

// dependentSmartIds returns list of dependent objects in this order: Simple blocks(Link, mentions in Text), Relations. Both of them are returned in the order of original blocks/relations
func (sb *smartBlock) dependentSmartIds(includeRelations, includeObjTypes, includeCreatorModifier bool) (ids []string) {
	return objectlink.DependentObjectIDs(sb.Doc.(*state.State), sb.Space(), sb.spaceIndex, objectlink.Flags{
		Blocks:                   true,
		Details:                  true,
		Relations:                includeRelations,
		Types:                    includeObjTypes,
		CreatorModifierWorkspace: includeCreatorModifier,
	})
}

func (sb *smartBlock) RegisterSession(ctx session.Context) {
	sb.sessions[ctx.ID()] = ctx
}

func (sb *smartBlock) IsLocked() bool {
	var activeCount int
	for _, s := range sb.sessions {
		if sb.eventSender.IsActive(s.ID()) {
			activeCount++
		}
	}
	return activeCount > 0
}

func (sb *smartBlock) EnableLayouts() {
	sb.enableLayouts = true
}

func (sb *smartBlock) IsLayoutsEnabled() bool {
	return sb.enableLayouts
}

func (sb *smartBlock) EnabledRelationAsDependentObjects() {
	sb.includeRelationObjectsAsDependents = true
}

func (sb *smartBlock) Apply(s *state.State, flags ...ApplyFlag) (err error) {
	if sb.IsDeleted() {
		return domain.ErrObjectIsDeleted
	}
	var (
		sendEvent               = true
		addHistory              = true
		doSnapshot              = false
		checkRestrictions       = true
		hooks                   = true
		skipIfNoChanges         = false
		keepInternalFlags       = false
		ignoreNoPermissions     = false
		notPushChanges          = false
		allowApplyWithEmptyTree = false
	)
	for _, f := range flags {
		switch f {
		case NoEvent:
			sendEvent = false
		case NoHistory:
			addHistory = false
		case DoSnapshot:
			doSnapshot = true
		case NoRestrictions:
			checkRestrictions = false
		case NoHooks:
			hooks = false
		case SkipIfNoChanges:
			skipIfNoChanges = true
		case KeepInternalFlags:
			keepInternalFlags = true
		case IgnoreNoPermissions:
			ignoreNoPermissions = true
		case NotPushChanges:
			notPushChanges = true
		case AllowApplyWithEmptyTree:
			allowApplyWithEmptyTree = true
		}
	}
	if sb.ObjectTree != nil &&
		len(sb.ObjectTree.Heads()) == 1 &&
		sb.ObjectTree.Heads()[0] == sb.ObjectTree.Id() &&
		!allowApplyWithEmptyTree &&
		sb.Type() != smartblock.SmartBlockTypeChatDerivedObject &&
		sb.Type() != smartblock.SmartBlockTypeAccountObject {
		// protection for applying migrations on empty tree
		log.With("sbType", sb.Type().String(), "objectId", sb.Id()).Warnf("apply on empty tree discarded")
		return ErrApplyOnEmptyTreeDisallowed
	}

	// Inject derived details to make sure we have consistent state.
	// For example, we have to set ObjectTypeID into Type relation according to ObjectTypeKey from the state
	sb.injectDerivedDetails(s, sb.SpaceID(), sb.Type())
	sb.resolveLayout(s)

	if hooks {
		if err = sb.execHooks(HookBeforeApply, ApplyInfo{State: s}); err != nil {
			return nil
		}
	}
	if checkRestrictions && s.ParentState() != nil {
		if err = s.ParentState().CheckRestrictions(); err != nil {
			return
		}
	}

	var lastModified = time.Now()
	if s.ParentState() != nil && s.ParentState().IsTheHeaderChange() {
		// for the first change allow to set the last modified date from the state
		// this used for the object imports
		lastModifiedFromState := s.LocalDetails().GetInt64(bundle.RelationKeyLastModifiedDate)
		if lastModifiedFromState > 0 {
			lastModified = time.Unix(lastModifiedFromState, 0)
		}

		if existingCreatedDate := s.LocalDetails().GetInt64(bundle.RelationKeyCreatedDate); existingCreatedDate == 0 || existingCreatedDate > lastModified.Unix() {
			// this can happen if we don't have creation date in the root change
			s.SetLocalDetail(bundle.RelationKeyCreatedDate, domain.Int64(lastModified.Unix()))
		}
	}

	if !keepInternalFlags {
		removeInternalFlags(s)
	}

	var (
		migrationVersionUpdated = true
		parent                  = s.ParentState()
	)

	if parent != nil {
		migrationVersionUpdated = s.MigrationVersion() != parent.MigrationVersion()
	}

	msgs, act, err := state.ApplyState(sb.SpaceID(), s, sb.enableLayouts)
	if err != nil {
		return
	}

	// we may have layout changed, so we need to update restrictions
	sb.updateRestrictions()
	sb.setRestrictionsDetail(s)

	st := sb.Doc.(*state.State)

	changes := st.GetChanges()
	var changeId string
	if skipIfNoChanges && len(changes) == 0 && !migrationVersionUpdated {
		if hasDetailsMsgs(msgs) {
			// means we have only local details changed, so lets index but skip full text
			sb.runIndexer(st, SkipFullTextIfHeadsNotChanged)
		} else {
			// we may skip indexing in case we are sure that we have previously indexed the same version of object
			sb.runIndexer(st, SkipIfHeadsNotChanged)
		}
		return nil
	}
	pushChange := func() error {
		if notPushChanges {
			return nil
		}
		if !sb.source.ReadOnly() {
			// We can set details directly in object's state, they'll be indexed correctly
			st.SetLocalDetail(bundle.RelationKeyLastModifiedBy, domain.String(sb.currentParticipantId))
			st.SetLocalDetail(bundle.RelationKeyLastModifiedDate, domain.Int64(lastModified.Unix()))
		}
		fileDetailsKeys := st.FileRelationKeys(sb.spaceIndex)
		var fileDetailsKeysFiltered []domain.RelationKey
		for _, ch := range changes {
			if ds := ch.GetDetailsSet(); ds != nil {
				if slice.FindPos(fileDetailsKeys, domain.RelationKey(ds.Key)) != -1 {
					fileDetailsKeysFiltered = append(fileDetailsKeysFiltered, domain.RelationKey(ds.Key))
				}
			}
		}
		pushChangeParams := source.PushChangeParams{
			Time:              lastModified,
			State:             st,
			Changes:           changes,
			FileChangedHashes: getChangedFileHashes(s, fileDetailsKeysFiltered, act),
			DoSnapshot:        doSnapshot,
		}
		changeId, err = sb.source.PushChange(pushChangeParams)
		// For read-only mode
		if errors.Is(err, list.ErrInsufficientPermissions) && ignoreNoPermissions {
			return nil
		}
		if err != nil {
			return err
		}

		if changeId != "" {
			sb.Doc.(*state.State).SetChangeId(changeId)
		}
		return nil
	}

	if !act.IsEmpty() {
		if len(changes) == 0 && !doSnapshot {
			log.With("sbType", sb.Type().String()).Errorf("apply 0 changes %s: %v", st.RootId(), anonymize.Events(msgsToEvents(msgs)))
		}
		err = pushChange()
		if err != nil {
			return err
		}
		if sb.undo != nil && addHistory {
			if !sb.source.ReadOnly() {
				act.Group = s.GroupId()
				sb.undo.Add(act)
			}
		}
	} else if hasChangesToPush(changes) || migrationVersionUpdated { // TODO: change to len(changes) > 0
		// log.Errorf("sb apply %s: store changes %s", sb.Id(), pbtypes.Sprint(&pb.Change{Content: changes}))
		err = pushChange()
		if err != nil {
			return err
		}
	}

	if changeId == "" && len(msgs) == 0 {
		// means we probably don't have any actual change being made
		// in case the heads are not changed, we may skip indexing
		sb.runIndexer(st, SkipIfHeadsNotChanged)
	} else {
		sb.runIndexer(st)
	}

	if sendEvent {
		events := msgsToEvents(msgs)
		if ctx := s.Context(); ctx != nil {
			ctx.SetMessages(sb.Id(), events)
		} else {
			sb.sendEvent(&pb.Event{
				Messages:  events,
				ContextId: sb.RootId(),
			})
		}
	}

	if sb.hasDepIds(&act) {
		sb.CheckSubscriptions()
	}
	if hooks {
		var parentDetails *domain.Details
		if act.Details != nil {
			parentDetails = act.Details.Before
		}
		if e := sb.execHooks(HookAfterApply, ApplyInfo{
			State:             sb.Doc.(*state.State),
			ParentDetails:     parentDetails,
			Events:            msgs,
			Changes:           changes,
			ApplyOtherObjects: true,
		}); e != nil {
			log.With("objectID", sb.Id()).Warnf("after apply execHooks error: %v", e)
		}
	}

	return
}

func (sb *smartBlock) ResetToVersion(s *state.State) (err error) {
	s.SetParent(sb.Doc.(*state.State))
	sb.storeFileKeys(s)
	sb.injectLocalDetails(s)
	if err = sb.Apply(s, NoHistory, DoSnapshot, NoRestrictions); err != nil {
		return
	}
	if sb.undo != nil {
		sb.undo.Reset()
	}
	return
}

func (sb *smartBlock) CheckSubscriptions() (changed bool) {
	depIDs := sb.dependentSmartIds(sb.includeRelationObjectsAsDependents, true, true)
	changed = sb.setDependentIDs(depIDs)

	if sb.recordsSub == nil {
		return true
	}
	newIDs := sb.recordsSub.Subscribe(sb.depIds)

	perSpace := sb.partitionIdsBySpace(newIDs)

	for spaceId, ids := range perSpace {
		spaceIndex := sb.objectStore.SpaceIndex(spaceId)
		records, err := spaceIndex.QueryByIds(ids)
		if err != nil {
			log.Errorf("queryById error: %v", err)
		}
		for _, rec := range records {
			sb.onMetaChange(rec.Details)
		}
	}

	return true
}

func (sb *smartBlock) setDependentIDs(depIDs []string) (changed bool) {
	sort.Strings(depIDs)
	if slice.SortedEquals(sb.depIds, depIDs) {
		return false
	}
	// TODO Use algo for sorted strings
	removed, _ := slice.DifferenceRemovedAdded(sb.depIds, depIDs)
	for _, id := range removed {
		delete(sb.lastDepDetails, id)
	}
	sb.depIds = depIDs
	return true
}

func (sb *smartBlock) NewState() *state.State {
	s := sb.Doc.NewState().SetNoObjectType(sb.Type() == smartblock.SmartBlockTypeArchive)
	sb.execHooks(HookOnNewState, ApplyInfo{State: s})
	return s
}

func (sb *smartBlock) NewStateCtx(ctx session.Context) *state.State {
	s := sb.Doc.NewStateCtx(ctx).SetNoObjectType(sb.Type() == smartblock.SmartBlockTypeArchive)
	sb.execHooks(HookOnNewState, ApplyInfo{State: s})
	return s
}

func (sb *smartBlock) History() undo.History {
	return sb.undo
}

func (sb *smartBlock) SetVerticalAlign(ctx session.Context, align model.BlockVerticalAlign, ids ...string) (err error) {
	s := sb.NewStateCtx(ctx)
	for _, id := range ids {
		if b := s.Get(id); b != nil {
			b.Model().VerticalAlign = align
		}
	}
	return sb.Apply(s)
}

func (sb *smartBlock) RemoveRelations(ctx session.Context, relationIds []domain.RelationKey) (err error) {
	st := sb.NewStateCtx(ctx)
	st.RemoveRelation(relationIds...)

	return sb.Apply(st)
}

func (sb *smartBlock) StateAppend(f func(d state.Doc) (s *state.State, changes []*pb.ChangeContent, err error)) error {
	if sb.IsDeleted() {
		return domain.ErrObjectIsDeleted
	}
	s, changes, err := f(sb.Doc)
	if err != nil {
		return err
	}
	sb.updateRestrictions()
	sb.injectDerivedDetails(s, sb.SpaceID(), sb.Type())
	sb.resolveLayout(s)
	sb.execHooks(HookBeforeApply, ApplyInfo{State: s})
	msgs, act, err := state.ApplyState(sb.SpaceID(), s, sb.enableLayouts)
	if err != nil {
		return err
	}
	log.Infof("changes: stateAppend: %d events", len(msgs))

	if len(msgs) > 0 {
		sb.sendEvent(&pb.Event{
			Messages:  msgsToEvents(msgs),
			ContextId: sb.Id(),
		})
	}
	sb.storeFileKeys(s)
	if sb.hasDepIds(&act) || isBacklinksChanged(msgs) {
		sb.CheckSubscriptions()
	}
	sb.runIndexer(s)
	var parentDetails *domain.Details
	if s.ParentState() != nil {
		parentDetails = s.ParentState().Details()
	}
	if err = sb.execHooks(HookAfterApply, ApplyInfo{
		State:         s,
		ParentDetails: parentDetails,
		Events:        msgs,
		Changes:       changes,
	}); err != nil {
		log.Errorf("failed to execute smartblock hooks after apply on StateAppend: %v", err)
	}

	return nil
}

// TODO: need to test StateRebuild
func (sb *smartBlock) StateRebuild(d state.Doc) (err error) {
	if sb.IsDeleted() {
		return domain.ErrObjectIsDeleted
	}
	sb.updateRestrictions()
	sb.injectDerivedDetails(d.(*state.State), sb.SpaceID(), sb.Type())
	sb.resolveLayout(d.(*state.State))
	err = sb.injectLocalDetails(d.(*state.State))
	if err != nil {
		log.Errorf("failed to inject local details in StateRebuild: %v", err)
	}
	d.(*state.State).SetParent(sb.Doc.(*state.State))
	// todo: make store diff
	sb.execHooks(HookBeforeApply, ApplyInfo{State: d.(*state.State)})
	msgs, _, err := state.ApplyState(sb.SpaceID(), d.(*state.State), sb.enableLayouts)
	log.Infof("changes: stateRebuild: %d events", len(msgs))
	if err != nil {
		// can't make diff - reopen doc
		sb.Show()
	} else {
		if len(msgs) > 0 {
			sb.sendEvent(&pb.Event{
				Messages:  msgsToEvents(msgs),
				ContextId: sb.Id(),
			})
		}
	}
	sb.storeFileKeys(d)
	sb.CheckSubscriptions()
	sb.runIndexer(sb.Doc.(*state.State))
	applyInfo := ApplyInfo{State: sb.Doc.(*state.State), Events: msgs, Changes: d.(*state.State).GetChanges()}
	sb.execHooks(HookAfterApply, applyInfo)
	err = sb.execHooks(HookOnStateRebuild, applyInfo)
	if err != nil {
		log.With("objectId", sb.Id(), "error", err).Error("executing hook on state rebuild")
	}
	return nil
}

func (sb *smartBlock) ObjectClose(ctx session.Context) {
	sb.execHooks(HookOnBlockClose, ApplyInfo{State: sb.Doc.(*state.State)})
	delete(sb.sessions, ctx.ID())
}

func (sb *smartBlock) ObjectCloseAllSessions() {
	sb.execHooks(HookOnBlockClose, ApplyInfo{State: sb.Doc.(*state.State)})
	sb.sessions = make(map[string]session.Context)
}

func (sb *smartBlock) TryClose(objectTTL time.Duration) (res bool, err error) {
	if !sb.Locker.TryLock() {
		return false, nil
	}
	if sb.IsLocked() {
		sb.Unlock()
		return false, nil
	}
	return true, sb.closeLocked()
}

func (sb *smartBlock) Close() (err error) {
	sb.Lock()
	return sb.closeLocked()
}

func (sb *smartBlock) closeLocked() (err error) {
	sb.execHooks(HookOnClose, ApplyInfo{State: sb.Doc.(*state.State)})
	if sb.closeRecordsSub != nil {
		sb.closeRecordsSub()
		sb.closeRecordsSub = nil
	}
	sb.Unlock()

	sb.source.Close()
	log.Debugf("close smartblock %v", sb.Id())
	return
}

func (sb *smartBlock) hasDepIds(act *undo.Action) bool {
	if act == nil {
		return true
	}
	if act.ObjectTypes != nil {
		return true
	}
	if act.Details != nil {
		if act.Details.Before == nil || act.Details.After == nil {
			return true
		}

		for k, after := range act.Details.After.Iterate() {
			rel, err := sb.spaceIndex.GetRelationLink(k.String())
			if err != nil || rel == nil {
				continue
			}
			if slices.Contains([]model.RelationFormat{
				model.RelationFormat_status,
				model.RelationFormat_tag,
				model.RelationFormat_object,
				model.RelationFormat_file,
			}, rel.Format) || isCoverId(k) {
				before := act.Details.Before.Get(k)
				// Check that value is actually changed
				if !before.Ok() || !before.Equal(after) {
					return true
				}
			}
		}
	}

	for _, edit := range act.Change {
		if ls, ok := edit.After.(linkSource); ok && ls.HasSmartIds() {
			return true
		}
		if ls, ok := edit.Before.(linkSource); ok && ls.HasSmartIds() {
			return true
		}
	}
	for _, add := range act.Add {
		if ls, ok := add.(linkSource); ok && ls.HasSmartIds() {
			return true
		}
	}
	for _, rem := range act.Remove {
		if ls, ok := rem.(linkSource); ok && ls.HasSmartIds() {
			return true
		}
	}
	return false
}

// We need to provide the author's name if we download an image with unsplash
// for the cover image inside an inner smartblock
// CoverId can be either a file, a gradient, an icon, or a color
func isCoverId(key domain.RelationKey) bool {
	return key == bundle.RelationKeyCoverId
}

func getChangedFileHashes(s *state.State, fileDetailKeys []domain.RelationKey, act undo.Action) (hashes []string) {
	for _, nb := range act.Add {
		if fh, ok := nb.(simple.FileHashes); ok {
			hashes = fh.FillFileHashes(hashes)
		}
	}
	for _, eb := range act.Change {
		if fh, ok := eb.After.(simple.FileHashes); ok {
			hashes = fh.FillFileHashes(hashes)
		}
	}
	if act.Details != nil {
		det := act.Details.After
		if det != nil {
			for _, detKey := range fileDetailKeys {
				if list := det.GetStringList(detKey); len(list) > 0 {
					hashes = append(hashes, list...)
				} else if s := det.GetString(detKey); s != "" {
					hashes = append(hashes, s)
				}
			}
		}
	}

	// we may have temporary links in files, we need to ignore them
	// todo: remove after fixing of how import works
	return slice.FilterCID(hashes)
}

func (sb *smartBlock) storeFileKeys(doc state.Doc) {
	if doc == nil {
		return
	}
	keys := doc.GetAndUnsetFileKeys()
	if len(keys) == 0 {
		return
	}
	fileKeys := make([]domain.FileEncryptionKeys, len(keys))
	for i, k := range keys {
		fileKeys[i] = domain.FileEncryptionKeys{
			FileId:         domain.FileId(k.Hash),
			EncryptionKeys: k.Keys,
		}
	}
	if err := sb.fileStore.AddFileKeys(fileKeys...); err != nil {
		log.Warnf("can't store file keys: %v", err)
	}
}

func (sb *smartBlock) AddHook(f HookCallback, events ...Hook) {
	for _, e := range events {
		sb.hooks[e] = append(sb.hooks[e], f)
	}
}

// AddHookOnce adds hook only if it wasn't added before via this method with the same id
// it doesn't compare the list of events or the callback function
func (sb *smartBlock) AddHookOnce(id string, f HookCallback, events ...Hook) {
	if _, ok := sb.hooksOnce[id]; !ok {
		sb.AddHook(f, events...)
		sb.hooksOnce[id] = struct{}{}
	}
}

func (sb *smartBlock) execHooks(event Hook, info ApplyInfo) (err error) {
	for _, h := range sb.hooks[event] {
		if h != nil {
			if err = h(info); err != nil {
				return
			}
		}
	}
	return
}

func (sb *smartBlock) GetDocInfo() DocInfo {
	return sb.getDocInfo(sb.NewState())
}

func (sb *smartBlock) getDocInfo(st *state.State) DocInfo {
	creator := st.Details().GetString(bundle.RelationKeyCreator)

	// we don't want any hidden or internal relations here. We want to capture the meaningful outgoing links only
	links := sb.LocalDetails().GetStringList(bundle.RelationKeyLinks)
	// so links will have this order
	// 1. Simple blocks: links, mentions in the text
	// 2. Relations(format==Object)

	for _, link := range links {
		// sync backlinks of identity and profile objects in personal space
		if strings.HasPrefix(link, domain.ParticipantPrefix) && sb.space.IsPersonal() {
			links = append(links, sb.space.DerivedIDs().Profile)
			break
		}
	}

	// todo: heads in source and the state may be inconsistent?
	heads := sb.source.Heads()
	if len(heads) == 0 {
		lastChangeId := st.LocalDetails().GetString(bundle.RelationKeyLastChangeId)
		if lastChangeId != "" {
			heads = []string{lastChangeId}
		}
	}
	return DocInfo{
		Id:             sb.Id(),
		Space:          sb.Space(),
		Links:          links,
		Heads:          heads,
		Creator:        creator,
		Details:        sb.CombinedDetails(),
		Type:           sb.ObjectTypeKey(),
		SmartblockType: sb.Type(),
	}
}

func (sb *smartBlock) runIndexer(s *state.State, opts ...IndexOption) {
	docInfo := sb.getDocInfo(s)
	if err := sb.indexer.Index(docInfo, opts...); err != nil {
		log.Errorf("index object %s error: %s", sb.Id(), err)
	}
}

func removeInternalFlags(s *state.State) {
	flags := internalflag.NewFromState(s)

	// Run empty check only if any of these flags are present
	if flags.Has(model.InternalFlag_editorDeleteEmpty) || flags.Has(model.InternalFlag_editorSelectType) || flags.Has(model.InternalFlag_editorSelectTemplate) {
		if !s.IsEmpty(true) {
			flags.Remove(model.InternalFlag_editorDeleteEmpty)
		}
		flags.Remove(model.InternalFlag_editorSelectType)
		flags.Remove(model.InternalFlag_editorSelectTemplate)
		flags.AddToState(s)
	}
}

func (sb *smartBlock) setRestrictionsDetail(s *state.State) {
	currentRestrictions := restriction.NewObjectRestrictionsFromValue(s.LocalDetails().Get(bundle.RelationKeyRestrictions))
	if currentRestrictions.Equal(sb.Restrictions().Object) {
		return
	}

	s.SetLocalDetail(bundle.RelationKeyRestrictions, sb.Restrictions().Object.ToValue())

	if sb.Restrictions().Object.Check(model.Restrictions_Details) != nil &&
		sb.Restrictions().Object.Check(model.Restrictions_Blocks) != nil {
		s.SetDetail(bundle.RelationKeyIsReadonly, domain.Bool(true))
	} else if s.LocalDetails().GetBool(bundle.RelationKeyIsReadonly) {
		s.SetDetail(bundle.RelationKeyIsReadonly, domain.Bool(false))
	}
}

func msgsToEvents(msgs []simple.EventMessage) []*pb.EventMessage {
	events := make([]*pb.EventMessage, len(msgs))
	for i := range msgs {
		events[i] = msgs[i].Msg
	}
	return events
}

func ObjectApplyTemplate(sb SmartBlock, s *state.State, templates ...template.StateTransformer) (err error) {
	if s == nil {
		s = sb.NewState()
	}
	template.InitTemplate(s, templates...)

	return sb.Apply(s, NoHistory, NoEvent, NoRestrictions, SkipIfNoChanges)
}

func hasChangesToPush(changes []*pb.ChangeContent) bool {
	for _, ch := range changes {
		if isSuitableChanges(ch) {
			return true
		}
	}
	return false
}

func isSuitableChanges(ch *pb.ChangeContent) bool {
	return ch.GetStoreKeySet() != nil ||
		ch.GetStoreKeyUnset() != nil ||
		ch.GetStoreSliceUpdate() != nil ||
		ch.GetNotificationCreate() != nil ||
		ch.GetNotificationUpdate() != nil ||
		ch.GetDeviceUpdate() != nil ||
		ch.GetDeviceAdd() != nil
}

func hasDetailsMsgs(msgs []simple.EventMessage) bool {
	for _, msg := range msgs {
		if msg.Msg.GetObjectDetailsSet() != nil ||
			msg.Msg.GetObjectDetailsUnset() != nil ||
			msg.Msg.GetObjectDetailsAmend() != nil {
			return true
		}
	}
	return false
}

type IndexOptions struct {
	SkipIfHeadsNotChanged         bool
	SkipFullTextIfHeadsNotChanged bool
}

type IndexOption func(*IndexOptions)

func SkipIfHeadsNotChanged(o *IndexOptions) {
	o.SkipIfHeadsNotChanged = true
}

func SkipFullTextIfHeadsNotChanged(o *IndexOptions) {
	o.SkipFullTextIfHeadsNotChanged = true
}

type InitFunc = func(id string) *InitContext<|MERGE_RESOLUTION|>--- conflicted
+++ resolved
@@ -341,24 +341,7 @@
 	injectRequiredRelations(ctx.State)
 	injectRequiredRelations(ctx.State.ParentState())
 
-<<<<<<< HEAD
 	ctx.State.AddRelationKeys(ctx.RelationKeys...)
-	if ctx.IsNewObject && ctx.State != nil {
-		source.NewSubObjectsAndProfileLinksMigration(sb.Type(), sb.space, sb.currentParticipantId, sb.spaceIndex).Migrate(ctx.State)
-	}
-=======
-	if err = sb.AddRelationLinksToState(ctx.State, ctx.RelationKeys...); err != nil {
-		return
-	}
-	// Add bundled relations
-	var relKeys []domain.RelationKey
-	for k, _ := range ctx.State.Details().Iterate() {
-		if bundle.HasRelation(k) {
-			relKeys = append(relKeys, k)
-		}
-	}
-	ctx.State.AddBundledRelationLinks(relKeys...)
->>>>>>> c0da7e8d
 
 	if err = sb.injectLocalDetails(ctx.State); err != nil {
 		return

package smartblock

import (
	"context"
	"errors"
	"fmt"
	"sort"
	"strings"
	"sync"
	"time"

	"github.com/anyproto/any-sync/app"
	"github.com/anyproto/any-sync/app/ocache"
	"github.com/anyproto/any-sync/commonspace/object/acl/list"
	"go.uber.org/zap"

	// nolint:misspell
	"github.com/anyproto/any-sync/commonspace/object/tree/objecttree"
	"github.com/anyproto/any-sync/commonspace/objecttreebuilder"

	"github.com/anyproto/anytype-heart/core/block/editor/state"
	"github.com/anyproto/anytype-heart/core/block/editor/template"
	"github.com/anyproto/anytype-heart/core/block/object/idresolver"
	"github.com/anyproto/anytype-heart/core/block/object/objectlink"
	"github.com/anyproto/anytype-heart/core/block/restriction"
	"github.com/anyproto/anytype-heart/core/block/simple"
	"github.com/anyproto/anytype-heart/core/block/source"
	"github.com/anyproto/anytype-heart/core/block/undo"
	"github.com/anyproto/anytype-heart/core/domain"
	"github.com/anyproto/anytype-heart/core/event"
	"github.com/anyproto/anytype-heart/core/files/filegc"
	"github.com/anyproto/anytype-heart/core/relationutils"
	"github.com/anyproto/anytype-heart/core/session"
	"github.com/anyproto/anytype-heart/pb"
	"github.com/anyproto/anytype-heart/pkg/lib/bundle"
	"github.com/anyproto/anytype-heart/pkg/lib/core/smartblock"
	"github.com/anyproto/anytype-heart/pkg/lib/database"
	"github.com/anyproto/anytype-heart/pkg/lib/localstore/objectstore"
	"github.com/anyproto/anytype-heart/pkg/lib/localstore/objectstore/spaceindex"
	"github.com/anyproto/anytype-heart/pkg/lib/logging"
	"github.com/anyproto/anytype-heart/pkg/lib/pb/model"
	"github.com/anyproto/anytype-heart/pkg/lib/threads"
	"github.com/anyproto/anytype-heart/util/anonymize"
	"github.com/anyproto/anytype-heart/util/dateutil"
	"github.com/anyproto/anytype-heart/util/internalflag"
	"github.com/anyproto/anytype-heart/util/slice"
)

type ApplyFlag int

var (
	ErrSimpleBlockNotFound                         = errors.New("simple block not found")
	ErrCantInitExistingSmartblockWithNonEmptyState = errors.New("can't init existing smartblock with non-empty state")
	ErrApplyOnEmptyTreeDisallowed                  = errors.New("apply on empty tree disallowed")
)

const (
	NoHistory ApplyFlag = iota
	NoEvent
	NoRestrictions
	NoHooks
	DoSnapshot
	SkipIfNoChanges
	KeepInternalFlags
	IgnoreNoPermissions
	NotPushChanges // Used only for read-only actions like InitObject or OpenObject
	AllowApplyWithEmptyTree
)

type Hook int

type ApplyInfo struct {
	State             *state.State
	ParentDetails     *domain.Details
	Events            []simple.EventMessage
	Changes           []*pb.ChangeContent
	ApplyOtherObjects bool
}

type HookCallback func(info ApplyInfo) (err error)

const (
	HookOnNewState  Hook = iota
	HookBeforeApply      // runs before user changes will be applied, provides the state that can be changed
	HookAfterApply       // runs after changes applied from the user or externally via changeListener
	HookOnClose
	HookOnBlockClose
	HookOnStateRebuild
)

var log = logging.Logger("anytype-mw-smartblock")

func New(
	space Space,
	currentParticipantId string,
	spaceIndex spaceindex.Store,
	objectStore objectstore.ObjectStore,
	indexer Indexer,
	eventSender event.Sender,
	spaceIdResolver idresolver.Resolver,
<<<<<<< HEAD
	fileGC filegc.FileGC,
=======
	formatFetcher relationutils.RelationFormatFetcher,
>>>>>>> d21302b9
) SmartBlock {
	s := &smartBlock{
		currentParticipantId: currentParticipantId,
		space:                space,
		hooks:                map[Hook][]HookCallback{},
		hooksOnce:            map[string]struct{}{},
		Locker:               &sync.Mutex{},
		sessions:             map[string]session.Context{},

		spaceIndex:      spaceIndex,
		indexer:         indexer,
		fileGC:          fileGC,
		eventSender:     eventSender,
		objectStore:     objectStore,
		spaceIdResolver: spaceIdResolver,
		formatFetcher:   formatFetcher,
		lastDepDetails:  map[string]*domain.Details{},
	}
	return s
}

type Space interface {
	Id() string
	TreeBuilder() objecttreebuilder.TreeBuilder
	DerivedIDs() threads.DerivedSmartblockIds

	GetRelationIdByKey(ctx context.Context, key domain.RelationKey) (id string, err error)
	GetTypeIdByKey(ctx context.Context, key domain.TypeKey) (id string, err error)
	DeriveObjectID(ctx context.Context, uniqueKey domain.UniqueKey) (id string, err error)

	IsPersonal() bool

	Do(objectId string, apply func(sb SmartBlock) error) error
	DoLockedIfNotExists(objectID string, proc func() error) error // TODO Temporarily before rewriting favorites/archive mechanism
	TryRemove(objectId string) (bool, error)

	StoredIds() []string
	RefreshObjects(objectIds []string) (err error)
}

type SmartBlock interface {
	Tree() objecttree.ObjectTree
	Init(ctx *InitContext) (err error)
	Id() string
	SpaceID() string
	Type() smartblock.SmartBlockType
	UniqueKey() domain.UniqueKey
	Show() (obj *model.ObjectView, err error)
	RegisterSession(session.Context)
	Apply(s *state.State, flags ...ApplyFlag) error
	History() undo.History
	// TODO: GO-4284 remove
	AddRelationLinksToState(s *state.State, relationKeys ...domain.RelationKey) (err error)
	RemoveRelations(ctx session.Context, relationKeys []domain.RelationKey) (err error)
	SetVerticalAlign(ctx session.Context, align model.BlockVerticalAlign, ids ...string) error
	SetIsDeleted()
	IsDeleted() bool
	IsLocked() bool

	SendEvent(msgs []*pb.EventMessage)
	ResetToVersion(s *state.State) (err error)
	EnableLayouts()
	EnabledRelationAsDependentObjects()
	AddHook(f HookCallback, events ...Hook)
	AddHookOnce(id string, f HookCallback, events ...Hook)
	CheckSubscriptions() (changed bool)
	GetDocInfo() DocInfo
	Restrictions() restriction.Restrictions
	ObjectClose(ctx session.Context)
	ObjectCloseAllSessions()

	Space() Space

	ocache.Object
	state.Doc
	sync.Locker
	SetLocker(locker Locker)
}

type DocInfo struct {
	Id      string
	Space   Space
	Links   []string
	Heads   []string
	Creator string
	Type    domain.TypeKey
	Details *domain.Details

	SmartblockType smartblock.SmartBlockType

	// OutgoingLinks contains detailed information about links from this object
	OutgoingLinks []OutgoingLink
}

// OutgoingLink represents a link from this object to another object
type OutgoingLink struct {
	TargetID      string // ID of the target object
	SourceBlockID string // Block ID where the link originates (empty for relation links)
	RelationKey   string // Relation key (empty for block links)
}

// TODO Maybe create constructor? Don't want to forget required fields
type InitContext struct {
	IsNewObject                  bool
	Source                       source.Source
	ObjectTypeKeys               []domain.TypeKey
	RelationKeys                 []domain.RelationKey
	RequiredInternalRelationKeys []domain.RelationKey // bundled relations that MUST be present in the state
	State                        *state.State
	Relations                    []*model.Relation
	ObjectStore                  objectstore.ObjectStore
	SpaceID                      string
	BuildOpts                    source.BuildOptions
	Ctx                          context.Context
}

type linkSource interface {
	FillSmartIds(ids []string) []string
	HasSmartIds() bool
}

type Locker interface {
	TryLock() bool
	sync.Locker
}

type Indexer interface {
	Index(info DocInfo, options ...IndexOption) error
	app.ComponentRunnable
}

type smartBlock struct {
	state.Doc
	objecttree.ObjectTree
	Locker
	currentParticipantId string
	depIds               []string // slice must be sorted
	sessions             map[string]session.Context
	undo                 undo.History
	source               source.Source
	lastDepDetails       map[string]*domain.Details
	restrictions         restriction.Restrictions
	isDeleted            bool
	enableLayouts        bool

	includeRelationObjectsAsDependents bool // used by some clients

	hooks     map[Hook][]HookCallback
	hooksOnce map[string]struct{}

	recordsSub      database.Subscription
	closeRecordsSub func()

	space Space

	// Deps
	spaceIndex      spaceindex.Store
	objectStore     objectstore.ObjectStore
	indexer         Indexer
	eventSender     event.Sender
	spaceIdResolver idresolver.Resolver
<<<<<<< HEAD
	fileGC          filegc.FileGC

	// Track initial outgoing links to detect session-created files
	initialLinks []string
=======
	formatFetcher   relationutils.RelationFormatFetcher
>>>>>>> d21302b9
}

func (sb *smartBlock) SetLocker(locker Locker) {
	sb.Locker = locker
}

func (sb *smartBlock) Tree() objecttree.ObjectTree {
	return sb.ObjectTree
}

func (sb *smartBlock) Id() string {
	return sb.source.Id()
}

func (sb *smartBlock) SpaceID() string {
	return sb.source.SpaceID()
}

func (sb *smartBlock) Space() Space {
	return sb.space
}

// UniqueKey returns the unique key for types that support it. For example, object types, relations and relation options
func (sb *smartBlock) UniqueKey() domain.UniqueKey {
	uk, _ := domain.NewUniqueKey(sb.Type(), sb.Doc.UniqueKeyInternal())
	return uk
}

func (sb *smartBlock) GetAndUnsetFileKeys() (keys []pb.ChangeFileKeys) {
	keys2 := sb.source.GetFileKeysSnapshot()
	for _, key := range keys2 {
		if key == nil {
			continue
		}
		keys = append(keys, pb.ChangeFileKeys{
			Hash: key.Hash,
			Keys: key.Keys,
		})
	}
	return
}

func (sb *smartBlock) Type() smartblock.SmartBlockType {
	return sb.source.Type()
}

func (sb *smartBlock) ObjectTypeID() string {
	return sb.Doc.LocalDetails().GetString(bundle.RelationKeyType)
}

func (sb *smartBlock) Init(ctx *InitContext) (err error) {
	ctx.RequiredInternalRelationKeys = append(ctx.RequiredInternalRelationKeys, bundle.RequiredInternalRelations...)
	if sb.Doc, err = ctx.Source.ReadDoc(ctx.Ctx, sb, ctx.State != nil); err != nil {
		return fmt.Errorf("reading document: %w", err)
	}

	sb.source = ctx.Source
	if provider, ok := sb.source.(source.ObjectTreeProvider); ok {
		sb.ObjectTree = provider.Tree()
	}
	sb.undo = undo.NewHistory(0)
	sb.restrictions = restriction.GetRestrictions(sb)
	if ctx.State != nil {
		// need to store file keys in case we have some new files in the state
		sb.storeFileKeys(ctx.State)
	}
	sb.Doc.BlocksInit(sb.Doc.(simple.DetailsService))

	if ctx.State == nil {
		ctx.State = sb.NewState()
		sb.storeFileKeys(sb.Doc)
	} else {
		if !sb.Doc.(*state.State).IsEmpty(true) {
			return ErrCantInitExistingSmartblockWithNonEmptyState
		}
		ctx.State.SetParent(sb.Doc.(*state.State))
	}

	// TODO: GO-4284 remove
	injectRequiredRelationLinks := func(s *state.State) {
		s.AddBundledRelationLinks(bundle.RequiredInternalRelations...)
		s.AddBundledRelationLinks(ctx.RequiredInternalRelationKeys...)
	}
	injectRequiredRelationLinks(ctx.State)
	injectRequiredRelationLinks(ctx.State.ParentState())

	// TODO: GO-4284 remove
	if err = sb.AddRelationLinksToState(ctx.State, ctx.RelationKeys...); err != nil {
		return
	}
	// Add bundled relations
	var relKeys []domain.RelationKey
	for k, _ := range ctx.State.Details().Iterate() {
		if bundle.HasRelation(k) {
			relKeys = append(relKeys, k)
		}
	}
	ctx.State.AddBundledRelationLinks(relKeys...)
	if ctx.IsNewObject && ctx.State != nil {
		source.NewSubObjectsAndProfileLinksMigration(sb.Type(), sb.space, sb.currentParticipantId, sb.spaceIndex, sb.formatFetcher).Migrate(ctx.State)
	}

	if err = sb.injectLocalDetails(ctx.State); err != nil {
		return
	}
	sb.injectDerivedDetails(ctx.State, sb.SpaceID(), sb.Type())
	sb.resolveLayout(ctx.State)

	// Capture initial outgoing links to track links that were added within the session
	sb.initialLinks = sb.LocalDetails().GetStringList(bundle.RelationKeyLinks)
	sb.AddHook(sb.sendObjectCloseEvent, HookOnClose, HookOnBlockClose)
	return
}

func (sb *smartBlock) sendObjectCloseEvent(_ ApplyInfo) error {
	sb.sendEvent(&pb.Event{
		ContextId: sb.Id(),
		Messages: []*pb.EventMessage{
			event.NewMessage(sb.SpaceID(), &pb.EventMessageValueOfObjectClose{
				ObjectClose: &pb.EventObjectClose{
					Id: sb.Id(),
				}}),
		}})
	return nil
}

// updateRestrictions refetch restrictions from restriction service and update them in the smartblock
func (sb *smartBlock) updateRestrictions() {
	r := restriction.GetRestrictions(sb)
	if sb.restrictions.Equal(r) {
		return
	}
	sb.restrictions = r
	sb.SendEvent([]*pb.EventMessage{
		event.NewMessage(sb.SpaceID(), &pb.EventMessageValueOfObjectRestrictionsSet{
			ObjectRestrictionsSet: &pb.EventObjectRestrictionsSet{Id: sb.Id(), Restrictions: r.Proto()},
		}),
	})
}

func (sb *smartBlock) SetIsDeleted() {
	sb.isDeleted = true
}

func (sb *smartBlock) IsDeleted() bool {
	return sb.isDeleted
}

func (sb *smartBlock) sendEvent(e *pb.Event) {
	for _, s := range sb.sessions {
		sb.eventSender.SendToSession(s.ID(), e)
	}
}

func (sb *smartBlock) SendEvent(msgs []*pb.EventMessage) {
	sb.sendEvent(&pb.Event{
		Messages:  msgs,
		ContextId: sb.Id(),
	})
}

func (sb *smartBlock) Restrictions() restriction.Restrictions {
	return sb.restrictions
}

func (sb *smartBlock) Show() (*model.ObjectView, error) {
	sb.updateRestrictions()

	details, err := sb.fetchMeta()
	if err != nil {
		return nil, err
	}

	undo, redo := sb.History().Counters()

	// todo: sb.Relations() makes extra query to read objectType which we already have here
	// the problem is that we can have an extra object type of the set in the objectTypes so we can't reuse it
	return &model.ObjectView{
		RootId:       sb.RootId(),
		Type:         sb.Type().ToProto(),
		Blocks:       sb.Blocks(),
		Details:      details,
		Restrictions: sb.restrictions.Proto(),
		History: &model.ObjectViewHistorySize{
			Undo: undo,
			Redo: redo,
		},
	}, nil
}

func (sb *smartBlock) fetchMeta() (details []*model.ObjectViewDetailsSet, err error) {
	if sb.closeRecordsSub != nil {
		sb.closeRecordsSub()
		sb.closeRecordsSub = nil
	}

	depIds := sb.dependentSmartIds(sb.includeRelationObjectsAsDependents, true, true)
	sb.setDependentIDs(depIds)

	perSpace := sb.partitionIdsBySpace(sb.depIds)

	recordsCh := make(chan *domain.Details, 10)
	sb.recordsSub = database.NewSubscription(nil, recordsCh)

	var records []database.Record
	closers := make([]func(), 0, len(perSpace))

	for spaceId, perSpaceDepIds := range perSpace {
		spaceIndex := sb.objectStore.SpaceIndex(spaceId)

		recs, closeRecordsSub, err := spaceIndex.QueryByIdsAndSubscribeForChanges(perSpaceDepIds, sb.recordsSub)
		if err != nil {
			for _, closer := range closers {
				closer()
			}
			// datastore unavailable, cancel the subscription
			sb.recordsSub.Close()
			sb.closeRecordsSub = nil
			return nil, fmt.Errorf("subscribe: %w", err)
		}

		closers = append(closers, closeRecordsSub)
		records = append(records, recs...)
	}
	sb.closeRecordsSub = func() {
		for _, closer := range closers {
			closer()
		}
	}

	details = make([]*model.ObjectViewDetailsSet, 0, len(records)+1)

	// add self details
	details = append(details, &model.ObjectViewDetailsSet{
		Id:      sb.Id(),
		Details: sb.CombinedDetails().ToProto(),
	})

	for _, rec := range records {
		details = append(details, &model.ObjectViewDetailsSet{
			Id:      rec.Details.GetString(bundle.RelationKeyId),
			Details: rec.Details.ToProto(),
		})
	}
	go sb.metaListener(recordsCh)
	return
}

func (sb *smartBlock) partitionIdsBySpace(ids []string) map[string][]string {
	perSpace := map[string][]string{}
	for _, id := range ids {
		if dateObject, parseErr := dateutil.BuildDateObjectFromId(id); parseErr == nil {
			perSpace[sb.space.Id()] = append(perSpace[sb.space.Id()], dateObject.Id())
			continue
		}

		spaceId, err := sb.spaceIdResolver.ResolveSpaceID(id)
		if errors.Is(err, domain.ErrObjectNotFound) {
			perSpace[sb.space.Id()] = append(perSpace[sb.space.Id()], id)
			continue
		}

		if err != nil {
			perSpace[sb.space.Id()] = append(perSpace[sb.space.Id()], id)
			log.With("id", id).Warn("resolve space id", zap.Error(err))
			continue
		}
		perSpace[spaceId] = append(perSpace[spaceId], id)
	}
	return perSpace
}

func (sb *smartBlock) Lock() {
	sb.Locker.Lock()
}

func (sb *smartBlock) TryLock() bool {
	return sb.Locker.TryLock()
}

func (sb *smartBlock) Unlock() {
	sb.Locker.Unlock()
}

func (sb *smartBlock) metaListener(ch chan *domain.Details) {
	for {
		rec, ok := <-ch
		if !ok {
			return
		}
		sb.Lock()
		sb.onMetaChange(rec)
		sb.Unlock()
	}
}

func (sb *smartBlock) onMetaChange(details *domain.Details) {
	if details == nil {
		return
	}
	id := details.GetString(bundle.RelationKeyId)
	var msgs []*pb.EventMessage
	if v, exists := sb.lastDepDetails[id]; exists {
		diff, keysToUnset := domain.StructDiff(v, details)
		if id == sb.Id() {
			// if we've got update for ourselves, we are only interested in local-only details, because the rest details changes will be appended when applying records in the current sb
			diff = diff.CopyOnlyKeys(bundle.LocalRelationsKeys...)
		}

		msgs = append(msgs, state.StructDiffIntoEvents(sb.SpaceID(), id, diff, keysToUnset)...)
	} else {
		msgs = append(msgs, event.NewMessage(sb.SpaceID(), &pb.EventMessageValueOfObjectDetailsSet{
			ObjectDetailsSet: &pb.EventObjectDetailsSet{
				Id:      id,
				Details: details.ToProto(),
			},
		}))
	}
	sb.lastDepDetails[id] = details

	if len(msgs) == 0 {
		return
	}

	sb.sendEvent(&pb.Event{
		Messages:  msgs,
		ContextId: sb.Id(),
	})
}

// dependentSmartIds returns list of dependent objects in this order: Simple blocks(Link, mentions in Text), Relations. Both of them are returned in the order of original blocks/relations
func (sb *smartBlock) dependentSmartIds(includeRelations, includeObjTypes, includeCreatorModifier bool) (ids []string) {
	return objectlink.DependentObjectIDs(sb.Doc.(*state.State), sb.Space(), sb.formatFetcher, objectlink.Flags{
		Blocks:                   true,
		Details:                  true,
		Relations:                includeRelations,
		Types:                    includeObjTypes,
		CreatorModifierWorkspace: includeCreatorModifier,
	})
}

func (sb *smartBlock) RegisterSession(ctx session.Context) {
	sb.sessions[ctx.ID()] = ctx
}

func (sb *smartBlock) IsLocked() bool {
	var activeCount int
	for _, s := range sb.sessions {
		if sb.eventSender.IsActive(s.ID()) {
			activeCount++
		}
	}
	return activeCount > 0
}

func (sb *smartBlock) EnableLayouts() {
	sb.enableLayouts = true
}

func (sb *smartBlock) IsLayoutsEnabled() bool {
	return sb.enableLayouts
}

func (sb *smartBlock) EnabledRelationAsDependentObjects() {
	sb.includeRelationObjectsAsDependents = true
}

func (sb *smartBlock) Apply(s *state.State, flags ...ApplyFlag) (err error) {
	if sb.IsDeleted() {
		return domain.ErrObjectIsDeleted
	}
	var (
		sendEvent               = true
		addHistory              = true
		doSnapshot              = false
		checkRestrictions       = true
		hooks                   = true
		skipIfNoChanges         = false
		keepInternalFlags       = false
		ignoreNoPermissions     = false
		notPushChanges          = false
		allowApplyWithEmptyTree = false
	)
	for _, f := range flags {
		switch f {
		case NoEvent:
			sendEvent = false
		case NoHistory:
			addHistory = false
		case DoSnapshot:
			doSnapshot = true
		case NoRestrictions:
			checkRestrictions = false
		case NoHooks:
			hooks = false
		case SkipIfNoChanges:
			skipIfNoChanges = true
		case KeepInternalFlags:
			keepInternalFlags = true
		case IgnoreNoPermissions:
			ignoreNoPermissions = true
		case NotPushChanges:
			notPushChanges = true
		case AllowApplyWithEmptyTree:
			allowApplyWithEmptyTree = true
		}
	}
	if sb.ObjectTree != nil &&
		len(sb.ObjectTree.Heads()) == 1 &&
		sb.ObjectTree.Heads()[0] == sb.ObjectTree.Id() &&
		!allowApplyWithEmptyTree &&
		sb.Type() != smartblock.SmartBlockTypeChatDerivedObject &&
		sb.Type() != smartblock.SmartBlockTypeAccountObject {
		// protection for applying migrations on empty tree
		log.With("sbType", sb.Type().String(), "objectId", sb.Id()).Warnf("apply on empty tree discarded")
		return ErrApplyOnEmptyTreeDisallowed
	}

	// Capture current links before applying changes (for GC)
	var linksBefore []string
	if parent := s.ParentState(); parent != nil {
		linksBefore = parent.LocalDetails().GetStringList(bundle.RelationKeyLinks)
	}

	// Inject derived details to make sure we have consistent state.
	// For example, we have to set ObjectTypeID into Type relation according to ObjectTypeKey from the state
	sb.injectDerivedDetails(s, sb.SpaceID(), sb.Type())
	sb.resolveLayout(s)

	if hooks {
		if err = sb.execHooks(HookBeforeApply, ApplyInfo{State: s}); err != nil {
			return nil
		}
	}
	if checkRestrictions && s.ParentState() != nil {
		if err = s.ParentState().CheckRestrictions(); err != nil {
			return
		}
	}

	var lastModified = time.Now()
	if s.ParentState() != nil && s.ParentState().IsTheHeaderChange() {
		// for the first change allow to set the last modified date from the state
		// this used for the object imports
		lastModifiedFromState := s.LocalDetails().GetInt64(bundle.RelationKeyLastModifiedDate)
		if lastModifiedFromState > 0 {
			lastModified = time.Unix(lastModifiedFromState, 0)
		}

		if existingCreatedDate := s.LocalDetails().GetInt64(bundle.RelationKeyCreatedDate); existingCreatedDate == 0 || existingCreatedDate > lastModified.Unix() {
			// this can happen if we don't have creation date in the root change
			s.SetLocalDetail(bundle.RelationKeyCreatedDate, domain.Int64(lastModified.Unix()))
		}
	}

	if !keepInternalFlags {
		removeInternalFlags(s)
	}

	var (
		migrationVersionUpdated = true
		parent                  = s.ParentState()
	)

	if parent != nil {
		migrationVersionUpdated = s.MigrationVersion() != parent.MigrationVersion()
	}

	msgs, act, err := state.ApplyState(sb.SpaceID(), s, sb.enableLayouts)
	if err != nil {
		return
	}
	// we may have layout changed, so we need to update restrictions
	sb.updateRestrictions()
	sb.setRestrictionsDetail(s)

	st := sb.Doc.(*state.State)

	changes := st.GetChanges()
	var changeId string
	if skipIfNoChanges && len(changes) == 0 && !migrationVersionUpdated {
		if hasDetailsMsgs(msgs) {
			// means we have only local details changed, so lets index but skip full text
			sb.runIndexer(st, SkipFullTextIfHeadsNotChanged)
		} else {
			// we may skip indexing in case we are sure that we have previously indexed the same version of object
			sb.runIndexer(st, SkipIfHeadsNotChanged)
		}
		return nil
	}
	pushChange := func() error {
		if notPushChanges {
			return nil
		}
		if !sb.source.ReadOnly() {
			// We can set details directly in object's state, they'll be indexed correctly
			st.SetLocalDetail(bundle.RelationKeyLastModifiedBy, domain.String(sb.currentParticipantId))
			st.SetLocalDetail(bundle.RelationKeyLastModifiedDate, domain.Int64(lastModified.Unix()))
		}
		fileDetailsKeys := st.FileRelationKeys(sb.formatFetcher)
		var fileDetailsKeysFiltered []domain.RelationKey
		for _, ch := range changes {
			if ds := ch.GetDetailsSet(); ds != nil {
				if slice.FindPos(fileDetailsKeys, domain.RelationKey(ds.Key)) != -1 {
					fileDetailsKeysFiltered = append(fileDetailsKeysFiltered, domain.RelationKey(ds.Key))
				}
			}
		}
		pushChangeParams := source.PushChangeParams{
			Time:              lastModified,
			State:             st,
			Changes:           changes,
			FileChangedHashes: getChangedFileHashes(s, fileDetailsKeysFiltered, act),
			DoSnapshot:        doSnapshot,
		}
		changeId, err = sb.source.PushChange(pushChangeParams)
		// For read-only mode
		if errors.Is(err, list.ErrInsufficientPermissions) && ignoreNoPermissions {
			return nil
		}
		if err != nil {
			return err
		}

		if changeId != "" {
			sb.Doc.(*state.State).SetChangeId(changeId)
		}
		return nil
	}

	if !act.IsEmpty() {
		if len(changes) == 0 && !doSnapshot {
			log.With("sbType", sb.Type().String()).Errorf("apply 0 changes %s: %v", st.RootId(), anonymize.Events(msgsToEvents(msgs)))
		}
		err = pushChange()
		if err != nil {
			return err
		}
		if sb.undo != nil && addHistory {
			if !sb.source.ReadOnly() {
				act.Group = s.GroupId()
				sb.undo.Add(act)
			}
		}
	} else if hasChangesToPush(changes) || migrationVersionUpdated { // TODO: change to len(changes) > 0
		// log.Errorf("sb apply %s: store changes %s", sb.Id(), pbtypes.Sprint(&pb.Change{Content: changes}))
		err = pushChange()
		if err != nil {
			return err
		}
	}

	if changeId == "" && len(msgs) == 0 {
		// means we probably don't have any actual change being made
		// in case the heads are not changed, we may skip indexing
		sb.runIndexer(st, SkipIfHeadsNotChanged)
	} else {
		sb.runIndexer(st)
	}

	if sendEvent {
		events := msgsToEvents(msgs)
		if ctx := s.Context(); ctx != nil {
			ctx.SetMessages(sb.Id(), events)
		} else {
			sb.sendEvent(&pb.Event{
				Messages:  events,
				ContextId: sb.RootId(),
			})
		}
	}

	if sb.hasDepIds(&act) {
		sb.CheckSubscriptions()
	}

	// Check for file GC after successful apply
	if parent := s.ParentState(); parent != nil && len(linksBefore) > 0 {
		linksAfter := st.LocalDetails().GetStringList(bundle.RelationKeyLinks)
		removedLinks := getRemovedLinks(linksBefore, linksAfter)
		if len(removedLinks) > 0 {
			// Perform file GC asynchronously to not block the Apply
			go sb.performFileGC(sb.SpaceID(), sb.Id(), removedLinks)
		}
	}
	if hooks {
		var parentDetails *domain.Details
		if act.Details != nil {
			parentDetails = act.Details.Before
		}
		if e := sb.execHooks(HookAfterApply, ApplyInfo{
			State:             sb.Doc.(*state.State),
			ParentDetails:     parentDetails,
			Events:            msgs,
			Changes:           changes,
			ApplyOtherObjects: true,
		}); e != nil {
			log.With("objectID", sb.Id()).Warnf("after apply execHooks error: %v", e)
		}
	}

	return
}

func (sb *smartBlock) ResetToVersion(s *state.State) (err error) {
	source.NewSubObjectsAndProfileLinksMigration(sb.Type(), sb.space, sb.currentParticipantId, sb.spaceIndex, sb.formatFetcher).Migrate(s)
	s.SetParent(sb.Doc.(*state.State))
	sb.storeFileKeys(s)
	sb.injectLocalDetails(s)
	if err = sb.Apply(s, NoHistory, DoSnapshot, NoRestrictions); err != nil {
		return
	}
	if sb.undo != nil {
		sb.undo.Reset()
	}
	return
}

func (sb *smartBlock) CheckSubscriptions() (changed bool) {
	depIDs := sb.dependentSmartIds(sb.includeRelationObjectsAsDependents, true, true)
	changed = sb.setDependentIDs(depIDs)

	if sb.recordsSub == nil {
		return true
	}
	newIDs := sb.recordsSub.Subscribe(sb.depIds)

	perSpace := sb.partitionIdsBySpace(newIDs)

	for spaceId, ids := range perSpace {
		spaceIndex := sb.objectStore.SpaceIndex(spaceId)
		records, err := spaceIndex.QueryByIds(ids)
		if err != nil {
			log.Errorf("queryById error: %v", err)
		}
		for _, rec := range records {
			sb.onMetaChange(rec.Details)
		}
	}

	return true
}

func (sb *smartBlock) setDependentIDs(depIDs []string) (changed bool) {
	sort.Strings(depIDs)
	if slice.SortedEquals(sb.depIds, depIDs) {
		return false
	}
	// TODO Use algo for sorted strings
	removed, _ := slice.DifferenceRemovedAdded(sb.depIds, depIDs)
	for _, id := range removed {
		delete(sb.lastDepDetails, id)
	}
	sb.depIds = depIDs
	return true
}

func (sb *smartBlock) NewState() *state.State {
	s := sb.Doc.NewState().SetNoObjectType(sb.Type() == smartblock.SmartBlockTypeArchive)
	sb.execHooks(HookOnNewState, ApplyInfo{State: s})
	return s
}

func (sb *smartBlock) NewStateCtx(ctx session.Context) *state.State {
	s := sb.Doc.NewStateCtx(ctx).SetNoObjectType(sb.Type() == smartblock.SmartBlockTypeArchive)
	sb.execHooks(HookOnNewState, ApplyInfo{State: s})
	return s
}

func (sb *smartBlock) History() undo.History {
	return sb.undo
}

// TODO: GO-4284 remove
func (sb *smartBlock) AddRelationLinksToState(s *state.State, relationKeys ...domain.RelationKey) (err error) {
	if len(relationKeys) == 0 {
		return
	}
	relations, err := sb.spaceIndex.FetchRelationByKeys(relationKeys...)
	if err != nil {
		return
	}
	links := make([]*model.RelationLink, 0, len(relations))
	for _, r := range relations {
		links = append(links, r.RelationLink())
	}
	s.AddRelationLinks(links...)
	return
}

func (sb *smartBlock) SetVerticalAlign(ctx session.Context, align model.BlockVerticalAlign, ids ...string) (err error) {
	s := sb.NewStateCtx(ctx)
	for _, id := range ids {
		if b := s.Get(id); b != nil {
			b.Model().VerticalAlign = align
		}
	}
	return sb.Apply(s)
}

func (sb *smartBlock) RemoveRelations(ctx session.Context, relationIds []domain.RelationKey) (err error) {
	st := sb.NewStateCtx(ctx)
	st.RemoveRelation(relationIds...)

	return sb.Apply(st)
}

func (sb *smartBlock) StateAppend(f func(d state.Doc) (s *state.State, changes []*pb.ChangeContent, err error)) error {
	if sb.IsDeleted() {
		return domain.ErrObjectIsDeleted
	}
	s, changes, err := f(sb.Doc)
	if err != nil {
		return err
	}
	sb.updateRestrictions()
	sb.injectDerivedDetails(s, sb.SpaceID(), sb.Type())
	sb.resolveLayout(s)
	sb.execHooks(HookBeforeApply, ApplyInfo{State: s})
	msgs, act, err := state.ApplyState(sb.SpaceID(), s, sb.enableLayouts)
	if err != nil {
		return err
	}
	log.Infof("changes: stateAppend: %d events", len(msgs))

	if len(msgs) > 0 {
		sb.sendEvent(&pb.Event{
			Messages:  msgsToEvents(msgs),
			ContextId: sb.Id(),
		})
	}
	sb.storeFileKeys(s)
	if sb.hasDepIds(&act) || isBacklinksChanged(msgs) {
		sb.CheckSubscriptions()
	}
	sb.runIndexer(s)
	var parentDetails *domain.Details
	if s.ParentState() != nil {
		parentDetails = s.ParentState().Details()
	}
	if err = sb.execHooks(HookAfterApply, ApplyInfo{
		State:         s,
		ParentDetails: parentDetails,
		Events:        msgs,
		Changes:       changes,
	}); err != nil {
		log.Errorf("failed to execute smartblock hooks after apply on StateAppend: %v", err)
	}

	return nil
}

// TODO: need to test StateRebuild
func (sb *smartBlock) StateRebuild(d state.Doc) (err error) {
	if sb.IsDeleted() {
		return domain.ErrObjectIsDeleted
	}
	sb.updateRestrictions()
	sb.injectDerivedDetails(d.(*state.State), sb.SpaceID(), sb.Type())
	sb.resolveLayout(d.(*state.State))
	err = sb.injectLocalDetails(d.(*state.State))
	if err != nil {
		log.Errorf("failed to inject local details in StateRebuild: %v", err)
	}
	d.(*state.State).SetParent(sb.Doc.(*state.State))
	// todo: make store diff
	sb.execHooks(HookBeforeApply, ApplyInfo{State: d.(*state.State)})
	msgs, _, err := state.ApplyState(sb.SpaceID(), d.(*state.State), sb.enableLayouts)
	log.Infof("changes: stateRebuild: %d events", len(msgs))
	if err != nil {
		// can't make diff - reopen doc
		sb.Show()
	} else {
		if len(msgs) > 0 {
			sb.sendEvent(&pb.Event{
				Messages:  msgsToEvents(msgs),
				ContextId: sb.Id(),
			})
		}
	}
	sb.storeFileKeys(d)
	sb.CheckSubscriptions()
	sb.runIndexer(sb.Doc.(*state.State))
	applyInfo := ApplyInfo{State: sb.Doc.(*state.State), Events: msgs, Changes: d.(*state.State).GetChanges()}
	sb.execHooks(HookAfterApply, applyInfo)
	err = sb.execHooks(HookOnStateRebuild, applyInfo)
	if err != nil {
		log.With("objectId", sb.Id(), "error", err).Error("executing hook on state rebuild")
	}
	return nil
}

func (sb *smartBlock) ObjectClose(ctx session.Context) {
	sb.execHooks(HookOnBlockClose, ApplyInfo{State: sb.Doc.(*state.State)})
	delete(sb.sessions, ctx.ID())
}

func (sb *smartBlock) ObjectCloseAllSessions() {
	sb.execHooks(HookOnBlockClose, ApplyInfo{State: sb.Doc.(*state.State)})
	sb.sessions = make(map[string]session.Context)
}

func (sb *smartBlock) TryClose(objectTTL time.Duration) (res bool, err error) {
	if !sb.Locker.TryLock() {
		return false, nil
	}
	if sb.IsLocked() {
		sb.Unlock()
		return false, nil
	}
	return true, sb.closeLocked()
}

func (sb *smartBlock) Close() (err error) {
	sb.Lock()
	return sb.closeLocked()
}

func (sb *smartBlock) closeLocked() (err error) {
	sb.execHooks(HookOnClose, ApplyInfo{State: sb.Doc.(*state.State)})
	if sb.closeRecordsSub != nil {
		sb.closeRecordsSub()
		sb.closeRecordsSub = nil
	}
	sb.Unlock()

	sb.source.Close()
	log.Debugf("close smartblock %v", sb.Id())
	return
}

func (sb *smartBlock) hasDepIds(act *undo.Action) bool {
	if act == nil {
		return true
	}
	if act.ObjectTypes != nil {
		return true
	}
	if act.Details != nil {
		if act.Details.Before == nil || act.Details.After == nil {
			return true
		}

		for k, after := range act.Details.After.Iterate() {
			format, err := sb.formatFetcher.GetRelationFormatByKey(sb.SpaceID(), k)
			if err != nil {
				continue
			}
			if isObjectFormat(format) || isCoverId(k) {
				before := act.Details.Before.Get(k)
				// Check that value is actually changed
				if !before.Ok() || !before.Equal(after) {
					return true
				}
			}
		}
	}

	for _, edit := range act.Change {
		if ls, ok := edit.After.(linkSource); ok && ls.HasSmartIds() {
			return true
		}
		if ls, ok := edit.Before.(linkSource); ok && ls.HasSmartIds() {
			return true
		}
	}
	for _, add := range act.Add {
		if ls, ok := add.(linkSource); ok && ls.HasSmartIds() {
			return true
		}
	}
	for _, rem := range act.Remove {
		if ls, ok := rem.(linkSource); ok && ls.HasSmartIds() {
			return true
		}
	}
	return false
}

// We need to provide the author's name if we download an image with unsplash
// for the cover image inside an inner smartblock
// CoverId can be either a file, a gradient, an icon, or a color
func isCoverId(key domain.RelationKey) bool {
	return key == bundle.RelationKeyCoverId
}

func isObjectFormat(format model.RelationFormat) bool {
	return format == model.RelationFormat_status ||
		format == model.RelationFormat_tag ||
		format == model.RelationFormat_object ||
		format == model.RelationFormat_file
}

func getChangedFileHashes(s *state.State, fileDetailKeys []domain.RelationKey, act undo.Action) (hashes []string) {
	for _, nb := range act.Add {
		if fh, ok := nb.(simple.FileHashes); ok {
			hashes = fh.FillFileHashes(hashes)
		}
	}
	for _, eb := range act.Change {
		if fh, ok := eb.After.(simple.FileHashes); ok {
			hashes = fh.FillFileHashes(hashes)
		}
	}
	if act.Details != nil {
		det := act.Details.After
		if det != nil {
			for _, detKey := range fileDetailKeys {
				if list := det.GetStringList(detKey); len(list) > 0 {
					hashes = append(hashes, list...)
				} else if s := det.GetString(detKey); s != "" {
					hashes = append(hashes, s)
				}
			}
		}
	}

	// we may have temporary links in files, we need to ignore them
	// todo: remove after fixing of how import works
	return slice.FilterCID(hashes)
}

func (sb *smartBlock) storeFileKeys(doc state.Doc) {
	if doc == nil {
		return
	}
	keys := doc.GetAndUnsetFileKeys()
	if len(keys) == 0 {
		return
	}
	fileKeys := make([]domain.FileEncryptionKeys, len(keys))
	for i, k := range keys {
		fileKeys[i] = domain.FileEncryptionKeys{
			FileId:         domain.FileId(k.Hash),
			EncryptionKeys: k.Keys,
		}
	}
	if err := sb.objectStore.AddFileKeys(fileKeys...); err != nil {
		log.Warnf("can't store file keys: %v", err)
	}
}

func (sb *smartBlock) AddHook(f HookCallback, events ...Hook) {
	for _, e := range events {
		sb.hooks[e] = append(sb.hooks[e], f)
	}
}

// AddHookOnce adds hook only if it wasn't added before via this method with the same id
// it doesn't compare the list of events or the callback function
func (sb *smartBlock) AddHookOnce(id string, f HookCallback, events ...Hook) {
	if _, ok := sb.hooksOnce[id]; !ok {
		sb.AddHook(f, events...)
		sb.hooksOnce[id] = struct{}{}
	}
}

func (sb *smartBlock) execHooks(event Hook, info ApplyInfo) (err error) {
	for _, h := range sb.hooks[event] {
		if h != nil {
			if err = h(info); err != nil {
				return
			}
		}
	}
	return
}

func (sb *smartBlock) GetDocInfo() DocInfo {
	return sb.getDocInfo(sb.NewState())
}

func (sb *smartBlock) getDocInfo(st *state.State) DocInfo {
	creator := st.Details().GetString(bundle.RelationKeyCreator)

	// we don't want any hidden or internal relations here. We want to capture the meaningful outgoing links only
	links := sb.LocalDetails().GetStringList(bundle.RelationKeyLinks)
	// so links will have this order
	// 1. Simple blocks: links, mentions in the text
	// 2. Relations(format==Object)

	for _, link := range links {
		// sync backlinks of identity and profile objects in personal space
		if strings.HasPrefix(link, domain.ParticipantPrefix) && sb.space.IsPersonal() {
			links = append(links, sb.space.DerivedIDs().Profile)
			break
		}
	}

	// todo: heads in source and the state may be inconsistent?
	heads := sb.source.Heads()
	if len(heads) == 0 {
		lastChangeId := st.LocalDetails().GetString(bundle.RelationKeyLastChangeId)
		if lastChangeId != "" {
			heads = []string{lastChangeId}
		}
	}
	// Collect outgoing links with source information
	outgoingLinks := sb.collectOutgoingLinks(st)

	return DocInfo{
		Id:             sb.Id(),
		Space:          sb.Space(),
		Links:          links,
		Heads:          heads,
		Creator:        creator,
		Details:        sb.CombinedDetails(),
		Type:           sb.ObjectTypeKey(),
		SmartblockType: sb.Type(),
		OutgoingLinks:  outgoingLinks,
	}
}

func (sb *smartBlock) runIndexer(s *state.State, opts ...IndexOption) {
	docInfo := sb.getDocInfo(s)
	if err := sb.indexer.Index(docInfo, opts...); err != nil {
		log.Errorf("index object %s error: %s", sb.Id(), err)
	}
}

func removeInternalFlags(s *state.State) {
	flags := internalflag.NewFromState(s)

	// Run empty check only if any of these flags are present
	if flags.Has(model.InternalFlag_editorDeleteEmpty) || flags.Has(model.InternalFlag_editorSelectType) || flags.Has(model.InternalFlag_editorSelectTemplate) {
		if !s.IsEmpty(true) {
			flags.Remove(model.InternalFlag_editorDeleteEmpty)
		}
		flags.Remove(model.InternalFlag_editorSelectType)
		flags.Remove(model.InternalFlag_editorSelectTemplate)
		flags.AddToState(s)
	}
}

func msgsToEvents(msgs []simple.EventMessage) []*pb.EventMessage {
	events := make([]*pb.EventMessage, len(msgs))
	for i := range msgs {
		events[i] = msgs[i].Msg
	}
	return events
}

func ObjectApplyTemplate(sb SmartBlock, s *state.State, templates ...template.StateTransformer) (err error) {
	if s == nil {
		s = sb.NewState()
	}
	template.InitTemplate(s, templates...)

	return sb.Apply(s, NoHistory, NoEvent, NoRestrictions, SkipIfNoChanges)
}

func hasChangesToPush(changes []*pb.ChangeContent) bool {
	for _, ch := range changes {
		if isSuitableChanges(ch) {
			return true
		}
	}
	return false
}

func isSuitableChanges(ch *pb.ChangeContent) bool {
	return ch.GetStoreKeySet() != nil ||
		ch.GetStoreKeyUnset() != nil ||
		ch.GetStoreSliceUpdate() != nil ||
		ch.GetNotificationCreate() != nil ||
		ch.GetNotificationUpdate() != nil ||
		ch.GetDeviceUpdate() != nil ||
		ch.GetDeviceAdd() != nil
}

func hasDetailsMsgs(msgs []simple.EventMessage) bool {
	for _, msg := range msgs {
		if msg.Msg.GetObjectDetailsSet() != nil ||
			msg.Msg.GetObjectDetailsUnset() != nil ||
			msg.Msg.GetObjectDetailsAmend() != nil {
			return true
		}
	}
	return false
}

type IndexOptions struct {
	SkipIfHeadsNotChanged         bool
	SkipFullTextIfHeadsNotChanged bool
}

type IndexOption func(*IndexOptions)

func SkipIfHeadsNotChanged(o *IndexOptions) {
	o.SkipIfHeadsNotChanged = true
}

func SkipFullTextIfHeadsNotChanged(o *IndexOptions) {
	o.SkipFullTextIfHeadsNotChanged = true
}

type InitFunc = func(id string) *InitContext

// getRemovedLinks returns links that were in linksBefore but not in linksAfter
func getRemovedLinks(linksBefore, linksAfter []string) []string {
	afterSet := make(map[string]struct{}, len(linksAfter))
	for _, link := range linksAfter {
		afterSet[link] = struct{}{}
	}

	var removed []string
	for _, link := range linksBefore {
		if _, exists := afterSet[link]; !exists {
			removed = append(removed, link)
		}
	}
	return removed
}

// collectOutgoingLinks collects all outgoing links from blocks and relations with their source information
func (sb *smartBlock) collectOutgoingLinks(st *state.State) []OutgoingLink {
	var outgoingLinks []OutgoingLink
	linkSet := make(map[string]bool) // To avoid duplicates

	// Collect links from blocks
	st.Iterate(func(b simple.Block) (isContinue bool) {
		blockModel := b.Model()
		if blockModel == nil {
			return true
		}

		// Extract links based on block content type
		if link := blockModel.GetLink(); link != nil && link.TargetBlockId != "" && !linkSet[link.TargetBlockId] {
			linkSet[link.TargetBlockId] = true
			outgoingLinks = append(outgoingLinks, OutgoingLink{
				TargetID:      link.TargetBlockId,
				SourceBlockID: blockModel.Id,
			})
		}

		if file := blockModel.GetFile(); file != nil && file.TargetObjectId != "" && !linkSet[file.TargetObjectId] {
			linkSet[file.TargetObjectId] = true
			outgoingLinks = append(outgoingLinks, OutgoingLink{
				TargetID:      file.TargetObjectId,
				SourceBlockID: blockModel.Id,
			})
		}

		if text := blockModel.GetText(); text != nil && text.Marks != nil {
			// Extract mentions from text marks
			for _, mark := range text.Marks.Marks {
				if mark.Type == model.BlockContentTextMark_Mention && mark.Param != "" && !linkSet[mark.Param] {
					linkSet[mark.Param] = true
					outgoingLinks = append(outgoingLinks, OutgoingLink{
						TargetID:      mark.Param,
						SourceBlockID: blockModel.Id,
					})
				}
			}
		}

		return true
	})

	// Collect links from object relations
	details := st.CombinedDetails()
	if details != nil {
		for _, rel := range st.GetRelationLinks() {
			// Only process object relations
			if rel.Format != model.RelationFormat_object && rel.Format != model.RelationFormat_file {
				continue
			}

			if rel.Key == bundle.RelationKeyId.String() ||
				rel.Key == bundle.RelationKeyLinks.String() ||
				rel.Key == bundle.RelationKeyBacklinks.String() ||
				rel.Key == bundle.RelationKeyCreator.String() ||
				rel.Key == bundle.RelationKeyLastModifiedBy.String() ||
				rel.Key == bundle.RelationKeyType.String() || // always skip type because it was processed before
				rel.Key == bundle.RelationKeyFeaturedRelations.String() {
				continue
			}

			// Get the value from details
			value := details.Get(domain.RelationKey(rel.Key))
			if !value.Ok() {
				continue
			}

			// Extract target IDs based on value type
			var targetIds []string
			if str := value.String(); str != "" {
				targetIds = []string{str}
			} else if list := value.StringList(); len(list) > 0 {
				targetIds = list
			}

			// Add outgoing links for each target
			for _, targetId := range targetIds {
				if targetId != "" && !linkSet[targetId] {
					linkSet[targetId] = true
					outgoingLinks = append(outgoingLinks, OutgoingLink{
						TargetID:    targetId,
						RelationKey: rel.Key,
					})
				}
			}
		}
	}

	return outgoingLinks
}

// performFileGC runs the file garbage collector for removed links
func (sb *smartBlock) performFileGC(spaceId, contextId string, removedLinks []string) {
	if sb.fileGC == nil {
		return
	}

	// Create a map of initial links for efficient lookup
	initialLinksMap := make(map[string]bool, len(sb.initialLinks))
	for _, link := range sb.initialLinks {
		initialLinksMap[link] = true
	}

	// Determine if files were created in this session
	sessionCreatedLinks := []string{}
	existingLinks := []string{}

	for _, link := range removedLinks {
		if initialLinksMap[link] {
			// This link existed when the smartblock was initialized
			existingLinks = append(existingLinks, link)
		} else {
			// This link was added during the current session
			sessionCreatedLinks = append(sessionCreatedLinks, link)
		}
	}

	// Process existing files - archive them (skipBin=false)
	if len(existingLinks) > 0 {
		if err := sb.fileGC.CheckFilesOnLinksRemoval(spaceId, contextId, existingLinks, false); err != nil {
			log.Errorf("file GC failed for existing files in context %s: %v", contextId, err)
		}
	}

	// Process session-created files - delete them permanently (skipBin=true)
	if len(sessionCreatedLinks) > 0 {
		if err := sb.fileGC.CheckFilesOnLinksRemoval(spaceId, contextId, sessionCreatedLinks, true); err != nil {
			log.Errorf("file GC failed for session-created files in context %s: %v", contextId, err)
		}
	}
}<|MERGE_RESOLUTION|>--- conflicted
+++ resolved
@@ -98,11 +98,8 @@
 	indexer Indexer,
 	eventSender event.Sender,
 	spaceIdResolver idresolver.Resolver,
-<<<<<<< HEAD
+	formatFetcher relationutils.RelationFormatFetcher,
 	fileGC filegc.FileGC,
-=======
-	formatFetcher relationutils.RelationFormatFetcher,
->>>>>>> d21302b9
 ) SmartBlock {
 	s := &smartBlock{
 		currentParticipantId: currentParticipantId,
@@ -264,14 +261,11 @@
 	indexer         Indexer
 	eventSender     event.Sender
 	spaceIdResolver idresolver.Resolver
-<<<<<<< HEAD
+	formatFetcher   relationutils.RelationFormatFetcher
 	fileGC          filegc.FileGC
 
 	// Track initial outgoing links to detect session-created files
 	initialLinks []string
-=======
-	formatFetcher   relationutils.RelationFormatFetcher
->>>>>>> d21302b9
 }
 
 func (sb *smartBlock) SetLocker(locker Locker) {

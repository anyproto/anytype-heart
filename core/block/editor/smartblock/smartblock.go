--- conflicted
+++ resolved
@@ -55,11 +55,8 @@
 	Anytype() anytype.Service
 	SetDetails(details []*pb.RpcBlockSetDetailsDetail) (err error)
 	Reindex() error
-<<<<<<< HEAD
 	ResetToVersion(s *state.State) (err error)
-=======
 	DisableLayouts()
->>>>>>> aae10a18
 	Close() (err error)
 	state.Doc
 	sync.Locker
@@ -73,24 +70,14 @@
 type smartBlock struct {
 	state.Doc
 	sync.Mutex
-<<<<<<< HEAD
-	depIds    []string
-	sendEvent func(e *pb.Event)
-	undo      undo.History
-	source    source.Source
-	meta      meta.Service
-	metaSub   meta.Subscriber
-	metaData  *core.SmartBlockMeta
-=======
 	depIds         []string
 	sendEvent      func(e *pb.Event)
-	hist           history.History
+	undo           undo.History
 	source         source.Source
 	meta           meta.Service
 	metaSub        meta.Subscriber
 	metaData       *core.SmartBlockMeta
 	disableLayouts bool
->>>>>>> aae10a18
 }
 
 func (sb *smartBlock) Id() string {
@@ -230,13 +217,8 @@
 
 func (sb *smartBlock) Apply(s *state.State, flags ...ApplyFlag) (err error) {
 	var beforeSnippet = sb.Doc.Snippet()
-<<<<<<< HEAD
 	var sendEvent, addHistory, doSnapshot = true, true, false
-	msgs, act, err := state.ApplyState(s)
-=======
-	var sendEvent, addHistory = true, true
 	msgs, act, err := state.ApplyState(s, !sb.disableLayouts)
->>>>>>> aae10a18
 	if err != nil {
 		return
 	}

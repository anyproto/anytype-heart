--- conflicted
+++ resolved
@@ -41,13 +41,9 @@
 type SmartBlock interface {
 	Init(s source.Source) (err error)
 	Id() string
-<<<<<<< HEAD
 	Type() pb.SmartBlockType
 	Meta() *core.SmartBlockMeta
-	Show() (err error)
-=======
 	Show(*state.Context) (err error)
->>>>>>> cb00380b
 	SetEventFunc(f func(e *pb.Event))
 	Apply(s *state.State, flags ...ApplyFlag) error
 	History() history.History
@@ -135,25 +131,14 @@
 		if err != nil {
 			return err
 		}
-<<<<<<< HEAD
-		sb.sendEvent(&pb.Event{
-			Messages: []*pb.EventMessage{
+		ctx.SetMessages(sb.Id(), []*pb.EventMessage{
 				{
 					Value: &pb.EventMessageValueOfBlockShow{BlockShow: &pb.EventBlockShow{
 						RootId:  sb.RootId(),
 						Blocks:  sb.Blocks(),
 						Details: details,
 						Type:    sb.Type(),
-					}}},
-=======
-		ctx.SetMessages(sb.Id(), []*pb.EventMessage{
-			{
-				Value: &pb.EventMessageValueOfBlockShow{BlockShow: &pb.EventBlockShow{
-					RootId:  sb.RootId(),
-					Blocks:  sb.Blocks(),
-					Details: details,
-				}},
->>>>>>> cb00380b
+					}},
 			},
 		})
 	}

package smartblock

import (
	"context"
	"errors"
	"fmt"
	"sort"
	"sync"
	"time"

	"github.com/anyproto/any-sync/app"
	"github.com/anyproto/any-sync/app/ocache"

	"github.com/anyproto/anytype-heart/pkg/lib/localstore/addr"

	// nolint:misspell
	"github.com/anyproto/any-sync/commonspace/object/tree/objecttree"
	"github.com/anyproto/any-sync/commonspace/objecttreebuilder"
	"github.com/gogo/protobuf/types"
	"github.com/samber/lo"
	"golang.org/x/exp/slices"

	"github.com/anyproto/anytype-heart/core/block/editor/state"
	"github.com/anyproto/anytype-heart/core/block/editor/template"
	"github.com/anyproto/anytype-heart/core/block/object/objectlink"
	"github.com/anyproto/anytype-heart/core/block/restriction"
	"github.com/anyproto/anytype-heart/core/block/simple"
	"github.com/anyproto/anytype-heart/core/block/source"
	"github.com/anyproto/anytype-heart/core/block/undo"
	"github.com/anyproto/anytype-heart/core/domain"
	"github.com/anyproto/anytype-heart/core/event"
	"github.com/anyproto/anytype-heart/core/files"
	"github.com/anyproto/anytype-heart/core/session"
	"github.com/anyproto/anytype-heart/core/system_object/relationutils"
	"github.com/anyproto/anytype-heart/metrics"
	"github.com/anyproto/anytype-heart/pb"
	"github.com/anyproto/anytype-heart/pkg/lib/bundle"
	"github.com/anyproto/anytype-heart/pkg/lib/core/smartblock"
	"github.com/anyproto/anytype-heart/pkg/lib/database"
	"github.com/anyproto/anytype-heart/pkg/lib/localstore/objectstore"
	"github.com/anyproto/anytype-heart/pkg/lib/logging"
	"github.com/anyproto/anytype-heart/pkg/lib/pb/model"
	"github.com/anyproto/anytype-heart/pkg/lib/threads"
	"github.com/anyproto/anytype-heart/util/internalflag"
	"github.com/anyproto/anytype-heart/util/pbtypes"
	"github.com/anyproto/anytype-heart/util/slice"
)

type ApplyFlag int

var (
	ErrSimpleBlockNotFound                         = errors.New("simple block not found")
	ErrCantInitExistingSmartblockWithNonEmptyState = errors.New("can't init existing smartblock with non-empty state")
	ErrIsDeleted                                   = errors.New("smartblock is deleted")
)

const (
	NoHistory ApplyFlag = iota
	NoEvent
	NoRestrictions
	NoHooks
	DoSnapshot
	SkipIfNoChanges
	KeepInternalFlags
)

type Hook int

type ApplyInfo struct {
	State   *state.State
	Events  []simple.EventMessage
	Changes []*pb.ChangeContent
}

type HookCallback func(info ApplyInfo) (err error)

const (
	HookOnNewState  Hook = iota
	HookBeforeApply      // runs before user changes will be applied, provides the state that can be changed
	HookAfterApply       // runs after changes applied from the user or externally via changeListener
	HookOnClose
	HookOnBlockClose
)

type key int

const CallerKey key = 0

var log = logging.Logger("anytype-mw-smartblock")

func New(
	space Space,
	fileService files.Service,
	restrictionService restriction.Service,
	objectStore objectstore.ObjectStore,
	indexer Indexer,
	eventSender event.Sender,
) SmartBlock {
	s := &smartBlock{
		space:     space,
		hooks:     map[Hook][]HookCallback{},
		hooksOnce: map[string]struct{}{},
		Locker:    &sync.Mutex{},
		sessions:  map[string]session.Context{},

		fileService:        fileService,
		restrictionService: restrictionService,
		objectStore:        objectStore,
		indexer:            indexer,
		eventSender:        eventSender,
	}
	return s
}

type Space interface {
	Id() string
	TreeBuilder() objecttreebuilder.TreeBuilder
	DerivedIDs() threads.DerivedSmartblockIds

	GetRelationIdByKey(ctx context.Context, key domain.RelationKey) (id string, err error)
	GetTypeIdByKey(ctx context.Context, key domain.TypeKey) (id string, err error)
	DeriveObjectID(ctx context.Context, uniqueKey domain.UniqueKey) (id string, err error)

	Do(objectId string, apply func(sb SmartBlock) error) error
	DoLockedIfNotExists(objectID string, proc func() error) error // TODO Temporarily before rewriting favorites/archive mechanism
}

type SmartBlock interface {
	Tree() objecttree.ObjectTree
	Init(ctx *InitContext) (err error)
	Id() string
	SpaceID() string
	Type() smartblock.SmartBlockType
	UniqueKey() domain.UniqueKey
	Show() (obj *model.ObjectView, err error)
	RegisterSession(session.Context)
	Apply(s *state.State, flags ...ApplyFlag) error
	History() undo.History
	Relations(s *state.State) relationutils.Relations
	HasRelation(s *state.State, relationKey string) bool
	AddRelationLinks(ctx session.Context, relationIds ...string) (err error)
	AddRelationLinksToState(s *state.State, relationIds ...string) (err error)
	RemoveExtraRelations(ctx session.Context, relationKeys []string) (err error)
	SetVerticalAlign(ctx session.Context, align model.BlockVerticalAlign, ids ...string) error
	SetIsDeleted()
	IsDeleted() bool
	IsLocked() bool

	SendEvent(msgs []*pb.EventMessage)
	ResetToVersion(s *state.State) (err error)
	DisableLayouts()
	EnabledRelationAsDependentObjects()
	AddHook(f HookCallback, events ...Hook)
	AddHookOnce(id string, f HookCallback, events ...Hook)
	CheckSubscriptions() (changed bool)
	GetDocInfo() DocInfo
	Restrictions() restriction.Restrictions
	SetRestrictions(r restriction.Restrictions)
	ObjectClose(ctx session.Context)
	ObjectCloseAllSessions()
	FileRelationKeys(s *state.State) []string

	Space() Space

	ocache.Object
	state.Doc
	sync.Locker
	SetLocker(locker Locker)
}

type DocInfo struct {
	Id         string
	SpaceID    string
	Links      []string
	FileHashes []string
	Heads      []string
	Creator    string
	Type       domain.TypeKey
	Details    *types.Struct

	SmartblockType smartblock.SmartBlockType
}

// TODO Maybe create constructor? Don't want to forget required fields
type InitContext struct {
	IsNewObject    bool
	Source         source.Source
	ObjectTypeKeys []domain.TypeKey
	RelationKeys   []string
	State          *state.State
	Relations      []*model.Relation
	Restriction    restriction.Service
	ObjectStore    objectstore.ObjectStore
	SpaceID        string
	BuildOpts      source.BuildOptions
	Ctx            context.Context
}

type linkSource interface {
	FillSmartIds(ids []string) []string
	HasSmartIds() bool
}

type Locker interface {
	TryLock() bool
	sync.Locker
}

type Indexer interface {
	Index(ctx context.Context, info DocInfo, options ...IndexOption) error
	app.ComponentRunnable
}

type smartBlock struct {
	state.Doc
	objecttree.ObjectTree
	Locker
	depIds         []string // slice must be sorted
	sessions       map[string]session.Context
	undo           undo.History
	source         source.Source
	lastDepDetails map[string]*pb.EventObjectDetailsSet
	restrictions   restriction.Restrictions
	isDeleted      bool
	disableLayouts bool

	includeRelationObjectsAsDependents bool // used by some clients

	hooks     map[Hook][]HookCallback
	hooksOnce map[string]struct{}

	recordsSub      database.Subscription
	closeRecordsSub func()

	space Space

	// Deps
	fileService        files.Service
	restrictionService restriction.Service
	objectStore        objectstore.ObjectStore
	indexer            Indexer
	eventSender        event.Sender
}

func (sb *smartBlock) SetLocker(locker Locker) {
	sb.Locker = locker
}

func (sb *smartBlock) Tree() objecttree.ObjectTree {
	return sb.ObjectTree
}

func (sb *smartBlock) FileRelationKeys(s *state.State) (fileKeys []string) {
	return s.FileRelationKeys()
}

func (sb *smartBlock) HasRelation(s *state.State, key string) bool {
	for _, rel := range s.GetRelationLinks() {
		if rel.Key == key {
			return true
		}
	}
	return false
}

func (sb *smartBlock) Id() string {
	return sb.source.Id()
}

func (sb *smartBlock) SpaceID() string {
	return sb.source.SpaceID()
}

func (sb *smartBlock) Space() Space {
	return sb.space
}

// UniqueKey returns the unique key for types that support it. For example, object types, relations and relation options
func (sb *smartBlock) UniqueKey() domain.UniqueKey {
	uk, _ := domain.NewUniqueKey(sb.Type(), sb.Doc.UniqueKeyInternal())
	return uk
}

func (sb *smartBlock) GetAndUnsetFileKeys() (keys []pb.ChangeFileKeys) {
	keys2 := sb.source.GetFileKeysSnapshot()
	for _, key := range keys2 {
		if key == nil {
			continue
		}
		keys = append(keys, pb.ChangeFileKeys{
			Hash: key.Hash,
			Keys: key.Keys,
		})
	}
	return
}

func (sb *smartBlock) ObjectStore() objectstore.ObjectStore {
	return sb.objectStore
}

func (sb *smartBlock) Type() smartblock.SmartBlockType {
	return sb.source.Type()
}

func (sb *smartBlock) ObjectTypeID() string {
	return pbtypes.GetString(sb.Doc.Details(), bundle.RelationKeyType.String())
}

func (sb *smartBlock) Init(ctx *InitContext) (err error) {
	if sb.Doc, err = ctx.Source.ReadDoc(ctx.Ctx, sb, ctx.State != nil); err != nil {
		return fmt.Errorf("reading document: %w", err)
	}

	sb.source = ctx.Source
	if provider, ok := sb.source.(source.ObjectTreeProvider); ok {
		sb.ObjectTree = provider.Tree()
	}
	sb.undo = undo.NewHistory(0)
	sb.restrictions = sb.restrictionService.GetRestrictions(sb)
	sb.lastDepDetails = map[string]*pb.EventObjectDetailsSet{}
	if ctx.State != nil {
		// need to store file keys in case we have some new files in the state
		sb.storeFileKeys(ctx.State)
	}
	sb.Doc.BlocksInit(sb.Doc.(simple.DetailsService))

	if ctx.State == nil {
		ctx.State = sb.NewState()
		sb.storeFileKeys(sb.Doc)
	} else {
		if !sb.Doc.(*state.State).IsEmpty(true) {
			return ErrCantInitExistingSmartblockWithNonEmptyState
		}
		ctx.State.SetParent(sb.Doc.(*state.State))
	}

	if err = sb.AddRelationLinksToState(ctx.State, ctx.RelationKeys...); err != nil {
		return
	}

	// Add bundled relations
	var relKeys []domain.RelationKey
	for k := range ctx.State.Details().GetFields() {
		if _, err := bundle.GetRelation(domain.RelationKey(k)); err == nil {
			relKeys = append(relKeys, domain.RelationKey(k))
		}
	}
	ctx.State.AddBundledRelations(relKeys...)

	if err = sb.injectLocalDetails(ctx.State); err != nil {
		return
	}
	sb.injectDerivedDetails(ctx.State, sb.SpaceID(), sb.Type())
	return
}

// updateRestrictions refetch restrictions from restriction service and update them in the smartblock
func (sb *smartBlock) updateRestrictions() {
	restrictions := sb.restrictionService.GetRestrictions(sb)
	sb.SetRestrictions(restrictions)
}

func (sb *smartBlock) SetRestrictions(r restriction.Restrictions) {
	if sb.restrictions.Equal(r) {
		return
	}
	sb.restrictions = r
	sb.SendEvent([]*pb.EventMessage{{Value: &pb.EventMessageValueOfObjectRestrictionsSet{ObjectRestrictionsSet: &pb.EventObjectRestrictionsSet{Id: sb.Id(), Restrictions: r.Proto()}}}})
}

func (sb *smartBlock) SetIsDeleted() {
	sb.isDeleted = true
}

func (sb *smartBlock) IsDeleted() bool {
	return sb.isDeleted
}

func (sb *smartBlock) sendEvent(e *pb.Event) {
	for _, s := range sb.sessions {
		sb.eventSender.SendToSession(s.ID(), e)
	}
}

func (sb *smartBlock) SendEvent(msgs []*pb.EventMessage) {
	sb.sendEvent(&pb.Event{
		Messages:  msgs,
		ContextId: sb.Id(),
	})
}

func (sb *smartBlock) Restrictions() restriction.Restrictions {
	return sb.restrictions
}

func (sb *smartBlock) Show() (*model.ObjectView, error) {
	sb.updateRestrictions()
	sb.updateBackLinks(sb.LocalDetails())

	details, err := sb.fetchMeta()
	if err != nil {
		return nil, err
	}

	undo, redo := sb.History().Counters()

	// todo: sb.Relations() makes extra query to read objectType which we already have here
	// the problem is that we can have an extra object type of the set in the objectTypes so we can't reuse it
	return &model.ObjectView{
		RootId:        sb.RootId(),
		Type:          sb.Type().ToProto(),
		Blocks:        sb.Blocks(),
		Details:       details,
		RelationLinks: sb.GetRelationLinks(),
		Restrictions:  sb.restrictions.Proto(),
		History: &model.ObjectViewHistorySize{
			Undo: undo,
			Redo: redo,
		},
	}, nil
}

func (sb *smartBlock) fetchMeta() (details []*model.ObjectViewDetailsSet, err error) {
	if sb.closeRecordsSub != nil {
		sb.closeRecordsSub()
		sb.closeRecordsSub = nil
	}
	recordsCh := make(chan *types.Struct, 10)
	sb.recordsSub = database.NewSubscription(nil, recordsCh)

	depIDs := sb.dependentSmartIds(sb.includeRelationObjectsAsDependents, true, true, true)
	sb.setDependentIDs(depIDs)

	var records []database.Record
	records, sb.closeRecordsSub, err = sb.objectStore.QueryByIDAndSubscribeForChanges(sb.depIds, sb.recordsSub)
	if err != nil {
		// datastore unavailable, cancel the subscription
		sb.recordsSub.Close()
		sb.closeRecordsSub = nil
		return
	}

	details = make([]*model.ObjectViewDetailsSet, 0, len(records)+1)

	// add self details
	details = append(details, &model.ObjectViewDetailsSet{
		Id:      sb.Id(),
		Details: sb.CombinedDetails(),
	})

	for _, rec := range records {
		details = append(details, &model.ObjectViewDetailsSet{
			Id:      pbtypes.GetString(rec.Details, bundle.RelationKeyId.String()),
			Details: rec.Details,
		})
	}
	go sb.metaListener(recordsCh)
	return
}

func (sb *smartBlock) Lock() {
	sb.Locker.Lock()
}

func (sb *smartBlock) Unlock() {
	sb.Locker.Unlock()
}

func (sb *smartBlock) metaListener(ch chan *types.Struct) {
	for {
		rec, ok := <-ch
		if !ok {
			return
		}
		sb.Lock()
		sb.onMetaChange(rec)
		sb.Unlock()
	}
}

func (sb *smartBlock) onMetaChange(details *types.Struct) {
	if details == nil {
		return
	}
	id := pbtypes.GetString(details, bundle.RelationKeyId.String())
	msgs := []*pb.EventMessage{}
	if v, exists := sb.lastDepDetails[id]; exists {
		diff := pbtypes.StructDiff(v.Details, details)
		if id == sb.Id() {
			// if we've got update for ourselves, we are only interested in local-only details, because the rest details changes will be appended when applying records in the current sb
			diff = pbtypes.StructFilterKeys(diff, bundle.LocalRelationsKeys)
		}

		msgs = append(msgs, state.StructDiffIntoEvents(id, diff)...)
	} else {
		msgs = append(msgs, &pb.EventMessage{
			Value: &pb.EventMessageValueOfObjectDetailsSet{
				ObjectDetailsSet: &pb.EventObjectDetailsSet{
					Id:      id,
					Details: details,
				},
			},
		})
	}
	sb.lastDepDetails[id] = &pb.EventObjectDetailsSet{
		Id:      id,
		Details: details,
	}

	if len(msgs) == 0 {
		return
	}

	sb.sendEvent(&pb.Event{
		Messages:  msgs,
		ContextId: sb.Id(),
	})
}

type uniqueKeyToIdConverterWrapper struct {
	converter Space
}

func (w *uniqueKeyToIdConverterWrapper) GetRelationIdByKey(ctx context.Context, spaceId string, key domain.RelationKey) (id string, err error) {
	return w.converter.GetRelationIdByKey(ctx, key)
}

func (w *uniqueKeyToIdConverterWrapper) GetTypeIdByKey(ctx context.Context, spaceId string, key domain.TypeKey) (id string, err error) {
	return w.converter.GetTypeIdByKey(ctx, key)
}

// dependentSmartIds returns list of dependent objects in this order: Simple blocks(Link, mentions in Text), Relations. Both of them are returned in the order of original blocks/relations
func (sb *smartBlock) dependentSmartIds(includeRelations, includeObjTypes, includeCreatorModifier, _ bool) (ids []string) {
	converter := &uniqueKeyToIdConverterWrapper{converter: sb.space}
	return objectlink.DependentObjectIDs(sb.Doc.(*state.State), converter, true, true, includeRelations, includeObjTypes, includeCreatorModifier)
}

func (sb *smartBlock) navigationalLinks(s *state.State) []string {
	includeDetails := true
	includeRelations := sb.includeRelationObjectsAsDependents

	var ids []string

	if !internalflag.NewFromState(s).Has(model.InternalFlag_collectionDontIndexLinks) {
		// flag used when importing a large set of objects
		ids = append(ids, s.GetStoreSlice(template.CollectionStoreKey)...)
	}

	err := s.Iterate(func(b simple.Block) (isContinue bool) {
		if f := b.Model().GetFile(); f != nil {
			if f.Hash != "" && f.Type != model.BlockContentFile_Image {
				ids = append(ids, f.Hash)
			}
			return true
		}
		// Include only link to target object
		if dv := b.Model().GetDataview(); dv != nil {
			if dv.TargetObjectId != "" {
				ids = append(ids, dv.TargetObjectId)
			}

			return true
		}

		if ls, ok := b.(linkSource); ok {
			ids = ls.FillSmartIds(ids)
		}
		return true
	})
	if err != nil {
		log.With("objectID", s.RootId()).Errorf("failed to iterate over simple blocks: %s", err)
	}

	var det *types.Struct
	if includeDetails {
		det = s.CombinedDetails()
	}

	for _, rel := range s.GetRelationLinks() {
		if includeRelations {
			relId, err := sb.space.GetRelationIdByKey(context.TODO(), domain.RelationKey(rel.Key))
			if err != nil {
				log.With("objectID", s.RootId()).Errorf("failed to derive object id for relation: %s", err)
				continue
			}
			ids = append(ids, relId)
		}
		if !includeDetails {
			continue
		}

		if rel.Format != model.RelationFormat_object {
			continue
		}

		if bundle.IsSystemRelation(domain.RelationKey(rel.Key)) {
			continue
		}

		// Do not include hidden relations. Only bundled relations can be hidden, so we don't need
		// to request relations from object store.
		if r, err := bundle.GetRelation(domain.RelationKey(rel.Key)); err == nil && r.Hidden {
			continue
		}

		// Add all object relation values as dependents
		for _, targetID := range pbtypes.GetStringList(det, rel.Key) {
			if targetID != "" {
				ids = append(ids, targetID)
			}
		}
	}

	return lo.Uniq(ids)
}

func (sb *smartBlock) RegisterSession(ctx session.Context) {
	sb.sessions[ctx.ID()] = ctx
}

func (sb *smartBlock) IsLocked() bool {
	var activeCount int
	for _, s := range sb.sessions {
		if sb.eventSender.IsActive(s.ID()) {
			activeCount++
		}
	}
	return activeCount > 0
}

func (sb *smartBlock) DisableLayouts() {
	sb.disableLayouts = true
}

func (sb *smartBlock) EnabledRelationAsDependentObjects() {
	sb.includeRelationObjectsAsDependents = true
}

func (sb *smartBlock) Apply(s *state.State, flags ...ApplyFlag) (err error) {
	startTime := time.Now()
	if sb.IsDeleted() {
		return ErrIsDeleted
	}
	var (
		sendEvent         = true
		addHistory        = true
		doSnapshot        = false
		checkRestrictions = true
		hooks             = true
		skipIfNoChanges   = false
		keepInternalFlags = false
	)
	for _, f := range flags {
		switch f {
		case NoEvent:
			sendEvent = false
		case NoHistory:
			addHistory = false
		case DoSnapshot:
			doSnapshot = true
		case NoRestrictions:
			checkRestrictions = false
		case NoHooks:
			hooks = false
		case SkipIfNoChanges:
			skipIfNoChanges = true
		case KeepInternalFlags:
			keepInternalFlags = true
		}
	}

	// Inject derived details to make sure we have consistent state.
	// For example, we have to set ObjectTypeID into Type relation according to ObjectTypeKey from the state
	sb.injectDerivedDetails(s, sb.SpaceID(), sb.Type())

	if hooks {
		if err = sb.execHooks(HookBeforeApply, ApplyInfo{State: s}); err != nil {
			return nil
		}
	}
	if checkRestrictions && s.ParentState() != nil {
		if err = s.ParentState().CheckRestrictions(); err != nil {
			return
		}
	}

	var lastModified = time.Now()
	if s.ParentState() != nil && s.ParentState().IsTheHeaderChange() {
		// for the first change allow to set the last modified date from the state
		// this used for the object imports
		lastModifiedFromState := pbtypes.GetInt64(s.LocalDetails(), bundle.RelationKeyLastModifiedDate.String())
		if lastModifiedFromState > 0 {
			lastModified = time.Unix(lastModifiedFromState, 0)
		}
		s.SetLocalDetail(bundle.RelationKeyLastModifiedDate.String(), pbtypes.Int64(lastModified.Unix()))
		s.SetLocalDetail(bundle.RelationKeyCreatedDate.String(), pbtypes.Int64(lastModified.Unix()))
	}

	s.SetLocalDetail(bundle.RelationKeyLastModifiedBy.String(), pbtypes.String(addr.AccountIdToIdentityObjectId(sb.coreService.AccountId())))

	sb.beforeStateApply(s)

	if !keepInternalFlags {
		removeInternalFlags(s)
	}

	// this one will be reverted in case we don't have any actual change being made
<<<<<<< HEAD
	s.SetLastModified(lastModified.Unix(), "TODO profile")
=======
>>>>>>> c4e2b563

	beforeApplyStateTime := time.Now()

	migrationVersionUpdated := true
	if parent := s.ParentState(); parent != nil {
		migrationVersionUpdated = s.MigrationVersion() != parent.MigrationVersion()
	}

	msgs, act, err := state.ApplyState(s, !sb.disableLayouts)
	if err != nil {
		return
	}

	// we may have layout changed, so we need to update restrictions
	sb.updateRestrictions()
	sb.setRestrictionsDetail(s)

	afterApplyStateTime := time.Now()
	st := sb.Doc.(*state.State)

	changes := st.GetChanges()
	var changeId string
	if skipIfNoChanges && len(changes) == 0 && !migrationVersionUpdated {
		if hasDetailsMsgs(msgs) {
			// means we have only local details changed, so lets index but skip full text
			sb.runIndexer(st, SkipFullTextIfHeadsNotChanged)
		} else {
			// we may skip indexing in case we are sure that we have previously indexed the same version of object
			sb.runIndexer(st, SkipIfHeadsNotChanged)
		}
		return nil
	}
	pushChange := func() error {
		fileDetailsKeys := sb.FileRelationKeys(st)
		var fileDetailsKeysFiltered []string
		for _, ch := range changes {
			if ds := ch.GetDetailsSet(); ds != nil {
				if slice.FindPos(fileDetailsKeys, ds.Key) != -1 {
					fileDetailsKeysFiltered = append(fileDetailsKeysFiltered, ds.Key)
				}
			}
		}
		pushChangeParams := source.PushChangeParams{
			Time:              lastModified,
			State:             st,
			Changes:           changes,
			FileChangedHashes: getChangedFileHashes(s, fileDetailsKeysFiltered, act),
			DoSnapshot:        doSnapshot,
		}
		changeId, err = sb.source.PushChange(pushChangeParams)
		if err != nil {
			return err
		}

		if changeId != "" {
			sb.Doc.(*state.State).SetChangeId(changeId)
		}
		return nil
	}

	if !act.IsEmpty() {
		if len(changes) == 0 && !doSnapshot {
			log.Errorf("apply 0 changes %s: %v", st.RootId(), msgs)
		}
		err = pushChange()
		if err != nil {
			return err
		}
		if sb.undo != nil && addHistory {
			if !sb.source.ReadOnly() {
				act.Group = s.GroupId()
				sb.undo.Add(act)
			}
		}
	} else if hasStoreChanges(changes) || migrationVersionUpdated { // TODO: change to len(changes) > 0
		// log.Errorf("sb apply %s: store changes %s", sb.Id(), pbtypes.Sprint(&pb.Change{Content: changes}))
		err = pushChange()
		if err != nil {
			return err
		}
	}

	if changeId == "" && len(msgs) == 0 {
		// means we probably don't have any actual change being made
		// in case the heads are not changed, we may skip indexing
		sb.runIndexer(st, SkipIfHeadsNotChanged)
	} else {
		sb.runIndexer(st)
	}

	afterPushChangeTime := time.Now()
	if sendEvent {
		events := msgsToEvents(msgs)
		if ctx := s.Context(); ctx != nil {
			ctx.SetMessages(sb.Id(), events)
		} else {
			sb.sendEvent(&pb.Event{
				Messages:  events,
				ContextId: sb.RootId(),
			})
		}
	}

	if hasDepIds(sb.GetRelationLinks(), &act) {
		sb.CheckSubscriptions()
	}
	afterReportChangeTime := time.Now()
	if hooks {
		if e := sb.execHooks(HookAfterApply, ApplyInfo{State: sb.Doc.(*state.State), Events: msgs, Changes: changes}); e != nil {
			log.With("objectID", sb.Id()).Warnf("after apply execHooks error: %v", e)
		}
	}
	afterApplyHookTime := time.Now()

	metrics.SharedClient.RecordEvent(metrics.StateApply{
		BeforeApplyMs:  beforeApplyStateTime.Sub(startTime).Milliseconds(),
		StateApplyMs:   afterApplyStateTime.Sub(beforeApplyStateTime).Milliseconds(),
		PushChangeMs:   afterPushChangeTime.Sub(afterApplyStateTime).Milliseconds(),
		ReportChangeMs: afterReportChangeTime.Sub(afterPushChangeTime).Milliseconds(),
		ApplyHookMs:    afterApplyHookTime.Sub(afterReportChangeTime).Milliseconds(),
		ObjectId:       sb.Id(),
	})

	return
}

func (sb *smartBlock) ResetToVersion(s *state.State) (err error) {
	s.SetParent(sb.Doc.(*state.State))
	sb.storeFileKeys(s)
	sb.injectLocalDetails(s)
	sb.injectDerivedDetails(s, sb.SpaceID(), sb.Type())
	if err = sb.Apply(s, NoHistory, DoSnapshot, NoRestrictions); err != nil {
		return
	}
	if sb.undo != nil {
		sb.undo.Reset()
	}
	return
}

func (sb *smartBlock) CheckSubscriptions() (changed bool) {
	depIDs := sb.dependentSmartIds(sb.includeRelationObjectsAsDependents, true, true, true)
	changed = sb.setDependentIDs(depIDs)

	if sb.recordsSub == nil {
		return true
	}
	newIDs := sb.recordsSub.Subscribe(sb.depIds)
	records, err := sb.objectStore.QueryByID(newIDs)
	if err != nil {
		log.Errorf("queryById error: %v", err)
	}
	for _, rec := range records {
		sb.onMetaChange(rec.Details)
	}
	return true
}

func (sb *smartBlock) setDependentIDs(depIDs []string) (changed bool) {
	sort.Strings(depIDs)
	if slice.SortedEquals(sb.depIds, depIDs) {
		return false
	}
	// TODO Use algo for sorted strings
	removed, _ := slice.DifferenceRemovedAdded(sb.depIds, depIDs)
	for _, id := range removed {
		delete(sb.lastDepDetails, id)
	}
	sb.depIds = depIDs
	return true
}

func (sb *smartBlock) NewState() *state.State {
	s := sb.Doc.NewState().SetNoObjectType(sb.Type() == smartblock.SmartBlockTypeArchive)
	sb.execHooks(HookOnNewState, ApplyInfo{State: s})
	return s
}

func (sb *smartBlock) NewStateCtx(ctx session.Context) *state.State {
	s := sb.Doc.NewStateCtx(ctx).SetNoObjectType(sb.Type() == smartblock.SmartBlockTypeArchive)
	sb.execHooks(HookOnNewState, ApplyInfo{State: s})
	return s
}

func (sb *smartBlock) History() undo.History {
	return sb.undo
}

func (sb *smartBlock) AddRelationLinks(ctx session.Context, relationKeys ...string) (err error) {
	s := sb.NewStateCtx(ctx)
	if err = sb.AddRelationLinksToState(s, relationKeys...); err != nil {
		return
	}
	return sb.Apply(s)
}

func (sb *smartBlock) AddRelationLinksToState(s *state.State, relationKeys ...string) (err error) {
	if len(relationKeys) == 0 {
		return
	}
	relations, err := sb.objectStore.FetchRelationByKeys(sb.SpaceID(), relationKeys...)
	if err != nil {
		return
	}
	links := make([]*model.RelationLink, 0, len(relations))
	for _, r := range relations {
		links = append(links, r.RelationLink())
	}
	s.AddRelationLinks(links...)
	return
}

func (sb *smartBlock) injectLinksDetails(s *state.State) {
	links := sb.navigationalLinks(s)
	links = slice.Remove(links, sb.Id())
	// todo: we need to move it to the injectDerivedDetails, but we don't call it now on apply
	s.SetLocalDetail(bundle.RelationKeyLinks.String(), pbtypes.StringList(links))
}

func (sb *smartBlock) injectLocalDetails(s *state.State) error {
	details, err := sb.getDetailsFromStore()
	if err != nil {
		return err
	}

	details, hasPendingLocalDetails := sb.appendPendingDetails(details)

	// inject also derived keys, because it may be a good idea to have created date and creator cached,
	// so we don't need to traverse changes every time
	keys := slices.Clone(bundle.LocalRelationsKeys) // Use Clone to avoid side effects on the bundle.LocalRelationsKeys slice
	keys = append(keys, bundle.DerivedRelationsKeys...)

	localDetailsFromStore := pbtypes.StructFilterKeys(details, keys)
	sb.updateBackLinks(localDetailsFromStore)

	localDetailsFromState := pbtypes.StructFilterKeys(s.LocalDetails(), keys)
	if pbtypes.StructEqualIgnore(localDetailsFromState, localDetailsFromStore, nil) {
		return nil
	}

	s.InjectLocalDetails(localDetailsFromStore)
	if p := s.ParentState(); p != nil && !hasPendingLocalDetails {
		// inject for both current and parent state
		p.InjectLocalDetails(localDetailsFromStore)
	}

	err = sb.injectCreationInfo(s)
	if err != nil {
		log.With("objectID", sb.Id()).With("sbtype", sb.Type().String()).Errorf("failed to inject creation info: %s", err.Error())
	}
	return nil
}

func (sb *smartBlock) getDetailsFromStore() (*types.Struct, error) {
	storedDetails, err := sb.objectStore.GetDetails(sb.Id())
	if err != nil || storedDetails == nil {
		return nil, err
	}
	return pbtypes.CopyStruct(storedDetails.GetDetails()), nil
}

func (sb *smartBlock) updateBackLinks(details *types.Struct) {
	backLinks, err := sb.objectStore.GetInboundLinksByID(sb.Id())
	if err != nil {
		log.With("objectID", sb.Id()).Errorf("failed to get inbound links from object store: %s", err)
		return
	}
	details.Fields[bundle.RelationKeyBacklinks.String()] = pbtypes.StringList(backLinks)
}

func (sb *smartBlock) appendPendingDetails(details *types.Struct) (resultDetails *types.Struct, hasPendingLocalDetails bool) {
	// Consume pending details
	err := sb.objectStore.UpdatePendingLocalDetails(sb.Id(), func(pending *types.Struct) (*types.Struct, error) {
		if len(pending.GetFields()) > 0 {
			hasPendingLocalDetails = true
		}
		details = pbtypes.StructMerge(details, pending, false)
		return nil, nil
	})
	if err != nil {
		log.With("objectID", sb.Id()).
			With("sbType", sb.Type()).Errorf("failed to update pending details: %v", err)
	}
	return details, hasPendingLocalDetails
}

func (sb *smartBlock) getCreationInfo() (creatorObjectId string, createdTS int64, err error) {
	provider, conforms := sb.source.(source.CreationInfoProvider)
	if !conforms {
		err = fmt.Errorf("source does not conform to CreationInfoProvider")
		return
	}

	creatorObjectId, createdTS, err = provider.GetCreationInfo()
	if err != nil {
		return
	}

	return creatorObjectId, createdTS, nil
}

func (sb *smartBlock) injectCreationInfo(s *state.State) error {
	if sb.Type() == smartblock.SmartBlockTypeProfilePage {
		// todo: for the shared spaces we need to change this for sophisticated logic
		creatorIdentityObjectId, _, err := sb.getCreationInfo()
		if err != nil {
			return err
		}

		if creatorIdentityObjectId != "" {
			s.SetDetailAndBundledRelation(bundle.RelationKeyProfileOwnerIdentity, pbtypes.String(creatorIdentityObjectId))
		}
	} else {
		// make sure we don't have this relation for other objects
		s.RemoveLocalDetail(bundle.RelationKeyProfileOwnerIdentity.String())
	}

	if pbtypes.GetString(s.LocalDetails(), bundle.RelationKeyCreator.String()) != "" && pbtypes.GetInt64(s.LocalDetails(), bundle.RelationKeyCreatedDate.String()) != 0 {
		return nil
	}

	creatorIdentityObjectId, createdDate, err := sb.getCreationInfo()
	if err != nil {
		return err
	}

	if creatorIdentityObjectId != "" {
		s.SetDetailAndBundledRelation(bundle.RelationKeyCreator, pbtypes.String(creatorIdentityObjectId))
	}

	if createdDate != 0 {
		s.SetDetailAndBundledRelation(bundle.RelationKeyCreatedDate, pbtypes.Float64(float64(createdDate)))
	}

	return nil
}

func (sb *smartBlock) SetVerticalAlign(ctx session.Context, align model.BlockVerticalAlign, ids ...string) (err error) {
	s := sb.NewStateCtx(ctx)
	for _, id := range ids {
		if b := s.Get(id); b != nil {
			b.Model().VerticalAlign = align
		}
	}
	return sb.Apply(s)
}

func (sb *smartBlock) RemoveExtraRelations(ctx session.Context, relationIds []string) (err error) {
	st := sb.NewStateCtx(ctx)
	st.RemoveRelation(relationIds...)

	return sb.Apply(st)
}

func (sb *smartBlock) StateAppend(f func(d state.Doc) (s *state.State, changes []*pb.ChangeContent, err error)) error {
	if sb.IsDeleted() {
		return ErrIsDeleted
	}
	s, changes, err := f(sb.Doc)
	if err != nil {
		return err
	}
	sb.updateRestrictions()
	sb.injectDerivedDetails(s, sb.SpaceID(), sb.Type())
	sb.execHooks(HookBeforeApply, ApplyInfo{State: s})
	msgs, act, err := state.ApplyState(s, !sb.disableLayouts)
	if err != nil {
		return err
	}
	log.Infof("changes: stateAppend: %d events", len(msgs))
	if len(msgs) > 0 {
		sb.sendEvent(&pb.Event{
			Messages:  msgsToEvents(msgs),
			ContextId: sb.Id(),
		})
	}
	sb.storeFileKeys(s)
	if hasDepIds(sb.GetRelationLinks(), &act) {
		sb.CheckSubscriptions()
	}
	sb.runIndexer(s)
	sb.execHooks(HookAfterApply, ApplyInfo{State: s, Events: msgs, Changes: changes})

	return nil
}

// TODO: need to test StateRebuild
func (sb *smartBlock) StateRebuild(d state.Doc) (err error) {
	if sb.IsDeleted() {
		return ErrIsDeleted
	}
	sb.updateRestrictions()
	sb.injectDerivedDetails(d.(*state.State), sb.SpaceID(), sb.Type())
	err = sb.injectLocalDetails(d.(*state.State))
	if err != nil {
		log.Errorf("failed to inject local details in StateRebuild: %v", err)
	}
	d.(*state.State).SetParent(sb.Doc.(*state.State))
	// todo: make store diff
	sb.execHooks(HookBeforeApply, ApplyInfo{State: d.(*state.State)})
	msgs, _, err := state.ApplyState(d.(*state.State), !sb.disableLayouts)
	log.Infof("changes: stateRebuild: %d events", len(msgs))
	if err != nil {
		// can't make diff - reopen doc
		sb.Show()
	} else {
		if len(msgs) > 0 {
			sb.sendEvent(&pb.Event{
				Messages:  msgsToEvents(msgs),
				ContextId: sb.Id(),
			})
		}
	}
	sb.storeFileKeys(d)
	sb.CheckSubscriptions()
	sb.runIndexer(sb.Doc.(*state.State))
	sb.execHooks(HookAfterApply, ApplyInfo{State: sb.Doc.(*state.State), Events: msgs, Changes: d.(*state.State).GetChanges()})
	return nil
}

func (sb *smartBlock) ObjectClose(ctx session.Context) {
	sb.execHooks(HookOnBlockClose, ApplyInfo{State: sb.Doc.(*state.State)})
	delete(sb.sessions, ctx.ID())
}

func (sb *smartBlock) ObjectCloseAllSessions() {
	sb.execHooks(HookOnBlockClose, ApplyInfo{State: sb.Doc.(*state.State)})
	sb.sessions = make(map[string]session.Context)
}

func (sb *smartBlock) TryClose(objectTTL time.Duration) (res bool, err error) {
	if !sb.Locker.TryLock() {
		return false, nil
	}
	if sb.IsLocked() {
		sb.Unlock()
		return false, nil
	}
	return true, sb.closeLocked()
}

func (sb *smartBlock) Close() (err error) {
	sb.Lock()
	return sb.closeLocked()
}

func (sb *smartBlock) closeLocked() (err error) {
	sb.execHooks(HookOnClose, ApplyInfo{State: sb.Doc.(*state.State)})
	if sb.closeRecordsSub != nil {
		sb.closeRecordsSub()
		sb.closeRecordsSub = nil
	}
	sb.Unlock()

	sb.source.Close()
	log.Debugf("close smartblock %v", sb.Id())
	return
}

func hasDepIds(relations pbtypes.RelationLinks, act *undo.Action) bool {
	if act == nil {
		return true
	}
	if act.ObjectTypes != nil {
		return true
	}
	if act.Details != nil {
		if act.Details.Before == nil || act.Details.After == nil {
			return true
		}
		for k, after := range act.Details.After.Fields {
			rel := relations.Get(k)
			if rel != nil && (rel.Format == model.RelationFormat_status ||
				rel.Format == model.RelationFormat_tag ||
				rel.Format == model.RelationFormat_object ||
				rel.Format == model.RelationFormat_file ||
				isCoverId(rel)) {

				before := act.Details.Before.Fields[k]
				// Check that value is actually changed
				if before == nil || !before.Equal(after) {
					return true
				}
			}
		}
	}

	for _, edit := range act.Change {
		if ls, ok := edit.After.(linkSource); ok && ls.HasSmartIds() {
			return true
		}
		if ls, ok := edit.Before.(linkSource); ok && ls.HasSmartIds() {
			return true
		}
	}
	for _, add := range act.Add {
		if ls, ok := add.(linkSource); ok && ls.HasSmartIds() {
			return true
		}
	}
	for _, rem := range act.Remove {
		if ls, ok := rem.(linkSource); ok && ls.HasSmartIds() {
			return true
		}
	}
	return false
}

// We need to provide the author's name if we download an image with unsplash
// for the cover image inside an inner smartblock
// CoverId can be either a file, a gradient, an icon, or a color
func isCoverId(rel *model.RelationLink) bool {
	return rel.Key == bundle.RelationKeyCoverId.String()
}

func getChangedFileHashes(s *state.State, fileDetailKeys []string, act undo.Action) (hashes []string) {
	for _, nb := range act.Add {
		if fh, ok := nb.(simple.FileHashes); ok {
			hashes = fh.FillFileHashes(hashes)
		}
	}
	for _, eb := range act.Change {
		if fh, ok := eb.After.(simple.FileHashes); ok {
			hashes = fh.FillFileHashes(hashes)
		}
	}
	if act.Details != nil {
		det := act.Details.After
		if det != nil && det.Fields != nil {
			for _, field := range fileDetailKeys {
				if list := pbtypes.GetStringList(det, field); list != nil {
					hashes = append(hashes, list...)
				} else if s := pbtypes.GetString(det, field); s != "" {
					hashes = append(hashes, s)
				}
			}
		}
	}

	// we may have temporary links in files, we need to ignore them
	// todo: remove after fixing of how import works
	return slice.FilterCID(hashes)
}

func (sb *smartBlock) storeFileKeys(doc state.Doc) {
	if doc == nil {
		return
	}
	keys := doc.GetAndUnsetFileKeys()
	if len(keys) == 0 {
		return
	}
	fileKeys := make([]files.FileKeys, len(keys))
	for i, k := range keys {
		fileKeys[i] = files.FileKeys{
			Hash: k.Hash,
			Keys: k.Keys,
		}
	}
	if err := sb.fileService.StoreFileKeys(fileKeys...); err != nil {
		log.Warnf("can't store file keys: %v", err)
	}
}

func (sb *smartBlock) AddHook(f HookCallback, events ...Hook) {
	for _, e := range events {
		sb.hooks[e] = append(sb.hooks[e], f)
	}
}

// AddHookOnce adds hook only if it wasn't added before via this method with the same id
// it doesn't compare the list of events or the callback function
func (sb *smartBlock) AddHookOnce(id string, f HookCallback, events ...Hook) {
	if _, ok := sb.hooksOnce[id]; !ok {
		sb.AddHook(f, events...)
		sb.hooksOnce[id] = struct{}{}
	}
}

func (sb *smartBlock) baseRelations() []*model.Relation {
	rels := []*model.Relation{bundle.MustGetRelation(bundle.RelationKeyId), bundle.MustGetRelation(bundle.RelationKeyLayout), bundle.MustGetRelation(bundle.RelationKeyIconEmoji), bundle.MustGetRelation(bundle.RelationKeyName)}
	for _, rel := range rels {
		rel.Scope = model.Relation_object
	}
	return rels
}

// deprecated, use RelationLinks instead
func (sb *smartBlock) Relations(s *state.State) relationutils.Relations {
	var links []*model.RelationLink
	if s == nil {
		links = sb.Doc.GetRelationLinks()
	} else {
		links = s.GetRelationLinks()
	}
	rels, _ := sb.objectStore.FetchRelationByLinks(sb.SpaceID(), links)
	return rels
}

func (sb *smartBlock) execHooks(event Hook, info ApplyInfo) (err error) {
	for _, h := range sb.hooks[event] {
		if h != nil {
			if err = h(info); err != nil {
				return
			}
		}
	}
	return
}

func (sb *smartBlock) GetDocInfo() DocInfo {
	return sb.getDocInfo(sb.NewState())
}

func (sb *smartBlock) getDocInfo(st *state.State) DocInfo {
	fileHashes := st.GetAllFileHashes(sb.FileRelationKeys(st))
	creator := pbtypes.GetString(st.Details(), bundle.RelationKeyCreator.String())
	if creator == "" {
		creator = "TODO profile"
	}

	// we don't want any hidden or internal relations here. We want to capture the meaningful outgoing links only
	links := pbtypes.GetStringList(sb.LocalDetails(), bundle.RelationKeyLinks.String())
	// so links will have this order
	// 1. Simple blocks: links, mentions in the text
	// 2. Relations(format==Object)
	// todo: heads in source and the state may be inconsistent?
	heads := sb.source.Heads()
	if len(heads) == 0 {
		lastChangeId := pbtypes.GetString(st.LocalDetails(), bundle.RelationKeyLastChangeId.String())
		if lastChangeId != "" {
			heads = []string{lastChangeId}
		}
	}
	return DocInfo{
		Id:             sb.Id(),
		SpaceID:        sb.SpaceID(),
		Links:          links,
		Heads:          heads,
		FileHashes:     fileHashes,
		Creator:        creator,
		Details:        sb.CombinedDetails(),
		Type:           sb.ObjectTypeKey(),
		SmartblockType: sb.Type(),
	}
}

func (sb *smartBlock) runIndexer(s *state.State, opts ...IndexOption) {
	docInfo := sb.getDocInfo(s)
	if err := sb.indexer.Index(context.Background(), docInfo, opts...); err != nil {
		log.Errorf("index object %s error: %s", sb.Id(), err)
	}
}

func (sb *smartBlock) beforeStateApply(s *state.State) {
	sb.setRestrictionsDetail(s)
	sb.injectLinksDetails(s)
}

func removeInternalFlags(s *state.State) {
	flags := internalflag.NewFromState(s)

	// Run empty check only if any of these flags are present
	if flags.Has(model.InternalFlag_editorDeleteEmpty) || flags.Has(model.InternalFlag_editorSelectType) || flags.Has(model.InternalFlag_editorSelectTemplate) {
		if !s.IsEmpty(true) {
			flags.Remove(model.InternalFlag_editorDeleteEmpty)
		}
		flags.Remove(model.InternalFlag_editorSelectType)
		flags.Remove(model.InternalFlag_editorSelectTemplate)
		flags.AddToState(s)
	}
}

func (sb *smartBlock) setRestrictionsDetail(s *state.State) {
	rawRestrictions := make([]int, len(sb.Restrictions().Object))
	for i, r := range sb.Restrictions().Object {
		rawRestrictions[i] = int(r)
	}
	s.SetLocalDetail(bundle.RelationKeyRestrictions.String(), pbtypes.IntList(rawRestrictions...))

	// todo: verify this logic with clients
	if sb.Restrictions().Object.Check(model.Restrictions_Details) != nil &&
		sb.Restrictions().Object.Check(model.Restrictions_Blocks) != nil {

		s.SetDetailAndBundledRelation(bundle.RelationKeyIsReadonly, pbtypes.Bool(true))
	}
}

func msgsToEvents(msgs []simple.EventMessage) []*pb.EventMessage {
	events := make([]*pb.EventMessage, len(msgs))
	for i := range msgs {
		events[i] = msgs[i].Msg
	}
	return events
}

func ObjectApplyTemplate(sb SmartBlock, s *state.State, templates ...template.StateTransformer) (err error) {
	if s == nil {
		s = sb.NewState()
	}
	template.InitTemplate(s, templates...)

	return sb.Apply(s, NoHistory, NoEvent, NoRestrictions, SkipIfNoChanges)
}

func hasStoreChanges(changes []*pb.ChangeContent) bool {
	for _, ch := range changes {
		if ch.GetStoreKeySet() != nil ||
			ch.GetStoreKeyUnset() != nil ||
			ch.GetStoreSliceUpdate() != nil {
			return true
		}
	}
	return false
}

func hasDetailsMsgs(msgs []simple.EventMessage) bool {
	for _, msg := range msgs {
		if msg.Msg.GetObjectDetailsSet() != nil ||
			msg.Msg.GetObjectDetailsUnset() != nil ||
			msg.Msg.GetObjectDetailsAmend() != nil {
			return true
		}
	}
	return false
}

type IndexOptions struct {
	SkipIfHeadsNotChanged         bool
	SkipFullTextIfHeadsNotChanged bool
}

type IndexOption func(*IndexOptions)

func SkipIfHeadsNotChanged(o *IndexOptions) {
	o.SkipIfHeadsNotChanged = true
}

func SkipFullTextIfHeadsNotChanged(o *IndexOptions) {
	o.SkipFullTextIfHeadsNotChanged = true
}

// injectDerivedDetails injects the local deta
func (sb *smartBlock) injectDerivedDetails(s *state.State, spaceID string, sbt smartblock.SmartBlockType) {
	id := s.RootId()
	if id != "" {
		s.SetDetailAndBundledRelation(bundle.RelationKeyId, pbtypes.String(id))
	}

	if spaceID != "" {
		s.SetDetailAndBundledRelation(bundle.RelationKeySpaceId, pbtypes.String(spaceID))
	} else {
		log.Errorf("InjectDerivedDetails: failed to set space id for %s: no space id provided, but in details: %s", id, pbtypes.GetString(s.LocalDetails(), bundle.RelationKeySpaceId.String()))
	}
	if ot := s.ObjectTypeKey(); ot != "" {
		typeID, err := sb.space.GetTypeIdByKey(context.Background(), ot)
		if err != nil {
			log.Errorf("failed to get type id for %s: %v", ot, err)
		}

		s.SetDetailAndBundledRelation(bundle.RelationKeyType, pbtypes.String(typeID))
	}

	if uki := s.UniqueKeyInternal(); uki != "" {
		// todo: remove this hack after spaceService refactored to include marketplace virtual space
		if sbt == smartblock.SmartBlockTypeBundledObjectType {
			sbt = smartblock.SmartBlockTypeObjectType
		} else if sbt == smartblock.SmartBlockTypeBundledRelation {
			sbt = smartblock.SmartBlockTypeRelation
		}

		uk, err := domain.NewUniqueKey(sbt, uki)
		if err != nil {
			log.Errorf("failed to get unique key for %s: %v", uki, err)
		} else {
			s.SetDetailAndBundledRelation(bundle.RelationKeyUniqueKey, pbtypes.String(uk.Marshal()))
		}
	}

	sb.setRestrictionsDetail(s)

	snippet := s.Snippet()
	if snippet != "" || s.LocalDetails() != nil {
		s.SetDetailAndBundledRelation(bundle.RelationKeySnippet, pbtypes.String(snippet))
	}

	// Set isDeleted relation only if isUninstalled is present in details
	if isUninstalled := s.Details().GetFields()[bundle.RelationKeyIsUninstalled.String()]; isUninstalled != nil {
		var isDeleted bool
		if isUninstalled.GetBoolValue() {
			isDeleted = true
		}
		s.SetDetailAndBundledRelation(bundle.RelationKeyIsDeleted, pbtypes.Bool(isDeleted))
	}
}

type InitFunc = func(id string) *InitContext<|MERGE_RESOLUTION|>--- conflicted
+++ resolved
@@ -705,12 +705,6 @@
 		removeInternalFlags(s)
 	}
 
-	// this one will be reverted in case we don't have any actual change being made
-<<<<<<< HEAD
-	s.SetLastModified(lastModified.Unix(), "TODO profile")
-=======
->>>>>>> c4e2b563
-
 	beforeApplyStateTime := time.Now()
 
 	migrationVersionUpdated := true

package smartblock

import (
	"context"
	"errors"
	"fmt"
	"slices"
	"sort"
	"strings"
	"sync"
	"time"

	"github.com/anyproto/any-sync/app"
	"github.com/anyproto/any-sync/app/ocache"
	"github.com/anyproto/any-sync/commonspace/object/acl/list"
	"go.uber.org/zap"

	// nolint:misspell
	"github.com/anyproto/any-sync/commonspace/object/tree/objecttree"
	"github.com/anyproto/any-sync/commonspace/objecttreebuilder"

	"github.com/anyproto/anytype-heart/core/block/editor/state"
	"github.com/anyproto/anytype-heart/core/block/editor/template"
	"github.com/anyproto/anytype-heart/core/block/object/idresolver"
	"github.com/anyproto/anytype-heart/core/block/object/objectlink"
	"github.com/anyproto/anytype-heart/core/block/restriction"
	"github.com/anyproto/anytype-heart/core/block/simple"
	"github.com/anyproto/anytype-heart/core/block/source"
	"github.com/anyproto/anytype-heart/core/block/undo"
	"github.com/anyproto/anytype-heart/core/domain"
	"github.com/anyproto/anytype-heart/core/event"
	"github.com/anyproto/anytype-heart/core/session"
	"github.com/anyproto/anytype-heart/pb"
	"github.com/anyproto/anytype-heart/pkg/lib/bundle"
	"github.com/anyproto/anytype-heart/pkg/lib/core/smartblock"
	"github.com/anyproto/anytype-heart/pkg/lib/database"
	"github.com/anyproto/anytype-heart/pkg/lib/localstore/objectstore"
	"github.com/anyproto/anytype-heart/pkg/lib/localstore/objectstore/spaceindex"
	"github.com/anyproto/anytype-heart/pkg/lib/logging"
	"github.com/anyproto/anytype-heart/pkg/lib/pb/model"
	"github.com/anyproto/anytype-heart/pkg/lib/threads"
	"github.com/anyproto/anytype-heart/util/anonymize"
	"github.com/anyproto/anytype-heart/util/dateutil"
	"github.com/anyproto/anytype-heart/util/internalflag"
	"github.com/anyproto/anytype-heart/util/slice"
)

type ApplyFlag int

var (
	ErrSimpleBlockNotFound                         = errors.New("simple block not found")
	ErrCantInitExistingSmartblockWithNonEmptyState = errors.New("can't init existing smartblock with non-empty state")
	ErrApplyOnEmptyTreeDisallowed                  = errors.New("apply on empty tree disallowed")
)

const (
	NoHistory ApplyFlag = iota
	NoEvent
	NoRestrictions
	NoHooks
	DoSnapshot
	SkipIfNoChanges
	KeepInternalFlags
	IgnoreNoPermissions
	NotPushChanges // Used only for read-only actions like InitObject or OpenObject
	AllowApplyWithEmptyTree
)

type Hook int

type ApplyInfo struct {
	State             *state.State
	ParentDetails     *domain.Details
	Events            []simple.EventMessage
	Changes           []*pb.ChangeContent
	ApplyOtherObjects bool
}

type HookCallback func(info ApplyInfo) (err error)

const (
	HookOnNewState  Hook = iota
	HookBeforeApply      // runs before user changes will be applied, provides the state that can be changed
	HookAfterApply       // runs after changes applied from the user or externally via changeListener
	HookOnClose
	HookOnBlockClose
	HookOnStateRebuild
)

type key int

const CallerKey key = 0

var log = logging.Logger("anytype-mw-smartblock")

func New(
	space Space,
	currentParticipantId string,
	spaceIndex spaceindex.Store,
	objectStore objectstore.ObjectStore,
	indexer Indexer,
	eventSender event.Sender,
	spaceIdResolver idresolver.Resolver,
) SmartBlock {
	s := &smartBlock{
		currentParticipantId: currentParticipantId,
		space:                space,
		hooks:                map[Hook][]HookCallback{},
		hooksOnce:            map[string]struct{}{},
		Locker:               &sync.Mutex{},
		sessions:             map[string]session.Context{},

		spaceIndex:         spaceIndex,
		indexer:            indexer,
		eventSender:        eventSender,
		objectStore:        objectStore,
		spaceIdResolver:    spaceIdResolver,
		lastDepDetails:     map[string]*domain.Details{},
	}
	return s
}

type Space interface {
	Id() string
	TreeBuilder() objecttreebuilder.TreeBuilder
	DerivedIDs() threads.DerivedSmartblockIds

	GetRelationIdByKey(ctx context.Context, key domain.RelationKey) (id string, err error)
	GetTypeIdByKey(ctx context.Context, key domain.TypeKey) (id string, err error)
	DeriveObjectID(ctx context.Context, uniqueKey domain.UniqueKey) (id string, err error)

	IsPersonal() bool

	Do(objectId string, apply func(sb SmartBlock) error) error
	DoLockedIfNotExists(objectID string, proc func() error) error // TODO Temporarily before rewriting favorites/archive mechanism
	TryRemove(objectId string) (bool, error)

	StoredIds() []string
	RefreshObjects(objectIds []string) (err error)
}

type SmartBlock interface {
	Tree() objecttree.ObjectTree
	Init(ctx *InitContext) (err error)
	Id() string
	SpaceID() string
	Type() smartblock.SmartBlockType
	UniqueKey() domain.UniqueKey
	Show() (obj *model.ObjectView, err error)
	RegisterSession(session.Context)
	Apply(s *state.State, flags ...ApplyFlag) error
	History() undo.History
	HasRelation(s *state.State, relationKey string) bool
	RemoveRelations(ctx session.Context, relationKeys []domain.RelationKey) (err error)
	SetVerticalAlign(ctx session.Context, align model.BlockVerticalAlign, ids ...string) error
	SetIsDeleted()
	IsDeleted() bool
	IsLocked() bool

	SendEvent(msgs []*pb.EventMessage)
	ResetToVersion(s *state.State) (err error)
	EnableLayouts()
	EnabledRelationAsDependentObjects()
	AddHook(f HookCallback, events ...Hook)
	AddHookOnce(id string, f HookCallback, events ...Hook)
	CheckSubscriptions() (changed bool)
	GetDocInfo() DocInfo
	Restrictions() restriction.Restrictions
	ObjectClose(ctx session.Context)
	ObjectCloseAllSessions()

	Space() Space

	ocache.Object
	state.Doc
	sync.Locker
	SetLocker(locker Locker)
}

type DocInfo struct {
	Id      string
	Space   Space
	Links   []string
	Heads   []string
	Creator string
	Type    domain.TypeKey
	Details *domain.Details

	SmartblockType smartblock.SmartBlockType
}

// TODO Maybe create constructor? Don't want to forget required fields
type InitContext struct {
	IsNewObject                  bool
	Source                       source.Source
	ObjectTypeKeys               []domain.TypeKey
	RelationKeys                 []domain.RelationKey
	RequiredInternalRelationKeys []domain.RelationKey // bundled relations that MUST be present in the state
	State                        *state.State
	Relations                    []*model.Relation
	ObjectStore                  objectstore.ObjectStore
	SpaceID                      string
	BuildOpts                    source.BuildOptions
	Ctx                          context.Context
}

type linkSource interface {
	FillSmartIds(ids []string) []string
	HasSmartIds() bool
}

type Locker interface {
	TryLock() bool
	sync.Locker
}

type Indexer interface {
	Index(info DocInfo, options ...IndexOption) error
	app.ComponentRunnable
}

type smartBlock struct {
	state.Doc
	objecttree.ObjectTree
	Locker
	currentParticipantId string
	depIds               []string // slice must be sorted
	sessions             map[string]session.Context
	undo                 undo.History
	source               source.Source
	lastDepDetails       map[string]*domain.Details
	restrictions         restriction.Restrictions
	isDeleted            bool
	enableLayouts        bool

	includeRelationObjectsAsDependents bool // used by some clients

	hooks     map[Hook][]HookCallback
	hooksOnce map[string]struct{}

	recordsSub      database.Subscription
	closeRecordsSub func()

	space Space

	// Deps
	spaceIndex         spaceindex.Store
	objectStore        objectstore.ObjectStore
	indexer            Indexer
	eventSender        event.Sender
	spaceIdResolver    idresolver.Resolver
}

func (sb *smartBlock) SetLocker(locker Locker) {
	sb.Locker = locker
}

func (sb *smartBlock) Tree() objecttree.ObjectTree {
	return sb.ObjectTree
}

func (sb *smartBlock) HasRelation(s *state.State, key string) bool {
	return s.HasRelation(domain.RelationKey(key))
}

func (sb *smartBlock) Id() string {
	return sb.source.Id()
}

func (sb *smartBlock) SpaceID() string {
	return sb.source.SpaceID()
}

func (sb *smartBlock) Space() Space {
	return sb.space
}

// UniqueKey returns the unique key for types that support it. For example, object types, relations and relation options
func (sb *smartBlock) UniqueKey() domain.UniqueKey {
	uk, _ := domain.NewUniqueKey(sb.Type(), sb.Doc.UniqueKeyInternal())
	return uk
}

func (sb *smartBlock) GetAndUnsetFileKeys() (keys []pb.ChangeFileKeys) {
	keys2 := sb.source.GetFileKeysSnapshot()
	for _, key := range keys2 {
		if key == nil {
			continue
		}
		keys = append(keys, pb.ChangeFileKeys{
			Hash: key.Hash,
			Keys: key.Keys,
		})
	}
	return
}

func (sb *smartBlock) Type() smartblock.SmartBlockType {
	return sb.source.Type()
}

func (sb *smartBlock) ObjectTypeID() string {
	return sb.Doc.LocalDetails().GetString(bundle.RelationKeyType)
}

func (sb *smartBlock) Init(ctx *InitContext) (err error) {
	ctx.RequiredInternalRelationKeys = append(ctx.RequiredInternalRelationKeys, bundle.RequiredInternalRelations...)
	if sb.Doc, err = ctx.Source.ReadDoc(ctx.Ctx, sb, ctx.State != nil); err != nil {
		return fmt.Errorf("reading document: %w", err)
	}

	sb.source = ctx.Source
	if provider, ok := sb.source.(source.ObjectTreeProvider); ok {
		sb.ObjectTree = provider.Tree()
	}
	sb.undo = undo.NewHistory(0)
	sb.restrictions = restriction.GetRestrictions(sb)
	if ctx.State != nil {
		// need to store file keys in case we have some new files in the state
		sb.storeFileKeys(ctx.State)
	}
	sb.Doc.BlocksInit(sb.Doc.(simple.DetailsService))

	if ctx.State == nil {
		ctx.State = sb.NewState()
		sb.storeFileKeys(sb.Doc)
	} else {
		if !sb.Doc.(*state.State).IsEmpty(true) {
			return ErrCantInitExistingSmartblockWithNonEmptyState
		}
		ctx.State.SetParent(sb.Doc.(*state.State))
	}

	injectRequiredRelations := func(s *state.State) {
		s.AddRelationKeys(bundle.RequiredInternalRelations...)
		s.AddRelationKeys(ctx.RequiredInternalRelationKeys...)
	}
	injectRequiredRelations(ctx.State)
	injectRequiredRelations(ctx.State.ParentState())

<<<<<<< HEAD
	ctx.State.AddRelationKeys(ctx.RelationKeys...)
=======
	if err = sb.AddRelationLinksToState(ctx.State, ctx.RelationKeys...); err != nil {
		return
	}
	// Add bundled relations
	var relKeys []domain.RelationKey
	for k, _ := range ctx.State.Details().Iterate() {
		if bundle.HasRelation(k) {
			relKeys = append(relKeys, k)
		}
	}
	ctx.State.AddBundledRelationLinks(relKeys...)
	if ctx.IsNewObject && ctx.State != nil {
		source.NewSubObjectsAndProfileLinksMigration(sb.Type(), sb.space, sb.currentParticipantId, sb.spaceIndex).Migrate(ctx.State)
	}
>>>>>>> d5b686a7

	if err = sb.injectLocalDetails(ctx.State); err != nil {
		return
	}
	sb.injectDerivedDetails(ctx.State, sb.SpaceID(), sb.Type())
	sb.resolveLayout(ctx.State)

	sb.AddHook(sb.sendObjectCloseEvent, HookOnClose, HookOnBlockClose)
	return
}

func (sb *smartBlock) sendObjectCloseEvent(_ ApplyInfo) error {
	sb.sendEvent(&pb.Event{
		ContextId: sb.Id(),
		Messages: []*pb.EventMessage{
			event.NewMessage(sb.SpaceID(), &pb.EventMessageValueOfObjectClose{
				ObjectClose: &pb.EventObjectClose{
					Id: sb.Id(),
				}}),
		}})
	return nil
}

// updateRestrictions refetch restrictions from restriction service and update them in the smartblock
func (sb *smartBlock) updateRestrictions() {
	r := restriction.GetRestrictions(sb)
	if sb.restrictions.Equal(r) {
		return
	}
	sb.restrictions = r
	sb.SendEvent([]*pb.EventMessage{
		event.NewMessage(sb.SpaceID(), &pb.EventMessageValueOfObjectRestrictionsSet{
			ObjectRestrictionsSet: &pb.EventObjectRestrictionsSet{Id: sb.Id(), Restrictions: r.Proto()},
		}),
	})
}

func (sb *smartBlock) SetIsDeleted() {
	sb.isDeleted = true
}

func (sb *smartBlock) IsDeleted() bool {
	return sb.isDeleted
}

func (sb *smartBlock) sendEvent(e *pb.Event) {
	for _, s := range sb.sessions {
		sb.eventSender.SendToSession(s.ID(), e)
	}
}

func (sb *smartBlock) SendEvent(msgs []*pb.EventMessage) {
	sb.sendEvent(&pb.Event{
		Messages:  msgs,
		ContextId: sb.Id(),
	})
}

func (sb *smartBlock) Restrictions() restriction.Restrictions {
	return sb.restrictions
}

func (sb *smartBlock) Show() (*model.ObjectView, error) {
	sb.updateRestrictions()

	details, err := sb.fetchMeta()
	if err != nil {
		return nil, err
	}

	undo, redo := sb.History().Counters()

	return &model.ObjectView{
		RootId:       sb.RootId(),
		Type:         sb.Type().ToProto(),
		Blocks:       sb.Blocks(),
		Details:      details,
		Restrictions: sb.restrictions.Proto(),
		History: &model.ObjectViewHistorySize{
			Undo: undo,
			Redo: redo,
		},
	}, nil
}

func (sb *smartBlock) fetchMeta() (details []*model.ObjectViewDetailsSet, err error) {
	if sb.closeRecordsSub != nil {
		sb.closeRecordsSub()
		sb.closeRecordsSub = nil
	}

	depIds := sb.dependentSmartIds(sb.includeRelationObjectsAsDependents, true, true)
	sb.setDependentIDs(depIds)

	perSpace := sb.partitionIdsBySpace(sb.depIds)

	recordsCh := make(chan *domain.Details, 10)
	sb.recordsSub = database.NewSubscription(nil, recordsCh)

	var records []database.Record
	closers := make([]func(), 0, len(perSpace))

	for spaceId, perSpaceDepIds := range perSpace {
		spaceIndex := sb.objectStore.SpaceIndex(spaceId)

		recs, closeRecordsSub, err := spaceIndex.QueryByIdsAndSubscribeForChanges(perSpaceDepIds, sb.recordsSub)
		if err != nil {
			for _, closer := range closers {
				closer()
			}
			// datastore unavailable, cancel the subscription
			sb.recordsSub.Close()
			sb.closeRecordsSub = nil
			return nil, fmt.Errorf("subscribe: %w", err)
		}

		closers = append(closers, closeRecordsSub)
		records = append(records, recs...)
	}
	sb.closeRecordsSub = func() {
		for _, closer := range closers {
			closer()
		}
	}

	details = make([]*model.ObjectViewDetailsSet, 0, len(records)+1)

	// add self details
	details = append(details, &model.ObjectViewDetailsSet{
		Id:      sb.Id(),
		Details: sb.CombinedDetails().ToProto(),
	})

	for _, rec := range records {
		details = append(details, &model.ObjectViewDetailsSet{
			Id:      rec.Details.GetString(bundle.RelationKeyId),
			Details: rec.Details.ToProto(),
		})
	}
	go sb.metaListener(recordsCh)
	return
}

func (sb *smartBlock) partitionIdsBySpace(ids []string) map[string][]string {
	perSpace := map[string][]string{}
	for _, id := range ids {
		if dateObject, parseErr := dateutil.BuildDateObjectFromId(id); parseErr == nil {
			perSpace[sb.space.Id()] = append(perSpace[sb.space.Id()], dateObject.Id())
			continue
		}

		spaceId, err := sb.spaceIdResolver.ResolveSpaceID(id)
		if errors.Is(err, domain.ErrObjectNotFound) {
			perSpace[sb.space.Id()] = append(perSpace[sb.space.Id()], id)
			continue
		}

		if err != nil {
			perSpace[sb.space.Id()] = append(perSpace[sb.space.Id()], id)
			log.With("id", id).Warn("resolve space id", zap.Error(err))
			continue
		}
		perSpace[spaceId] = append(perSpace[spaceId], id)
	}
	return perSpace
}

func (sb *smartBlock) Lock() {
	sb.Locker.Lock()
}

func (sb *smartBlock) TryLock() bool {
	return sb.Locker.TryLock()
}

func (sb *smartBlock) Unlock() {
	sb.Locker.Unlock()
}

func (sb *smartBlock) metaListener(ch chan *domain.Details) {
	for {
		rec, ok := <-ch
		if !ok {
			return
		}
		sb.Lock()
		sb.onMetaChange(rec)
		sb.Unlock()
	}
}

func (sb *smartBlock) onMetaChange(details *domain.Details) {
	if details == nil {
		return
	}
	id := details.GetString(bundle.RelationKeyId)
	var msgs []*pb.EventMessage
	if v, exists := sb.lastDepDetails[id]; exists {
		diff, keysToUnset := domain.StructDiff(v, details)
		if id == sb.Id() {
			// if we've got update for ourselves, we are only interested in local-only details, because the rest details changes will be appended when applying records in the current sb
			diff = diff.CopyOnlyKeys(bundle.LocalRelationsKeys...)
		}

		msgs = append(msgs, state.StructDiffIntoEvents(sb.SpaceID(), id, diff, keysToUnset)...)
	} else {
		msgs = append(msgs, event.NewMessage(sb.SpaceID(), &pb.EventMessageValueOfObjectDetailsSet{
			ObjectDetailsSet: &pb.EventObjectDetailsSet{
				Id:      id,
				Details: details.ToProto(),
			},
		}))
	}
	sb.lastDepDetails[id] = details

	if len(msgs) == 0 {
		return
	}

	sb.sendEvent(&pb.Event{
		Messages:  msgs,
		ContextId: sb.Id(),
	})
}

// dependentSmartIds returns list of dependent objects in this order: Simple blocks(Link, mentions in Text), Relations. Both of them are returned in the order of original blocks/relations
func (sb *smartBlock) dependentSmartIds(includeRelations, includeObjTypes, includeCreatorModifier bool) (ids []string) {
	return objectlink.DependentObjectIDs(sb.Doc.(*state.State), sb.Space(), sb.spaceIndex, objectlink.Flags{
		Blocks:                   true,
		Details:                  true,
		Relations:                includeRelations,
		Types:                    includeObjTypes,
		CreatorModifierWorkspace: includeCreatorModifier,
	})
}

func (sb *smartBlock) RegisterSession(ctx session.Context) {
	sb.sessions[ctx.ID()] = ctx
}

func (sb *smartBlock) IsLocked() bool {
	var activeCount int
	for _, s := range sb.sessions {
		if sb.eventSender.IsActive(s.ID()) {
			activeCount++
		}
	}
	return activeCount > 0
}

func (sb *smartBlock) EnableLayouts() {
	sb.enableLayouts = true
}

func (sb *smartBlock) IsLayoutsEnabled() bool {
	return sb.enableLayouts
}

func (sb *smartBlock) EnabledRelationAsDependentObjects() {
	sb.includeRelationObjectsAsDependents = true
}

func (sb *smartBlock) Apply(s *state.State, flags ...ApplyFlag) (err error) {
	if sb.IsDeleted() {
		return domain.ErrObjectIsDeleted
	}
	var (
		sendEvent               = true
		addHistory              = true
		doSnapshot              = false
		checkRestrictions       = true
		hooks                   = true
		skipIfNoChanges         = false
		keepInternalFlags       = false
		ignoreNoPermissions     = false
		notPushChanges          = false
		allowApplyWithEmptyTree = false
	)
	for _, f := range flags {
		switch f {
		case NoEvent:
			sendEvent = false
		case NoHistory:
			addHistory = false
		case DoSnapshot:
			doSnapshot = true
		case NoRestrictions:
			checkRestrictions = false
		case NoHooks:
			hooks = false
		case SkipIfNoChanges:
			skipIfNoChanges = true
		case KeepInternalFlags:
			keepInternalFlags = true
		case IgnoreNoPermissions:
			ignoreNoPermissions = true
		case NotPushChanges:
			notPushChanges = true
		case AllowApplyWithEmptyTree:
			allowApplyWithEmptyTree = true
		}
	}
	if sb.ObjectTree != nil &&
		len(sb.ObjectTree.Heads()) == 1 &&
		sb.ObjectTree.Heads()[0] == sb.ObjectTree.Id() &&
		!allowApplyWithEmptyTree &&
		sb.Type() != smartblock.SmartBlockTypeChatDerivedObject &&
		sb.Type() != smartblock.SmartBlockTypeAccountObject {
		// protection for applying migrations on empty tree
		log.With("sbType", sb.Type().String(), "objectId", sb.Id()).Warnf("apply on empty tree discarded")
		return ErrApplyOnEmptyTreeDisallowed
	}

	// Inject derived details to make sure we have consistent state.
	// For example, we have to set ObjectTypeID into Type relation according to ObjectTypeKey from the state
	sb.injectDerivedDetails(s, sb.SpaceID(), sb.Type())
	sb.resolveLayout(s)

	if hooks {
		if err = sb.execHooks(HookBeforeApply, ApplyInfo{State: s}); err != nil {
			return nil
		}
	}
	if checkRestrictions && s.ParentState() != nil {
		if err = s.ParentState().CheckRestrictions(); err != nil {
			return
		}
	}

	var lastModified = time.Now()
	if s.ParentState() != nil && s.ParentState().IsTheHeaderChange() {
		// for the first change allow to set the last modified date from the state
		// this used for the object imports
		lastModifiedFromState := s.LocalDetails().GetInt64(bundle.RelationKeyLastModifiedDate)
		if lastModifiedFromState > 0 {
			lastModified = time.Unix(lastModifiedFromState, 0)
		}

		if existingCreatedDate := s.LocalDetails().GetInt64(bundle.RelationKeyCreatedDate); existingCreatedDate == 0 || existingCreatedDate > lastModified.Unix() {
			// this can happen if we don't have creation date in the root change
			s.SetLocalDetail(bundle.RelationKeyCreatedDate, domain.Int64(lastModified.Unix()))
		}
	}

	if !keepInternalFlags {
		removeInternalFlags(s)
	}

	var (
		migrationVersionUpdated = true
		parent                  = s.ParentState()
	)

	if parent != nil {
		migrationVersionUpdated = s.MigrationVersion() != parent.MigrationVersion()
	}

	msgs, act, err := state.ApplyState(sb.SpaceID(), s, sb.enableLayouts)
	if err != nil {
		return
	}

	// we may have layout changed, so we need to update restrictions
	sb.updateRestrictions()
	sb.setRestrictionsDetail(s)

	st := sb.Doc.(*state.State)

	changes := st.GetChanges()
	var changeId string
	if skipIfNoChanges && len(changes) == 0 && !migrationVersionUpdated {
		if hasDetailsMsgs(msgs) {
			// means we have only local details changed, so lets index but skip full text
			sb.runIndexer(st, SkipFullTextIfHeadsNotChanged)
		} else {
			// we may skip indexing in case we are sure that we have previously indexed the same version of object
			sb.runIndexer(st, SkipIfHeadsNotChanged)
		}
		return nil
	}
	pushChange := func() error {
		if notPushChanges {
			return nil
		}
		if !sb.source.ReadOnly() {
			// We can set details directly in object's state, they'll be indexed correctly
			st.SetLocalDetail(bundle.RelationKeyLastModifiedBy, domain.String(sb.currentParticipantId))
			st.SetLocalDetail(bundle.RelationKeyLastModifiedDate, domain.Int64(lastModified.Unix()))
		}
		fileDetailsKeys := st.FileRelationKeys(sb.spaceIndex)
		var fileDetailsKeysFiltered []domain.RelationKey
		for _, ch := range changes {
			if ds := ch.GetDetailsSet(); ds != nil {
				if slice.FindPos(fileDetailsKeys, domain.RelationKey(ds.Key)) != -1 {
					fileDetailsKeysFiltered = append(fileDetailsKeysFiltered, domain.RelationKey(ds.Key))
				}
			}
		}
		pushChangeParams := source.PushChangeParams{
			Time:              lastModified,
			State:             st,
			Changes:           changes,
			FileChangedHashes: getChangedFileHashes(s, fileDetailsKeysFiltered, act),
			DoSnapshot:        doSnapshot,
		}
		changeId, err = sb.source.PushChange(pushChangeParams)
		// For read-only mode
		if errors.Is(err, list.ErrInsufficientPermissions) && ignoreNoPermissions {
			return nil
		}
		if err != nil {
			return err
		}

		if changeId != "" {
			sb.Doc.(*state.State).SetChangeId(changeId)
		}
		return nil
	}

	if !act.IsEmpty() {
		if len(changes) == 0 && !doSnapshot {
			log.With("sbType", sb.Type().String()).Errorf("apply 0 changes %s: %v", st.RootId(), anonymize.Events(msgsToEvents(msgs)))
		}
		err = pushChange()
		if err != nil {
			return err
		}
		if sb.undo != nil && addHistory {
			if !sb.source.ReadOnly() {
				act.Group = s.GroupId()
				sb.undo.Add(act)
			}
		}
	} else if hasChangesToPush(changes) || migrationVersionUpdated { // TODO: change to len(changes) > 0
		// log.Errorf("sb apply %s: store changes %s", sb.Id(), pbtypes.Sprint(&pb.Change{Content: changes}))
		err = pushChange()
		if err != nil {
			return err
		}
	}

	if changeId == "" && len(msgs) == 0 {
		// means we probably don't have any actual change being made
		// in case the heads are not changed, we may skip indexing
		sb.runIndexer(st, SkipIfHeadsNotChanged)
	} else {
		sb.runIndexer(st)
	}

	if sendEvent {
		events := msgsToEvents(msgs)
		if ctx := s.Context(); ctx != nil {
			ctx.SetMessages(sb.Id(), events)
		} else {
			sb.sendEvent(&pb.Event{
				Messages:  events,
				ContextId: sb.RootId(),
			})
		}
	}

	if sb.hasDepIds(&act) {
		sb.CheckSubscriptions()
	}
	if hooks {
		var parentDetails *domain.Details
		if act.Details != nil {
			parentDetails = act.Details.Before
		}
		if e := sb.execHooks(HookAfterApply, ApplyInfo{
			State:             sb.Doc.(*state.State),
			ParentDetails:     parentDetails,
			Events:            msgs,
			Changes:           changes,
			ApplyOtherObjects: true,
		}); e != nil {
			log.With("objectID", sb.Id()).Warnf("after apply execHooks error: %v", e)
		}
	}

	return
}

func (sb *smartBlock) ResetToVersion(s *state.State) (err error) {
	source.NewSubObjectsAndProfileLinksMigration(sb.Type(), sb.space, sb.currentParticipantId, sb.spaceIndex).Migrate(s)
	s.SetParent(sb.Doc.(*state.State))
	sb.storeFileKeys(s)
	sb.injectLocalDetails(s)
	if err = sb.Apply(s, NoHistory, DoSnapshot, NoRestrictions); err != nil {
		return
	}
	if sb.undo != nil {
		sb.undo.Reset()
	}
	return
}

func (sb *smartBlock) CheckSubscriptions() (changed bool) {
	depIDs := sb.dependentSmartIds(sb.includeRelationObjectsAsDependents, true, true)
	changed = sb.setDependentIDs(depIDs)

	if sb.recordsSub == nil {
		return true
	}
	newIDs := sb.recordsSub.Subscribe(sb.depIds)

	perSpace := sb.partitionIdsBySpace(newIDs)

	for spaceId, ids := range perSpace {
		spaceIndex := sb.objectStore.SpaceIndex(spaceId)
		records, err := spaceIndex.QueryByIds(ids)
		if err != nil {
			log.Errorf("queryById error: %v", err)
		}
		for _, rec := range records {
			sb.onMetaChange(rec.Details)
		}
	}

	return true
}

func (sb *smartBlock) setDependentIDs(depIDs []string) (changed bool) {
	sort.Strings(depIDs)
	if slice.SortedEquals(sb.depIds, depIDs) {
		return false
	}
	// TODO Use algo for sorted strings
	removed, _ := slice.DifferenceRemovedAdded(sb.depIds, depIDs)
	for _, id := range removed {
		delete(sb.lastDepDetails, id)
	}
	sb.depIds = depIDs
	return true
}

func (sb *smartBlock) NewState() *state.State {
	s := sb.Doc.NewState().SetNoObjectType(sb.Type() == smartblock.SmartBlockTypeArchive)
	sb.execHooks(HookOnNewState, ApplyInfo{State: s})
	return s
}

func (sb *smartBlock) NewStateCtx(ctx session.Context) *state.State {
	s := sb.Doc.NewStateCtx(ctx).SetNoObjectType(sb.Type() == smartblock.SmartBlockTypeArchive)
	sb.execHooks(HookOnNewState, ApplyInfo{State: s})
	return s
}

func (sb *smartBlock) History() undo.History {
	return sb.undo
}

func (sb *smartBlock) SetVerticalAlign(ctx session.Context, align model.BlockVerticalAlign, ids ...string) (err error) {
	s := sb.NewStateCtx(ctx)
	for _, id := range ids {
		if b := s.Get(id); b != nil {
			b.Model().VerticalAlign = align
		}
	}
	return sb.Apply(s)
}

func (sb *smartBlock) RemoveRelations(ctx session.Context, relationIds []domain.RelationKey) (err error) {
	st := sb.NewStateCtx(ctx)
	st.RemoveRelation(relationIds...)

	return sb.Apply(st)
}

func (sb *smartBlock) StateAppend(f func(d state.Doc) (s *state.State, changes []*pb.ChangeContent, err error)) error {
	if sb.IsDeleted() {
		return domain.ErrObjectIsDeleted
	}
	s, changes, err := f(sb.Doc)
	if err != nil {
		return err
	}
	sb.updateRestrictions()
	sb.injectDerivedDetails(s, sb.SpaceID(), sb.Type())
	sb.resolveLayout(s)
	sb.execHooks(HookBeforeApply, ApplyInfo{State: s})
	msgs, act, err := state.ApplyState(sb.SpaceID(), s, sb.enableLayouts)
	if err != nil {
		return err
	}
	log.Infof("changes: stateAppend: %d events", len(msgs))

	if len(msgs) > 0 {
		sb.sendEvent(&pb.Event{
			Messages:  msgsToEvents(msgs),
			ContextId: sb.Id(),
		})
	}
	sb.storeFileKeys(s)
	if sb.hasDepIds(&act) || isBacklinksChanged(msgs) {
		sb.CheckSubscriptions()
	}
	sb.runIndexer(s)
	var parentDetails *domain.Details
	if s.ParentState() != nil {
		parentDetails = s.ParentState().Details()
	}
	if err = sb.execHooks(HookAfterApply, ApplyInfo{
		State:         s,
		ParentDetails: parentDetails,
		Events:        msgs,
		Changes:       changes,
	}); err != nil {
		log.Errorf("failed to execute smartblock hooks after apply on StateAppend: %v", err)
	}

	return nil
}

// TODO: need to test StateRebuild
func (sb *smartBlock) StateRebuild(d state.Doc) (err error) {
	if sb.IsDeleted() {
		return domain.ErrObjectIsDeleted
	}
	sb.updateRestrictions()
	sb.injectDerivedDetails(d.(*state.State), sb.SpaceID(), sb.Type())
	sb.resolveLayout(d.(*state.State))
	err = sb.injectLocalDetails(d.(*state.State))
	if err != nil {
		log.Errorf("failed to inject local details in StateRebuild: %v", err)
	}
	d.(*state.State).SetParent(sb.Doc.(*state.State))
	// todo: make store diff
	sb.execHooks(HookBeforeApply, ApplyInfo{State: d.(*state.State)})
	msgs, _, err := state.ApplyState(sb.SpaceID(), d.(*state.State), sb.enableLayouts)
	log.Infof("changes: stateRebuild: %d events", len(msgs))
	if err != nil {
		// can't make diff - reopen doc
		sb.Show()
	} else {
		if len(msgs) > 0 {
			sb.sendEvent(&pb.Event{
				Messages:  msgsToEvents(msgs),
				ContextId: sb.Id(),
			})
		}
	}
	sb.storeFileKeys(d)
	sb.CheckSubscriptions()
	sb.runIndexer(sb.Doc.(*state.State))
	applyInfo := ApplyInfo{State: sb.Doc.(*state.State), Events: msgs, Changes: d.(*state.State).GetChanges()}
	sb.execHooks(HookAfterApply, applyInfo)
	err = sb.execHooks(HookOnStateRebuild, applyInfo)
	if err != nil {
		log.With("objectId", sb.Id(), "error", err).Error("executing hook on state rebuild")
	}
	return nil
}

func (sb *smartBlock) ObjectClose(ctx session.Context) {
	sb.execHooks(HookOnBlockClose, ApplyInfo{State: sb.Doc.(*state.State)})
	delete(sb.sessions, ctx.ID())
}

func (sb *smartBlock) ObjectCloseAllSessions() {
	sb.execHooks(HookOnBlockClose, ApplyInfo{State: sb.Doc.(*state.State)})
	sb.sessions = make(map[string]session.Context)
}

func (sb *smartBlock) TryClose(objectTTL time.Duration) (res bool, err error) {
	if !sb.Locker.TryLock() {
		return false, nil
	}
	if sb.IsLocked() {
		sb.Unlock()
		return false, nil
	}
	return true, sb.closeLocked()
}

func (sb *smartBlock) Close() (err error) {
	sb.Lock()
	return sb.closeLocked()
}

func (sb *smartBlock) closeLocked() (err error) {
	sb.execHooks(HookOnClose, ApplyInfo{State: sb.Doc.(*state.State)})
	if sb.closeRecordsSub != nil {
		sb.closeRecordsSub()
		sb.closeRecordsSub = nil
	}
	sb.Unlock()

	sb.source.Close()
	log.Debugf("close smartblock %v", sb.Id())
	return
}

func (sb *smartBlock) hasDepIds(act *undo.Action) bool {
	if act == nil {
		return true
	}
	if act.ObjectTypes != nil {
		return true
	}
	if act.Details != nil {
		if act.Details.Before == nil || act.Details.After == nil {
			return true
		}

		for k, after := range act.Details.After.Iterate() {
			rel, err := sb.spaceIndex.GetRelationLink(k.String())
			if err != nil || rel == nil {
				continue
			}
			if slices.Contains([]model.RelationFormat{
				model.RelationFormat_status,
				model.RelationFormat_tag,
				model.RelationFormat_object,
				model.RelationFormat_file,
			}, rel.Format) || isCoverId(k) {
				before := act.Details.Before.Get(k)
				// Check that value is actually changed
				if !before.Ok() || !before.Equal(after) {
					return true
				}
			}
		}
	}

	for _, edit := range act.Change {
		if ls, ok := edit.After.(linkSource); ok && ls.HasSmartIds() {
			return true
		}
		if ls, ok := edit.Before.(linkSource); ok && ls.HasSmartIds() {
			return true
		}
	}
	for _, add := range act.Add {
		if ls, ok := add.(linkSource); ok && ls.HasSmartIds() {
			return true
		}
	}
	for _, rem := range act.Remove {
		if ls, ok := rem.(linkSource); ok && ls.HasSmartIds() {
			return true
		}
	}
	return false
}

// We need to provide the author's name if we download an image with unsplash
// for the cover image inside an inner smartblock
// CoverId can be either a file, a gradient, an icon, or a color
func isCoverId(key domain.RelationKey) bool {
	return key == bundle.RelationKeyCoverId
}

func getChangedFileHashes(s *state.State, fileDetailKeys []domain.RelationKey, act undo.Action) (hashes []string) {
	for _, nb := range act.Add {
		if fh, ok := nb.(simple.FileHashes); ok {
			hashes = fh.FillFileHashes(hashes)
		}
	}
	for _, eb := range act.Change {
		if fh, ok := eb.After.(simple.FileHashes); ok {
			hashes = fh.FillFileHashes(hashes)
		}
	}
	if act.Details != nil {
		det := act.Details.After
		if det != nil {
			for _, detKey := range fileDetailKeys {
				if list := det.GetStringList(detKey); len(list) > 0 {
					hashes = append(hashes, list...)
				} else if s := det.GetString(detKey); s != "" {
					hashes = append(hashes, s)
				}
			}
		}
	}

	// we may have temporary links in files, we need to ignore them
	// todo: remove after fixing of how import works
	return slice.FilterCID(hashes)
}

func (sb *smartBlock) storeFileKeys(doc state.Doc) {
	if doc == nil {
		return
	}
	keys := doc.GetAndUnsetFileKeys()
	if len(keys) == 0 {
		return
	}
	fileKeys := make([]domain.FileEncryptionKeys, len(keys))
	for i, k := range keys {
		fileKeys[i] = domain.FileEncryptionKeys{
			FileId:         domain.FileId(k.Hash),
			EncryptionKeys: k.Keys,
		}
	}
	if err := sb.objectStore.AddFileKeys(fileKeys...); err != nil {
		log.Warnf("can't store file keys: %v", err)
	}
}

func (sb *smartBlock) AddHook(f HookCallback, events ...Hook) {
	for _, e := range events {
		sb.hooks[e] = append(sb.hooks[e], f)
	}
}

// AddHookOnce adds hook only if it wasn't added before via this method with the same id
// it doesn't compare the list of events or the callback function
func (sb *smartBlock) AddHookOnce(id string, f HookCallback, events ...Hook) {
	if _, ok := sb.hooksOnce[id]; !ok {
		sb.AddHook(f, events...)
		sb.hooksOnce[id] = struct{}{}
	}
}

func (sb *smartBlock) execHooks(event Hook, info ApplyInfo) (err error) {
	for _, h := range sb.hooks[event] {
		if h != nil {
			if err = h(info); err != nil {
				return
			}
		}
	}
	return
}

func (sb *smartBlock) GetDocInfo() DocInfo {
	return sb.getDocInfo(sb.NewState())
}

func (sb *smartBlock) getDocInfo(st *state.State) DocInfo {
	creator := st.Details().GetString(bundle.RelationKeyCreator)

	// we don't want any hidden or internal relations here. We want to capture the meaningful outgoing links only
	links := sb.LocalDetails().GetStringList(bundle.RelationKeyLinks)
	// so links will have this order
	// 1. Simple blocks: links, mentions in the text
	// 2. Relations(format==Object)

	for _, link := range links {
		// sync backlinks of identity and profile objects in personal space
		if strings.HasPrefix(link, domain.ParticipantPrefix) && sb.space.IsPersonal() {
			links = append(links, sb.space.DerivedIDs().Profile)
			break
		}
	}

	// todo: heads in source and the state may be inconsistent?
	heads := sb.source.Heads()
	if len(heads) == 0 {
		lastChangeId := st.LocalDetails().GetString(bundle.RelationKeyLastChangeId)
		if lastChangeId != "" {
			heads = []string{lastChangeId}
		}
	}
	return DocInfo{
		Id:             sb.Id(),
		Space:          sb.Space(),
		Links:          links,
		Heads:          heads,
		Creator:        creator,
		Details:        sb.CombinedDetails(),
		Type:           sb.ObjectTypeKey(),
		SmartblockType: sb.Type(),
	}
}

func (sb *smartBlock) runIndexer(s *state.State, opts ...IndexOption) {
	docInfo := sb.getDocInfo(s)
	if err := sb.indexer.Index(docInfo, opts...); err != nil {
		log.Errorf("index object %s error: %s", sb.Id(), err)
	}
}

func removeInternalFlags(s *state.State) {
	flags := internalflag.NewFromState(s)

	// Run empty check only if any of these flags are present
	if flags.Has(model.InternalFlag_editorDeleteEmpty) || flags.Has(model.InternalFlag_editorSelectType) || flags.Has(model.InternalFlag_editorSelectTemplate) {
		if !s.IsEmpty(true) {
			flags.Remove(model.InternalFlag_editorDeleteEmpty)
		}
		flags.Remove(model.InternalFlag_editorSelectType)
		flags.Remove(model.InternalFlag_editorSelectTemplate)
		flags.AddToState(s)
	}
}

func (sb *smartBlock) setRestrictionsDetail(s *state.State) {
	currentRestrictions := restriction.NewObjectRestrictionsFromValue(s.LocalDetails().Get(bundle.RelationKeyRestrictions))
	if currentRestrictions.Equal(sb.Restrictions().Object) {
		return
	}

	s.SetLocalDetail(bundle.RelationKeyRestrictions, sb.Restrictions().Object.ToValue())

	if sb.Restrictions().Object.Check(model.Restrictions_Details) != nil &&
		sb.Restrictions().Object.Check(model.Restrictions_Blocks) != nil {
		s.SetDetail(bundle.RelationKeyIsReadonly, domain.Bool(true))
	} else if s.LocalDetails().GetBool(bundle.RelationKeyIsReadonly) {
		s.SetDetail(bundle.RelationKeyIsReadonly, domain.Bool(false))
	}
}

func msgsToEvents(msgs []simple.EventMessage) []*pb.EventMessage {
	events := make([]*pb.EventMessage, len(msgs))
	for i := range msgs {
		events[i] = msgs[i].Msg
	}
	return events
}

func ObjectApplyTemplate(sb SmartBlock, s *state.State, templates ...template.StateTransformer) (err error) {
	if s == nil {
		s = sb.NewState()
	}
	template.InitTemplate(s, templates...)

	return sb.Apply(s, NoHistory, NoEvent, NoRestrictions, SkipIfNoChanges)
}

func hasChangesToPush(changes []*pb.ChangeContent) bool {
	for _, ch := range changes {
		if isSuitableChanges(ch) {
			return true
		}
	}
	return false
}

func isSuitableChanges(ch *pb.ChangeContent) bool {
	return ch.GetStoreKeySet() != nil ||
		ch.GetStoreKeyUnset() != nil ||
		ch.GetStoreSliceUpdate() != nil ||
		ch.GetNotificationCreate() != nil ||
		ch.GetNotificationUpdate() != nil ||
		ch.GetDeviceUpdate() != nil ||
		ch.GetDeviceAdd() != nil
}

func hasDetailsMsgs(msgs []simple.EventMessage) bool {
	for _, msg := range msgs {
		if msg.Msg.GetObjectDetailsSet() != nil ||
			msg.Msg.GetObjectDetailsUnset() != nil ||
			msg.Msg.GetObjectDetailsAmend() != nil {
			return true
		}
	}
	return false
}

type IndexOptions struct {
	SkipIfHeadsNotChanged         bool
	SkipFullTextIfHeadsNotChanged bool
}

type IndexOption func(*IndexOptions)

func SkipIfHeadsNotChanged(o *IndexOptions) {
	o.SkipIfHeadsNotChanged = true
}

func SkipFullTextIfHeadsNotChanged(o *IndexOptions) {
	o.SkipFullTextIfHeadsNotChanged = true
}

type InitFunc = func(id string) *InitContext<|MERGE_RESOLUTION|>--- conflicted
+++ resolved
@@ -338,12 +338,7 @@
 	injectRequiredRelations(ctx.State)
 	injectRequiredRelations(ctx.State.ParentState())
 
-<<<<<<< HEAD
 	ctx.State.AddRelationKeys(ctx.RelationKeys...)
-=======
-	if err = sb.AddRelationLinksToState(ctx.State, ctx.RelationKeys...); err != nil {
-		return
-	}
 	// Add bundled relations
 	var relKeys []domain.RelationKey
 	for k, _ := range ctx.State.Details().Iterate() {
@@ -351,11 +346,10 @@
 			relKeys = append(relKeys, k)
 		}
 	}
-	ctx.State.AddBundledRelationLinks(relKeys...)
+	ctx.State.AddRelationKeys(relKeys...)
 	if ctx.IsNewObject && ctx.State != nil {
 		source.NewSubObjectsAndProfileLinksMigration(sb.Type(), sb.space, sb.currentParticipantId, sb.spaceIndex).Migrate(ctx.State)
 	}
->>>>>>> d5b686a7
 
 	if err = sb.injectLocalDetails(ctx.State); err != nil {
 		return

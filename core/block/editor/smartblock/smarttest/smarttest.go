package smarttest

import (
	"sync"

	"github.com/anytypeio/go-anytype-library/core"
	"github.com/anytypeio/go-anytype-middleware/core/anytype"
	"github.com/anytypeio/go-anytype-middleware/core/block/editor/smartblock"
	"github.com/anytypeio/go-anytype-middleware/core/block/editor/state"
	"github.com/anytypeio/go-anytype-middleware/core/block/history"
	"github.com/anytypeio/go-anytype-middleware/core/block/simple"
	"github.com/anytypeio/go-anytype-middleware/core/block/source"
	"github.com/anytypeio/go-anytype-middleware/pb"
	"github.com/anytypeio/go-anytype-middleware/util/testMock"
	"github.com/gogo/protobuf/types"
	"github.com/golang/mock/gomock"
)

func New(id string) *SmartTest {
	return &SmartTest{
		id:   id,
		Doc:  state.NewDoc(id, nil),
		hist: history.NewHistory(0),
	}
}

func NewWithAnytype(id string, ctrl *gomock.Controller) *SmartTest {
	st := New(id)
	st.anytype = testMock.NewMockService(ctrl)
	return st
}

type SmartTest struct {
	Results Results
	anytype *testMock.MockService
	id      string
	hist    history.History
	meta    *core.SmartBlockMeta
	sync.Mutex
	state.Doc
}

func (st *SmartTest) SetDetails(details []*pb.RpcBlockSetDetailsDetail) (err error) {
	if st.meta == nil {
		st.meta = &core.SmartBlockMeta{Details: &types.Struct{
			Fields: make(map[string]*types.Value),
		}}
	}
	for _, d := range details {
		st.meta.Details.Fields[d.Key] = d.Value
	}
	return
}

func (st *SmartTest) Init(_ source.Source) (err error) {
	return
}

func (st *SmartTest) Id() string {
	return st.id
}

<<<<<<< HEAD
func (st *SmartTest) Type() pb.SmartBlockType {
	return pb.SmartBlockType_Page
}

func (st *SmartTest) Show() (err error) {
=======
func (st *SmartTest) Show(*state.Context) (err error) {
>>>>>>> cb00380b
	return
}

func (st *SmartTest) Meta() *core.SmartBlockMeta {
	return st.meta
}

func (st *SmartTest) SetEventFunc(f func(e *pb.Event)) {
}

func (st *SmartTest) Apply(s *state.State, flags ...smartblock.ApplyFlag) (err error) {
	var sendEvent, addHistory = true, true
	msgs, act, err := state.ApplyState(s)
	if err != nil {
		return
	}

	for _, f := range flags {
		switch f {
		case smartblock.NoEvent:
			sendEvent = false
		case smartblock.NoHistory:
			addHistory = false
		}
	}

	if st.hist != nil && addHistory {
		st.hist.Add(act)
	}
	if sendEvent {
		st.Results.Events = append(st.Results.Events, &pb.Event{
			Messages: msgs,
		})
	}
	st.Results.Applies = append(st.Results.Applies, source.Version{
		Blocks: st.Blocks(),
	})
	return
}

func (st *SmartTest) History() history.History {
	return st.hist
}

func (st *SmartTest) Anytype() anytype.Service {
	return st.anytype
}

func (st *SmartTest) MockAnytype() *testMock.MockService {
	return st.anytype
}

func (st *SmartTest) AddBlock(b simple.Block) *SmartTest {
	st.Doc.(*state.State).Add(b)
	return st
}

func (st *SmartTest) Close() (err error) {
	return
}

type Results struct {
	Events  []*pb.Event
	Applies []source.Version
}<|MERGE_RESOLUTION|>--- conflicted
+++ resolved
@@ -60,15 +60,11 @@
 	return st.id
 }
 
-<<<<<<< HEAD
 func (st *SmartTest) Type() pb.SmartBlockType {
 	return pb.SmartBlockType_Page
 }
 
-func (st *SmartTest) Show() (err error) {
-=======
 func (st *SmartTest) Show(*state.Context) (err error) {
->>>>>>> cb00380b
 	return
 }
 

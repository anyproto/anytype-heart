--- conflicted
+++ resolved
@@ -21,17 +21,9 @@
 	"github.com/anyproto/anytype-heart/pb"
 	"github.com/anyproto/anytype-heart/pkg/lib/bundle"
 	coresb "github.com/anyproto/anytype-heart/pkg/lib/core/smartblock"
-<<<<<<< HEAD
-	"github.com/anyproto/anytype-heart/pkg/lib/localstore/objectstore"
-	"github.com/anyproto/anytype-heart/pkg/lib/localstore/objectstore/mock_objectstore"
-	"github.com/anyproto/anytype-heart/pkg/lib/pb/model"
-	"github.com/anyproto/anytype-heart/pkg/lib/threads"
-=======
 	"github.com/anyproto/anytype-heart/pkg/lib/localstore/objectstore/spaceindex"
 	"github.com/anyproto/anytype-heart/pkg/lib/pb/model"
 	"github.com/anyproto/anytype-heart/pkg/lib/threads"
-	"github.com/anyproto/anytype-heart/util/pbtypes"
->>>>>>> e6712037
 )
 
 func New(id string) *SmartTest {
@@ -67,11 +59,7 @@
 	App              *app.App
 	objectTree       objecttree.ObjectTree
 	isDeleted        bool
-<<<<<<< HEAD
-	os               *mock_objectstore.MockObjectStore
-=======
 	os               *spaceindex.StoreFixture
->>>>>>> e6712037
 	space            smartblock.Space
 
 	// Rudimentary hooks

package editor

import (
	"testing"
	"time"

	"github.com/anyproto/any-sync/commonspace/object/tree/objecttree/mock_objecttree"
	"github.com/anyproto/any-sync/commonspace/object/tree/treechangeproto"
	"github.com/stretchr/testify/require"
	"go.uber.org/mock/gomock"

	"github.com/anyproto/anytype-heart/core/block/editor/order"
	"github.com/anyproto/anytype-heart/core/block/editor/smartblock"
	"github.com/anyproto/anytype-heart/core/block/editor/smartblock/smarttest"
	"github.com/anyproto/anytype-heart/core/block/migration"
	"github.com/anyproto/anytype-heart/core/domain"
	"github.com/anyproto/anytype-heart/pkg/lib/bundle"
	"github.com/anyproto/anytype-heart/pkg/lib/pb/model"
	"github.com/anyproto/anytype-heart/space/spaceinfo"
)

func TestSpaceView_AccessType(t *testing.T) {
	t.Run("personal", func(t *testing.T) {
		fx := newSpaceViewFixture(t)
		defer fx.finish()
		err := fx.SetAccessType(spaceinfo.AccessTypePersonal)
		require.NoError(t, err)
		require.Equal(t, spaceinfo.AccessTypePersonal, fx.getAccessType())
		err = fx.SetAccessType(spaceinfo.AccessTypeShared)
		require.NoError(t, err)
		require.Equal(t, spaceinfo.AccessTypePersonal, fx.getAccessType())
		err = fx.SetAccessType(spaceinfo.AccessTypePrivate)
		require.NoError(t, err)
		require.Equal(t, spaceinfo.AccessTypePersonal, fx.getAccessType())
		err = fx.SetAclInfo(false, nil, nil, time.Now().Unix())
		require.NoError(t, err)
		require.Equal(t, spaceinfo.AccessTypePersonal, fx.getAccessType())
		info := spaceinfo.NewSpaceLocalInfo("spaceId")
		info.SetShareableStatus(spaceinfo.ShareableStatusShareable)
		err = fx.SetSpaceLocalInfo(info)
		require.NoError(t, err)
		require.Equal(t, spaceinfo.AccessTypePersonal, fx.getAccessType())
	})
	t.Run("private->shareable", func(t *testing.T) {
		fx := newSpaceViewFixture(t)
		defer fx.finish()
		err := fx.SetAccessType(spaceinfo.AccessTypePrivate)
		require.NoError(t, err)
		require.Equal(t, spaceinfo.AccessTypePrivate, fx.getAccessType())
		err = fx.SetAccessType(spaceinfo.AccessTypeShared)
		require.NoError(t, err)
		require.Equal(t, spaceinfo.AccessTypeShared, fx.getAccessType())
		err = fx.SetAccessType(spaceinfo.AccessTypePrivate)
		require.NoError(t, err)
		require.Equal(t, spaceinfo.AccessTypePrivate, fx.getAccessType())
		err = fx.SetAclInfo(false, nil, nil, time.Now().Unix())
		require.NoError(t, err)
		require.Equal(t, spaceinfo.AccessTypeShared, fx.getAccessType())
		info := spaceinfo.NewSpaceLocalInfo("spaceId")
		info.SetShareableStatus(spaceinfo.ShareableStatusNotShareable)
		err = fx.SetSpaceLocalInfo(info)
		require.NoError(t, err)
		require.Equal(t, spaceinfo.AccessTypeShared, fx.getAccessType())
		err = fx.SetAclInfo(true, nil, nil, time.Now().Unix())
		require.NoError(t, err)
		require.Equal(t, spaceinfo.AccessTypePrivate, fx.getAccessType())
		info.SetShareableStatus(spaceinfo.ShareableStatusShareable)
		err = fx.SetSpaceLocalInfo(info)
		require.NoError(t, err)
		require.Equal(t, spaceinfo.AccessTypeShared, fx.getAccessType())
	})
}

func TestSpaceView_Info(t *testing.T) {
	t.Run("local", func(t *testing.T) {
		fx := newSpaceViewFixture(t)
		defer fx.finish()
		firstLocalInfo := fx.GetLocalInfo()
		require.Equal(t, spaceinfo.LocalStatusUnknown, firstLocalInfo.GetLocalStatus())
		require.Equal(t, spaceinfo.RemoteStatusUnknown, firstLocalInfo.GetRemoteStatus())
		info := spaceinfo.NewSpaceLocalInfo("spaceId")
		info.SetLocalStatus(spaceinfo.LocalStatusOk).
			SetRemoteStatus(spaceinfo.RemoteStatusOk).
			SetReadLimit(10).
			SetWriteLimit(10).
			SetShareableStatus(spaceinfo.ShareableStatusShareable)
		err := fx.SetSpaceLocalInfo(info)
		require.NoError(t, err)
		curInfo := fx.GetLocalInfo()
		require.Equal(t, spaceinfo.LocalStatusOk, curInfo.GetLocalStatus())
		require.Equal(t, spaceinfo.RemoteStatusOk, curInfo.GetRemoteStatus())
		require.Equal(t, uint32(10), curInfo.GetReadLimit())
		require.Equal(t, uint32(10), curInfo.GetWriteLimit())
		require.Equal(t, spaceinfo.ShareableStatusShareable, curInfo.GetShareableStatus())
	})
	t.Run("persistent", func(t *testing.T) {
		fx := newSpaceViewFixture(t)
		defer fx.finish()
		info := spaceinfo.NewSpacePersistentInfo("spaceId")
		info.SetAccountStatus(spaceinfo.AccountStatusActive)
		err := fx.SetSpacePersistentInfo(info)
		require.NoError(t, err)
		curInfo := fx.GetPersistentInfo()
		require.Equal(t, spaceinfo.AccountStatusActive, curInfo.GetAccountStatus())
		info = spaceinfo.NewSpacePersistentInfo("spaceId")
		info.SetAclHeadId("aclHeadId")
		err = fx.SetSpacePersistentInfo(info)
		require.NoError(t, err)
		curInfo = fx.GetPersistentInfo()
		require.Equal(t, "aclHeadId", curInfo.GetAclHeadId())
		require.Equal(t, spaceinfo.AccountStatusActive, curInfo.GetAccountStatus())
	})
}

func TestSpaceView_SharedSpacesLimit(t *testing.T) {
	fx := newSpaceViewFixture(t)
	defer fx.finish()
	err := fx.SetSharedSpacesLimit(10)
	require.NoError(t, err)
	require.Equal(t, 10, fx.GetSharedSpacesLimit())
}

func TestSpaceView_SetOwner(t *testing.T) {
	fx := newSpaceViewFixture(t)
	defer fx.finish()
	err := fx.SetOwner("ownerId", 125)
	require.NoError(t, err)
	require.Equal(t, "ownerId", fx.CombinedDetails().GetString(bundle.RelationKeyCreator))
	require.Equal(t, int64(125), fx.CombinedDetails().GetInt64(bundle.RelationKeyCreatedDate))
}

<<<<<<< HEAD
func TestSpaceView_SetAfterOrder(t *testing.T) {
	t.Run("set view after given id", func(t *testing.T) {
		// given
		fx := newSpaceViewFixture(t)
		defer fx.finish()

		// when
		err := fx.SetAfterOrder("viewOrderId")

		// then
		require.NoError(t, err)
		assert.NotEmpty(t, fx.Details().GetString(bundle.RelationKeySpaceOrder))
	})
	t.Run("set view after given id, order exist", func(t *testing.T) {
		// given
		fx := newSpaceViewFixture(t)
		defer fx.finish()
		state := fx.NewState()
		state.SetDetail(bundle.RelationKeySpaceOrder, domain.String("spaceViewOrderId"))
		err := fx.Apply(state)
		require.NoError(t, err)

		// when
		err = fx.SetAfterOrder("viewOrderId")

		// then
		require.NoError(t, err)
		assert.NotEqual(t, "spaceViewOrderId", fx.Details().GetString(bundle.RelationKeySpaceOrder))
		assert.True(t, fx.Details().GetString(bundle.RelationKeySpaceOrder) > "viewOrderId")
	})
	t.Run("set view after given id, order exist, but already less than given view", func(t *testing.T) {
		// given
		fx := newSpaceViewFixture(t)
		defer fx.finish()
		state := fx.NewState()
		state.SetDetail(bundle.RelationKeySpaceOrder, domain.String("viewOrderId"))
		err := fx.Apply(state)
		require.NoError(t, err)

		// when
		err = fx.SetAfterOrder("spaceViewOrderId")

		// then
		require.NoError(t, err)
		assert.Equal(t, "viewOrderId", fx.Details().GetString(bundle.RelationKeySpaceOrder))
		assert.True(t, fx.Details().GetString(bundle.RelationKeySpaceOrder) > "spaceViewOrderId")
	})
}

func TestSpaceView_SetBetweenViews(t *testing.T) {
	t.Run("set view in the beginning", func(t *testing.T) {
		// given
		fx := newSpaceViewFixture(t)
		defer fx.finish()

		// when
		_, err := fx.SetBetweenOrders("", "afterId")

		// then
		require.NoError(t, err)
		assert.NotEmpty(t, fx.Details().GetString(bundle.RelationKeySpaceOrder))
	})
	t.Run("set view between", func(t *testing.T) {
		// given
		fx := newSpaceViewFixture(t)
		defer fx.finish()

		// when
		_, err := fx.SetBetweenOrders("CCCC", "FFFF")

		// then
		require.NoError(t, err)
		orderId := fx.Details().GetString(bundle.RelationKeySpaceOrder)
		require.NotEmpty(t, orderId)
		assert.Greater(t, orderId, "CCCC")
		assert.Greater(t, "FFFF", orderId)
	})
}

func TestSpaceView_SetOrder(t *testing.T) {
	t.Run("set order", func(t *testing.T) {
		// given
		fx := newSpaceViewFixture(t)
		defer fx.finish()

		// when
		prevViewOrderId := ""
		order, err := fx.SetOrder(prevViewOrderId)

		// then
		require.NoError(t, err)
		assert.NotEmpty(t, fx.Details().GetString(bundle.RelationKeySpaceOrder))
		assert.Equal(t, order, fx.Details().GetString(bundle.RelationKeySpaceOrder))
		assert.True(t, fx.Details().GetString(bundle.RelationKeySpaceOrder) > prevViewOrderId)
	})
	t.Run("set order, previous id not empty", func(t *testing.T) {
		// given
		fx := newSpaceViewFixture(t)
		defer fx.finish()

		// when
		prevViewOrderId := "previous"
		order, err := fx.SetOrder(prevViewOrderId)

		// then
		require.NoError(t, err)
		assert.NotEmpty(t, fx.Details().GetString(bundle.RelationKeySpaceOrder))
		assert.Equal(t, order, fx.Details().GetString(bundle.RelationKeySpaceOrder))
		assert.True(t, fx.Details().GetString(bundle.RelationKeySpaceOrder) > prevViewOrderId)
	})
}

=======
>>>>>>> e02bf1d5
type spaceServiceStub struct {
}

func (s *spaceServiceStub) PersonalSpaceId() string {
	return ""
}

func (s *spaceServiceStub) OnViewUpdated(info spaceinfo.SpacePersistentInfo) {
}

func (s *spaceServiceStub) OnWorkspaceChanged(spaceId string, details *domain.Details) {
}

func NewSpaceViewTest(t *testing.T, targetSpaceId string, tree *mock_objecttree.MockObjectTree) (*SpaceView, error) {
	sb := smarttest.NewWithTree("root", tree)
	a := &SpaceView{
		SmartBlock:    sb,
		OrderSettable: order.NewOrderSettable(sb, bundle.RelationKeySpaceOrder),
		spaceService:  &spaceServiceStub{},
		log:           log,
	}

	initCtx := &smartblock.InitContext{
		IsNewObject: true,
	}
	changePayload := &model.ObjectChangePayload{
		Key: targetSpaceId,
	}
	marshaled, err := changePayload.Marshal()
	require.NoError(t, err)
	changeInfo := &treechangeproto.TreeChangeInfo{
		ChangePayload: marshaled,
	}
	tree.EXPECT().ChangeInfo().Return(changeInfo)
	if err := a.Init(initCtx); err != nil {
		return nil, err
	}
	migration.RunMigrations(a, initCtx)
	if err := a.Apply(initCtx.State); err != nil {
		return nil, err
	}
	return a, nil
}

type spaceViewFixture struct {
	*SpaceView
	objectTree *mock_objecttree.MockObjectTree
	ctrl       *gomock.Controller
}

func newSpaceViewFixture(t *testing.T) *spaceViewFixture {
	ctrl := gomock.NewController(t)
	objectTree := mock_objecttree.NewMockObjectTree(ctrl)
	a, err := NewSpaceViewTest(t, "spaceId", objectTree)
	require.NoError(t, err)
	return &spaceViewFixture{
		SpaceView:  a,
		objectTree: objectTree,
		ctrl:       ctrl,
	}
}

func (f *spaceViewFixture) getAccessType() spaceinfo.AccessType {
	return spaceinfo.AccessType(f.CombinedDetails().GetInt64(bundle.RelationKeySpaceAccessType))
}

func (f *spaceViewFixture) finish() {
	f.ctrl.Finish()
}<|MERGE_RESOLUTION|>--- conflicted
+++ resolved
@@ -129,121 +129,6 @@
 	require.Equal(t, int64(125), fx.CombinedDetails().GetInt64(bundle.RelationKeyCreatedDate))
 }
 
-<<<<<<< HEAD
-func TestSpaceView_SetAfterOrder(t *testing.T) {
-	t.Run("set view after given id", func(t *testing.T) {
-		// given
-		fx := newSpaceViewFixture(t)
-		defer fx.finish()
-
-		// when
-		err := fx.SetAfterOrder("viewOrderId")
-
-		// then
-		require.NoError(t, err)
-		assert.NotEmpty(t, fx.Details().GetString(bundle.RelationKeySpaceOrder))
-	})
-	t.Run("set view after given id, order exist", func(t *testing.T) {
-		// given
-		fx := newSpaceViewFixture(t)
-		defer fx.finish()
-		state := fx.NewState()
-		state.SetDetail(bundle.RelationKeySpaceOrder, domain.String("spaceViewOrderId"))
-		err := fx.Apply(state)
-		require.NoError(t, err)
-
-		// when
-		err = fx.SetAfterOrder("viewOrderId")
-
-		// then
-		require.NoError(t, err)
-		assert.NotEqual(t, "spaceViewOrderId", fx.Details().GetString(bundle.RelationKeySpaceOrder))
-		assert.True(t, fx.Details().GetString(bundle.RelationKeySpaceOrder) > "viewOrderId")
-	})
-	t.Run("set view after given id, order exist, but already less than given view", func(t *testing.T) {
-		// given
-		fx := newSpaceViewFixture(t)
-		defer fx.finish()
-		state := fx.NewState()
-		state.SetDetail(bundle.RelationKeySpaceOrder, domain.String("viewOrderId"))
-		err := fx.Apply(state)
-		require.NoError(t, err)
-
-		// when
-		err = fx.SetAfterOrder("spaceViewOrderId")
-
-		// then
-		require.NoError(t, err)
-		assert.Equal(t, "viewOrderId", fx.Details().GetString(bundle.RelationKeySpaceOrder))
-		assert.True(t, fx.Details().GetString(bundle.RelationKeySpaceOrder) > "spaceViewOrderId")
-	})
-}
-
-func TestSpaceView_SetBetweenViews(t *testing.T) {
-	t.Run("set view in the beginning", func(t *testing.T) {
-		// given
-		fx := newSpaceViewFixture(t)
-		defer fx.finish()
-
-		// when
-		_, err := fx.SetBetweenOrders("", "afterId")
-
-		// then
-		require.NoError(t, err)
-		assert.NotEmpty(t, fx.Details().GetString(bundle.RelationKeySpaceOrder))
-	})
-	t.Run("set view between", func(t *testing.T) {
-		// given
-		fx := newSpaceViewFixture(t)
-		defer fx.finish()
-
-		// when
-		_, err := fx.SetBetweenOrders("CCCC", "FFFF")
-
-		// then
-		require.NoError(t, err)
-		orderId := fx.Details().GetString(bundle.RelationKeySpaceOrder)
-		require.NotEmpty(t, orderId)
-		assert.Greater(t, orderId, "CCCC")
-		assert.Greater(t, "FFFF", orderId)
-	})
-}
-
-func TestSpaceView_SetOrder(t *testing.T) {
-	t.Run("set order", func(t *testing.T) {
-		// given
-		fx := newSpaceViewFixture(t)
-		defer fx.finish()
-
-		// when
-		prevViewOrderId := ""
-		order, err := fx.SetOrder(prevViewOrderId)
-
-		// then
-		require.NoError(t, err)
-		assert.NotEmpty(t, fx.Details().GetString(bundle.RelationKeySpaceOrder))
-		assert.Equal(t, order, fx.Details().GetString(bundle.RelationKeySpaceOrder))
-		assert.True(t, fx.Details().GetString(bundle.RelationKeySpaceOrder) > prevViewOrderId)
-	})
-	t.Run("set order, previous id not empty", func(t *testing.T) {
-		// given
-		fx := newSpaceViewFixture(t)
-		defer fx.finish()
-
-		// when
-		prevViewOrderId := "previous"
-		order, err := fx.SetOrder(prevViewOrderId)
-
-		// then
-		require.NoError(t, err)
-		assert.NotEmpty(t, fx.Details().GetString(bundle.RelationKeySpaceOrder))
-		assert.Equal(t, order, fx.Details().GetString(bundle.RelationKeySpaceOrder))
-		assert.True(t, fx.Details().GetString(bundle.RelationKeySpaceOrder) > prevViewOrderId)
-	})
-}
-
-=======
->>>>>>> e02bf1d5
 type spaceServiceStub struct {
 }
 

package chatobject

import (
	"slices"
	"time"

	"github.com/hashicorp/golang-lru/v2/expirable"
	"go.uber.org/zap"

	"github.com/anyproto/anytype-heart/core/domain"
	"github.com/anyproto/anytype-heart/core/event"
	"github.com/anyproto/anytype-heart/core/session"
	"github.com/anyproto/anytype-heart/pb"
	"github.com/anyproto/anytype-heart/pkg/lib/localstore/objectstore/spaceindex"
	"github.com/anyproto/anytype-heart/pkg/lib/pb/model"
	"github.com/anyproto/anytype-heart/util/slice"
)

const LastMessageSubscriptionId = "lastMessage"

type subscription struct {
	spaceId     string
	chatId      string
	eventSender event.Sender

	sessionContext session.Context

	eventsBuffer []*pb.EventMessage

<<<<<<< HEAD
	enabled   bool
	chatState *model.ChatState
=======
	spaceIndex spaceindex.Store

	identityCache *expirable.LRU[string, *domain.Details]

	ids []string
>>>>>>> f71ca44f
}

func newSubscription(spaceId string, chatId string, eventSender event.Sender, spaceIndex spaceindex.Store) *subscription {
	return &subscription{
		spaceId:       spaceId,
		chatId:        chatId,
		eventSender:   eventSender,
		spaceIndex:    spaceIndex,
		identityCache: expirable.NewLRU[string, *domain.Details](50, nil, time.Minute),
	}
}

<<<<<<< HEAD
func (s *subscription) enable() (wasDisabled bool) {
	wasDisabled = !s.enabled
	s.enabled = true
	return
=======
func (s *subscription) subscribe(subId string) {
	if !slices.Contains(s.ids, subId) {
		s.ids = append(s.ids, subId)
	}
}

func (s *subscription) unsubscribe(subId string) {
	s.ids = slice.Remove(s.ids, subId)
}

func (s *subscription) isActive() bool {
	return len(s.ids) > 0
>>>>>>> f71ca44f
}

func (s *subscription) withDeps() bool {
	return slices.Equal(s.ids, []string{LastMessageSubscriptionId})
}

// setSessionContext sets the session context for the current operation
func (s *subscription) setSessionContext(ctx session.Context) {
	s.sessionContext = ctx
}

func (s *subscription) flush() *model.ChatState {
	events := slices.Clone(s.eventsBuffer)
	s.eventsBuffer = s.eventsBuffer[:0]
	chatState := copyChatState(s.chatState)

	events = append(events, event.NewMessage(s.spaceId, &pb.EventMessageValueOfChatStateUpdate{ChatStateUpdate: &pb.EventChatUpdateState{
		State: chatState,
	}}))

	ev := &pb.Event{
		ContextId: s.chatId,
		Messages:  events,
	}

	// ????
	if s.sessionContext != nil {
		s.sessionContext.SetMessages(s.chatId, events)
		s.eventSender.BroadcastToOtherSessions(s.sessionContext.ID(), ev)
		s.sessionContext = nil
	} else if s.isActive() {
		s.eventSender.Broadcast(ev)
	}
	return chatState
}

func (s *subscription) getIdentityDetails(identity string) (*domain.Details, error) {
	cached, ok := s.identityCache.Get(identity)
	if ok {
		return cached, nil
	}
	details, err := s.spaceIndex.GetDetails(domain.NewParticipantId(s.spaceId, identity))
	if err != nil {
		return nil, err
	}
	s.identityCache.Add(identity, details)
	return details, nil
}

func (s *subscription) add(prevOrderId string, message *model.ChatMessage) {
	if !s.canSend() {
		return
	}

	ev := &pb.EventChatAdd{
		Id:           message.Id,
		Message:      message,
		OrderId:      message.OrderId,
		AfterOrderId: prevOrderId,
		SubIds:       slices.Clone(s.ids),
	}

	if s.withDeps() {
		identityDetails, err := s.getIdentityDetails(message.Creator)
		if err != nil {
			log.Error("get identity details", zap.Error(err))
		} else {
			ev.Dependencies = append(ev.Dependencies, identityDetails.ToProto())
		}

		for _, attachment := range message.Attachments {
			attachmentDetails, err := s.spaceIndex.GetDetails(attachment.Target)
			if err != nil {
				log.Error("get attachment details", zap.Error(err))
			} else {
				ev.Dependencies = append(ev.Dependencies, attachmentDetails.ToProto())
			}
		}
	}
<<<<<<< HEAD
	if !message.Read {
		if message.OrderId < s.chatState.Messages.OldestOrderId {
			s.chatState.Messages.OldestOrderId = message.OrderId
		}
		s.chatState.Messages.Counter++
	}
=======

>>>>>>> f71ca44f
	s.eventsBuffer = append(s.eventsBuffer, event.NewMessage(s.spaceId, &pb.EventMessageValueOfChatAdd{
		ChatAdd: ev,
	}))
}

func (s *subscription) delete(messageId string) {
	ev := &pb.EventChatDelete{
		Id:     messageId,
		SubIds: slices.Clone(s.ids),
	}
	s.eventsBuffer = append(s.eventsBuffer, event.NewMessage(s.spaceId, &pb.EventMessageValueOfChatDelete{
		ChatDelete: ev,
	}))
}

func (s *subscription) updateFull(message *model.ChatMessage) {
	if !s.canSend() {
		return
	}
	ev := &pb.EventChatUpdate{
		Id:      message.Id,
		Message: message,
		SubIds:  slices.Clone(s.ids),
	}
	s.eventsBuffer = append(s.eventsBuffer, event.NewMessage(s.spaceId, &pb.EventMessageValueOfChatUpdate{
		ChatUpdate: ev,
	}))
}

func (s *subscription) updateReactions(message *model.ChatMessage) {
	if !s.canSend() {
		return
	}
	ev := &pb.EventChatUpdateReactions{
		Id:        message.Id,
		Reactions: message.Reactions,
		SubIds:    slices.Clone(s.ids),
	}
	s.eventsBuffer = append(s.eventsBuffer, event.NewMessage(s.spaceId, &pb.EventMessageValueOfChatUpdateReactions{
		ChatUpdateReactions: ev,
	}))
}

// updateReadStatus updates the read status of the messages with the given ids
// read ids should ONLY contain ids if they were actually modified in the DB
func (s *subscription) updateReadStatus(ids []string, read bool) {
	if !s.canSend() {
		return
	}
	if read {
		s.chatState.Messages.Counter -= int32(len(ids))
	} else {
		s.chatState.Messages.Counter += int32(len(ids))
	}

	s.eventsBuffer = append(s.eventsBuffer, event.NewMessage(s.spaceId, &pb.EventMessageValueOfChatUpdateReadStatus{
		ChatUpdateReadStatus: &pb.EventChatUpdateReadStatus{
			Ids:    ids,
			IsRead: read,
		},
	}))
}

func (s *subscription) canSend() bool {
	if s.sessionContext != nil {
		return true
	}
	if !s.isActive() {
		return false
	}
	return true
}

func copyChatState(state *model.ChatState) *model.ChatState {
	if state == nil {
		return nil
	}
	return &model.ChatState{
		Messages:    copyReadState(state.Messages),
		Mentions:    copyReadState(state.Mentions),
		DbTimestamp: state.DbTimestamp,
	}
}

func copyReadState(state *model.ChatStateUnreadState) *model.ChatStateUnreadState {
	if state == nil {
		return nil
	}
	return &model.ChatStateUnreadState{
		OldestOrderId: state.OldestOrderId,
		Counter:       state.Counter,
	}
}<|MERGE_RESOLUTION|>--- conflicted
+++ resolved
@@ -22,21 +22,14 @@
 	spaceId     string
 	chatId      string
 	eventSender event.Sender
+	spaceIndex  spaceindex.Store
 
 	sessionContext session.Context
 
-	eventsBuffer []*pb.EventMessage
-
-<<<<<<< HEAD
-	enabled   bool
-	chatState *model.ChatState
-=======
-	spaceIndex spaceindex.Store
-
+	eventsBuffer  []*pb.EventMessage
 	identityCache *expirable.LRU[string, *domain.Details]
-
-	ids []string
->>>>>>> f71ca44f
+	ids           []string
+	chatState     *model.ChatState
 }
 
 func newSubscription(spaceId string, chatId string, eventSender event.Sender, spaceIndex spaceindex.Store) *subscription {
@@ -49,16 +42,13 @@
 	}
 }
 
-<<<<<<< HEAD
-func (s *subscription) enable() (wasDisabled bool) {
-	wasDisabled = !s.enabled
-	s.enabled = true
-	return
-=======
-func (s *subscription) subscribe(subId string) {
+// subscribe subscribes to messages. It returns true if there was no subscription with provided id
+func (s *subscription) subscribe(subId string) bool {
 	if !slices.Contains(s.ids, subId) {
 		s.ids = append(s.ids, subId)
-	}
+		return true
+	}
+	return false
 }
 
 func (s *subscription) unsubscribe(subId string) {
@@ -67,7 +57,6 @@
 
 func (s *subscription) isActive() bool {
 	return len(s.ids) > 0
->>>>>>> f71ca44f
 }
 
 func (s *subscription) withDeps() bool {
@@ -147,16 +136,13 @@
 			}
 		}
 	}
-<<<<<<< HEAD
+
 	if !message.Read {
 		if message.OrderId < s.chatState.Messages.OldestOrderId {
 			s.chatState.Messages.OldestOrderId = message.OrderId
 		}
 		s.chatState.Messages.Counter++
 	}
-=======
-
->>>>>>> f71ca44f
 	s.eventsBuffer = append(s.eventsBuffer, event.NewMessage(s.spaceId, &pb.EventMessageValueOfChatAdd{
 		ChatAdd: ev,
 	}))

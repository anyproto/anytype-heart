--- conflicted
+++ resolved
@@ -218,11 +218,7 @@
 		myParticipantId: myParticipantId,
 	}
 
-<<<<<<< HEAD
-	stateStore, err := storestate.New(ctx.Ctx, s.Id(), s.crdtDb, s.chatHandler, storestate.DefaultHandler{Name: "editor", ModifyMode: storestate.ModifyModeUpsert})
-=======
 	stateStore, err := storestate.New(ctx.Ctx, s.Id(), s.crdtDb, s.chatHandler, storestate.DefaultHandler{Name: editorCollectionName, ModifyMode: storestate.ModifyModeUpsert})
->>>>>>> a91de8fa
 	if err != nil {
 		return fmt.Errorf("create state store: %w", err)
 	}
@@ -241,14 +237,6 @@
 
 	s.detailsComponent = &detailsComponent{
 		componentCtx:       s.componentCtx,
-<<<<<<< HEAD
-		collectionName:     "editor",
-		storeSource:        storeSource,
-		storeState:         stateStore,
-		sb:                 s.SmartBlock,
-		deniedRelationKeys: []domain.RelationKey{bundle.RelationKeyInternalFlags},
-	}
-=======
 		collectionName:     editorCollectionName,
 		storeSource:        storeSource,
 		storeState:         stateStore,
@@ -266,15 +254,11 @@
 		setDetail(bundle.RelationKeyName, domain.String("General"))
 		setDetail(bundle.RelationKeyIsMainChat, domain.Bool(true))
 	}
->>>>>>> a91de8fa
 	err = s.detailsComponent.init(ctx.State)
 	if err != nil {
 		return fmt.Errorf("init details: %w", err)
 	}
-<<<<<<< HEAD
-=======
-
->>>>>>> a91de8fa
+
 	storeSource.SetPushChangeHook(s.detailsComponent.onPushOrdinaryChange)
 
 	s.AnystoreDebug = anystoredebug.New(s.SmartBlock, stateStore)

--- conflicted
+++ resolved
@@ -201,7 +201,7 @@
 			if coll != nil && coll.GetStructValue() != nil {
 				for sub := range coll.GetStructValue().GetFields() {
 					if err = p.initSubObject(ctx.State, collName, sub); err != nil {
-						return
+						log.Errorf("failed to init sub object %s-%s: %v", collName, sub, err)
 					}
 				}
 			}
@@ -371,143 +371,6 @@
 	return p.Apply(st, smartblock.NoEvent, smartblock.NoHistory)
 }
 
-<<<<<<< HEAD
-=======
-func (p *Workspaces) Init(ctx *smartblock.InitContext) (err error) {
-	err = p.SubObjectCollection.Init(ctx)
-	if err != nil {
-		return err
-	}
-
-	p.app = ctx.App
-	p.sourceService = p.app.MustComponent(source.CName).(source.Service)
-	p.templateCloner = p.app.MustComponent("blockService").(templateCloner)
-
-	if ctx.Source.Type() != model.SmartBlockType_Workspace && ctx.Source.Type() != model.SmartBlockType_AccountOld {
-		return fmt.Errorf("source type should be a workspace or an old account")
-	}
-
-	p.threadService = p.Anytype().ThreadsService()
-	p.threadQueue = p.Anytype().ThreadsService().ThreadQueue()
-
-	dataviewAllHighlightedObjects := model.BlockContentOfDataview{
-		Dataview: &model.BlockContentDataview{
-			Source:    []string{addr.RelationKeyToIdPrefix + bundle.RelationKeyName.String()},
-			Relations: []*model.Relation{bundle.MustGetRelation(bundle.RelationKeyName)},
-			Views: []*model.BlockContentDataviewView{
-				{
-					Id:   "_view1_1",
-					Type: model.BlockContentDataviewView_Gallery,
-					Name: "Highlighted",
-					Sorts: []*model.BlockContentDataviewSort{
-						{
-							RelationKey: "name",
-							Type:        model.BlockContentDataviewSort_Asc,
-						},
-					},
-					Relations: []*model.BlockContentDataviewRelation{
-						{
-							Key:       bundle.RelationKeyName.String(),
-							IsVisible: true,
-						},
-						{
-							Key:       bundle.RelationKeyCreator.String(),
-							IsVisible: true,
-						},
-					},
-					Filters: []*model.BlockContentDataviewFilter{{
-						RelationKey: bundle.RelationKeyWorkspaceId.String(),
-						Condition:   model.BlockContentDataviewFilter_Equal,
-						Value:       pbtypes.String(p.Id()),
-					}, {
-						RelationKey: bundle.RelationKeyId.String(),
-						Condition:   model.BlockContentDataviewFilter_NotEqual,
-						Value:       pbtypes.String(p.Id()),
-					}, {
-						RelationKey: bundle.RelationKeyIsHighlighted.String(),
-						Condition:   model.BlockContentDataviewFilter_Equal,
-						Value:       pbtypes.Bool(true),
-					}},
-				},
-			},
-		},
-	}
-
-	dataviewAllWorkspaceObjects := model.BlockContentOfDataview{
-		Dataview: &model.BlockContentDataview{
-			Source:    []string{addr.RelationKeyToIdPrefix + bundle.RelationKeyName.String()},
-			Relations: []*model.Relation{bundle.MustGetRelation(bundle.RelationKeyName), bundle.MustGetRelation(bundle.RelationKeyCreator)},
-			Views: []*model.BlockContentDataviewView{
-				{
-					Id:   "_view2_1",
-					Type: model.BlockContentDataviewView_Table,
-					Name: "All",
-					Sorts: []*model.BlockContentDataviewSort{
-						{
-							RelationKey: "name",
-							Type:        model.BlockContentDataviewSort_Asc,
-						},
-					},
-					Relations: []*model.BlockContentDataviewRelation{
-						{
-							Key:       bundle.RelationKeyName.String(),
-							IsVisible: true,
-						},
-						{
-							Key:       bundle.RelationKeyCreator.String(),
-							IsVisible: true,
-						},
-					},
-					Filters: []*model.BlockContentDataviewFilter{{
-						RelationKey: bundle.RelationKeyWorkspaceId.String(),
-						Condition:   model.BlockContentDataviewFilter_Equal,
-						Value:       pbtypes.String(p.Id()),
-					}, {
-						RelationKey: bundle.RelationKeyId.String(),
-						Condition:   model.BlockContentDataviewFilter_NotEqual,
-						Value:       pbtypes.String(p.Id()),
-					}},
-				},
-			},
-		},
-	}
-
-	p.AddHook(p.updateObjects, smartblock.HookAfterApply)
-	p.AddHook(p.updateSubObject, smartblock.HookAfterApply)
-
-	data := ctx.State.Store()
-	if data != nil && data.Fields != nil {
-		for collName, coll := range data.Fields {
-			if collName == source.WorkspaceCollection || collName == source.AccountMigration || collName == source.CreatorCollection || collName == source.HighlightedCollection {
-				continue
-			}
-			if coll != nil && coll.GetStructValue() != nil {
-				for sub := range coll.GetStructValue().GetFields() {
-					if err = p.initSubObject(ctx.State, collName, sub); err != nil {
-						log.Errorf("failed to init sub object %s-%s: %v", collName, sub, err)
-					}
-				}
-			}
-		}
-	}
-
-	defaultValue := &types.Struct{Fields: map[string]*types.Value{bundle.RelationKeyWorkspaceId.String(): pbtypes.String(p.Id())}}
-	return smartblock.ObjectApplyTemplate(p, ctx.State,
-		template.WithEmpty,
-		template.WithTitle,
-		template.WithFeaturedRelations,
-		template.WithCondition(p.Anytype().PredefinedBlocks().IsAccount(p.Id()),
-			template.WithDetail(bundle.RelationKeyIsHidden, pbtypes.Bool(true))),
-		template.WithCondition(p.Anytype().PredefinedBlocks().IsAccount(p.Id()),
-			template.WithForcedDetail(bundle.RelationKeyName, pbtypes.String("Personal space"))),
-		template.WithForcedDetail(bundle.RelationKeyFeaturedRelations, pbtypes.StringList([]string{bundle.RelationKeyType.String(), bundle.RelationKeyCreator.String()})),
-		template.WithDataviewID("highlighted", dataviewAllHighlightedObjects, false),
-		template.WithDataviewID(template.DataviewBlockId, dataviewAllWorkspaceObjects, false),
-		template.WithBlockField(template.DataviewBlockId, dataview.DefaultDetailsFieldName, pbtypes.Struct(defaultValue)),
-	)
-}
-
->>>>>>> 5cbd0301
 // TODO: try to save results from processing of previous state and get changes from apply for performance
 func (p *Workspaces) updateObjects(info smartblock.ApplyInfo) error {
 	objects, parameters := p.workspaceObjectsAndParametersFromState(info.State)

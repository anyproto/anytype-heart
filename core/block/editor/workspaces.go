package editor

import (
	"github.com/anyproto/anytype-heart/core/anytype/config"
	"github.com/anyproto/anytype-heart/core/block/editor/basic"
	"github.com/anyproto/anytype-heart/core/block/editor/dataview"
	"github.com/anyproto/anytype-heart/core/block/editor/smartblock"
	"github.com/anyproto/anytype-heart/core/block/editor/state"
	"github.com/anyproto/anytype-heart/core/block/editor/stext"
	"github.com/anyproto/anytype-heart/core/block/editor/template"
	"github.com/anyproto/anytype-heart/core/block/migration"
	"github.com/anyproto/anytype-heart/core/domain"
	"github.com/anyproto/anytype-heart/metrics"
	"github.com/anyproto/anytype-heart/pkg/lib/bundle"
	"github.com/anyproto/anytype-heart/pkg/lib/pb/model"
	"github.com/anyproto/anytype-heart/util/pbtypes"
)

var workspaceRequiredRelations = []domain.RelationKey{
	// SpaceInviteFileCid and SpaceInviteFileKey are added only when creating invite
}

type Workspaces struct {
	smartblock.SmartBlock
	basic.AllOperations
	basic.IHistory
	dataview.Dataview
	stext.Text

	spaceService spaceService
	config       *config.Config
	migrator     subObjectsMigrator
}

func (f *ObjectFactory) newWorkspace(sb smartblock.SmartBlock) *Workspaces {
	w := &Workspaces{
		SmartBlock:    sb,
<<<<<<< HEAD
		AllOperations: basic.NewBasic(sb, f.objectStore, f.layoutConverter, f.fileObjectService),
=======
		AllOperations: basic.NewBasic(sb, f.objectStore, f.layoutConverter, f.fileObjectService, f.lastUsedUpdater),
>>>>>>> 9080abc8
		IHistory:      basic.NewHistory(sb),
		Text: stext.NewText(
			sb,
			f.objectStore,
			f.eventSender,
		),
		Dataview:     dataview.NewDataview(sb, f.objectStore),
		spaceService: f.spaceService,
		config:       f.config,
	}
	w.migrator = &subObjectsMigration{
		workspace: w,
	}
	return w
}

func (w *Workspaces) Init(ctx *smartblock.InitContext) (err error) {
	ctx.RequiredInternalRelationKeys = append(ctx.RequiredInternalRelationKeys, workspaceRequiredRelations...)
	err = w.SmartBlock.Init(ctx)
	if err != nil {
		return err
	}
	w.initTemplate(ctx)
	w.migrator.migrateSubObjects(ctx.State)
	w.onWorkspaceChanged(ctx.State)
	w.AddHook(w.onApply, smartblock.HookAfterApply)
	return nil
}

func (w *Workspaces) initTemplate(ctx *smartblock.InitContext) {
	if w.config.AnalyticsId != "" {
		ctx.State.SetSetting(state.SettingsAnalyticsId, pbtypes.String(w.config.AnalyticsId))
	} else if ctx.State.GetSetting(state.SettingsAnalyticsId) == nil {
		// add analytics id for existing users, so it will be active from the next start
		log.Warnf("analyticsID is missing, generating new one")
		ctx.State.SetSetting(state.SettingsAnalyticsId, pbtypes.String(metrics.GenerateAnalyticsId()))
	}

	template.InitTemplate(ctx.State,
		template.WithEmpty,
		template.WithTitle,
		template.WithFeaturedRelations,
		template.WithDetail(bundle.RelationKeyIsHidden, pbtypes.Bool(true)),
		template.WithForcedDetail(bundle.RelationKeyLayout, pbtypes.Float64(float64(model.ObjectType_space))),
		template.WithForcedObjectTypes([]domain.TypeKey{bundle.TypeKeySpace}),
		template.WithForcedDetail(bundle.RelationKeyFeaturedRelations, pbtypes.StringList([]string{bundle.RelationKeyType.String(), bundle.RelationKeyCreator.String()})),
	)
}

func (w *Workspaces) CreationStateMigration(ctx *smartblock.InitContext) migration.Migration {
	// TODO Maybe move init logic here?
	return migration.Migration{
		Version: 0,
		Proc: func(s *state.State) {
			// no-op
		},
	}
}

func (w *Workspaces) SetInviteFileInfo(fileCid string, fileKey string) (err error) {
	st := w.NewState()
	st.SetDetailAndBundledRelation(bundle.RelationKeySpaceInviteFileCid, pbtypes.String(fileCid))
	st.SetDetailAndBundledRelation(bundle.RelationKeySpaceInviteFileKey, pbtypes.String(fileKey))
	return w.Apply(st)
}

func (w *Workspaces) GetExistingInviteInfo() (fileCid string, fileKey string) {
	details := w.CombinedDetails()
	fileCid = pbtypes.GetString(details, bundle.RelationKeySpaceInviteFileCid.String())
	fileKey = pbtypes.GetString(details, bundle.RelationKeySpaceInviteFileKey.String())
	return
}

func (w *Workspaces) RemoveExistingInviteInfo() (fileCid string, err error) {
	details := w.Details()
	fileCid = pbtypes.GetString(details, bundle.RelationKeySpaceInviteFileCid.String())
	newState := w.NewState()
	newState.RemoveDetail(bundle.RelationKeySpaceInviteFileCid.String(), bundle.RelationKeySpaceInviteFileKey.String())
	return fileCid, w.Apply(newState)
}

func (w *Workspaces) StateMigrations() migration.Migrations {
	return migration.MakeMigrations(nil)
}

func (w *Workspaces) onApply(info smartblock.ApplyInfo) error {
	w.onWorkspaceChanged(info.State)
	return nil
}

func (w *Workspaces) onWorkspaceChanged(state *state.State) {
	details := pbtypes.CopyStruct(state.CombinedDetails(), true)
	w.spaceService.OnWorkspaceChanged(w.SpaceID(), details)
}<|MERGE_RESOLUTION|>--- conflicted
+++ resolved
@@ -35,11 +35,7 @@
 func (f *ObjectFactory) newWorkspace(sb smartblock.SmartBlock) *Workspaces {
 	w := &Workspaces{
 		SmartBlock:    sb,
-<<<<<<< HEAD
-		AllOperations: basic.NewBasic(sb, f.objectStore, f.layoutConverter, f.fileObjectService),
-=======
 		AllOperations: basic.NewBasic(sb, f.objectStore, f.layoutConverter, f.fileObjectService, f.lastUsedUpdater),
->>>>>>> 9080abc8
 		IHistory:      basic.NewHistory(sb),
 		Text: stext.NewText(
 			sb,

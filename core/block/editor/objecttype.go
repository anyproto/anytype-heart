--- conflicted
+++ resolved
@@ -413,11 +413,7 @@
 			Key:    bundle.RelationKeyName.String(),
 			Format: model.RelationFormat_longtext,
 		},
-<<<<<<< HEAD
-	}, objectTypeAllViewId)
-=======
 	}, ObjectTypeAllViewId)
->>>>>>> 51d2d636
 
 	dvContent.Dataview.TargetObjectId = ot.Id()
 	return []template.StateTransformer{

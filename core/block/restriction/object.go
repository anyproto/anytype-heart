--- conflicted
+++ resolved
@@ -90,13 +90,7 @@
 		model.ObjectType_relationOptionsList: {
 			model.Restrictions_Template,
 		},
-<<<<<<< HEAD
-		model.ObjectType_database: {
-			model.Restrictions_Template,
-		},
 		model.ObjectType_participant: objRestrictAll,
-=======
->>>>>>> 42170715
 	}
 
 	objectRestrictionsBySBType = map[smartblock.SmartBlockType]ObjectRestrictions{

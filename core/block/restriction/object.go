--- conflicted
+++ resolved
@@ -3,8 +3,8 @@
 import (
 	"fmt"
 	"strings"
-
 	"errors"
+
 	"github.com/anyproto/anytype-heart/pkg/lib/bundle"
 	"github.com/anyproto/anytype-heart/pkg/lib/localstore/addr"
 	"github.com/anyproto/anytype-heart/pkg/lib/pb/model"
@@ -216,11 +216,7 @@
 	}
 
 	if !errors.Is(r.Check(model.Restrictions_Template), ErrRestricted) {
-<<<<<<< HEAD
-		if ok, err := s.store.HasObjectType(rh.ObjectType()); err != nil || !ok {
-=======
-		if _, err := s.objectStore.GetObjectType(rh.ObjectType()); err != nil {
->>>>>>> 1139ba7b
+		if ok, err := s.objectStore.HasObjectType(rh.ObjectType()); err != nil || !ok {
 			r = append(r, model.Restrictions_Template)
 		}
 	}

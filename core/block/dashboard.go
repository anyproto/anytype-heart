--- conflicted
+++ resolved
@@ -39,13 +39,8 @@
 		ChildrenIds: []string{},
 		Content: &model.BlockContentOfPage{
 			Page: &model.BlockContentPage{Style: model.BlockContentPage_Empty},
-<<<<<<< HEAD
 		},
-	}}
-=======
-		}},
 	})
->>>>>>> 27934e39
 	p.versions[p.block.GetId()].Model().ChildrenIds = append(p.versions[p.block.GetId()].Model().ChildrenIds, testPageId)
 }
 

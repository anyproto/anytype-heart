package block

import (
	"errors"
	"testing"

	"github.com/anytypeio/go-anytype-library/pb/model"
	"github.com/anytypeio/go-anytype-middleware/core/block/simple"
	"github.com/anytypeio/go-anytype-middleware/core/block/simple/base"
	"github.com/anytypeio/go-anytype-middleware/core/block/simple/file"
	"github.com/anytypeio/go-anytype-middleware/core/block/simple/text"
	"github.com/stretchr/testify/assert"
	"github.com/stretchr/testify/require"
)

func TestService_OpenBlock(t *testing.T) {
	t.Run("error while open block", func(t *testing.T) {
		var (
			accountId = "123"
			blockId   = "456"
			expErr    = errors.New("test err")
		)
		fx := newServiceFixture(t, accountId)
		defer fx.ctrl.Finish()
		defer fx.tearDown()

		fx.anytype.EXPECT().GetBlock(blockId).Return(nil, expErr)

		err := fx.OpenBlock(blockId)
		require.Equal(t, expErr, err)
	})
	t.Run("should open dashboard", func(t *testing.T) {
		var (
			accountId = "123"
			blockId   = "456"
		)
		fx := newServiceFixture(t, accountId)
		defer fx.ctrl.Finish()
		defer fx.tearDown()

		mb, _ := fx.newMockBlockWithContent(blockId, &model.BlockContentOfDashboard{
			Dashboard: &model.BlockContentDashboard{},
		}, nil, nil)
		mb.EXPECT().Close()
		fx.anytype.EXPECT().GetBlock(blockId).Return(mb, nil)

		err := fx.OpenBlock(blockId)
		require.NoError(t, err)
		defer func() { require.NoError(t, fx.CloseBlock(blockId)) }()

		assert.Len(t, fx.events, 1)
		assert.Equal(t, smartBlockTypeDashboard, fx.Service.(*service).smartBlocks[blockId].Type())

	})
	t.Run("should open page", func(t *testing.T) {
		var (
			accountId = "123"
			blockId   = "456"
		)
		fx := newServiceFixture(t, accountId)
		defer fx.ctrl.Finish()
		defer fx.tearDown()

		mb, _ := fx.newMockBlockWithContent(blockId, &model.BlockContentOfPage{
			Page: &model.BlockContentPage{},
		}, nil, nil)
		mb.EXPECT().Close()
		fx.anytype.EXPECT().GetBlock(blockId).Return(mb, nil)

		err := fx.OpenBlock(blockId)
		require.NoError(t, err)
		defer func() { require.NoError(t, fx.CloseBlock(blockId)) }()

		assert.Len(t, fx.events, 1)
		assert.Equal(t, smartBlockTypePage, fx.Service.(*service).smartBlocks[blockId].Type())
	})
}

func Test_BlockTypes(t *testing.T) {
	t.Run("text block", func(t *testing.T) {
		assert.Implements(t, (*text.Block)(nil), simple.New(&model.Block{
			Content: &model.BlockContentOfText{
				Text: &model.BlockContentText{},
			},
		}))
	})
	t.Run("icon block", func(t *testing.T) {
		assert.Implements(t, (*base.IconBlock)(nil), simple.New(&model.Block{
			Content: &model.BlockContentOfIcon{
				Icon: &model.BlockContentIcon{},
			},
		}))
	})
<<<<<<< HEAD
	t.Run("file block", func(t *testing.T) {
		assert.Implements(t, (*file.Block)(nil), simple.New(&model.Block{
			Content: &model.BlockContentOfFile{
				File: &model.BlockContentFile{},
			},
		}))
	})
}

func newFixture(t *testing.T, accountId string) *fixture {
	ctrl := gomock.NewController(t)
	anytype := testMock.NewMockAnytype(ctrl)
	fx := &fixture{
		t:       t,
		ctrl:    ctrl,
		anytype: anytype,
	}
	fx.Service = NewService(accountId, anytype, fx.sendEvent)
	return fx
}

type fixture struct {
	Service
	t       *testing.T
	ctrl    *gomock.Controller
	anytype *testMock.MockAnytype
	events  []*pb.Event
}

func (fx *fixture) sendEvent(e *pb.Event) {
	fx.events = append(fx.events, e)
}

func (fx *fixture) newMockBlockWithContent(id string, content model.IsBlockContent, childrenIds []string, db map[string]core.BlockVersion) (b *blockWrapper, v *testMock.MockBlockVersion) {
	if db == nil {
		db = make(map[string]core.BlockVersion)
	}
	v = fx.newMockVersion(&model.Block{
		Id:          id,
		Content:     content,
		ChildrenIds: childrenIds,
	})
	v.EXPECT().DependentBlocks().AnyTimes().Return(db)
	b = &blockWrapper{MockBlock: testMock.NewMockBlock(fx.ctrl)}
	b.EXPECT().GetId().AnyTimes().Return(id)
	b.EXPECT().GetCurrentVersion().AnyTimes().Return(v, nil)
	fx.anytype.EXPECT().PredefinedBlockIds().AnyTimes().Return(core.PredefinedBlockIds{Home: "realHomeId"})
	return
}

func (fx *fixture) newMockVersion(m *model.Block) (v *testMock.MockBlockVersion) {
	v = testMock.NewMockBlockVersion(fx.ctrl)
	v.EXPECT().Model().AnyTimes().Return(m)
	return
}

func (fx *fixture) tearDown() {
	require.NoError(fx.t, fx.Close())
}

type matcher struct {
	name string
	f    func(x interface{}) bool
}

func (m *matcher) Matches(x interface{}) bool {
	return m.f(x)
}

func (m *matcher) String() string {
	return m.name
=======
>>>>>>> 88ed648c
}<|MERGE_RESOLUTION|>--- conflicted
+++ resolved
@@ -91,7 +91,6 @@
 			},
 		}))
 	})
-<<<<<<< HEAD
 	t.Run("file block", func(t *testing.T) {
 		assert.Implements(t, (*file.Block)(nil), simple.New(&model.Block{
 			Content: &model.BlockContentOfFile{
@@ -99,70 +98,4 @@
 			},
 		}))
 	})
-}
-
-func newFixture(t *testing.T, accountId string) *fixture {
-	ctrl := gomock.NewController(t)
-	anytype := testMock.NewMockAnytype(ctrl)
-	fx := &fixture{
-		t:       t,
-		ctrl:    ctrl,
-		anytype: anytype,
-	}
-	fx.Service = NewService(accountId, anytype, fx.sendEvent)
-	return fx
-}
-
-type fixture struct {
-	Service
-	t       *testing.T
-	ctrl    *gomock.Controller
-	anytype *testMock.MockAnytype
-	events  []*pb.Event
-}
-
-func (fx *fixture) sendEvent(e *pb.Event) {
-	fx.events = append(fx.events, e)
-}
-
-func (fx *fixture) newMockBlockWithContent(id string, content model.IsBlockContent, childrenIds []string, db map[string]core.BlockVersion) (b *blockWrapper, v *testMock.MockBlockVersion) {
-	if db == nil {
-		db = make(map[string]core.BlockVersion)
-	}
-	v = fx.newMockVersion(&model.Block{
-		Id:          id,
-		Content:     content,
-		ChildrenIds: childrenIds,
-	})
-	v.EXPECT().DependentBlocks().AnyTimes().Return(db)
-	b = &blockWrapper{MockBlock: testMock.NewMockBlock(fx.ctrl)}
-	b.EXPECT().GetId().AnyTimes().Return(id)
-	b.EXPECT().GetCurrentVersion().AnyTimes().Return(v, nil)
-	fx.anytype.EXPECT().PredefinedBlockIds().AnyTimes().Return(core.PredefinedBlockIds{Home: "realHomeId"})
-	return
-}
-
-func (fx *fixture) newMockVersion(m *model.Block) (v *testMock.MockBlockVersion) {
-	v = testMock.NewMockBlockVersion(fx.ctrl)
-	v.EXPECT().Model().AnyTimes().Return(m)
-	return
-}
-
-func (fx *fixture) tearDown() {
-	require.NoError(fx.t, fx.Close())
-}
-
-type matcher struct {
-	name string
-	f    func(x interface{}) bool
-}
-
-func (m *matcher) Matches(x interface{}) bool {
-	return m.f(x)
-}
-
-func (m *matcher) String() string {
-	return m.name
-=======
->>>>>>> 88ed648c
 }
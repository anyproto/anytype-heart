--- conflicted
+++ resolved
@@ -22,6 +22,7 @@
 	"github.com/anyproto/anytype-heart/pkg/lib/pb/model"
 	"github.com/anyproto/anytype-heart/util/internalflag"
 	"github.com/anyproto/anytype-heart/util/slice"
+	"github.com/anyproto/anytype-heart/core/relation"
 )
 
 var log = logging.Logger("collection-service")
@@ -34,15 +35,7 @@
 	objectStore     objectstore.ObjectStore
 }
 
-<<<<<<< HEAD
-func New(
-	picker block.Picker,
-	store objectstore.ObjectStore,
-	relationService relation.Service,
-) *Service {
-=======
 func New() *Service {
->>>>>>> c7a7351d
 	return &Service{
 		lock:        &sync.RWMutex{},
 		collections: map[string]map[string]chan []string{},
@@ -52,6 +45,7 @@
 func (s *Service) Init(a *app.App) (err error) {
 	s.picker = app.MustComponent[block.Picker](a)
 	s.objectStore = app.MustComponent[objectstore.ObjectStore](a)
+	s.relationService = app.MustComponent[relation.Service](a)
 	return nil
 }
 
@@ -216,16 +210,11 @@
 			return fmt.Errorf("invalid smartblock impmlementation: %T", b)
 		}
 		st := b.NewState()
-<<<<<<< HEAD
-		commonOperations.SetLayoutInState(st, model.ObjectType_collection)
-		st.SetObjectType(bundle.TypeKeyCollection.String())
-=======
 		err := commonOperations.SetLayoutInStateAndIgnoreRestriction(st, model.ObjectType_collection)
 		if err != nil {
 			return fmt.Errorf("set layout: %w", err)
 		}
-		st.SetObjectType(bundle.TypeKeyCollection.URL())
->>>>>>> c7a7351d
+		st.SetObjectType(bundle.TypeKeyCollection.String())
 		flags := internalflag.NewFromState(st)
 		flags.Remove(model.InternalFlag_editorSelectType)
 		flags.Remove(model.InternalFlag_editorDeleteEmpty)

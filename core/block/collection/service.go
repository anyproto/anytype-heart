package collection

import (
	"sync"

	"github.com/anyproto/any-sync/app"
	"github.com/gogo/protobuf/types"
	"github.com/samber/lo"

	"github.com/anyproto/anytype-heart/core/block"
	"github.com/anyproto/anytype-heart/core/block/editor/basic"
	"github.com/anyproto/anytype-heart/core/block/editor/smartblock"
	"github.com/anyproto/anytype-heart/core/block/editor/state"
	"github.com/anyproto/anytype-heart/core/block/editor/template"
	"github.com/anyproto/anytype-heart/core/domain"
	"github.com/anyproto/anytype-heart/core/session"
	"github.com/anyproto/anytype-heart/pb"
	"github.com/anyproto/anytype-heart/pkg/lib/bundle"
	coresb "github.com/anyproto/anytype-heart/pkg/lib/core/smartblock"
	"github.com/anyproto/anytype-heart/pkg/lib/localstore/objectstore"
	"github.com/anyproto/anytype-heart/pkg/lib/logging"
	"github.com/anyproto/anytype-heart/pkg/lib/pb/model"
	"github.com/anyproto/anytype-heart/util/internalflag"
	"github.com/anyproto/anytype-heart/util/pbtypes"
	"github.com/anyproto/anytype-heart/util/slice"
)

var log = logging.Logger("collection-service")

type Service struct {
	lock        *sync.RWMutex
	collections map[string]map[string]chan []string
	picker      block.ObjectGetter
	objectStore objectstore.ObjectStore
}

func New() *Service {
	return &Service{
		lock:        &sync.RWMutex{},
		collections: map[string]map[string]chan []string{},
	}
}

func (s *Service) Init(a *app.App) (err error) {
	s.picker = app.MustComponent[block.ObjectGetter](a)
	s.objectStore = app.MustComponent[objectstore.ObjectStore](a)
	return nil
}

func (s *Service) Name() string {
	return "collection"
}

func (s *Service) CollectionType() string {
	return "collection"
}

func (s *Service) Add(ctx session.Context, req *pb.RpcObjectCollectionAddRequest) error {
	return s.updateCollection(ctx, req.ContextId, func(col []string) []string {
		toAdd := slice.Difference(req.ObjectIds, col)
		pos := slice.FindPos(col, req.AfterId)
		if pos >= 0 {
			col = slice.Insert(col, pos+1, toAdd...)
		} else {
			col = append(toAdd, col...)
		}
		return col
	})
}

func (s *Service) Remove(ctx session.Context, req *pb.RpcObjectCollectionRemoveRequest) error {
	return s.updateCollection(ctx, req.ContextId, func(col []string) []string {
		col = slice.Filter(col, func(id string) bool {
			return slice.FindPos(req.ObjectIds, id) == -1
		})
		return col
	})
}

func (s *Service) Sort(ctx session.Context, req *pb.RpcObjectCollectionSortRequest) error {
	return s.updateCollection(ctx, req.ContextId, func(col []string) []string {
		exist := map[string]struct{}{}
		for _, id := range col {
			exist[id] = struct{}{}
		}
		col = col[:0]
		for _, id := range req.ObjectIds {
			// Reorder only existing objects
			if _, ok := exist[id]; ok {
				col = append(col, id)
			}
		}
		return col
	})
}

func (s *Service) updateCollection(ctx session.Context, contextID string, modifier func(src []string) []string) error {
	return block.DoStateCtx(s.picker, ctx, contextID, func(s *state.State, sb smartblock.SmartBlock) error {
		lst := s.GetStoreSlice(template.CollectionStoreKey)
		lst = modifier(lst)
		s.UpdateStoreSlice(template.CollectionStoreKey, lst)
		return nil
	})
}

func (s *Service) collectionAddHookOnce(sb smartblock.SmartBlock) {
	sb.AddHookOnce("collection", func(info smartblock.ApplyInfo) (err error) {
		for _, ch := range info.Changes {
			if upd := ch.GetStoreSliceUpdate(); upd != nil && upd.Key == template.CollectionStoreKey {
				s.broadcast(sb.Id(), info.State.GetStoreSlice(template.CollectionStoreKey))
				return nil
			}
		}
		return nil
	}, smartblock.HookAfterApply)
}

func (s *Service) broadcast(collectionID string, objectIDs []string) {
	s.lock.RLock()
	defer s.lock.RUnlock()

	for _, ch := range s.collections[collectionID] {
		ch <- objectIDs
	}
}

type Subscription struct {
	objectsCh chan []string
	closeCh   chan struct{}
}

func (s *Subscription) Chan() <-chan []string {
	return s.objectsCh
}

func (s *Subscription) Close() {
	close(s.closeCh)
}

func (s *Service) SubscribeForCollection(collectionID string, subscriptionID string) ([]string, <-chan []string, error) {
	var initialObjectIDs []string
<<<<<<< HEAD

	s.lock.Lock()
	defer s.lock.Unlock()

	col, ok := s.collections[collectionID]
	if !ok {
		col = map[string]chan []string{}
		s.collections[collectionID] = col
	}
	err := block.DoState(s.picker, collectionID, func(st *state.State, sb smartblock.SmartBlock) error {
=======
	
	err := block.DoStateAsync(s.picker, collectionID, func(st *state.State, sb smartblock.SmartBlock) error {
>>>>>>> bf8b7064
		s.collectionAddHookOnce(sb)

		initialObjectIDs = st.GetStoreSlice(template.CollectionStoreKey)
		return nil
	})
	if err != nil {
		return nil, nil, err
	}

	s.lock.Lock()
	defer s.lock.Unlock()

	col, ok := s.collections[collectionID]
	if !ok {
		col = map[string]chan []string{}
		s.collections[collectionID] = col
	}

	ch, ok := col[subscriptionID]
	if !ok {
		ch = make(chan []string)
		col[subscriptionID] = ch
	}

	return initialObjectIDs, ch, err
}

func (s *Service) UnsubscribeFromCollection(collectionID string, subscriptionID string) {
	s.lock.Lock()
	defer s.lock.Unlock()

	col, ok := s.collections[collectionID]
	if !ok {
		return
	}

	ch, ok := col[subscriptionID]
	if ok {
		close(ch)
		delete(col, subscriptionID)
	}
}

func (s *Service) CreateCollection(details *types.Struct, flags []*model.InternalFlag) (coresb.SmartBlockType, *types.Struct, *state.State, error) {
	details = internalflag.PutToDetails(details, flags)

	newState := state.NewDoc("", nil).NewState().SetDetails(details)

	tmpls := []template.StateTransformer{
		template.WithRequiredRelations(),
	}

	blockContent := template.MakeCollectionDataviewContent()
	tmpls = append(tmpls,
		template.WithDataview(blockContent, false),
	)
	template.InitTemplate(newState, tmpls...)

	return coresb.SmartBlockTypePage, newState.CombinedDetails(), newState, nil
}

func (s *Service) ObjectToCollection(id string) error {
	return block.DoState(s.picker, id, func(st *state.State, b basic.CommonOperations) error {
		s.setDefaultObjectTypeToViews(st)
		return b.SetObjectTypesInState(st, []domain.TypeKey{bundle.TypeKeyCollection}, true)
	})
}

func (s *Service) setDefaultObjectTypeToViews(st *state.State) {
	if !lo.Contains(st.ParentState().ObjectTypeKeys(), bundle.TypeKeySet) {
		return
	}

	setOfValue := pbtypes.GetStringList(st.ParentState().Details(), bundle.RelationKeySetOf.String())
	if len(setOfValue) == 0 {
		return
	}

	if s.isNotCreatableType(setOfValue[0]) {
		return
	}

	dataviewBlock := st.Get(state.DataviewBlockID)
	if dataviewBlock == nil {
		return
	}
	content, ok := dataviewBlock.Model().Content.(*model.BlockContentOfDataview)
	if !ok {
		return
	}

	for _, view := range content.Dataview.Views {
		view.DefaultObjectTypeId = setOfValue[0]
	}
}

func (s *Service) isNotCreatableType(id string) bool {
	uk, err := s.objectStore.GetUniqueKeyById(id)
	if err != nil {
		return true
	}
	if uk.SmartblockType() != coresb.SmartBlockTypeObjectType {
		return true
	}
	return lo.Contains(append(bundle.InternalTypes, bundle.TypeKeyObjectType), domain.TypeKey(uk.InternalKey()))
}<|MERGE_RESOLUTION|>--- conflicted
+++ resolved
@@ -139,21 +139,8 @@
 
 func (s *Service) SubscribeForCollection(collectionID string, subscriptionID string) ([]string, <-chan []string, error) {
 	var initialObjectIDs []string
-<<<<<<< HEAD
-
-	s.lock.Lock()
-	defer s.lock.Unlock()
-
-	col, ok := s.collections[collectionID]
-	if !ok {
-		col = map[string]chan []string{}
-		s.collections[collectionID] = col
-	}
+
 	err := block.DoState(s.picker, collectionID, func(st *state.State, sb smartblock.SmartBlock) error {
-=======
-	
-	err := block.DoStateAsync(s.picker, collectionID, func(st *state.State, sb smartblock.SmartBlock) error {
->>>>>>> bf8b7064
 		s.collectionAddHookOnce(sb)
 
 		initialObjectIDs = st.GetStoreSlice(template.CollectionStoreKey)

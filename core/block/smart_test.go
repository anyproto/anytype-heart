package block

import (
	"testing"

	"github.com/anytypeio/go-anytype-library/core"
	"github.com/anytypeio/go-anytype-library/pb/model"
	"github.com/anytypeio/go-anytype-middleware/pb"
	"github.com/gogo/protobuf/types"
	"github.com/stretchr/testify/assert"
	"github.com/stretchr/testify/require"
)

func TestCommonSmart_Open(t *testing.T) {
	t.Run("should send fullscreen event on open", func(t *testing.T) {
		fx := newServiceFixture(t, "")
		defer fx.ctrl.Finish()
		defer fx.tearDown()

		sb := &commonSmart{
			s:              fx.Service.(*service),
			versionsChange: func(vers []core.BlockVersion) {},
		}

		block, _ := fx.newMockBlockWithContent(
			"1",
			&model.BlockContentOfPage{Page: &model.BlockContentPage{}},
			[]string{"2", "3"},
			map[string]core.BlockVersion{
				"2": fx.newMockVersion(&model.Block{Id: "2"}),
				"3": fx.newMockVersion(&model.Block{Id: "3"}),
			},
		)
		block.EXPECT().Close()
		err := sb.Open(block)
		require.NoError(t, err)
		sb.Init()

		defer func() {
			err := sb.Close()
			require.NoError(t, err)
			assert.True(t, block.cancelBlockVersionsCalled)
			assert.True(t, block.cancelClientEventsCalled)
		}()

		require.Len(t, fx.events, 1)
		event := fx.events[0]
		require.IsType(t, (*pb.EventMessageValueOfBlockShow)(nil), event.Messages[0].Value)
		show := event.Messages[0].Value.(*pb.EventMessageValueOfBlockShow).BlockShow
		assert.Equal(t, show.RootId, "1")
		assert.Len(t, show.Blocks, 3)
	})
}

func TestCommonSmart_Create(t *testing.T) {
	t.Run("should create block", func(t *testing.T) {
		fx := newServiceFixture(t, "")
		defer fx.ctrl.Finish()
		defer fx.tearDown()

		sb := &commonSmart{
			s: fx.Service.(*service),
		}

		block, _ := fx.newMockBlockWithContent(
			"1",
			&model.BlockContentOfPage{Page: &model.BlockContentPage{}},
			[]string{"2", "3"},
			map[string]core.BlockVersion{
				"2": fx.newMockVersion(&model.Block{Id: "2"}),
				"3": fx.newMockVersion(&model.Block{Id: "3"}),
			},
		)
		block.EXPECT().Close()
		err := sb.Open(block)
		require.NoError(t, err)
		sb.Init()
		defer func() {
			err := sb.Close()
			require.NoError(t, err)
		}()

		req := pb.RpcBlockCreateRequest{
			Block: &model.Block{
				Content: &model.BlockContentOfText{Text: &model.BlockContentText{}},
			},
			TargetId:  "3",
			Position:  model.Block_Top,
			ContextId: "1",
		}
		newBlockId := "23"
		newBlock, _ := fx.newMockBlockWithContent(newBlockId, req.Block.Content, nil, nil)
		block.EXPECT().NewBlock(*req.Block).Return(newBlock, nil)
		newBlockVer, _ := newBlock.GetCurrentVersion()

		var versToSave []*model.Block
		block.EXPECT().AddVersions(&matcher{name: "AddVersions", f: func(x interface{}) bool {
			versToSave = x.([]*model.Block)
			return true
		}}).Return([]core.BlockVersion{newBlockVer}, nil)

		id, err := sb.Create(req)
		require.NoError(t, err)
		assert.Equal(t, newBlockId, id)

		require.Len(t, versToSave, 2)
		//assert.Equal(t, []string{"2", "23", "3"}, versToSave[0].ChildrenIds)
		t.Log(versToSave)
		assert.Len(t, fx.events, 2)
	})
<<<<<<< HEAD
	t.Run("create smart block", func(t *testing.T) {
=======
	t.Run("create block with target=pageId and position=inner", func(t *testing.T) {
>>>>>>> 0545a23d
		fx := newPageFixture(t)
		defer fx.ctrl.Finish()
		defer fx.tearDown()
		b := &model.Block{
<<<<<<< HEAD
			Fields: &types.Struct{
				Fields: map[string]*types.Value{
					"key": testStringValue("value"),
				},
			},
			Content: &model.BlockContentOfPage{
				Page: &model.BlockContentPage{},
			},
		}
		fx.block.EXPECT().AddVersion(b)
		newId, err := fx.Create(pb.RpcBlockCreateRequest{
			ContextId: fx.pageId,
=======
			Content: &model.BlockContentOfText{
				Text: &model.BlockContentText{},
			},
		}
		_, err := fx.Create(pb.RpcBlockCreateRequest{
			ContextId: fx.pageId,
			TargetId:  fx.pageId,
			Position:  model.Block_Inner,
>>>>>>> 0545a23d
			Block:     b,
		})
		require.NoError(t, err)

		require.Len(t, fx.savedBlocks, 2)
<<<<<<< HEAD
		assert.Equal(t, b.Id, fx.savedBlocks[newId].GetLink().TargetBlockId)
=======
>>>>>>> 0545a23d
	})
}

func TestCommonSmart_Duplicate(t *testing.T) {
	t.Run("should duplicate block with child", func(t *testing.T) {
		// initial blocks on page
		pageBlocks := []*model.Block{
			{Id: "b1"},
			{Id: "b2", ChildrenIds: []string{"c1"}},
			{Id: "b3"},
			{Id: "c1"},
		}
		fx := newPageFixture(t, pageBlocks...)
		defer fx.ctrl.Finish()
		defer fx.tearDown()

		require.Len(t, fx.versions[fx.GetId()].Model().ChildrenIds, 3)

		newIds, err := fx.Duplicate(pb.RpcBlockListDuplicateRequest{
			TargetId: "b1",
			BlockIds: []string{"b2", "b3"},
			Position: model.Block_Top,
		})
		require.NoError(t, err)
		require.Len(t, newIds, 2)

		// plus one block in page
		require.Len(t, fx.versions[fx.GetId()].Model().ChildrenIds, 5)
		// have new copied block as first page child
		assert.Equal(t, newIds[0], fx.versions[fx.GetId()].Model().ChildrenIds[0])
		// copied block have children
		require.Len(t, fx.versions[newIds[0]].Model().ChildrenIds, 1)
		// copied child have new id
		assert.NotEqual(t, "c1", fx.versions[newIds[0]].Model().ChildrenIds[0])

		// have 2 events: 1 - show, 2 - update for duplicate
		require.Len(t, fx.serviceFx.events, 2)
		// check we have 4 messages: 3 add + 1 change children
		assert.Len(t, fx.serviceFx.events[1].Messages, 4)
	})

}

func TestCommonSmart_SetFields(t *testing.T) {
	t.Run("should set fields", func(t *testing.T) {
		pageBlocks := []*model.Block{
			{Id: "b1"},
		}
		fx := newPageFixture(t, pageBlocks...)
		defer fx.ctrl.Finish()
		defer fx.tearDown()

		err := fx.SetFields(&pb.RpcBlockListSetFieldsRequestBlockField{
			BlockId: "b1",
			Fields: &types.Struct{
				Fields: map[string]*types.Value{
					"key": testStringValue("value"),
				},
			},
		})
		require.NoError(t, err)

		assert.Equal(t, "value", fx.commonSmart.versions["b1"].Model().Fields.Fields["key"].GetStringValue())

		require.Len(t, fx.serviceFx.events, 2)
		assert.Len(t, fx.serviceFx.events[1].Messages, 1)
		assert.Equal(t, "value", fx.savedBlocks["b1"].Fields.Fields["key"].GetStringValue())
	})
}<|MERGE_RESOLUTION|>--- conflicted
+++ resolved
@@ -108,16 +108,11 @@
 		t.Log(versToSave)
 		assert.Len(t, fx.events, 2)
 	})
-<<<<<<< HEAD
 	t.Run("create smart block", func(t *testing.T) {
-=======
-	t.Run("create block with target=pageId and position=inner", func(t *testing.T) {
->>>>>>> 0545a23d
 		fx := newPageFixture(t)
 		defer fx.ctrl.Finish()
 		defer fx.tearDown()
 		b := &model.Block{
-<<<<<<< HEAD
 			Fields: &types.Struct{
 				Fields: map[string]*types.Value{
 					"key": testStringValue("value"),
@@ -130,7 +125,18 @@
 		fx.block.EXPECT().AddVersion(b)
 		newId, err := fx.Create(pb.RpcBlockCreateRequest{
 			ContextId: fx.pageId,
-=======
+			Block:     b,
+		})
+		require.NoError(t, err)
+
+		require.Len(t, fx.savedBlocks, 2)
+		assert.Equal(t, b.Id, fx.savedBlocks[newId].GetLink().TargetBlockId)
+	})
+	t.Run("create block with target=pageId and position=inner", func(t *testing.T) {
+		fx := newPageFixture(t)
+		defer fx.ctrl.Finish()
+		defer fx.tearDown()
+		b := &model.Block{
 			Content: &model.BlockContentOfText{
 				Text: &model.BlockContentText{},
 			},
@@ -139,16 +145,11 @@
 			ContextId: fx.pageId,
 			TargetId:  fx.pageId,
 			Position:  model.Block_Inner,
->>>>>>> 0545a23d
 			Block:     b,
 		})
 		require.NoError(t, err)
 
 		require.Len(t, fx.savedBlocks, 2)
-<<<<<<< HEAD
-		assert.Equal(t, b.Id, fx.savedBlocks[newId].GetLink().TargetBlockId)
-=======
->>>>>>> 0545a23d
 	})
 }
 

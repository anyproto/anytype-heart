package block

import (
	"context"
	"errors"
	"fmt"

	"github.com/anyproto/anytype-heart/core/block/cache"
	"github.com/anyproto/anytype-heart/core/block/editor/basic"
	"github.com/anyproto/anytype-heart/core/block/editor/smartblock"
	"github.com/anyproto/anytype-heart/core/block/editor/state"
	"github.com/anyproto/anytype-heart/core/block/object/objectcreator"
	"github.com/anyproto/anytype-heart/core/domain"
	"github.com/anyproto/anytype-heart/core/session"
	"github.com/anyproto/anytype-heart/pb"
	"github.com/anyproto/anytype-heart/pkg/lib/bundle"
	coresb "github.com/anyproto/anytype-heart/pkg/lib/core/smartblock"
	"github.com/anyproto/anytype-heart/pkg/lib/pb/model"
	"github.com/anyproto/anytype-heart/space/spaceinfo"
<<<<<<< HEAD
	"github.com/anyproto/anytype-heart/util/pbtypes"

	"github.com/gogo/protobuf/types"
=======
>>>>>>> 8ffe3958
)

func (s *Service) ObjectDuplicate(ctx context.Context, id string) (objectID string, err error) {
	var (
		st             *state.State
		objectTypeKeys []domain.TypeKey
	)
	if err = cache.Do(s, id, func(b smartblock.SmartBlock) error {
		objectTypeKeys = b.ObjectTypeKeys()
		if err = b.Restrictions().Object.Check(model.Restrictions_Duplicate); err != nil {
			return err
		}
		st = b.NewState().Copy()
		st.SetLocalDetails(nil)
		st.SetDetail(bundle.RelationKeySourceObject, domain.String(id))
		return nil
	}); err != nil {
		return
	}

	spaceID, err := s.resolver.ResolveSpaceID(id)
	if err != nil {
		return "", fmt.Errorf("resolve spaceID: %w", err)
	}
	objectID, _, err = s.objectCreator.CreateSmartBlockFromState(ctx, spaceID, objectTypeKeys, st)
	if err != nil {
		return
	}
	return
}

func (s *Service) CreateOneToOneFromInbox(ctx context.Context, spaceDescription *spaceinfo.SpaceDescription, identityProfileWithKey *model.IdentityProfileWithKey) (err error) {
	newSpace, err := s.spaceService.CreateOneToOne(ctx, spaceDescription, identityProfileWithKey)
	if err != nil {
		return fmt.Errorf("error creating space: %w", err)
	}
	err = s.spaceService.TechSpace().SpaceViewSetData(ctx, newSpace.Id(),
		domain.NewDetails().
			SetString(bundle.RelationKeyName, identityProfileWithKey.IdentityProfile.Name).
			SetString(bundle.RelationKeyIconImage, identityProfileWithKey.IdentityProfile.IconCid))
	if err != nil {
		return fmt.Errorf("onetoone, set view data for techspace %s: %w", newSpace.Id(), err)
	}

	predefinedObjectIDs := newSpace.DerivedIDs()

	req := &pb.RpcWorkspaceCreateRequest{
		Details: &types.Struct{
			Fields: map[string]*types.Value{
				bundle.RelationKeySpaceUxType.String():      pbtypes.Float64(float64(model.SpaceUxType_OneToOne)),
				bundle.RelationKeyName.String():             pbtypes.String(identityProfileWithKey.IdentityProfile.Name),
				bundle.RelationKeyIconImage.String():        pbtypes.String(identityProfileWithKey.IdentityProfile.IconCid),
				bundle.RelationKeyOneToOneIdentity.String(): pbtypes.String(identityProfileWithKey.IdentityProfile.Identity),
				bundle.RelationKeyIconOption.String():       pbtypes.Float64(float64(5)),
				bundle.RelationKeySpaceDashboardId.String(): pbtypes.String("lastOpened"),
			},
		},
		UseCase:  pb.RpcObjectImportUseCaseRequest_CHAT_SPACE,
		WithChat: true,
	}

	err = cache.Do(s, predefinedObjectIDs.Workspace, func(b basic.DetailsSettable) error {
		details := make([]domain.Detail, 0, len(req.Details.GetFields()))
		for k, v := range req.Details.GetFields() {
			details = append(details, domain.Detail{
				Key:   domain.RelationKey(k),
				Value: domain.ValueFromProto(v),
			})
		}
		return b.SetDetails(nil, details, true)
	})
	if err != nil {
		return fmt.Errorf("set details for space %s: %w", newSpace.Id(), err)
	}

	err = s.SpaceInitChat(ctx, newSpace.Id())
	if err != nil {
		log.Warn("failed to init space level chat")
	}

	return err
}

func (s *Service) CreateWorkspace(ctx context.Context, req *pb.RpcWorkspaceCreateRequest) (spaceID string, startingPageId string, err error) {
<<<<<<< HEAD
	spaceDescription := &spaceinfo.SpaceDescription{
		Name:             pbtypes.GetString(req.Details, bundle.RelationKeyName.String()),
		IconImage:        pbtypes.GetString(req.Details, bundle.RelationKeyIconImage.String()),
		SpaceUxType:      model.SpaceUxType(pbtypes.GetInt64(req.Details, bundle.RelationKeySpaceUxType.String())), //nolint:gosec
		OneToOneIdentity: pbtypes.GetString(req.Details, bundle.RelationKeyOneToOneIdentity.String()),
	}
	newSpace, err := s.spaceService.Create(ctx, spaceDescription)
=======
	spaceDetails := domain.NewDetailsFromProto(req.Details)
	spaceDescription := spaceinfo.NewSpaceDescriptionFromDetails(spaceDetails)

	newSpace, err := s.spaceService.Create(ctx, &spaceDescription)
>>>>>>> 8ffe3958
	if err != nil {
		return "", "", fmt.Errorf("error creating space: %w", err)
	}
	predefinedObjectIDs := newSpace.DerivedIDs()

	err = cache.Do(s, predefinedObjectIDs.Workspace, func(b basic.DetailsSettable) error {
		details := make([]domain.Detail, 0, len(req.Details.GetFields()))
		for k, v := range req.Details.GetFields() {
			details = append(details, domain.Detail{
				Key:   domain.RelationKey(k),
				Value: domain.ValueFromProto(v),
			})
		}
		return b.SetDetails(nil, details, true)
	})
	if err != nil {
		return "", "", fmt.Errorf("set details for space %s: %w", newSpace.Id(), err)
	}
	if spaceDescription.SpaceUxType != model.SpaceUxType_OneToOne {
		startingPageId, _, err = s.builtinObjectService.CreateObjectsForUseCase(nil, newSpace.Id(), req.UseCase)
		if err != nil {
			return "", "", fmt.Errorf("import use-case: %w", err)
		}
	} else {
		workspaceId := newSpace.DerivedIDs().Workspace
		chatUk, err := domain.NewUniqueKey(coresb.SmartBlockTypeChatDerivedObject, workspaceId)
		if err != nil {
			return "", "", err
		}

		chatId, err := newSpace.DeriveObjectID(context.Background(), chatUk)
		if err != nil {
			return "", "", err
		}
		startingPageId = chatId
	}

	return newSpace.Id(), startingPageId, err
}

// CreateLinkToTheNewObject creates an object and stores the link to it in the context block
func (s *Service) CreateLinkToTheNewObject(
	ctx context.Context,
	sctx session.Context,
	req *pb.RpcBlockLinkCreateWithObjectRequest,
) (linkID string, objectId string, objectDetails *domain.Details, err error) {
	if req.ContextId == req.TemplateId && req.ContextId != "" {
		err = fmt.Errorf("unable to create link to template from this template")
		return
	}

	objectTypeKey, err := domain.GetTypeKeyFromRawUniqueKey(req.ObjectTypeUniqueKey)
	if err != nil {
		return "", "", nil, fmt.Errorf("get type key from raw unique key: %w", err)
	}

	createReq := objectcreator.CreateObjectRequest{
		Details:       domain.NewDetailsFromProto(req.Details),
		InternalFlags: req.InternalFlags,
		ObjectTypeKey: objectTypeKey,
		TemplateId:    req.TemplateId,
	}
	objectId, objectDetails, err = s.objectCreator.CreateObject(ctx, req.SpaceId, createReq)
	if err != nil {
		return
	}
	if req.ContextId == "" {
		return
	}

	if req.Block == nil {
		req.Block = &model.Block{
			Content: &model.BlockContentOfLink{
				Link: &model.BlockContentLink{
					TargetBlockId: objectId,
					Style:         model.BlockContentLink_Page,
				},
			},
			Fields: req.Fields,
		}
	} else {
		link := req.Block.GetLink()
		if link == nil {
			return "", "", nil, errors.New("block content is not a link")
		} else {
			link.TargetBlockId = objectId
		}
	}

	err = cache.DoStateCtx(s, sctx, req.ContextId, func(st *state.State, sb basic.Creatable) error {
		linkID, err = sb.CreateBlock(st, pb.RpcBlockCreateRequest{
			TargetId: req.TargetId,
			Block:    req.Block,
			Position: req.Position,
		})
		if err != nil {
			return fmt.Errorf("link create error: %w", err)
		}
		return nil
	})
	return
}

func (s *Service) ObjectToSet(id string, source []string) error {
	return cache.DoState(s, id, func(st *state.State, b basic.CommonOperations) error {
		st.SetDetail(bundle.RelationKeySetOf, domain.StringList(source))
		return b.SetObjectTypesInState(st, []domain.TypeKey{bundle.TypeKeySet}, true)
	})
}<|MERGE_RESOLUTION|>--- conflicted
+++ resolved
@@ -17,12 +17,8 @@
 	coresb "github.com/anyproto/anytype-heart/pkg/lib/core/smartblock"
 	"github.com/anyproto/anytype-heart/pkg/lib/pb/model"
 	"github.com/anyproto/anytype-heart/space/spaceinfo"
-<<<<<<< HEAD
 	"github.com/anyproto/anytype-heart/util/pbtypes"
-
 	"github.com/gogo/protobuf/types"
-=======
->>>>>>> 8ffe3958
 )
 
 func (s *Service) ObjectDuplicate(ctx context.Context, id string) (objectID string, err error) {
@@ -107,20 +103,10 @@
 }
 
 func (s *Service) CreateWorkspace(ctx context.Context, req *pb.RpcWorkspaceCreateRequest) (spaceID string, startingPageId string, err error) {
-<<<<<<< HEAD
-	spaceDescription := &spaceinfo.SpaceDescription{
-		Name:             pbtypes.GetString(req.Details, bundle.RelationKeyName.String()),
-		IconImage:        pbtypes.GetString(req.Details, bundle.RelationKeyIconImage.String()),
-		SpaceUxType:      model.SpaceUxType(pbtypes.GetInt64(req.Details, bundle.RelationKeySpaceUxType.String())), //nolint:gosec
-		OneToOneIdentity: pbtypes.GetString(req.Details, bundle.RelationKeyOneToOneIdentity.String()),
-	}
-	newSpace, err := s.spaceService.Create(ctx, spaceDescription)
-=======
 	spaceDetails := domain.NewDetailsFromProto(req.Details)
 	spaceDescription := spaceinfo.NewSpaceDescriptionFromDetails(spaceDetails)
 
 	newSpace, err := s.spaceService.Create(ctx, &spaceDescription)
->>>>>>> 8ffe3958
 	if err != nil {
 		return "", "", fmt.Errorf("error creating space: %w", err)
 	}

package block

import (
	"context"
	"fmt"
	"time"

	"github.com/anytypeio/go-anytype-middleware/core/block/editor/table"
	"github.com/anytypeio/go-anytype-middleware/core/session"

	"github.com/anytypeio/go-anytype-middleware/core/block/simple/link"
	"github.com/anytypeio/go-anytype-middleware/core/block/source"
	"github.com/anytypeio/go-anytype-middleware/metrics"
	"github.com/anytypeio/go-anytype-middleware/pkg/lib/core"
	"github.com/anytypeio/go-anytype-middleware/pkg/lib/schema"
	"github.com/anytypeio/go-anytype-middleware/util/internalflag"
	"github.com/anytypeio/go-anytype-middleware/util/ocache"
	ds "github.com/ipfs/go-datastore"
	"github.com/textileio/go-threads/core/thread"

	"github.com/anytypeio/go-anytype-middleware/core/block/doc"
	"github.com/anytypeio/go-anytype-middleware/core/block/editor"
	"github.com/anytypeio/go-anytype-middleware/core/block/editor/basic"
	"github.com/anytypeio/go-anytype-middleware/core/block/editor/bookmark"
	"github.com/anytypeio/go-anytype-middleware/core/block/editor/clipboard"
	"github.com/anytypeio/go-anytype-middleware/core/block/editor/dataview"
	"github.com/anytypeio/go-anytype-middleware/core/block/editor/file"
	_import "github.com/anytypeio/go-anytype-middleware/core/block/editor/import"
	"github.com/anytypeio/go-anytype-middleware/core/block/editor/smartblock"
	"github.com/anytypeio/go-anytype-middleware/core/block/editor/state"
	"github.com/anytypeio/go-anytype-middleware/core/block/editor/stext"
	"github.com/anytypeio/go-anytype-middleware/core/block/simple"
	"github.com/anytypeio/go-anytype-middleware/core/block/simple/text"
	"github.com/anytypeio/go-anytype-middleware/pb"
	"github.com/anytypeio/go-anytype-middleware/pkg/lib/bundle"
	coresb "github.com/anytypeio/go-anytype-middleware/pkg/lib/core/smartblock"
	"github.com/anytypeio/go-anytype-middleware/pkg/lib/localstore/objectstore"
	"github.com/anytypeio/go-anytype-middleware/pkg/lib/pb/model"
	"github.com/anytypeio/go-anytype-middleware/pkg/lib/threads"
	"github.com/anytypeio/go-anytype-middleware/util/pbtypes"
	"github.com/gogo/protobuf/types"
)

var ErrOptionUsedByOtherObjects = fmt.Errorf("option is used by other objects")

func (s *service) MarkArchived(id string, archived bool) (err error) {
	return s.Do(id, func(b smartblock.SmartBlock) error {
		return b.SetDetails(nil, []*pb.RpcObjectSetDetailsDetail{
			{
				Key:   "isArchived",
				Value: pbtypes.Bool(archived),
			},
		}, true)
	})
}

func (s *service) SetBreadcrumbs(ctx *session.Context, req pb.RpcObjectSetBreadcrumbsRequest) (err error) {
	return s.Do(req.BreadcrumbsId, func(b smartblock.SmartBlock) error {
		if breadcrumbs, ok := b.(*editor.Breadcrumbs); ok {
			return breadcrumbs.SetCrumbs(req.Ids)
		} else {
			return ErrUnexpectedBlockType
		}
	})
}

func (s *service) CreateBlock(ctx *session.Context, req pb.RpcBlockCreateRequest) (id string, err error) {
	err = s.DoBasic(req.ContextId, func(b basic.Basic) error {
		id, err = b.Create(ctx, "", req)
		return err
	})
	return
}

func (s *service) DuplicateBlocks(ctx *session.Context, req pb.RpcBlockListDuplicateRequest) (newIds []string, err error) {
	err = s.DoBasic(req.ContextId, func(b basic.Basic) error {
		newIds, err = b.Duplicate(ctx, req)
		return err
	})
	return
}

func (s *service) UnlinkBlock(ctx *session.Context, req pb.RpcBlockListDeleteRequest) (err error) {
	return s.DoBasic(req.ContextId, func(b basic.Basic) error {
		return b.Unlink(ctx, req.BlockIds...)
	})
}

func (s *service) SetDivStyle(ctx *session.Context, contextId string, style model.BlockContentDivStyle, ids ...string) (err error) {
	return s.DoBasic(contextId, func(b basic.Basic) error {
		return b.SetDivStyle(ctx, style, ids...)
	})
}

func (s *service) SplitBlock(ctx *session.Context, req pb.RpcBlockSplitRequest) (blockId string, err error) {
	err = s.DoText(req.ContextId, func(b stext.Text) error {
		blockId, err = b.Split(ctx, req)
		return err
	})
	return
}

func (s *service) MergeBlock(ctx *session.Context, req pb.RpcBlockMergeRequest) (err error) {
	return s.DoText(req.ContextId, func(b stext.Text) error {
		return b.Merge(ctx, req.FirstBlockId, req.SecondBlockId)
	})
}

func (s *service) TurnInto(ctx *session.Context, contextId string, style model.BlockContentTextStyle, ids ...string) error {
	return s.DoText(contextId, func(b stext.Text) error {
		return b.TurnInto(ctx, style, ids...)
	})
}

func (s *service) SimplePaste(contextId string, anySlot []*model.Block) (err error) {
	var blocks []simple.Block

	for _, b := range anySlot {
		blocks = append(blocks, simple.New(b))
	}

	return s.DoBasic(contextId, func(b basic.Basic) error {
		return b.PasteBlocks(blocks)
	})
}

func (s *service) ReplaceBlock(ctx *session.Context, req pb.RpcBlockReplaceRequest) (newId string, err error) {
	err = s.DoBasic(req.ContextId, func(b basic.Basic) error {
		newId, err = b.Replace(ctx, req.BlockId, req.Block)
		return err
	})
	return
}

func (s *service) SetFields(ctx *session.Context, req pb.RpcBlockSetFieldsRequest) (err error) {
	return s.DoBasic(req.ContextId, func(b basic.Basic) error {
		return b.SetFields(ctx, &pb.RpcBlockListSetFieldsRequestBlockField{
			BlockId: req.BlockId,
			Fields:  req.Fields,
		})
	})
}

func (s *service) SetDetails(ctx *session.Context, req pb.RpcObjectSetDetailsRequest) (err error) {
	return s.Do(req.ContextId, func(b smartblock.SmartBlock) error {
		return b.SetDetails(ctx, req.Details, true)
	})
}

func (s *service) SetFieldsList(ctx *session.Context, req pb.RpcBlockListSetFieldsRequest) (err error) {
	return s.DoBasic(req.ContextId, func(b basic.Basic) error {
		return b.SetFields(ctx, req.BlockFields...)
	})
}

func (s *service) GetAggregatedRelations(req pb.RpcBlockDataviewRelationListAvailableRequest) (relations []*model.Relation, err error) {
	err = s.DoDataview(req.ContextId, func(b dataview.Dataview) error {
		relations, err = b.GetAggregatedRelations(req.BlockId)
		return err
	})

	return
}

func (s *service) UpdateDataviewView(ctx *session.Context, req pb.RpcBlockDataviewViewUpdateRequest) error {
	return s.DoDataview(req.ContextId, func(b dataview.Dataview) error {
		return b.UpdateView(ctx, req.BlockId, req.ViewId, *req.View, true)
	})
}

<<<<<<< HEAD
func (s *service) DeleteDataviewView(ctx *session.Context, req pb.RpcBlockDataviewViewDeleteRequest) error {
=======
func (s *service) UpdateDataviewGroupOrder(ctx *state.Context, req pb.RpcBlockDataviewGroupOrderUpdateRequest) error {
	return s.DoDataview(req.ContextId, func(b dataview.Dataview) error {
		return b.UpdateViewGroupOrder(ctx, req.BlockId, req.GroupOrder)
	})
}

func (s *service) UpdateDataviewObjectOrder(ctx *state.Context, req pb.RpcBlockDataviewObjectOrderUpdateRequest) error {
	return s.DoDataview(req.ContextId, func(b dataview.Dataview) error {
		return b.UpdateViewObjectOrder(ctx, req.BlockId, req.ObjectOrders)
	})
}

func (s *service) DeleteDataviewView(ctx *state.Context, req pb.RpcBlockDataviewViewDeleteRequest) error {
>>>>>>> 3a778080
	return s.DoDataview(req.ContextId, func(b dataview.Dataview) error {
		return b.DeleteView(ctx, req.BlockId, req.ViewId, true)
	})
}

func (s *service) SetDataviewActiveView(ctx *session.Context, req pb.RpcBlockDataviewViewSetActiveRequest) error {
	return s.DoDataview(req.ContextId, func(b dataview.Dataview) error {
		return b.SetActiveView(ctx, req.BlockId, req.ViewId, int(req.Limit), int(req.Offset))
	})
}

func (s *service) SetDataviewViewPosition(ctx *session.Context, req pb.RpcBlockDataviewViewSetPositionRequest) error {
	return s.DoDataview(req.ContextId, func(b dataview.Dataview) error {
		return b.SetViewPosition(ctx, req.BlockId, req.ViewId, req.Position)
	})
}

func (s *service) CreateDataviewView(ctx *session.Context, req pb.RpcBlockDataviewViewCreateRequest) (id string, err error) {
	err = s.DoDataview(req.ContextId, func(b dataview.Dataview) error {
		if req.View == nil {
			req.View = &model.BlockContentDataviewView{}
		}
		view, err := b.CreateView(ctx, req.BlockId, *req.View)
		id = view.Id
		return err
	})

	return
}

func (s *service) CreateDataviewRecord(ctx *session.Context, req pb.RpcBlockDataviewRecordCreateRequest) (rec *types.Struct, err error) {
	var workspaceId string
	sbt, err := coresb.SmartBlockTypeFromID(req.ContextId)
	if err == nil && sbt == coresb.SmartBlockTypeWorkspace {
		workspaceId = req.ContextId
	} else {
		workspaceId, err = s.anytype.GetWorkspaceIdForObject(req.ContextId)
		if err != nil {
			threads.WorkspaceLogger.Debugf("cannot get workspace id for object: %v", err)
		}
	}
	if workspaceId != "" {
		if req.Record == nil {
			req.Record = &types.Struct{Fields: make(map[string]*types.Value)}
		}
		// todo: maybe this check is not needed?
		if req.Record.Fields == nil {
			req.Record.Fields = make(map[string]*types.Value)
		}
		req.Record.Fields[bundle.RelationKeyWorkspaceId.String()] = pbtypes.String(workspaceId)
	}

	err = s.DoDataview(req.ContextId, func(b dataview.Dataview) error {
		cr, err := b.CreateRecord(ctx, req.BlockId, model.ObjectDetails{Details: req.Record}, req.TemplateId)
		if err != nil {
			return err
		}
		rec = cr.Details
		return nil
	})

	return
}

func (s *service) UpdateDataviewRecord(ctx *session.Context, req pb.RpcBlockDataviewRecordUpdateRequest) (err error) {
	err = s.DoDataview(req.ContextId, func(b dataview.Dataview) error {
		return b.UpdateRecord(ctx, req.BlockId, req.RecordId, model.ObjectDetails{Details: req.Record})
	})

	return
}

func (s *service) DeleteDataviewRecord(ctx *session.Context, req pb.RpcBlockDataviewRecordDeleteRequest) (err error) {
	err = s.DoDataview(req.ContextId, func(b dataview.Dataview) error {
		return b.DeleteRecord(ctx, req.BlockId, req.RecordId)
	})

	return
}

func (s *service) UpdateDataviewRelation(ctx *session.Context, req pb.RpcBlockDataviewRelationUpdateRequest) error {
	return s.DoDataview(req.ContextId, func(b dataview.Dataview) error {
		return b.UpdateRelation(ctx, req.BlockId, req.RelationKey, *req.Relation, true)
	})
}

func (s *service) AddDataviewRelation(ctx *session.Context, req pb.RpcBlockDataviewRelationAddRequest) (relation *model.Relation, err error) {
	err = s.DoDataview(req.ContextId, func(b dataview.Dataview) error {
		var err error
		relation, err = b.AddRelation(ctx, req.BlockId, *req.Relation, true)
		if err != nil {
			return err
		}
		rels, err := b.GetDataviewRelations(req.BlockId)
		if err != nil {
			return err
		}

		relation = pbtypes.GetRelation(rels, relation.Key)
		if relation.Format == model.RelationFormat_status || relation.Format == model.RelationFormat_tag {
			err = b.FillAggregatedOptions(nil)
			if err != nil {
				log.Errorf("FillAggregatedOptions failed: %s", err.Error())
			}
		}
		return nil
	})

	return
}

func (s *service) DeleteDataviewRelation(ctx *session.Context, req pb.RpcBlockDataviewRelationDeleteRequest) error {
	return s.DoDataview(req.ContextId, func(b dataview.Dataview) error {
		return b.DeleteRelation(ctx, req.BlockId, req.RelationKey, true)
	})
}

func (s *service) AddDataviewRecordRelationOption(ctx *session.Context, req pb.RpcBlockDataviewRecordRelationOptionAddRequest) (opt *model.RelationOption, err error) {
	err = s.DoDataview(req.ContextId, func(b dataview.Dataview) error {
		opt, err = b.AddRelationOption(ctx, req.BlockId, req.RecordId, req.RelationKey, *req.Option, true)
		if err != nil {
			return err
		}
		return nil
	})

	return
}

func (s *service) UpdateDataviewRecordRelationOption(ctx *session.Context, req pb.RpcBlockDataviewRecordRelationOptionUpdateRequest) error {
	err := s.DoDataview(req.ContextId, func(b dataview.Dataview) error {
		err := b.UpdateRelationOption(ctx, req.BlockId, req.RecordId, req.RelationKey, *req.Option, true)
		if err != nil {
			return err
		}
		return nil
	})

	return err
}

func (s *service) DeleteDataviewRecordRelationOption(ctx *session.Context, req pb.RpcBlockDataviewRecordRelationOptionDeleteRequest) error {
	err := s.DoDataview(req.ContextId, func(b dataview.Dataview) error {
		err := b.DeleteRelationOption(ctx, true, req.BlockId, req.RecordId, req.RelationKey, req.OptionId, true)
		if err != nil {
			return err
		}
		return nil
	})

	return err
}

func (s *service) SetDataviewSource(ctx *session.Context, contextId, blockId string, source []string) (err error) {
	return s.DoDataview(contextId, func(b dataview.Dataview) error {
		return b.SetSource(ctx, blockId, source)
	})
}

func (s *service) Copy(req pb.RpcBlockCopyRequest) (textSlot string, htmlSlot string, anySlot []*model.Block, err error) {
	err = s.DoClipboard(req.ContextId, func(cb clipboard.Clipboard) error {
		textSlot, htmlSlot, anySlot, err = cb.Copy(req)
		return err
	})

	return textSlot, htmlSlot, anySlot, err
}

func (s *service) Paste(ctx *session.Context, req pb.RpcBlockPasteRequest, groupId string) (blockIds []string, uploadArr []pb.RpcBlockUploadRequest, caretPosition int32, isSameBlockCaret bool, err error) {
	err = s.DoClipboard(req.ContextId, func(cb clipboard.Clipboard) error {
		blockIds, uploadArr, caretPosition, isSameBlockCaret, err = cb.Paste(ctx, &req, groupId)
		return err
	})

	return blockIds, uploadArr, caretPosition, isSameBlockCaret, err
}

func (s *service) Cut(ctx *session.Context, req pb.RpcBlockCutRequest) (textSlot string, htmlSlot string, anySlot []*model.Block, err error) {
	err = s.DoClipboard(req.ContextId, func(cb clipboard.Clipboard) error {
		textSlot, htmlSlot, anySlot, err = cb.Cut(ctx, req)
		return err
	})
	return textSlot, htmlSlot, anySlot, err
}

func (s *service) Export(req pb.RpcBlockExportRequest) (path string, err error) {
	err = s.DoClipboard(req.ContextId, func(cb clipboard.Clipboard) error {
		path, err = cb.Export(req)
		return err
	})
	return path, err
}

func (s *service) ImportMarkdown(ctx *session.Context, req pb.RpcObjectImportMarkdownRequest) (rootLinkIds []string, err error) {
	var rootLinks []*model.Block
	err = s.DoImport(req.ContextId, func(imp _import.Import) error {
		rootLinks, err = imp.ImportMarkdown(ctx, req)
		return err
	})
	if err != nil {
		return rootLinkIds, err
	}

	if len(rootLinks) == 1 {
		err = s.SimplePaste(req.ContextId, rootLinks)

		if err != nil {
			return rootLinkIds, err
		}
	} else {
		_, pageId, err := s.CreateLinkToTheNewObject(ctx, "", pb.RpcBlockLinkCreateWithObjectRequest{
			ContextId: req.ContextId,
			Details: &types.Struct{Fields: map[string]*types.Value{
				"name":      pbtypes.String("Import from Notion"),
				"iconEmoji": pbtypes.String("📁"),
			}},
		})

		if err != nil {
			return rootLinkIds, err
		}

		err = s.SimplePaste(pageId, rootLinks)
	}

	for _, r := range rootLinks {
		rootLinkIds = append(rootLinkIds, r.Id)
	}

	return rootLinkIds, err
}

func (s *service) SetTextText(ctx *session.Context, req pb.RpcBlockTextSetTextRequest) error {
	return s.DoText(req.ContextId, func(b stext.Text) error {
		return b.SetText(ctx, req)
	})
}

func (s *service) SetLatexText(ctx *session.Context, req pb.RpcBlockLatexSetTextRequest) error {
	return s.Do(req.ContextId, func(b smartblock.SmartBlock) error {
		return b.(basic.Basic).SetLatexText(ctx, req)
	})
}

func (s *service) SetTextStyle(ctx *session.Context, contextId string, style model.BlockContentTextStyle, blockIds ...string) error {
	return s.DoText(contextId, func(b stext.Text) error {
		return b.UpdateTextBlocks(ctx, blockIds, true, func(t text.Block) error {
			t.SetStyle(style)
			return nil
		})
	})
}

func (s *service) SetTextChecked(ctx *session.Context, req pb.RpcBlockTextSetCheckedRequest) error {
	return s.DoText(req.ContextId, func(b stext.Text) error {
		return b.UpdateTextBlocks(ctx, []string{req.BlockId}, true, func(t text.Block) error {
			t.SetChecked(req.Checked)
			return nil
		})
	})
}

func (s *service) SetTextColor(ctx *session.Context, contextId string, color string, blockIds ...string) error {
	return s.DoText(contextId, func(b stext.Text) error {
		return b.UpdateTextBlocks(ctx, blockIds, true, func(t text.Block) error {
			t.SetTextColor(color)
			return nil
		})
	})
}

func (s *service) ClearTextStyle(ctx *session.Context, contextId string, blockIds ...string) error {
	return s.DoText(contextId, func(b stext.Text) error {
		return b.UpdateTextBlocks(ctx, blockIds, true, func(t text.Block) error {
			t.Model().BackgroundColor = ""
			t.Model().Align = model.Block_AlignLeft
			t.Model().VerticalAlign = model.Block_VerticalAlignTop
			t.SetTextColor("")
			t.SetStyle(model.BlockContentText_Paragraph)

			marks := t.Model().GetText().Marks.Marks[:0]
			for _, m := range t.Model().GetText().Marks.Marks {
				switch m.Type {
				case model.BlockContentTextMark_Strikethrough,
					model.BlockContentTextMark_Keyboard,
					model.BlockContentTextMark_Italic,
					model.BlockContentTextMark_Bold,
					model.BlockContentTextMark_Underscored,
					model.BlockContentTextMark_TextColor,
					model.BlockContentTextMark_BackgroundColor:
				default:
					marks = append(marks, m)
				}
			}
			t.Model().GetText().Marks.Marks = marks

			return nil
		})
	})
}

func (s *service) ClearTextContent(ctx *session.Context, contextId string, blockIds ...string) error {
	return s.DoText(contextId, func(b stext.Text) error {
		return b.UpdateTextBlocks(ctx, blockIds, true, func(t text.Block) error {
			return t.SetText("", nil)
		})
	})
}

func (s *service) SetTextMark(ctx *session.Context, contextId string, mark *model.BlockContentTextMark, blockIds ...string) error {
	return s.DoText(contextId, func(b stext.Text) error {
		return b.SetMark(ctx, mark, blockIds...)
	})
}

func (s *service) SetTextIcon(ctx *session.Context, contextId, image, emoji string, blockIds ...string) error {
	return s.DoText(contextId, func(b stext.Text) error {
		return b.SetIcon(ctx, image, emoji, blockIds...)
	})
}

func (s *service) SetBackgroundColor(ctx *session.Context, contextId string, color string, blockIds ...string) (err error) {
	return s.DoBasic(contextId, func(b basic.Basic) error {
		return b.Update(ctx, func(b simple.Block) error {
			b.Model().BackgroundColor = color
			return nil
		}, blockIds...)
	})
}

func (s *service) SetLinkAppearance(ctx *session.Context, req pb.RpcBlockLinkListSetAppearanceRequest) (err error) {
	return s.DoBasic(req.ContextId, func(b basic.Basic) error {
		return b.Update(ctx, func(b simple.Block) error {
			if linkBlock, ok := b.(link.Block); ok {
				return linkBlock.SetAppearance(&model.BlockContentLink{
					IconSize:    req.IconSize,
					CardStyle:   req.CardStyle,
					Description: req.Description,
					Relations:   req.Relations,
				})
			}
			return nil
		}, req.BlockIds...)
	})
}

func (s *service) SetAlign(ctx *session.Context, contextId string, align model.BlockAlign, blockIds ...string) (err error) {
	return s.Do(contextId, func(sb smartblock.SmartBlock) error {
		return sb.SetAlign(ctx, align, blockIds...)
	})
}

func (s *service) SetVerticalAlign(ctx *session.Context, contextId string, align model.BlockVerticalAlign, blockIds ...string) (err error) {
	return s.Do(contextId, func(sb smartblock.SmartBlock) error {
		return sb.SetVerticalAlign(ctx, align, blockIds...)
	})
}

func (s *service) SetLayout(ctx *session.Context, contextId string, layout model.ObjectTypeLayout) (err error) {
	return s.Do(contextId, func(sb smartblock.SmartBlock) error {
		return sb.SetLayout(ctx, layout)
	})
}

func (s *service) FeaturedRelationAdd(ctx *session.Context, contextId string, relations ...string) error {
	return s.DoBasic(contextId, func(b basic.Basic) error {
		return b.FeaturedRelationAdd(ctx, relations...)
	})
}

func (s *service) FeaturedRelationRemove(ctx *session.Context, contextId string, relations ...string) error {
	return s.DoBasic(contextId, func(b basic.Basic) error {
		return b.FeaturedRelationRemove(ctx, relations...)
	})
}

func (s *service) UploadBlockFile(ctx *session.Context, req pb.RpcBlockUploadRequest, groupId string) (err error) {
	return s.DoFile(req.ContextId, func(b file.File) error {
		err = b.Upload(ctx, req.BlockId, file.FileSource{
			Path:    req.FilePath,
			Url:     req.Url,
			GroupId: groupId,
		}, false)
		return err
	})
}

func (s *service) UploadBlockFileSync(ctx *session.Context, req pb.RpcBlockUploadRequest) (err error) {
	return s.DoFile(req.ContextId, func(b file.File) error {
		err = b.Upload(ctx, req.BlockId, file.FileSource{
			Path: req.FilePath,
			Url:  req.Url,
		}, true)
		return err
	})
}

func (s *service) CreateAndUploadFile(ctx *session.Context, req pb.RpcBlockFileCreateAndUploadRequest) (id string, err error) {
	err = s.DoFile(req.ContextId, func(b file.File) error {
		id, err = b.CreateAndUpload(ctx, req)
		return err
	})
	return
}

func (s *service) UploadFile(req pb.RpcFileUploadRequest) (hash string, err error) {
	upl := file.NewUploader(s)
	if req.DisableEncryption {
		log.Errorf("DisableEncryption is deprecated and has no effect")
	}

	upl.SetStyle(req.Style)
	if req.Type != model.BlockContentFile_None {
		upl.SetType(req.Type)
	} else {
		upl.AutoType(true)
	}
	res := upl.SetFile(req.LocalPath).Upload(context.TODO())
	if res.Err != nil {
		return "", res.Err
	}
	return res.Hash, nil
}

func (s *service) DropFiles(req pb.RpcFileDropRequest) (err error) {
	return s.DoFileNonLock(req.ContextId, func(b file.File) error {
		return b.DropFiles(req)
	})
}

func (s *service) SetFileStyle(ctx *session.Context, contextId string, style model.BlockContentFileStyle, blockIds ...string) error {
	return s.DoFile(contextId, func(b file.File) error {
		return b.SetFileStyle(ctx, style, blockIds...)
	})
}

func (s *service) Undo(ctx *session.Context, req pb.RpcObjectUndoRequest) (counters pb.RpcObjectUndoRedoCounter, err error) {
	err = s.DoHistory(req.ContextId, func(b basic.IHistory) error {
		counters, err = b.Undo(ctx)
		return err
	})
	return
}

func (s *service) Redo(ctx *session.Context, req pb.RpcObjectRedoRequest) (counters pb.RpcObjectUndoRedoCounter, err error) {
	err = s.DoHistory(req.ContextId, func(b basic.IHistory) error {
		counters, err = b.Redo(ctx)
		return err
	})
	return
}

func (s *service) BookmarkFetch(ctx *session.Context, req pb.RpcBlockBookmarkFetchRequest) (err error) {
	return s.DoBookmark(req.ContextId, func(b bookmark.Bookmark) error {
		return b.Fetch(ctx, req.BlockId, req.Url, false)
	})
}

func (s *service) BookmarkFetchSync(ctx *session.Context, req pb.RpcBlockBookmarkFetchRequest) (err error) {
	return s.DoBookmark(req.ContextId, func(b bookmark.Bookmark) error {
		return b.Fetch(ctx, req.BlockId, req.Url, true)
	})
}

func (s *service) BookmarkCreateAndFetch(ctx *session.Context, req pb.RpcBlockBookmarkCreateAndFetchRequest) (id string, err error) {
	err = s.DoBookmark(req.ContextId, func(b bookmark.Bookmark) error {
		id, err = b.CreateAndFetch(ctx, req)
		return err
	})
	return
}

func (s *service) SetRelationKey(ctx *session.Context, req pb.RpcBlockRelationSetKeyRequest) error {
	return s.Do(req.ContextId, func(b smartblock.SmartBlock) error {
		rels := b.Relations()
		rel := pbtypes.GetRelation(rels, req.Key)
		if rel == nil {
			var err error
			rels, err = s.Anytype().ObjectStore().ListRelations("")
			if err != nil {
				return err
			}
			rel = pbtypes.GetRelation(rels, req.Key)
			if rel == nil {
				return fmt.Errorf("relation with provided key not found")
			}
		}

		return b.(basic.Basic).AddRelationAndSet(ctx, pb.RpcBlockRelationAddRequest{Relation: rel, BlockId: req.BlockId, ContextId: req.ContextId})
	})
}

func (s *service) AddRelationBlock(ctx *session.Context, req pb.RpcBlockRelationAddRequest) error {
	return s.DoBasic(req.ContextId, func(b basic.Basic) error {
		return b.AddRelationAndSet(ctx, req)
	})
}

func (s *service) GetDocInfo(ctx context.Context, id string) (info doc.DocInfo, err error) {
	if err = s.DoWithContext(ctx, id, func(b smartblock.SmartBlock) error {
		info, err = b.GetDocInfo()
		return err
	}); err != nil {
		return
	}
	return
}

func (s *service) Wakeup(id string) (err error) {
	return s.Do(id, func(b smartblock.SmartBlock) error {
		return nil
	})
}

func (s *service) GetRelations(objectId string) (relations []*model.Relation, err error) {
	err = s.Do(objectId, func(b smartblock.SmartBlock) error {
		relations = b.Relations()
		return nil
	})
	return
}

// ModifyExtraRelations gets and updates extra relations under the sb lock to make sure no modifications are done in the middle
func (s *service) ModifyExtraRelations(ctx *session.Context, objectId string, modifier func(current []*model.Relation) ([]*model.Relation, error)) (err error) {
	if modifier == nil {
		return fmt.Errorf("modifier is nil")
	}
	return s.Do(objectId, func(b smartblock.SmartBlock) error {
		st := b.NewStateCtx(ctx)
		rels, err := modifier(st.ExtraRelations())
		if err != nil {
			return err
		}

		return b.UpdateExtraRelations(st.Context(), rels, true)
	})
}

// ModifyDetails performs details get and update under the sb lock to make sure no modifications are done in the middle
func (s *service) ModifyDetails(objectId string, modifier func(current *types.Struct) (*types.Struct, error)) (err error) {
	if modifier == nil {
		return fmt.Errorf("modifier is nil")
	}
	return s.Do(objectId, func(b smartblock.SmartBlock) error {
		dets, err := modifier(b.CombinedDetails())
		if err != nil {
			return err
		}

		return b.Apply(b.NewState().SetDetails(dets))
	})
}

// ModifyLocalDetails modifies local details of the object in cache, and if it is not found, sets pending details in object store
func (s *service) ModifyLocalDetails(objectId string, modifier func(current *types.Struct) (*types.Struct, error)) (err error) {
	if modifier == nil {
		return fmt.Errorf("modifier is nil")
	}
	// we set pending details if object is not in cache
	// we do this under lock to prevent races if the object is created in parallel
	// because in that case we can lose changes
	err = s.cache.DoLockedIfNotExists(objectId, func() error {
		objectDetails, err := s.objectStore.GetPendingLocalDetails(objectId)
		if err != nil && err != ds.ErrNotFound {
			return err
		}
		var details *types.Struct
		if objectDetails != nil {
			details = objectDetails.GetDetails()
		}
		modifiedDetails, err := modifier(details)
		if err != nil {
			return err
		}
		return s.objectStore.UpdatePendingLocalDetails(objectId, modifiedDetails)
	})
	if err != nil && err != ocache.ErrExists {
		return err
	}
	err = s.Do(objectId, func(b smartblock.SmartBlock) error {
		// we just need to invoke the smartblock so it reads from pending details
		// no need to call modify twice
		if err == nil {
			return nil
		}

		dets, err := modifier(b.CombinedDetails())
		if err != nil {
			return err
		}

		return b.Apply(b.NewState().SetDetails(dets))
	})
	// that means that we will apply the change later as soon as the block is loaded by thread queue
	if err == source.ErrObjectNotFound {
		return nil
	}
	return err
}

func (s *service) UpdateExtraRelations(ctx *session.Context, objectId string, relations []*model.Relation, createIfMissing bool) (err error) {
	return s.Do(objectId, func(b smartblock.SmartBlock) error {
		return b.UpdateExtraRelations(ctx, relations, createIfMissing)
	})
}

func (s *service) AddExtraRelations(ctx *session.Context, objectId string, relations []*model.Relation) (relationsWithKeys []*model.Relation, err error) {
	err = s.Do(objectId, func(b smartblock.SmartBlock) error {
		var err2 error
		relationsWithKeys, err2 = b.AddExtraRelations(ctx, relations)
		if err2 != nil {
			return err2
		}
		return nil
	})

	return
}

func (s *service) AddExtraRelationOption(ctx *session.Context, req pb.RpcObjectRelationOptionAddRequest) (opt *model.RelationOption, err error) {
	err = s.Do(req.ContextId, func(b smartblock.SmartBlock) error {
		opt, err = b.AddExtraRelationOption(ctx, req.RelationKey, *req.Option, true)
		if err != nil {
			return err
		}
		return nil
	})

	return
}

func (s *service) UpdateExtraRelationOption(ctx *session.Context, req pb.RpcObjectRelationOptionUpdateRequest) error {
	return s.Do(req.ContextId, func(b smartblock.SmartBlock) error {
		err := b.UpdateExtraRelationOption(ctx, req.RelationKey, *req.Option, true)
		if err != nil {
			return err
		}
		return nil
	})
}

func (s *service) DeleteExtraRelationOption(ctx *session.Context, req pb.RpcObjectRelationOptionDeleteRequest) error {
	objIds, err := s.anytype.ObjectStore().AggregateObjectIdsForOptionAndRelation(req.RelationKey, req.OptionId)
	if err != nil {
		return err
	}

	if !req.ConfirmRemoveAllValuesInRecords {
		for _, objId := range objIds {
			if objId != req.ContextId {
				return ErrOptionUsedByOtherObjects
			}
		}
	} else {
		for _, objId := range objIds {
			err = s.Do(objId, func(b smartblock.SmartBlock) error {
				err := b.DeleteExtraRelationOption(ctx, req.RelationKey, req.OptionId, true)
				if err != nil {
					return err
				}
				return nil
			})
			if err != nil && err.Error() != smartblock.ErrRelationOptionNotFound.Error() && err.Error() != source.ErrObjectNotFound.Error() {
				return err
			}
		}
	}
	return nil
}

func (s *service) SetObjectTypes(ctx *session.Context, objectId string, objectTypes []string) (err error) {
	return s.Do(objectId, func(b smartblock.SmartBlock) error {
		return b.SetObjectTypes(ctx, objectTypes)
	})
}

// todo: rewrite with options
// withId may me empty
func (s *service) CreateObjectInWorkspace(ctx context.Context, workspaceId string, withId thread.ID, sbType coresb.SmartBlockType) (csm core.SmartBlock, err error) {
	startTime := time.Now()
	ev, exists := ctx.Value(ObjectCreateEvent).(*metrics.CreateObjectEvent)
	err = s.DoWithContext(ctx, workspaceId, func(b smartblock.SmartBlock) error {
		if exists {
			ev.GetWorkspaceBlockWaitMs = time.Now().Sub(startTime).Milliseconds()
		}
		workspace, ok := b.(*editor.Workspaces)
		if !ok {
			return fmt.Errorf("incorrect object with workspace id")
		}
		csm, err = workspace.CreateObject(withId, sbType)
		if exists {
			ev.WorkspaceCreateMs = time.Now().Sub(startTime).Milliseconds() - ev.GetWorkspaceBlockWaitMs
		}
		if err != nil {
			return fmt.Errorf("anytype.CreateBlock error: %v", err)
		}
		return nil
	})
	if err != nil {
		return nil, err
	}
	return csm, nil
}

func (s *service) DeleteObjectFromWorkspace(workspaceId string, objectId string) error {
	return s.Do(workspaceId, func(b smartblock.SmartBlock) error {
		workspace, ok := b.(*editor.Workspaces)
		if !ok {
			return fmt.Errorf("incorrect object with workspace id")
		}
		return workspace.DeleteObject(objectId)
	})
}

func (s *service) CreateSet(req pb.RpcObjectCreateSetRequest) (setId string, err error) {
	req.Details = internalflag.AddToDetails(req.Details, req.InternalFlags)

	var dvContent model.BlockContentOfDataview
	var dvSchema schema.Schema
	if len(req.Source) != 0 {
		if dvContent, dvSchema, err = dataview.DataviewBlockBySource(s.anytype.ObjectStore(), req.Source); err != nil {
			return
		}
	}
	workspaceId := s.anytype.PredefinedBlocks().Account

	// TODO: here can be a deadlock if this is somehow created from workspace (as set)
	csm, err := s.CreateObjectInWorkspace(context.TODO(), workspaceId, thread.Undef, coresb.SmartBlockTypeSet)
	if err != nil {
		return "", err
	}

	setId = csm.ID()

	state := state.NewDoc(csm.ID(), nil).NewState()
	if workspaceId != "" {
		state.SetDetailAndBundledRelation(bundle.RelationKeyWorkspaceId, pbtypes.String(workspaceId))
	}

	sb, err := s.newSmartBlock(setId, &smartblock.InitContext{
		State: state,
	})
	if err != nil {
		return "", err
	}
	set, ok := sb.(*editor.Set)
	if !ok {
		return setId, fmt.Errorf("unexpected set block type: %T", sb)
	}

	name := pbtypes.GetString(req.Details, bundle.RelationKeyName.String())
	icon := pbtypes.GetString(req.Details, bundle.RelationKeyIconEmoji.String())

	if name == "" && dvSchema != nil {
		name = dvSchema.Description() + " set"
	}
	if dvSchema != nil {
		err = set.InitDataview(&dvContent, name, icon)
	} else {
		err = set.InitDataview(nil, name, icon)
	}

	return setId, err
}

func (s *service) ObjectToSet(id string, source []string) (newId string, err error) {
	var details *types.Struct
	if err = s.Do(id, func(b smartblock.SmartBlock) error {
		details = pbtypes.CopyStruct(b.Details())

		s := b.NewState()
		if layout, ok := s.Layout(); ok && layout == model.ObjectType_note {
			textBlock, err := s.GetFirstTextBlock()
			if err != nil {
				return err
			}
			if textBlock != nil {
				details.Fields[bundle.RelationKeyName.String()] = pbtypes.String(textBlock.Text.Text)
			}
		}

		return nil
	}); err != nil {
		return
	}

	details.Fields[bundle.RelationKeySetOf.String()] = pbtypes.StringList(source)
	newId, err = s.CreateSet(pb.RpcObjectCreateSetRequest{
		Source:  source,
		Details: details,
	})
	if err != nil {
		return
	}

	oStore := s.app.MustComponent(objectstore.CName).(objectstore.ObjectStore)
	res, err := oStore.GetWithLinksInfoByID(id)
	if err != nil {
		return
	}
	for _, il := range res.Links.Inbound {
		if err = s.replaceLink(il.Id, id, newId); err != nil {
			return
		}
	}
	err = s.DeleteObject(id)
	if err != nil {
		// intentionally do not return error here
		log.Errorf("failed to delete object after conversion to set: %s", err.Error())
	}

	return
}

func (s *service) RemoveExtraRelations(ctx *session.Context, objectTypeId string, relationKeys []string) (err error) {
	return s.Do(objectTypeId, func(b smartblock.SmartBlock) error {
		return b.RemoveExtraRelations(ctx, relationKeys)
	})
}

func (s *service) ListAvailableRelations(objectId string) (aggregatedRelations []*model.Relation, err error) {
	err = s.Do(objectId, func(b smartblock.SmartBlock) error {
		objType := b.ObjectType()
		aggregatedRelations = b.Relations()

		agRels, err := s.Anytype().ObjectStore().ListRelations(objType)
		if err != nil {
			return err
		}

		for _, rel := range agRels {
			if pbtypes.HasRelation(aggregatedRelations, rel.Key) {
				continue
			}
			aggregatedRelations = append(aggregatedRelations, pbtypes.CopyRelation(rel))
		}
		return nil
	})

	return
}

func (s *service) ListConvertToObjects(ctx *session.Context, req pb.RpcBlockListConvertToObjectsRequest) (linkIds []string, err error) {
	err = s.DoBasic(req.ContextId, func(b basic.Basic) error {
		linkIds, err = b.ExtractBlocksToObjects(ctx, s, req)
		return err
	})
	return
}

func (s *service) MoveBlocksToNewPage(ctx *session.Context, req pb.RpcBlockListMoveToNewObjectRequest) (linkId string, err error) {
	// 1. Create new page, link
	linkId, pageId, err := s.CreateLinkToTheNewObject(ctx, "", pb.RpcBlockLinkCreateWithObjectRequest{
		ContextId: req.ContextId,
		TargetId:  req.DropTargetId,
		Position:  req.Position,
		Details:   req.Details,
	})

	if err != nil {
		return linkId, err
	}

	// 2. Move blocks to new page
	err = s.MoveBlocks(nil, pb.RpcBlockListMoveToExistingObjectRequest{
		ContextId:       req.ContextId,
		BlockIds:        req.BlockIds,
		TargetContextId: pageId,
		DropTargetId:    "",
		Position:        0,
	})

	if err != nil {
		return linkId, err
	}

	return linkId, err
}

func (s *service) MoveBlocks(ctx *session.Context, req pb.RpcBlockListMoveToExistingObjectRequest) error {
	if req.ContextId == req.TargetContextId {
		return s.DoBasic(req.ContextId, func(b basic.Basic) error {
			return b.Move(ctx, req)
		})
	}
	return s.Do(req.ContextId, func(cb smartblock.SmartBlock) error {
		return s.DoClipboard(req.TargetContextId, func(tb clipboard.Clipboard) error {
			cs := cb.NewState()
<<<<<<< HEAD
			blocks := basic.CutBlocks(cs, req.BlockIds)

			ts := tb.NewState()
			err := basic.PasteBlocks(ts, blocks, req.DropTargetId, req.Position)
			if err != nil {
				return fmt.Errorf("paste blocks: %w", err)
=======
			bs := basic.CutBlocks(cs, req.BlockIds)
			blocks := make([]*model.Block, 0, len(bs))
			for _, b := range bs {
				blocks = append(blocks, b.Model())
>>>>>>> 3a778080
			}
			_, _, _, _, err := tb.Paste(ctx, &pb.RpcBlockPasteRequest{
				FocusedBlockId: req.DropTargetId,
				AnySlot:        blocks,
			}, "")
			if err != nil {
				return fmt.Errorf("paste: %w", err)
			}
			return cb.Apply(cs)
		})
	})
}

func (s *service) CreateTableBlock(ctx *session.Context, req pb.RpcBlockTableCreateRequest) (id string, err error) {
	err = s.DoTable(req.ContextId, ctx, func(st *state.State, t table.Editor) error {
		id, err = t.TableCreate(st, req)
		return err
	})
	return
}

func (s *service) TableRowCreate(ctx *session.Context, req pb.RpcBlockTableRowCreateRequest) (err error) {
	err = s.DoTable(req.ContextId, ctx, func(st *state.State, t table.Editor) error {
		return t.RowCreate(st, req)
	})
	return
}

func (s *service) TableColumnCreate(ctx *session.Context, req pb.RpcBlockTableColumnCreateRequest) (err error) {
	err = s.DoTable(req.ContextId, ctx, func(st *state.State, t table.Editor) error {
		return t.ColumnCreate(st, req)
	})
	return
}

func (s *service) TableRowDelete(ctx *session.Context, req pb.RpcBlockTableRowDeleteRequest) (err error) {
	err = s.DoTable(req.ContextId, ctx, func(st *state.State, t table.Editor) error {
		return t.RowDelete(st, req)
	})
	return
}

func (s *service) TableColumnDelete(ctx *session.Context, req pb.RpcBlockTableColumnDeleteRequest) (err error) {
	err = s.DoTable(req.ContextId, ctx, func(st *state.State, t table.Editor) error {
		return t.ColumnDelete(st, req)
	})
	return
}

func (s *service) TableColumnMove(ctx *session.Context, req pb.RpcBlockTableColumnMoveRequest) (err error) {
	err = s.DoTable(req.ContextId, ctx, func(st *state.State, t table.Editor) error {
		return t.ColumnMove(st, req)
	})
	return
}

func (s *service) TableRowDuplicate(ctx *session.Context, req pb.RpcBlockTableRowDuplicateRequest) (err error) {
	err = s.DoTable(req.ContextId, ctx, func(st *state.State, t table.Editor) error {
		return t.RowDuplicate(st, req)
	})
	return
}

func (s *service) TableColumnDuplicate(ctx *session.Context, req pb.RpcBlockTableColumnDuplicateRequest) (id string, err error) {
	err = s.DoTable(req.ContextId, ctx, func(st *state.State, t table.Editor) error {
		id, err = t.ColumnDuplicate(st, req)
		return err
	})
	return id, err
}

func (s *service) TableExpand(ctx *session.Context, req pb.RpcBlockTableExpandRequest) (err error) {
	err = s.DoTable(req.ContextId, ctx, func(st *state.State, t table.Editor) error {
		return t.Expand(st, req)
	})
	return err
}

func (s *service) TableRowListFill(ctx *session.Context, req pb.RpcBlockTableRowListFillRequest) (err error) {
	err = s.DoTable(req.ContextId, ctx, func(st *state.State, t table.Editor) error {
		return t.RowListFill(st, req)
	})
	return err
}

func (s *service) TableRowListClean(ctx *session.Context, req pb.RpcBlockTableRowListCleanRequest) (err error) {
	err = s.DoTable(req.ContextId, ctx, func(st *state.State, t table.Editor) error {
		return t.RowListClean(st, req)
	})
	return err
}

func (s *service) TableRowSetHeader(ctx *session.Context, req pb.RpcBlockTableRowSetHeaderRequest) (err error) {
	err = s.DoTable(req.ContextId, ctx, func(st *state.State, t table.Editor) error {
		return t.RowSetHeader(st, req)
	})
	return err
}

func (s *service) TableSort(ctx *session.Context, req pb.RpcBlockTableSortRequest) (err error) {
	err = s.DoTable(req.ContextId, ctx, func(st *state.State, t table.Editor) error {
		return t.Sort(st, req)
	})
	return err
}

func (s *service) TableColumnListFill(ctx *session.Context, req pb.RpcBlockTableColumnListFillRequest) (err error) {
	err = s.DoTable(req.ContextId, ctx, func(st *state.State, t table.Editor) error {
		return t.ColumnListFill(st, req)
	})
	return err
}<|MERGE_RESOLUTION|>--- conflicted
+++ resolved
@@ -168,23 +168,19 @@
 	})
 }
 
-<<<<<<< HEAD
-func (s *service) DeleteDataviewView(ctx *session.Context, req pb.RpcBlockDataviewViewDeleteRequest) error {
-=======
-func (s *service) UpdateDataviewGroupOrder(ctx *state.Context, req pb.RpcBlockDataviewGroupOrderUpdateRequest) error {
+func (s *service) UpdateDataviewGroupOrder(ctx *session.Context, req pb.RpcBlockDataviewGroupOrderUpdateRequest) error {
 	return s.DoDataview(req.ContextId, func(b dataview.Dataview) error {
 		return b.UpdateViewGroupOrder(ctx, req.BlockId, req.GroupOrder)
 	})
 }
 
-func (s *service) UpdateDataviewObjectOrder(ctx *state.Context, req pb.RpcBlockDataviewObjectOrderUpdateRequest) error {
+func (s *service) UpdateDataviewObjectOrder(ctx *session.Context, req pb.RpcBlockDataviewObjectOrderUpdateRequest) error {
 	return s.DoDataview(req.ContextId, func(b dataview.Dataview) error {
 		return b.UpdateViewObjectOrder(ctx, req.BlockId, req.ObjectOrders)
 	})
 }
 
-func (s *service) DeleteDataviewView(ctx *state.Context, req pb.RpcBlockDataviewViewDeleteRequest) error {
->>>>>>> 3a778080
+func (s *service) DeleteDataviewView(ctx *session.Context, req pb.RpcBlockDataviewViewDeleteRequest) error {
 	return s.DoDataview(req.ContextId, func(b dataview.Dataview) error {
 		return b.DeleteView(ctx, req.BlockId, req.ViewId, true)
 	})
@@ -1073,19 +1069,10 @@
 	return s.Do(req.ContextId, func(cb smartblock.SmartBlock) error {
 		return s.DoClipboard(req.TargetContextId, func(tb clipboard.Clipboard) error {
 			cs := cb.NewState()
-<<<<<<< HEAD
-			blocks := basic.CutBlocks(cs, req.BlockIds)
-
-			ts := tb.NewState()
-			err := basic.PasteBlocks(ts, blocks, req.DropTargetId, req.Position)
-			if err != nil {
-				return fmt.Errorf("paste blocks: %w", err)
-=======
 			bs := basic.CutBlocks(cs, req.BlockIds)
 			blocks := make([]*model.Block, 0, len(bs))
 			for _, b := range bs {
 				blocks = append(blocks, b.Model())
->>>>>>> 3a778080
 			}
 			_, _, _, _, err := tb.Paste(ctx, &pb.RpcBlockPasteRequest{
 				FocusedBlockId: req.DropTargetId,

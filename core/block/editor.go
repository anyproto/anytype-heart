package block

import (
	"context"
	"fmt"
	"github.com/anytypeio/go-anytype-middleware/core/block/doc"
	"github.com/anytypeio/go-anytype-middleware/core/block/editor"
	"github.com/anytypeio/go-anytype-middleware/core/block/editor/basic"
	"github.com/anytypeio/go-anytype-middleware/core/block/editor/bookmark"
	"github.com/anytypeio/go-anytype-middleware/core/block/editor/clipboard"
	"github.com/anytypeio/go-anytype-middleware/core/block/editor/dataview"
	"github.com/anytypeio/go-anytype-middleware/core/block/editor/file"
	_import "github.com/anytypeio/go-anytype-middleware/core/block/editor/import"
	"github.com/anytypeio/go-anytype-middleware/core/block/editor/smartblock"
	"github.com/anytypeio/go-anytype-middleware/core/block/editor/state"
	"github.com/anytypeio/go-anytype-middleware/core/block/editor/stext"
	"github.com/anytypeio/go-anytype-middleware/core/block/simple"
	"github.com/anytypeio/go-anytype-middleware/core/block/simple/text"
	"github.com/anytypeio/go-anytype-middleware/pb"
	"github.com/anytypeio/go-anytype-middleware/pkg/lib/bundle"
	coresb "github.com/anytypeio/go-anytype-middleware/pkg/lib/core/smartblock"
	"github.com/anytypeio/go-anytype-middleware/pkg/lib/files"
	"github.com/anytypeio/go-anytype-middleware/pkg/lib/localstore/objectstore"
	"github.com/anytypeio/go-anytype-middleware/pkg/lib/pb/model"
	"github.com/anytypeio/go-anytype-middleware/util/pbtypes"
	"github.com/globalsign/mgo/bson"
	"github.com/gogo/protobuf/types"
)

var ErrOptionUsedByOtherObjects = fmt.Errorf("option is used by other objects")

func (s *service) MarkArchived(id string, archived bool) (err error) {
	return s.Do(id, func(b smartblock.SmartBlock) error {
		return b.SetDetails(nil, []*pb.RpcBlockSetDetailsDetail{
			{
				Key:   "isArchived",
				Value: pbtypes.Bool(archived),
			},
		}, true)
	})
}

func (s *service) SetBreadcrumbs(ctx *state.Context, req pb.RpcBlockSetBreadcrumbsRequest) (err error) {
	return s.Do(req.BreadcrumbsId, func(b smartblock.SmartBlock) error {
		if breadcrumbs, ok := b.(*editor.Breadcrumbs); ok {
			return breadcrumbs.SetCrumbs(req.Ids)
		} else {
			return ErrUnexpectedBlockType
		}
	})
}

func (s *service) CreateBlock(ctx *state.Context, req pb.RpcBlockCreateRequest) (id string, err error) {
	err = s.DoBasic(req.ContextId, func(b basic.Basic) error {
		id, err = b.Create(ctx, "", req)
		return err
	})
	return
}

func (s *service) DuplicateBlocks(ctx *state.Context, req pb.RpcBlockListDuplicateRequest) (newIds []string, err error) {
	err = s.DoBasic(req.ContextId, func(b basic.Basic) error {
		newIds, err = b.Duplicate(ctx, req)
		return err
	})
	return
}

func (s *service) UnlinkBlock(ctx *state.Context, req pb.RpcBlockUnlinkRequest) (err error) {
	return s.DoBasic(req.ContextId, func(b basic.Basic) error {
		return b.Unlink(ctx, req.BlockIds...)
	})
}

func (s *service) SetDivStyle(ctx *state.Context, contextId string, style model.BlockContentDivStyle, ids ...string) (err error) {
	return s.DoBasic(contextId, func(b basic.Basic) error {
		return b.SetDivStyle(ctx, style, ids...)
	})
}

func (s *service) SplitBlock(ctx *state.Context, req pb.RpcBlockSplitRequest) (blockId string, err error) {
	err = s.DoText(req.ContextId, func(b stext.Text) error {
		blockId, err = b.Split(ctx, req)
		return err
	})
	return
}

func (s *service) MergeBlock(ctx *state.Context, req pb.RpcBlockMergeRequest) (err error) {
	return s.DoText(req.ContextId, func(b stext.Text) error {
		return b.Merge(ctx, req.FirstBlockId, req.SecondBlockId)
	})
}

func (s *service) MoveBlocks(ctx *state.Context, req pb.RpcBlockListMoveRequest) (err error) {
	if req.ContextId == req.TargetContextId {
		return s.DoBasic(req.ContextId, func(b basic.Basic) error {
			return b.Move(ctx, req)
		})
	}
	return s.DoBasic(req.ContextId, func(b basic.Basic) error {
		return s.DoBasic(req.TargetContextId, func(tb basic.Basic) error {
			blocks, err := b.InternalCut(ctx, req)
			if err != nil {
				return err
			}
			return tb.InternalPaste(blocks)
		})
	})
}

func (s *service) TurnInto(ctx *state.Context, contextId string, style model.BlockContentTextStyle, ids ...string) error {
	return s.DoText(contextId, func(b stext.Text) error {
		return b.TurnInto(ctx, style, ids...)
	})
}

func (s *service) SimplePaste(contextId string, anySlot []*model.Block) (err error) {
	var blocks []simple.Block

	for _, b := range anySlot {
		blocks = append(blocks, simple.New(b))
	}

	return s.DoBasic(contextId, func(b basic.Basic) error {
		return b.InternalPaste(blocks)
	})
}

func (s *service) MoveBlocksToNewPage(ctx *state.Context, req pb.RpcBlockListMoveToNewPageRequest) (linkId string, err error) {
	// 1. Create new page, link
	linkId, pageId, err := s.CreatePage(ctx, "", pb.RpcBlockCreatePageRequest{
		ContextId: req.ContextId,
		TargetId:  req.DropTargetId,
		Position:  req.Position,
		Details:   req.Details,
	})

	if err != nil {
		return linkId, err
	}

	// 2. Move blocks to new page
	err = s.MoveBlocks(nil, pb.RpcBlockListMoveRequest{
		ContextId:       req.ContextId,
		BlockIds:        req.BlockIds,
		TargetContextId: pageId,
		DropTargetId:    "",
		Position:        0,
	})

	if err != nil {
		return linkId, err
	}

	return linkId, err
}

func (s *service) ConvertChildrenToPages(req pb.RpcBlockListConvertChildrenToPagesRequest) (linkIds []string, err error) {
	blocks := make(map[string]*model.Block)

	err = s.Do(req.ContextId, func(contextBlock smartblock.SmartBlock) error {
		for _, b := range contextBlock.Blocks() {
			blocks[b.Id] = b
		}
		return nil
	})

	if err != nil {
		return linkIds, err
	}

	for _, blockId := range req.BlockIds {
		if blocks[blockId] == nil || blocks[blockId].GetText() == nil {
			continue
		}

		fields := map[string]*types.Value{
			"name": pbtypes.String(blocks[blockId].GetText().Text),
		}

		if req.ObjectType != "" {
			fields[bundle.RelationKeyType.String()] = pbtypes.String(req.ObjectType)
		}

		children := s.AllDescendantIds(blockId, blocks)
		linkId, err := s.MoveBlocksToNewPage(nil, pb.RpcBlockListMoveToNewPageRequest{
			ContextId: req.ContextId,
			BlockIds:  children,
			Details: &types.Struct{
				Fields: fields,
			},
			DropTargetId: blockId,
			Position:     model.Block_Replace,
		})
		linkIds = append(linkIds, linkId)
		if err != nil {
			return linkIds, err
		}
	}

	return linkIds, err
}

func (s *service) UpdateBlockContent(ctx *state.Context, req pb.RpcBlockUpdateContentRequest) (err error) {
	err = s.DoBasic(req.ContextId, func(b basic.Basic) error {
		var found bool
		err = b.Update(ctx, func(b simple.Block) error {
			found = true
			expectedType := fmt.Sprintf("%T", b.Model().GetContent())
			gotType := fmt.Sprintf("%T", req.GetBlock().Content)
			if gotType != expectedType {
				return fmt.Errorf("block content should have %s type, got %s instead", expectedType, gotType)
			}
			b.Model().Content = req.GetBlock().Content
			return nil
		}, req.BlockId)
		if err != nil {
			return err
		} else if !found {
			return smartblock.ErrSimpleBlockNotFound
		}

		return nil
	})
	return
}

func (s *service) ReplaceBlock(ctx *state.Context, req pb.RpcBlockReplaceRequest) (newId string, err error) {
	err = s.DoBasic(req.ContextId, func(b basic.Basic) error {
		newId, err = b.Replace(ctx, req.BlockId, req.Block)
		return err
	})
	return
}

func (s *service) SetFields(ctx *state.Context, req pb.RpcBlockSetFieldsRequest) (err error) {
	return s.DoBasic(req.ContextId, func(b basic.Basic) error {
		return b.SetFields(ctx, &pb.RpcBlockListSetFieldsRequestBlockField{
			BlockId: req.BlockId,
			Fields:  req.Fields,
		})
	})
}

func (s *service) SetDetails(ctx *state.Context, req pb.RpcBlockSetDetailsRequest) (err error) {
	return s.Do(req.ContextId, func(b smartblock.SmartBlock) error {
		return b.SetDetails(ctx, req.Details, true)
	})
}

func (s *service) SetFieldsList(ctx *state.Context, req pb.RpcBlockListSetFieldsRequest) (err error) {
	return s.DoBasic(req.ContextId, func(b basic.Basic) error {
		return b.SetFields(ctx, req.BlockFields...)
	})
}

func (s *service) GetAggregatedRelations(req pb.RpcBlockDataviewRelationListAvailableRequest) (relations []*model.Relation, err error) {
	err = s.DoDataview(req.ContextId, func(b dataview.Dataview) error {
		relations, err = b.GetAggregatedRelations(req.BlockId)
		return err
	})

	return
}

func (s *service) UpdateDataviewView(ctx *state.Context, req pb.RpcBlockDataviewViewUpdateRequest) error {
	return s.DoDataview(req.ContextId, func(b dataview.Dataview) error {
		return b.UpdateView(ctx, req.BlockId, req.ViewId, *req.View, true)
	})
}

func (s *service) DeleteDataviewView(ctx *state.Context, req pb.RpcBlockDataviewViewDeleteRequest) error {
	return s.DoDataview(req.ContextId, func(b dataview.Dataview) error {
		return b.DeleteView(ctx, req.BlockId, req.ViewId, true)
	})
}

func (s *service) SetDataviewActiveView(ctx *state.Context, req pb.RpcBlockDataviewViewSetActiveRequest) error {
	return s.DoDataview(req.ContextId, func(b dataview.Dataview) error {
		return b.SetActiveView(ctx, req.BlockId, req.ViewId, int(req.Limit), int(req.Offset))
	})
}

func (s *service) CreateDataviewView(ctx *state.Context, req pb.RpcBlockDataviewViewCreateRequest) (id string, err error) {
	err = s.DoDataview(req.ContextId, func(b dataview.Dataview) error {
		if req.View == nil {
			req.View = &model.BlockContentDataviewView{}
		}
		view, err := b.CreateView(ctx, req.BlockId, *req.View)
		id = view.Id
		return err
	})

	return
}

func (s *service) CreateDataviewRecord(ctx *state.Context, req pb.RpcBlockDataviewRecordCreateRequest) (rec *types.Struct, err error) {
	err = s.DoDataview(req.ContextId, func(b dataview.Dataview) error {
		cr, err := b.CreateRecord(ctx, req.BlockId, model.ObjectDetails{Details: req.Record}, req.TemplateId)
		if err != nil {
			return err
		}
		rec = cr.Details
		return nil
	})

	return
}

func (s *service) UpdateDataviewRecord(ctx *state.Context, req pb.RpcBlockDataviewRecordUpdateRequest) (err error) {
	err = s.DoDataview(req.ContextId, func(b dataview.Dataview) error {
		return b.UpdateRecord(ctx, req.BlockId, req.RecordId, model.ObjectDetails{Details: req.Record})
	})

	return
}

func (s *service) DeleteDataviewRecord(ctx *state.Context, req pb.RpcBlockDataviewRecordDeleteRequest) (err error) {
	err = s.DoDataview(req.ContextId, func(b dataview.Dataview) error {
		return b.DeleteRecord(ctx, req.BlockId, req.RecordId)
	})

	return
}

func (s *service) UpdateDataviewRelation(ctx *state.Context, req pb.RpcBlockDataviewRelationUpdateRequest) error {
	return s.DoDataview(req.ContextId, func(b dataview.Dataview) error {
		return b.UpdateRelation(ctx, req.BlockId, req.RelationKey, *req.Relation, true)
	})
}

func (s *service) AddDataviewRelation(ctx *state.Context, req pb.RpcBlockDataviewRelationAddRequest) (relation *model.Relation, err error) {
	err = s.DoDataview(req.ContextId, func(b dataview.Dataview) error {
		var err error
		relation, err = b.AddRelation(ctx, req.BlockId, *req.Relation, true)
		if err != nil {
			return err
		}
		rels, err := b.GetDataviewRelations(req.BlockId)
		if err != nil {
			return err
		}

		relation = pbtypes.GetRelation(rels, relation.Key)
		if relation.Format == model.RelationFormat_status || relation.Format == model.RelationFormat_tag {
			err = b.FillAggregatedOptions(nil)
			if err != nil {
				log.Errorf("FillAggregatedOptions failed: %s", err.Error())
			}
		}
		return nil
	})

	return
}

func (s *service) DeleteDataviewRelation(ctx *state.Context, req pb.RpcBlockDataviewRelationDeleteRequest) error {
	return s.DoDataview(req.ContextId, func(b dataview.Dataview) error {
		return b.DeleteRelation(ctx, req.BlockId, req.RelationKey, true)
	})
}

func (s *service) AddDataviewRecordRelationOption(ctx *state.Context, req pb.RpcBlockDataviewRecordRelationOptionAddRequest) (opt *model.RelationOption, err error) {
	err = s.DoDataview(req.ContextId, func(b dataview.Dataview) error {
		opt, err = b.AddRelationOption(ctx, req.BlockId, req.RecordId, req.RelationKey, *req.Option, true)
		if err != nil {
			return err
		}
		return nil
	})

	return
}

func (s *service) UpdateDataviewRecordRelationOption(ctx *state.Context, req pb.RpcBlockDataviewRecordRelationOptionUpdateRequest) error {
	err := s.DoDataview(req.ContextId, func(b dataview.Dataview) error {
		err := b.UpdateRelationOption(ctx, req.BlockId, req.RecordId, req.RelationKey, *req.Option, true)
		if err != nil {
			return err
		}
		return nil
	})

	return err
}

func (s *service) DeleteDataviewRecordRelationOption(ctx *state.Context, req pb.RpcBlockDataviewRecordRelationOptionDeleteRequest) error {
	err := s.DoDataview(req.ContextId, func(b dataview.Dataview) error {
		err := b.DeleteRelationOption(ctx, true, req.BlockId, req.RecordId, req.RelationKey, req.OptionId, true)
		if err != nil {
			return err
		}
		return nil
	})

	return err
}

func (s *service) SetDataviewSource(ctx *state.Context, contextId, blockId, source string) (err error) {
	return s.DoDataview(contextId, func(b dataview.Dataview) error {
		return b.SetSource(ctx, blockId, source)
	})
}

func (s *service) Copy(req pb.RpcBlockCopyRequest) (textSlot string, htmlSlot string, anySlot []*model.Block, err error) {
	err = s.DoClipboard(req.ContextId, func(cb clipboard.Clipboard) error {
		textSlot, htmlSlot, anySlot, err = cb.Copy(req)
		return err
	})

	return textSlot, htmlSlot, anySlot, err
}

func (s *service) Paste(ctx *state.Context, req pb.RpcBlockPasteRequest, groupId string) (blockIds []string, uploadArr []pb.RpcBlockUploadRequest, caretPosition int32, isSameBlockCaret bool, err error) {
	err = s.DoClipboard(req.ContextId, func(cb clipboard.Clipboard) error {
		blockIds, uploadArr, caretPosition, isSameBlockCaret, err = cb.Paste(ctx, req, groupId)
		return err
	})

	return blockIds, uploadArr, caretPosition, isSameBlockCaret, err
}

func (s *service) Cut(ctx *state.Context, req pb.RpcBlockCutRequest) (textSlot string, htmlSlot string, anySlot []*model.Block, err error) {
	err = s.DoClipboard(req.ContextId, func(cb clipboard.Clipboard) error {
		textSlot, htmlSlot, anySlot, err = cb.Cut(ctx, req)
		return err
	})
	return textSlot, htmlSlot, anySlot, err
}

func (s *service) Export(req pb.RpcBlockExportRequest) (path string, err error) {
	err = s.DoClipboard(req.ContextId, func(cb clipboard.Clipboard) error {
		path, err = cb.Export(req)
		return err
	})
	return path, err
}

func (s *service) ImportMarkdown(ctx *state.Context, req pb.RpcBlockImportMarkdownRequest) (rootLinkIds []string, err error) {
	var rootLinks []*model.Block
	err = s.DoImport(req.ContextId, func(imp _import.Import) error {
		rootLinks, err = imp.ImportMarkdown(ctx, req)
		return err
	})
	if err != nil {
		return rootLinkIds, err
	}

	if len(rootLinks) == 1 {
		err = s.SimplePaste(req.ContextId, rootLinks)

		if err != nil {
			return rootLinkIds, err
		}
	} else {
		_, pageId, err := s.CreatePage(ctx, "", pb.RpcBlockCreatePageRequest{
			ContextId: req.ContextId,
			Details: &types.Struct{Fields: map[string]*types.Value{
				"name":      pbtypes.String("Import from Notion"),
				"iconEmoji": pbtypes.String("📁"),
			}},
		})

		if err != nil {
			return rootLinkIds, err
		}

		err = s.SimplePaste(pageId, rootLinks)
	}

	for _, r := range rootLinks {
		rootLinkIds = append(rootLinkIds, r.Id)
	}

	return rootLinkIds, err
}

func (s *service) SetTextText(ctx *state.Context, req pb.RpcBlockSetTextTextRequest) error {
	return s.DoText(req.ContextId, func(b stext.Text) error {
		return b.SetText(req)
	})
}

func (s *service) SetLatexText(ctx *state.Context, req pb.RpcBlockSetLatexTextRequest) error {
	return s.Do(req.ContextId, func(b smartblock.SmartBlock) error {
		return b.(basic.Basic).SetLatexText(ctx, req)
	})
}

func (s *service) SetTextStyle(ctx *state.Context, contextId string, style model.BlockContentTextStyle, blockIds ...string) error {
	return s.DoText(contextId, func(b stext.Text) error {
		return b.UpdateTextBlocks(ctx, blockIds, true, func(t text.Block) error {
			t.SetStyle(style)
			return nil
		})
	})
}

func (s *service) SetTextChecked(ctx *state.Context, req pb.RpcBlockSetTextCheckedRequest) error {
	return s.DoText(req.ContextId, func(b stext.Text) error {
		return b.UpdateTextBlocks(ctx, []string{req.BlockId}, true, func(t text.Block) error {
			t.SetChecked(req.Checked)
			return nil
		})
	})
}

func (s *service) SetTextColor(ctx *state.Context, contextId string, color string, blockIds ...string) error {
	return s.DoText(contextId, func(b stext.Text) error {
		return b.UpdateTextBlocks(ctx, blockIds, true, func(t text.Block) error {
			t.SetTextColor(color)
			return nil
		})
	})
}

func (s *service) SetTextMark(ctx *state.Context, contextId string, mark *model.BlockContentTextMark, blockIds ...string) error {
	return s.DoText(contextId, func(b stext.Text) error {
		return b.SetMark(ctx, mark, blockIds...)
	})
}

func (s *service) SetBackgroundColor(ctx *state.Context, contextId string, color string, blockIds ...string) (err error) {
	return s.DoBasic(contextId, func(b basic.Basic) error {
		return b.Update(ctx, func(b simple.Block) error {
			b.Model().BackgroundColor = color
			return nil
		}, blockIds...)
	})
}

func (s *service) SetAlign(ctx *state.Context, contextId string, align model.BlockAlign, blockIds ...string) (err error) {
	return s.DoBasic(contextId, func(b basic.Basic) error {
		return b.SetAlign(ctx, align, blockIds...)
	})
}

func (s *service) SetLayout(ctx *state.Context, contextId string, layout model.ObjectTypeLayout) (err error) {
	return s.DoBasic(contextId, func(b basic.Basic) error {
		return b.SetLayout(ctx, layout)
	})
}

func (s *service) FeaturedRelationAdd(ctx *state.Context, contextId string, relations ...string) error {
	return s.DoBasic(contextId, func(b basic.Basic) error {
		return b.FeaturedRelationAdd(ctx, relations...)
	})
}

func (s *service) FeaturedRelationRemove(ctx *state.Context, contextId string, relations ...string) error {
	return s.DoBasic(contextId, func(b basic.Basic) error {
		return b.FeaturedRelationRemove(ctx, relations...)
	})
}

func (s *service) UploadBlockFile(ctx *state.Context, req pb.RpcBlockUploadRequest, groupId string) (err error) {
	return s.DoFile(req.ContextId, func(b file.File) error {
		err = b.Upload(ctx, req.BlockId, file.FileSource{
			Path:    req.FilePath,
			Url:     req.Url,
			GroupId: groupId,
		}, false)
		return err
	})
}

func (s *service) UploadBlockFileSync(ctx *state.Context, req pb.RpcBlockUploadRequest) (err error) {
	return s.DoFile(req.ContextId, func(b file.File) error {
		err = b.Upload(ctx, req.BlockId, file.FileSource{
			Path: req.FilePath,
			Url:  req.Url,
		}, true)
		return err
	})
}

func (s *service) CreateAndUploadFile(ctx *state.Context, req pb.RpcBlockFileCreateAndUploadRequest) (id string, err error) {
	err = s.DoFile(req.ContextId, func(b file.File) error {
		id, err = b.CreateAndUpload(ctx, req)
		return err
	})
	return
}

func (s *service) UploadFile(req pb.RpcUploadFileRequest) (hash string, err error) {
	upl := file.NewUploader(s)
	if req.DisableEncryption {
		upl.AddOptions(files.WithPlaintext(true))
	}
	if req.Type != model.BlockContentFile_None {
		upl.SetType(req.Type)
	} else {
		upl.AutoType(true)
	}
	res := upl.SetFile(req.LocalPath).Upload(context.TODO())
	if res.Err != nil {
		return "", res.Err
	}
	return res.Hash, nil
}

func (s *service) DropFiles(req pb.RpcExternalDropFilesRequest) (err error) {
	return s.DoFileNonLock(req.ContextId, func(b file.File) error {
		return b.DropFiles(req)
	})
}

func (s *service) Undo(ctx *state.Context, req pb.RpcBlockUndoRequest) (counters pb.RpcBlockUndoRedoCounter, err error) {
	err = s.DoHistory(req.ContextId, func(b basic.IHistory) error {
		counters, err = b.Undo(ctx)
		return err
	})
	return
}

func (s *service) Redo(ctx *state.Context, req pb.RpcBlockRedoRequest) (counters pb.RpcBlockUndoRedoCounter, err error) {
	err = s.DoHistory(req.ContextId, func(b basic.IHistory) error {
		counters, err = b.Redo(ctx)
		return err
	})
	return
}

func (s *service) BookmarkFetch(ctx *state.Context, req pb.RpcBlockBookmarkFetchRequest) (err error) {
	return s.DoBookmark(req.ContextId, func(b bookmark.Bookmark) error {
		return b.Fetch(ctx, req.BlockId, req.Url, false)
	})
}

func (s *service) BookmarkFetchSync(ctx *state.Context, req pb.RpcBlockBookmarkFetchRequest) (err error) {
	return s.DoBookmark(req.ContextId, func(b bookmark.Bookmark) error {
		return b.Fetch(ctx, req.BlockId, req.Url, true)
	})
}

func (s *service) BookmarkCreateAndFetch(ctx *state.Context, req pb.RpcBlockBookmarkCreateAndFetchRequest) (id string, err error) {
	err = s.DoBookmark(req.ContextId, func(b bookmark.Bookmark) error {
		id, err = b.CreateAndFetch(ctx, req)
		return err
	})
	return
}

func (s *service) SetRelationKey(ctx *state.Context, req pb.RpcBlockRelationSetKeyRequest) error {
	return s.Do(req.ContextId, func(b smartblock.SmartBlock) error {
		rels := b.Relations()
		rel := pbtypes.GetRelation(rels, req.Key)
		if rel == nil {
			var err error
			rels, err = s.Anytype().ObjectStore().ListRelations("")
			if err != nil {
				return err
			}
			rel = pbtypes.GetRelation(rels, req.Key)
			if rel == nil {
				return fmt.Errorf("relation with provided key not found")
			}
		}

		return b.(basic.Basic).AddRelationAndSet(ctx, pb.RpcBlockRelationAddRequest{Relation: rel, BlockId: req.BlockId, ContextId: req.ContextId})
	})
}

func (s *service) AddRelationBlock(ctx *state.Context, req pb.RpcBlockRelationAddRequest) error {
	return s.DoBasic(req.ContextId, func(b basic.Basic) error {
		return b.AddRelationAndSet(ctx, req)
	})
}

func (s *service) GetDocInfo(ctx context.Context, id string) (info doc.DocInfo, err error) {
	if err = s.Do(id, func(b smartblock.SmartBlock) error {
		info, err = b.GetDocInfo()
		return err
	}); err != nil {
		return
	}
	return
}

func (s *service) Wakeup(id string) (err error) {
	return s.Do(id, func(b smartblock.SmartBlock) error {
		return nil
	})
}

func (s *service) GetRelations(objectId string) (relations []*model.Relation, err error) {
	err = s.Do(objectId, func(b smartblock.SmartBlock) error {
		relations = b.Relations()
		return nil
	})
	return
}

// ModifyExtraRelations gets and updates extra relations under the sb lock to make sure no modifications are done in the middle
func (s *service) ModifyExtraRelations(ctx *state.Context, objectId string, modifier func(current []*model.Relation) ([]*model.Relation, error)) (err error) {
	if modifier == nil {
		return fmt.Errorf("modifier is nil")
	}
	return s.Do(objectId, func(b smartblock.SmartBlock) error {
		st := b.NewStateCtx(ctx)
		rels, err := modifier(st.ExtraRelations())
		if err != nil {
			return err
		}

		return b.UpdateExtraRelations(st.Context(), rels, true)
	})
}

// ModifyDetails performs details get and update under the sb lock to make sure no modifications are done in the middle
func (s *service) ModifyDetails(objectId string, modifier func(current *types.Struct) (*types.Struct, error)) (err error) {
	if modifier == nil {
		return fmt.Errorf("modifier is nil")
	}
	return s.Do(objectId, func(b smartblock.SmartBlock) error {
		dets, err := modifier(b.CombinedDetails())
		if err != nil {
			return err
		}

		return b.Apply(b.NewState().SetDetails(dets))
	})
}

func (s *service) UpdateExtraRelations(ctx *state.Context, objectId string, relations []*model.Relation, createIfMissing bool) (err error) {
	return s.Do(objectId, func(b smartblock.SmartBlock) error {
		return b.UpdateExtraRelations(ctx, relations, createIfMissing)
	})
}

func (s *service) AddExtraRelations(ctx *state.Context, objectId string, relations []*model.Relation) (relationsWithKeys []*model.Relation, err error) {
	err = s.Do(objectId, func(b smartblock.SmartBlock) error {
		var err2 error
		relationsWithKeys, err2 = b.AddExtraRelations(ctx, relations)
		if err2 != nil {
			return err2
		}
		return nil
	})

	return
}

func (s *service) AddExtraRelationOption(ctx *state.Context, req pb.RpcObjectRelationOptionAddRequest) (opt *model.RelationOption, err error) {
	err = s.Do(req.ContextId, func(b smartblock.SmartBlock) error {
		opt, err = b.AddExtraRelationOption(ctx, req.RelationKey, *req.Option, true)
		if err != nil {
			return err
		}
		return nil
	})

	return
}

func (s *service) UpdateExtraRelationOption(ctx *state.Context, req pb.RpcObjectRelationOptionUpdateRequest) error {
	return s.Do(req.ContextId, func(b smartblock.SmartBlock) error {
		err := b.UpdateExtraRelationOption(ctx, req.RelationKey, *req.Option, true)
		if err != nil {
			return err
		}
		return nil
	})
}

func (s *service) DeleteExtraRelationOption(ctx *state.Context, req pb.RpcObjectRelationOptionDeleteRequest) error {
	objIds, err := s.anytype.ObjectStore().AggregateObjectIdsForOptionAndRelation(req.RelationKey, req.OptionId)
	if err != nil {
		return err
	}

	if !req.ConfirmRemoveAllValuesInRecords {
		for _, objId := range objIds {
			if objId != req.ContextId {
				return ErrOptionUsedByOtherObjects
			}
		}
	} else {
		for _, objId := range objIds {
			err = s.Do(objId, func(b smartblock.SmartBlock) error {
				err := b.DeleteExtraRelationOption(ctx, req.RelationKey, req.OptionId, true)
				if err != nil {
					return err
				}
				return nil
			})
			if err != nil && err != smartblock.ErrRelationOptionNotFound {
				return err
			}
		}
	}
	return nil
}

func (s *service) SetObjectTypes(ctx *state.Context, objectId string, objectTypes []string) (err error) {
	return s.Do(objectId, func(b smartblock.SmartBlock) error {
		return b.SetObjectTypes(ctx, objectTypes)
	})
}

func (s *service) CreateSet(ctx *state.Context, req pb.RpcBlockCreateSetRequest) (linkId string, setId string, err error) {
	schema, err := dataview.SchemaBySources(req.Source, s.anytype.ObjectStore(), nil)
	if err != nil {
		return
	}

	csm, err := s.anytype.CreateBlock(coresb.SmartBlockTypeSet)
	if err != nil {
		err = fmt.Errorf("anytype.CreateBlock error: %v", err)
		return
	}
	setId = csm.ID()

	sb, err := s.newSmartBlock(setId, &smartblock.InitContext{
<<<<<<< HEAD
		State:          state.NewDoc(setId, nil).NewState(),
=======
		State: state.NewDoc(csm.ID(), nil).NewState(),
>>>>>>> ec263f01
	})
	if err != nil {
		return "", "", err
	}
	set, ok := sb.(*editor.Set)
	if !ok {
		return "", setId, fmt.Errorf("unexpected set block type: %T", sb)
	}

	schemaRelations := schema.ListRelations()
	if !pbtypes.HasRelation(schemaRelations, bundle.RelationKeyName.String()) {
		schemaRelations = append([]*model.Relation{bundle.MustGetRelation(bundle.RelationKeyName)}, schemaRelations...)
	}

	var relations []*model.BlockContentDataviewRelation
	for _, rel := range schemaRelations {
		visible := !rel.Hidden
		if rel.Key == bundle.RelationKeyType.String() {
			visible = false
		}
		relations = append(relations, &model.BlockContentDataviewRelation{Key: rel.Key, IsVisible: visible})
	}

	for _, rel := range bundle.RequiredInternalRelations {
		if !pbtypes.HasRelation(schemaRelations, rel.String()) {
			schemaRelations = append(schemaRelations, bundle.MustGetRelation(rel))
			relations = append(relations, &model.BlockContentDataviewRelation{Key: rel.String(), IsVisible: false})
		}
	}

	dataview := model.BlockContentOfDataview{
		Dataview: &model.BlockContentDataview{
			Relations: schemaRelations,
			Source:    req.Source,
			Views: []*model.BlockContentDataviewView{
				{
					Id:   bson.NewObjectId().Hex(),
					Type: model.BlockContentDataviewView_Table,
					Name: "All",
					Sorts: []*model.BlockContentDataviewSort{
						{
							RelationKey: "name",
							Type:        model.BlockContentDataviewSort_Asc,
						},
					},
					Filters:   nil,
					Relations: relations,
				},
			},
		},
	}
	name := pbtypes.GetString(req.Details, bundle.RelationKeyName.String())
	icon := pbtypes.GetString(req.Details, bundle.RelationKeyIconEmoji.String())

	if name == "" {
		name = schema.Description() + " set"
	}

	err = set.InitDataview(dataview, name, icon)
	if err != nil {
		return "", setId, err
	}

	if req.ContextId == "" && req.TargetId == "" {
		// do not create a link
		return "", setId, nil
	}

	err = s.DoBasic(req.ContextId, func(b basic.Basic) error {
		linkId, err = b.Create(ctx, "", pb.RpcBlockCreateRequest{
			TargetId: req.TargetId,
			Block: &model.Block{
				Content: &model.BlockContentOfLink{
					Link: &model.BlockContentLink{
						TargetBlockId: setId,
						Style:         model.BlockContentLink_Dataview,
					},
				},
			},
			Position: req.Position,
		})
		if err != nil {
			err = fmt.Errorf("link create error: %v", err)
		}
		return err
	})

	return linkId, setId, nil
}

func (s *service) ObjectToSet(id string, source []string) (newId string, err error) {
	var details *types.Struct
	if err = s.Do(id, func(b smartblock.SmartBlock) error {
		details = pbtypes.CopyStruct(b.Details())
		return nil
	}); err != nil {
		return
	}

	_, newId, err = s.CreateSet(nil, pb.RpcBlockCreateSetRequest{
		Source:  source,
		Details: details,
	})
	if err != nil {
		return
	}

	oStore := s.app.MustComponent(objectstore.CName).(objectstore.ObjectStore)
	res, err := oStore.GetWithLinksInfoByID(id)
	if err != nil {
		return
	}
	for _, il := range res.Links.Inbound {
		if err = s.replaceLink(il.Id, id, newId); err != nil {
			return
		}
	}
	s.deleteObject(id)
	return
}

func (s *service) RemoveExtraRelations(ctx *state.Context, objectTypeId string, relationKeys []string) (err error) {
	return s.Do(objectTypeId, func(b smartblock.SmartBlock) error {
		return b.RemoveExtraRelations(ctx, relationKeys)
	})
}

func (s *service) ListAvailableRelations(objectId string) (aggregatedRelations []*model.Relation, err error) {
	err = s.Do(objectId, func(b smartblock.SmartBlock) error {
		objType := b.ObjectType()
		aggregatedRelations = b.Relations()

		agRels, err := s.Anytype().ObjectStore().ListRelations(objType)
		if err != nil {
			return err
		}

		for _, rel := range agRels {
			if pbtypes.HasRelation(aggregatedRelations, rel.Key) {
				continue
			}
			aggregatedRelations = append(aggregatedRelations, pbtypes.CopyRelation(rel))
		}
		return nil
	})

	return
}<|MERGE_RESOLUTION|>--- conflicted
+++ resolved
@@ -813,11 +813,7 @@
 	setId = csm.ID()
 
 	sb, err := s.newSmartBlock(setId, &smartblock.InitContext{
-<<<<<<< HEAD
 		State:          state.NewDoc(setId, nil).NewState(),
-=======
-		State: state.NewDoc(csm.ID(), nil).NewState(),
->>>>>>> ec263f01
 	})
 	if err != nil {
 		return "", "", err

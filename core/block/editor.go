package block

import (
	"context"
	"errors"
	"fmt"
<<<<<<< HEAD
=======
	"time"

	"github.com/anytypeio/go-anytype-middleware/core/block/editor/table"
	"github.com/anytypeio/go-anytype-middleware/core/session"

	"github.com/anytypeio/go-anytype-middleware/core/block/simple/link"
	"github.com/anytypeio/go-anytype-middleware/core/block/source"
	"github.com/anytypeio/go-anytype-middleware/metrics"
	"github.com/anytypeio/go-anytype-middleware/pkg/lib/core"
	"github.com/anytypeio/go-anytype-middleware/pkg/lib/schema"
	"github.com/anytypeio/go-anytype-middleware/util/internalflag"
	"github.com/anytypeio/go-anytype-middleware/util/ocache"
	ds "github.com/ipfs/go-datastore"
	"github.com/textileio/go-threads/core/thread"

>>>>>>> 2e3853b5
	"github.com/anytypeio/go-anytype-middleware/core/block/doc"
	"github.com/anytypeio/go-anytype-middleware/core/block/editor"
	"github.com/anytypeio/go-anytype-middleware/core/block/editor/basic"
	"github.com/anytypeio/go-anytype-middleware/core/block/editor/bookmark"
	"github.com/anytypeio/go-anytype-middleware/core/block/editor/clipboard"
	"github.com/anytypeio/go-anytype-middleware/core/block/editor/dataview"
	"github.com/anytypeio/go-anytype-middleware/core/block/editor/file"
	_import "github.com/anytypeio/go-anytype-middleware/core/block/editor/import"
	"github.com/anytypeio/go-anytype-middleware/core/block/editor/smartblock"
	"github.com/anytypeio/go-anytype-middleware/core/block/editor/state"
	"github.com/anytypeio/go-anytype-middleware/core/block/editor/stext"
	"github.com/anytypeio/go-anytype-middleware/core/block/editor/table"
	"github.com/anytypeio/go-anytype-middleware/core/block/editor/template"
	"github.com/anytypeio/go-anytype-middleware/core/block/simple"
	"github.com/anytypeio/go-anytype-middleware/core/block/simple/link"
	"github.com/anytypeio/go-anytype-middleware/core/block/simple/text"
	"github.com/anytypeio/go-anytype-middleware/core/block/source"
	"github.com/anytypeio/go-anytype-middleware/metrics"
	"github.com/anytypeio/go-anytype-middleware/pb"
	"github.com/anytypeio/go-anytype-middleware/pkg/lib/bundle"
	"github.com/anytypeio/go-anytype-middleware/pkg/lib/core"
	coresb "github.com/anytypeio/go-anytype-middleware/pkg/lib/core/smartblock"
	"github.com/anytypeio/go-anytype-middleware/pkg/lib/localstore/objectstore"
	"github.com/anytypeio/go-anytype-middleware/pkg/lib/pb/model"
	"github.com/anytypeio/go-anytype-middleware/pkg/lib/schema"
	"github.com/anytypeio/go-anytype-middleware/util/internalflag"
	"github.com/anytypeio/go-anytype-middleware/util/ocache"
	"github.com/anytypeio/go-anytype-middleware/util/pbtypes"
	"github.com/gogo/protobuf/types"
	ds "github.com/ipfs/go-datastore"
	"github.com/textileio/go-threads/core/thread"
	"time"
)

var ErrOptionUsedByOtherObjects = fmt.Errorf("option is used by other objects")

func (s *service) MarkArchived(id string, archived bool) (err error) {
	return s.Do(id, func(b smartblock.SmartBlock) error {
		return b.SetDetails(nil, []*pb.RpcObjectSetDetailsDetail{
			{
				Key:   "isArchived",
				Value: pbtypes.Bool(archived),
			},
		}, true)
	})
}

func (s *service) SetBreadcrumbs(ctx *session.Context, req pb.RpcObjectSetBreadcrumbsRequest) (err error) {
	return s.Do(req.BreadcrumbsId, func(b smartblock.SmartBlock) error {
		if breadcrumbs, ok := b.(*editor.Breadcrumbs); ok {
			return breadcrumbs.SetCrumbs(req.Ids)
		} else {
			return ErrUnexpectedBlockType
		}
	})
}

func (s *service) CreateBlock(ctx *session.Context, req pb.RpcBlockCreateRequest) (id string, err error) {
	err = s.DoBasic(req.ContextId, func(b basic.Basic) error {
		id, err = b.Create(ctx, "", req)
		return err
	})
	return
}

func (s *service) DuplicateBlocks(ctx *session.Context, req pb.RpcBlockListDuplicateRequest) (newIds []string, err error) {
	err = s.DoBasic(req.ContextId, func(b basic.Basic) error {
		newIds, err = b.Duplicate(ctx, req)
		return err
	})
	return
}

func (s *service) UnlinkBlock(ctx *session.Context, req pb.RpcBlockListDeleteRequest) (err error) {
	return s.DoBasic(req.ContextId, func(b basic.Basic) error {
		return b.Unlink(ctx, req.BlockIds...)
	})
}

func (s *service) SetDivStyle(ctx *session.Context, contextId string, style model.BlockContentDivStyle, ids ...string) (err error) {
	return s.DoBasic(contextId, func(b basic.Basic) error {
		return b.SetDivStyle(ctx, style, ids...)
	})
}

func (s *service) SplitBlock(ctx *session.Context, req pb.RpcBlockSplitRequest) (blockId string, err error) {
	err = s.DoText(req.ContextId, func(b stext.Text) error {
		blockId, err = b.Split(ctx, req)
		return err
	})
	return
}

func (s *service) MergeBlock(ctx *session.Context, req pb.RpcBlockMergeRequest) (err error) {
	return s.DoText(req.ContextId, func(b stext.Text) error {
		return b.Merge(ctx, req.FirstBlockId, req.SecondBlockId)
	})
}

func (s *service) TurnInto(ctx *session.Context, contextId string, style model.BlockContentTextStyle, ids ...string) error {
	return s.DoText(contextId, func(b stext.Text) error {
		return b.TurnInto(ctx, style, ids...)
	})
}

func (s *service) SimplePaste(contextId string, anySlot []*model.Block) (err error) {
	var blocks []simple.Block

	for _, b := range anySlot {
		blocks = append(blocks, simple.New(b))
	}

	return s.DoBasic(contextId, func(b basic.Basic) error {
		return b.PasteBlocks(blocks)
	})
}

func (s *service) ReplaceBlock(ctx *session.Context, req pb.RpcBlockReplaceRequest) (newId string, err error) {
	err = s.DoBasic(req.ContextId, func(b basic.Basic) error {
		newId, err = b.Replace(ctx, req.BlockId, req.Block)
		return err
	})
	return
}

func (s *service) SetFields(ctx *session.Context, req pb.RpcBlockSetFieldsRequest) (err error) {
	return s.DoBasic(req.ContextId, func(b basic.Basic) error {
		return b.SetFields(ctx, &pb.RpcBlockListSetFieldsRequestBlockField{
			BlockId: req.BlockId,
			Fields:  req.Fields,
		})
	})
}

func (s *service) SetDetails(ctx *session.Context, req pb.RpcObjectSetDetailsRequest) (err error) {
	return s.Do(req.ContextId, func(b smartblock.SmartBlock) error {
		return b.SetDetails(ctx, req.Details, true)
	})
}

func (s *service) SetFieldsList(ctx *session.Context, req pb.RpcBlockListSetFieldsRequest) (err error) {
	return s.DoBasic(req.ContextId, func(b basic.Basic) error {
		return b.SetFields(ctx, req.BlockFields...)
	})
}

func (s *service) GetAggregatedRelations(req pb.RpcBlockDataviewRelationListAvailableRequest) (relations []*model.Relation, err error) {
	err = s.DoDataview(req.ContextId, func(b dataview.Dataview) error {
		relations, err = b.GetAggregatedRelations(req.BlockId)
		return err
	})

	return
}

func (s *service) UpdateDataviewView(ctx *session.Context, req pb.RpcBlockDataviewViewUpdateRequest) error {
	return s.DoDataview(req.ContextId, func(b dataview.Dataview) error {
		return b.UpdateView(ctx, req.BlockId, req.ViewId, *req.View, true)
	})
}

func (s *service) UpdateDataviewGroupOrder(ctx *session.Context, req pb.RpcBlockDataviewGroupOrderUpdateRequest) error {
	return s.DoDataview(req.ContextId, func(b dataview.Dataview) error {
		return b.UpdateViewGroupOrder(ctx, req.BlockId, req.GroupOrder)
	})
}

func (s *service) UpdateDataviewObjectOrder(ctx *session.Context, req pb.RpcBlockDataviewObjectOrderUpdateRequest) error {
	return s.DoDataview(req.ContextId, func(b dataview.Dataview) error {
		return b.UpdateViewObjectOrder(ctx, req.BlockId, req.ObjectOrders)
	})
}

func (s *service) DeleteDataviewView(ctx *session.Context, req pb.RpcBlockDataviewViewDeleteRequest) error {
	return s.DoDataview(req.ContextId, func(b dataview.Dataview) error {
		return b.DeleteView(ctx, req.BlockId, req.ViewId, true)
	})
}

func (s *service) SetDataviewActiveView(ctx *session.Context, req pb.RpcBlockDataviewViewSetActiveRequest) error {
	return s.DoDataview(req.ContextId, func(b dataview.Dataview) error {
		return b.SetActiveView(ctx, req.BlockId, req.ViewId, int(req.Limit), int(req.Offset))
	})
}

func (s *service) SetDataviewViewPosition(ctx *session.Context, req pb.RpcBlockDataviewViewSetPositionRequest) error {
	return s.DoDataview(req.ContextId, func(b dataview.Dataview) error {
		return b.SetViewPosition(ctx, req.BlockId, req.ViewId, req.Position)
	})
}

func (s *service) CreateDataviewView(ctx *session.Context, req pb.RpcBlockDataviewViewCreateRequest) (id string, err error) {
	err = s.DoDataview(req.ContextId, func(b dataview.Dataview) error {
		if req.View == nil {
			req.View = &model.BlockContentDataviewView{}
		}
<<<<<<< HEAD
		view, e := b.CreateView(ctx, req.BlockId, *req.View)
		if e != nil {
			return e
=======
		view, err := b.CreateView(ctx, req.BlockId, *req.View)
		id = view.Id
		return err
	})

	return
}

func (s *service) CreateDataviewRecord(ctx *session.Context, req pb.RpcBlockDataviewRecordCreateRequest) (rec *types.Struct, err error) {
	var workspaceId string
	sbt, err := coresb.SmartBlockTypeFromID(req.ContextId)
	if err == nil && sbt == coresb.SmartBlockTypeWorkspace {
		workspaceId = req.ContextId
	} else {
		workspaceId, err = s.anytype.GetWorkspaceIdForObject(req.ContextId)
		if err != nil {
			threads.WorkspaceLogger.Debugf("cannot get workspace id for object: %v", err)
		}
	}
	if workspaceId != "" {
		if req.Record == nil {
			req.Record = &types.Struct{Fields: make(map[string]*types.Value)}
		}
		// todo: maybe this check is not needed?
		if req.Record.Fields == nil {
			req.Record.Fields = make(map[string]*types.Value)
		}
		req.Record.Fields[bundle.RelationKeyWorkspaceId.String()] = pbtypes.String(workspaceId)
	}

	err = s.DoDataview(req.ContextId, func(b dataview.Dataview) error {
		cr, err := b.CreateRecord(ctx, req.BlockId, model.ObjectDetails{Details: req.Record}, req.TemplateId)
		if err != nil {
			return err
>>>>>>> 2e3853b5
		}
		id = view.Id
		return nil
	})
	return
}

<<<<<<< HEAD
func (s *service) AddDataviewRelation(ctx *state.Context, req pb.RpcBlockDataviewRelationAddRequest) (err error) {
	err = s.DoDataview(req.ContextId, func(b dataview.Dataview) error {
		return b.AddRelation(ctx, req.BlockId, req.RelationId, true)
=======
func (s *service) UpdateDataviewRecord(ctx *session.Context, req pb.RpcBlockDataviewRecordUpdateRequest) (err error) {
	err = s.DoDataview(req.ContextId, func(b dataview.Dataview) error {
		return b.UpdateRecord(ctx, req.BlockId, req.RecordId, model.ObjectDetails{Details: req.Record})
	})

	return
}

func (s *service) DeleteDataviewRecord(ctx *session.Context, req pb.RpcBlockDataviewRecordDeleteRequest) (err error) {
	err = s.DoDataview(req.ContextId, func(b dataview.Dataview) error {
		return b.DeleteRecord(ctx, req.BlockId, req.RecordId)
	})

	return
}

func (s *service) UpdateDataviewRelation(ctx *session.Context, req pb.RpcBlockDataviewRelationUpdateRequest) error {
	return s.DoDataview(req.ContextId, func(b dataview.Dataview) error {
		return b.UpdateRelation(ctx, req.BlockId, req.RelationKey, *req.Relation, true)
	})
}

func (s *service) AddDataviewRelation(ctx *session.Context, req pb.RpcBlockDataviewRelationAddRequest) (relation *model.Relation, err error) {
	err = s.DoDataview(req.ContextId, func(b dataview.Dataview) error {
		var err error
		relation, err = b.AddRelation(ctx, req.BlockId, *req.Relation, true)
		if err != nil {
			return err
		}
		rels, err := b.GetDataviewRelations(req.BlockId)
		if err != nil {
			return err
		}

		relation = pbtypes.GetRelation(rels, relation.Key)
		if relation.Format == model.RelationFormat_status || relation.Format == model.RelationFormat_tag {
			err = b.FillAggregatedOptions(nil)
			if err != nil {
				log.Errorf("FillAggregatedOptions failed: %s", err.Error())
			}
		}
		return nil
>>>>>>> 2e3853b5
	})

	return
}

func (s *service) DeleteDataviewRelation(ctx *session.Context, req pb.RpcBlockDataviewRelationDeleteRequest) error {
	return s.DoDataview(req.ContextId, func(b dataview.Dataview) error {
<<<<<<< HEAD
		return b.DeleteRelation(ctx, req.BlockId, req.RelationId, true)
	})
=======
		return b.DeleteRelation(ctx, req.BlockId, req.RelationKey, true)
	})
}

func (s *service) AddDataviewRecordRelationOption(ctx *session.Context, req pb.RpcBlockDataviewRecordRelationOptionAddRequest) (opt *model.RelationOption, err error) {
	err = s.DoDataview(req.ContextId, func(b dataview.Dataview) error {
		opt, err = b.AddRelationOption(ctx, req.BlockId, req.RecordId, req.RelationKey, *req.Option, true)
		if err != nil {
			return err
		}
		return nil
	})

	return
}

func (s *service) UpdateDataviewRecordRelationOption(ctx *session.Context, req pb.RpcBlockDataviewRecordRelationOptionUpdateRequest) error {
	err := s.DoDataview(req.ContextId, func(b dataview.Dataview) error {
		err := b.UpdateRelationOption(ctx, req.BlockId, req.RecordId, req.RelationKey, *req.Option, true)
		if err != nil {
			return err
		}
		return nil
	})

	return err
}

func (s *service) DeleteDataviewRecordRelationOption(ctx *session.Context, req pb.RpcBlockDataviewRecordRelationOptionDeleteRequest) error {
	err := s.DoDataview(req.ContextId, func(b dataview.Dataview) error {
		err := b.DeleteRelationOption(ctx, true, req.BlockId, req.RecordId, req.RelationKey, req.OptionId, true)
		if err != nil {
			return err
		}
		return nil
	})

	return err
>>>>>>> 2e3853b5
}

func (s *service) SetDataviewSource(ctx *session.Context, contextId, blockId string, source []string) (err error) {
	return s.DoDataview(contextId, func(b dataview.Dataview) error {
		return b.SetSource(ctx, blockId, source)
	})
}

func (s *service) Copy(req pb.RpcBlockCopyRequest) (textSlot string, htmlSlot string, anySlot []*model.Block, err error) {
	err = s.DoClipboard(req.ContextId, func(cb clipboard.Clipboard) error {
		textSlot, htmlSlot, anySlot, err = cb.Copy(req)
		return err
	})

	return textSlot, htmlSlot, anySlot, err
}

func (s *service) Paste(ctx *session.Context, req pb.RpcBlockPasteRequest, groupId string) (blockIds []string, uploadArr []pb.RpcBlockUploadRequest, caretPosition int32, isSameBlockCaret bool, err error) {
	err = s.DoClipboard(req.ContextId, func(cb clipboard.Clipboard) error {
		blockIds, uploadArr, caretPosition, isSameBlockCaret, err = cb.Paste(ctx, &req, groupId)
		return err
	})

	return blockIds, uploadArr, caretPosition, isSameBlockCaret, err
}

func (s *service) Cut(ctx *session.Context, req pb.RpcBlockCutRequest) (textSlot string, htmlSlot string, anySlot []*model.Block, err error) {
	err = s.DoClipboard(req.ContextId, func(cb clipboard.Clipboard) error {
		textSlot, htmlSlot, anySlot, err = cb.Cut(ctx, req)
		return err
	})
	return textSlot, htmlSlot, anySlot, err
}

func (s *service) Export(req pb.RpcBlockExportRequest) (path string, err error) {
	err = s.DoClipboard(req.ContextId, func(cb clipboard.Clipboard) error {
		path, err = cb.Export(req)
		return err
	})
	return path, err
}

func (s *service) ImportMarkdown(ctx *session.Context, req pb.RpcObjectImportMarkdownRequest) (rootLinkIds []string, err error) {
	var rootLinks []*model.Block
	err = s.DoImport(req.ContextId, func(imp _import.Import) error {
		rootLinks, err = imp.ImportMarkdown(ctx, req)
		return err
	})
	if err != nil {
		return rootLinkIds, err
	}

	if len(rootLinks) == 1 {
		err = s.SimplePaste(req.ContextId, rootLinks)

		if err != nil {
			return rootLinkIds, err
		}
	} else {
		_, pageId, err := s.CreateLinkToTheNewObject(ctx, "", pb.RpcBlockLinkCreateWithObjectRequest{
			ContextId: req.ContextId,
			Details: &types.Struct{Fields: map[string]*types.Value{
				"name":      pbtypes.String("Import from Notion"),
				"iconEmoji": pbtypes.String("📁"),
			}},
		})

		if err != nil {
			return rootLinkIds, err
		}

		err = s.SimplePaste(pageId, rootLinks)
	}

	for _, r := range rootLinks {
		rootLinkIds = append(rootLinkIds, r.Id)
	}

	return rootLinkIds, err
}

func (s *service) SetTextText(ctx *session.Context, req pb.RpcBlockTextSetTextRequest) error {
	return s.DoText(req.ContextId, func(b stext.Text) error {
		return b.SetText(ctx, req)
	})
}

func (s *service) SetLatexText(ctx *session.Context, req pb.RpcBlockLatexSetTextRequest) error {
	return s.Do(req.ContextId, func(b smartblock.SmartBlock) error {
		return b.(basic.Basic).SetLatexText(ctx, req)
	})
}

func (s *service) SetTextStyle(ctx *session.Context, contextId string, style model.BlockContentTextStyle, blockIds ...string) error {
	return s.DoText(contextId, func(b stext.Text) error {
		return b.UpdateTextBlocks(ctx, blockIds, true, func(t text.Block) error {
			t.SetStyle(style)
			return nil
		})
	})
}

func (s *service) SetTextChecked(ctx *session.Context, req pb.RpcBlockTextSetCheckedRequest) error {
	return s.DoText(req.ContextId, func(b stext.Text) error {
		return b.UpdateTextBlocks(ctx, []string{req.BlockId}, true, func(t text.Block) error {
			t.SetChecked(req.Checked)
			return nil
		})
	})
}

func (s *service) SetTextColor(ctx *session.Context, contextId string, color string, blockIds ...string) error {
	return s.DoText(contextId, func(b stext.Text) error {
		return b.UpdateTextBlocks(ctx, blockIds, true, func(t text.Block) error {
			t.SetTextColor(color)
			return nil
		})
	})
}

func (s *service) ClearTextStyle(ctx *session.Context, contextId string, blockIds ...string) error {
	return s.DoText(contextId, func(b stext.Text) error {
		return b.UpdateTextBlocks(ctx, blockIds, true, func(t text.Block) error {
			t.Model().BackgroundColor = ""
			t.Model().Align = model.Block_AlignLeft
			t.Model().VerticalAlign = model.Block_VerticalAlignTop
			t.SetTextColor("")
			t.SetStyle(model.BlockContentText_Paragraph)

			marks := t.Model().GetText().Marks.Marks[:0]
			for _, m := range t.Model().GetText().Marks.Marks {
				switch m.Type {
				case model.BlockContentTextMark_Strikethrough,
					model.BlockContentTextMark_Keyboard,
					model.BlockContentTextMark_Italic,
					model.BlockContentTextMark_Bold,
					model.BlockContentTextMark_Underscored,
					model.BlockContentTextMark_TextColor,
					model.BlockContentTextMark_BackgroundColor:
				default:
					marks = append(marks, m)
				}
			}
			t.Model().GetText().Marks.Marks = marks

			return nil
		})
	})
}

func (s *service) ClearTextContent(ctx *session.Context, contextId string, blockIds ...string) error {
	return s.DoText(contextId, func(b stext.Text) error {
		return b.UpdateTextBlocks(ctx, blockIds, true, func(t text.Block) error {
			return t.SetText("", nil)
		})
	})
}

func (s *service) SetTextMark(ctx *session.Context, contextId string, mark *model.BlockContentTextMark, blockIds ...string) error {
	return s.DoText(contextId, func(b stext.Text) error {
		return b.SetMark(ctx, mark, blockIds...)
	})
}

func (s *service) SetTextIcon(ctx *session.Context, contextId, image, emoji string, blockIds ...string) error {
	return s.DoText(contextId, func(b stext.Text) error {
		return b.SetIcon(ctx, image, emoji, blockIds...)
	})
}

func (s *service) SetBackgroundColor(ctx *session.Context, contextId string, color string, blockIds ...string) (err error) {
	return s.DoBasic(contextId, func(b basic.Basic) error {
		return b.Update(ctx, func(b simple.Block) error {
			b.Model().BackgroundColor = color
			return nil
		}, blockIds...)
	})
}

func (s *service) SetLinkAppearance(ctx *session.Context, req pb.RpcBlockLinkListSetAppearanceRequest) (err error) {
	return s.DoBasic(req.ContextId, func(b basic.Basic) error {
		return b.Update(ctx, func(b simple.Block) error {
			if linkBlock, ok := b.(link.Block); ok {
				return linkBlock.SetAppearance(&model.BlockContentLink{
					IconSize:    req.IconSize,
					CardStyle:   req.CardStyle,
					Description: req.Description,
					Relations:   req.Relations,
				})
			}
			return nil
		}, req.BlockIds...)
	})
}

func (s *service) SetAlign(ctx *session.Context, contextId string, align model.BlockAlign, blockIds ...string) (err error) {
	return s.Do(contextId, func(sb smartblock.SmartBlock) error {
		return sb.SetAlign(ctx, align, blockIds...)
	})
}

func (s *service) SetVerticalAlign(ctx *session.Context, contextId string, align model.BlockVerticalAlign, blockIds ...string) (err error) {
	return s.Do(contextId, func(sb smartblock.SmartBlock) error {
		return sb.SetVerticalAlign(ctx, align, blockIds...)
	})
}

func (s *service) SetLayout(ctx *session.Context, contextId string, layout model.ObjectTypeLayout) (err error) {
	return s.Do(contextId, func(sb smartblock.SmartBlock) error {
		return sb.SetLayout(ctx, layout)
	})
}

func (s *service) FeaturedRelationAdd(ctx *session.Context, contextId string, relations ...string) error {
	return s.DoBasic(contextId, func(b basic.Basic) error {
		return b.FeaturedRelationAdd(ctx, relations...)
	})
}

func (s *service) FeaturedRelationRemove(ctx *session.Context, contextId string, relations ...string) error {
	return s.DoBasic(contextId, func(b basic.Basic) error {
		return b.FeaturedRelationRemove(ctx, relations...)
	})
}

func (s *service) UploadBlockFile(ctx *session.Context, req pb.RpcBlockUploadRequest, groupId string) (err error) {
	return s.DoFile(req.ContextId, func(b file.File) error {
		err = b.Upload(ctx, req.BlockId, file.FileSource{
			Path:    req.FilePath,
			Url:     req.Url,
			GroupId: groupId,
		}, false)
		return err
	})
}

func (s *service) UploadBlockFileSync(ctx *session.Context, req pb.RpcBlockUploadRequest) (err error) {
	return s.DoFile(req.ContextId, func(b file.File) error {
		err = b.Upload(ctx, req.BlockId, file.FileSource{
			Path: req.FilePath,
			Url:  req.Url,
		}, true)
		return err
	})
}

func (s *service) CreateAndUploadFile(ctx *session.Context, req pb.RpcBlockFileCreateAndUploadRequest) (id string, err error) {
	err = s.DoFile(req.ContextId, func(b file.File) error {
		id, err = b.CreateAndUpload(ctx, req)
		return err
	})
	return
}

func (s *service) UploadFile(req pb.RpcFileUploadRequest) (hash string, err error) {
	upl := file.NewUploader(s)
	if req.DisableEncryption {
		log.Errorf("DisableEncryption is deprecated and has no effect")
	}

	upl.SetStyle(req.Style)
	if req.Type != model.BlockContentFile_None {
		upl.SetType(req.Type)
	} else {
		upl.AutoType(true)
	}
	res := upl.SetFile(req.LocalPath).Upload(context.TODO())
	if res.Err != nil {
		return "", res.Err
	}
	return res.Hash, nil
}

func (s *service) DropFiles(req pb.RpcFileDropRequest) (err error) {
	return s.DoFileNonLock(req.ContextId, func(b file.File) error {
		return b.DropFiles(req)
	})
}

func (s *service) SetFileStyle(ctx *session.Context, contextId string, style model.BlockContentFileStyle, blockIds ...string) error {
	return s.DoFile(contextId, func(b file.File) error {
		return b.SetFileStyle(ctx, style, blockIds...)
	})
}

func (s *service) Undo(ctx *session.Context, req pb.RpcObjectUndoRequest) (counters pb.RpcObjectUndoRedoCounter, err error) {
	err = s.DoHistory(req.ContextId, func(b basic.IHistory) error {
		counters, err = b.Undo(ctx)
		return err
	})
	return
}

func (s *service) Redo(ctx *session.Context, req pb.RpcObjectRedoRequest) (counters pb.RpcObjectUndoRedoCounter, err error) {
	err = s.DoHistory(req.ContextId, func(b basic.IHistory) error {
		counters, err = b.Redo(ctx)
		return err
	})
	return
}

func (s *service) BookmarkFetch(ctx *session.Context, req pb.RpcBlockBookmarkFetchRequest) (err error) {
	return s.DoBookmark(req.ContextId, func(b bookmark.Bookmark) error {
		return b.Fetch(ctx, req.BlockId, req.Url, false)
	})
}

func (s *service) BookmarkFetchSync(ctx *session.Context, req pb.RpcBlockBookmarkFetchRequest) (err error) {
	return s.DoBookmark(req.ContextId, func(b bookmark.Bookmark) error {
		return b.Fetch(ctx, req.BlockId, req.Url, true)
	})
}

func (s *service) BookmarkCreateAndFetch(ctx *session.Context, req pb.RpcBlockBookmarkCreateAndFetchRequest) (id string, err error) {
	err = s.DoBookmark(req.ContextId, func(b bookmark.Bookmark) error {
		id, err = b.CreateAndFetch(ctx, req)
		return err
	})
	return
}

<<<<<<< HEAD
func (s *service) SetRelationKey(ctx *state.Context, req pb.RpcBlockRelationSetKeyRequest) error {
	return s.DoBasic(req.ContextId, func(b basic.Basic) error {
		rel, err := s.relationService.FetchKey(req.Key)
		if err != nil {
			return err
=======
func (s *service) SetRelationKey(ctx *session.Context, req pb.RpcBlockRelationSetKeyRequest) error {
	return s.Do(req.ContextId, func(b smartblock.SmartBlock) error {
		rels := b.Relations()
		rel := pbtypes.GetRelation(rels, req.Key)
		if rel == nil {
			var err error
			rels, err = s.Anytype().ObjectStore().ListRelations("")
			if err != nil {
				return err
			}
			rel = pbtypes.GetRelation(rels, req.Key)
			if rel == nil {
				return fmt.Errorf("relation with provided key not found")
			}
>>>>>>> 2e3853b5
		}
		return b.AddRelationAndSet(ctx, pb.RpcBlockRelationAddRequest{RelationId: rel.Id, BlockId: req.BlockId, ContextId: req.ContextId})
	})
}

func (s *service) AddRelationBlock(ctx *session.Context, req pb.RpcBlockRelationAddRequest) error {
	return s.DoBasic(req.ContextId, func(b basic.Basic) error {
		return b.AddRelationAndSet(ctx, req)
	})
}

func (s *service) GetDocInfo(ctx context.Context, id string) (info doc.DocInfo, err error) {
	if err = s.DoWithContext(ctx, id, func(b smartblock.SmartBlock) error {
		info, err = b.GetDocInfo()
		return err
	}); err != nil {
		return
	}
	return
}

func (s *service) Wakeup(id string) (err error) {
	return s.Do(id, func(b smartblock.SmartBlock) error {
		return nil
	})
}

func (s *service) GetRelations(objectId string) (relations []*model.Relation, err error) {
	err = s.Do(objectId, func(b smartblock.SmartBlock) error {
		relations = b.Relations(nil).Models()
		return nil
	})
	return
}

<<<<<<< HEAD
=======
// ModifyExtraRelations gets and updates extra relations under the sb lock to make sure no modifications are done in the middle
func (s *service) ModifyExtraRelations(ctx *session.Context, objectId string, modifier func(current []*model.Relation) ([]*model.Relation, error)) (err error) {
	if modifier == nil {
		return fmt.Errorf("modifier is nil")
	}
	return s.Do(objectId, func(b smartblock.SmartBlock) error {
		st := b.NewStateCtx(ctx)
		rels, err := modifier(st.ExtraRelations())
		if err != nil {
			return err
		}

		return b.UpdateExtraRelations(st.Context(), rels, true)
	})
}

>>>>>>> 2e3853b5
// ModifyDetails performs details get and update under the sb lock to make sure no modifications are done in the middle
func (s *service) ModifyDetails(objectId string, modifier func(current *types.Struct) (*types.Struct, error)) (err error) {
	if modifier == nil {
		return fmt.Errorf("modifier is nil")
	}
	return s.Do(objectId, func(b smartblock.SmartBlock) error {
		dets, err := modifier(b.CombinedDetails())
		if err != nil {
			return err
		}

		return b.Apply(b.NewState().SetDetails(dets))
	})
}

// ModifyLocalDetails modifies local details of the object in cache, and if it is not found, sets pending details in object store
func (s *service) ModifyLocalDetails(objectId string, modifier func(current *types.Struct) (*types.Struct, error)) (err error) {
	if modifier == nil {
		return fmt.Errorf("modifier is nil")
	}
	// we set pending details if object is not in cache
	// we do this under lock to prevent races if the object is created in parallel
	// because in that case we can lose changes
	err = s.cache.DoLockedIfNotExists(objectId, func() error {
		objectDetails, err := s.objectStore.GetPendingLocalDetails(objectId)
		if err != nil && err != ds.ErrNotFound {
			return err
		}
		var details *types.Struct
		if objectDetails != nil {
			details = objectDetails.GetDetails()
		}
		modifiedDetails, err := modifier(details)
		if err != nil {
			return err
		}
		return s.objectStore.UpdatePendingLocalDetails(objectId, modifiedDetails)
	})
	if err != nil && err != ocache.ErrExists {
		return err
	}
	err = s.Do(objectId, func(b smartblock.SmartBlock) error {
		// we just need to invoke the smartblock so it reads from pending details
		// no need to call modify twice
		if err == nil {
			return nil
		}

		dets, err := modifier(b.CombinedDetails())
		if err != nil {
			return err
		}

		return b.Apply(b.NewState().SetDetails(dets))
	})
	// that means that we will apply the change later as soon as the block is loaded by thread queue
	if err == source.ErrObjectNotFound {
		return nil
	}
	return err
}

<<<<<<< HEAD
func (s *service) AddExtraRelations(ctx *state.Context, objectId string, relationIds []string) (err error) {
	return s.Do(objectId, func(b smartblock.SmartBlock) error {
		return b.AddExtraRelations(ctx, relationIds...)
	})
}

func (s *service) SetObjectTypes(ctx *state.Context, objectId string, objectTypes []string) (err error) {
=======
func (s *service) UpdateExtraRelations(ctx *session.Context, objectId string, relations []*model.Relation, createIfMissing bool) (err error) {
	return s.Do(objectId, func(b smartblock.SmartBlock) error {
		return b.UpdateExtraRelations(ctx, relations, createIfMissing)
	})
}

func (s *service) AddExtraRelations(ctx *session.Context, objectId string, relations []*model.Relation) (relationsWithKeys []*model.Relation, err error) {
	err = s.Do(objectId, func(b smartblock.SmartBlock) error {
		var err2 error
		relationsWithKeys, err2 = b.AddExtraRelations(ctx, relations)
		if err2 != nil {
			return err2
		}
		return nil
	})

	return
}

func (s *service) AddExtraRelationOption(ctx *session.Context, req pb.RpcObjectRelationOptionAddRequest) (opt *model.RelationOption, err error) {
	err = s.Do(req.ContextId, func(b smartblock.SmartBlock) error {
		opt, err = b.AddExtraRelationOption(ctx, req.RelationKey, *req.Option, true)
		if err != nil {
			return err
		}
		return nil
	})

	return
}

func (s *service) UpdateExtraRelationOption(ctx *session.Context, req pb.RpcObjectRelationOptionUpdateRequest) error {
	return s.Do(req.ContextId, func(b smartblock.SmartBlock) error {
		err := b.UpdateExtraRelationOption(ctx, req.RelationKey, *req.Option, true)
		if err != nil {
			return err
		}
		return nil
	})
}

func (s *service) DeleteExtraRelationOption(ctx *session.Context, req pb.RpcObjectRelationOptionDeleteRequest) error {
	objIds, err := s.anytype.ObjectStore().AggregateObjectIdsForOptionAndRelation(req.RelationKey, req.OptionId)
	if err != nil {
		return err
	}

	if !req.ConfirmRemoveAllValuesInRecords {
		for _, objId := range objIds {
			if objId != req.ContextId {
				return ErrOptionUsedByOtherObjects
			}
		}
	} else {
		for _, objId := range objIds {
			err = s.Do(objId, func(b smartblock.SmartBlock) error {
				err := b.DeleteExtraRelationOption(ctx, req.RelationKey, req.OptionId, true)
				if err != nil {
					return err
				}
				return nil
			})
			if err != nil && err.Error() != smartblock.ErrRelationOptionNotFound.Error() && err.Error() != source.ErrObjectNotFound.Error() {
				return err
			}
		}
	}
	return nil
}

func (s *service) SetObjectTypes(ctx *session.Context, objectId string, objectTypes []string) (err error) {
>>>>>>> 2e3853b5
	return s.Do(objectId, func(b smartblock.SmartBlock) error {
		return b.SetObjectTypes(ctx, objectTypes)
	})
}

// todo: rewrite with options
// withId may me empty
func (s *service) CreateObjectInWorkspace(ctx context.Context, workspaceId string, withId thread.ID, sbType coresb.SmartBlockType) (csm core.SmartBlock, err error) {
	startTime := time.Now()
	ev, exists := ctx.Value(ObjectCreateEvent).(*metrics.CreateObjectEvent)
	err = s.DoWithContext(ctx, workspaceId, func(b smartblock.SmartBlock) error {
		if exists {
			ev.GetWorkspaceBlockWaitMs = time.Now().Sub(startTime).Milliseconds()
		}
		workspace, ok := b.(*editor.Workspaces)
		if !ok {
			return fmt.Errorf("incorrect object with workspace id")
		}
		csm, err = workspace.CreateObject(withId, sbType)
		if exists {
			ev.WorkspaceCreateMs = time.Now().Sub(startTime).Milliseconds() - ev.GetWorkspaceBlockWaitMs
		}
		if err != nil {
			return fmt.Errorf("anytype.CreateBlock error: %v", err)
		}
		return nil
	})
	if err != nil {
		return nil, err
	}
	return csm, nil
}

func (s *service) DeleteObjectFromWorkspace(workspaceId string, objectId string) error {
	return s.Do(workspaceId, func(b smartblock.SmartBlock) error {
		workspace, ok := b.(*editor.Workspaces)
		if !ok {
			return fmt.Errorf("incorrect object with workspace id")
		}
		return workspace.DeleteObject(objectId)
	})
}

func (s *service) CreateSet(req pb.RpcObjectCreateSetRequest) (setId string, err error) {
	req.Details = internalflag.AddToDetails(req.Details, req.InternalFlags)

	var dvContent model.BlockContentOfDataview
	var dvSchema schema.Schema
	if len(req.Source) != 0 {
		if dvContent, dvSchema, err = dataview.DataviewBlockBySource(s.anytype.ObjectStore(), req.Source); err != nil {
			return
		}
	}
	var workspaceId string
	if req.GetDetails().GetFields() != nil {
		detailsWorkspaceId := req.GetDetails().Fields[bundle.RelationKeyWorkspaceId.String()]
		if detailsWorkspaceId != nil && detailsWorkspaceId.GetStringValue() != "" {
			workspaceId = detailsWorkspaceId.GetStringValue()
		}
	}

	// if we don't have anything in details then check the object store
	if workspaceId == "" {
		workspaceId = s.anytype.PredefinedBlocks().Account
	}

	// TODO: here can be a deadlock if this is somehow created from workspace (as set)
	csm, err := s.CreateObjectInWorkspace(context.TODO(), workspaceId, thread.Undef, coresb.SmartBlockTypeSet)
	if err != nil {
		return "", err
	}

	setId = csm.ID()

	state := state.NewDoc(csm.ID(), nil).NewState()
	if workspaceId != "" {
		state.SetDetailAndBundledRelation(bundle.RelationKeyWorkspaceId, pbtypes.String(workspaceId))
	}

	name := pbtypes.GetString(req.Details, bundle.RelationKeyName.String())
	icon := pbtypes.GetString(req.Details, bundle.RelationKeyIconEmoji.String())

	tmpls := []template.StateTransformer{
		template.WithForcedDetail(bundle.RelationKeyName, pbtypes.String(name)),
		template.WithForcedDetail(bundle.RelationKeyIconEmoji, pbtypes.String(icon)),
		template.WithRequiredRelations(),
	}
	var blockContent *model.BlockContentOfDataview
	if dvSchema != nil {
		blockContent = &dvContent
	}
	if blockContent != nil {
		for i, view := range blockContent.Dataview.Views {
			if view.Relations == nil {
				blockContent.Dataview.Views[i].Relations = editor.GetDefaultViewRelations(blockContent.Dataview.Relations)
			}
		}
		tmpls = append(tmpls,
			template.WithForcedDetail(bundle.RelationKeySetOf, pbtypes.StringList(blockContent.Dataview.Source)),
			template.WithDataview(*blockContent, false),
		)
	}

	if err = template.InitTemplate(state, tmpls...); err != nil {
		return "", err
	}

	sb, err := s.newSmartBlock(setId, &smartblock.InitContext{
		State: state,
	})
	if err != nil {
		return "", err
	}
	_, ok := sb.(*editor.Set)
	if !ok {
		return setId, fmt.Errorf("unexpected set block type: %T", sb)
	}
	return setId, err
}

func (s *service) ObjectToSet(id string, source []string) (newId string, err error) {
	if s.app == nil {
		err = errors.New("app can't be nil")
		return
	}
	var details *types.Struct
	if err = s.Do(id, func(b smartblock.SmartBlock) error {
		details = pbtypes.CopyStruct(b.Details())

		s := b.NewState()
		if layout, ok := s.Layout(); ok && layout == model.ObjectType_note {
			textBlock, err := s.GetFirstTextBlock()
			if err != nil {
				return err
			}
			if textBlock != nil {
				details.Fields[bundle.RelationKeyName.String()] = pbtypes.String(textBlock.Text.Text)
			}
		}

		return nil
	}); err != nil {
		return
	}

	details.Fields[bundle.RelationKeySetOf.String()] = pbtypes.StringList(source)
	newId, err = s.CreateSet(pb.RpcObjectCreateSetRequest{
		Source:  source,
		Details: details,
	})
	if err != nil {
		return
	}

	oStore := s.app.MustComponent(objectstore.CName).(objectstore.ObjectStore)
	res, err := oStore.GetWithLinksInfoByID(id)
	if err != nil {
		return
	}
	for _, il := range res.Links.Inbound {
		if err = s.replaceLink(il.Id, id, newId); err != nil {
			return
		}
	}
	err = s.DeleteObject(id)
	if err != nil {
		// intentionally do not return error here
		log.Errorf("failed to delete object after conversion to set: %s", err.Error())
	}

	return
}

func (s *service) RemoveExtraRelations(ctx *session.Context, objectTypeId string, relationKeys []string) (err error) {
	return s.Do(objectTypeId, func(b smartblock.SmartBlock) error {
		return b.RemoveExtraRelations(ctx, relationKeys)
	})
}

func (s *service) ListAvailableRelations(objectId string) (aggregatedRelations []*model.Relation, err error) {
	err = s.Do(objectId, func(b smartblock.SmartBlock) error {
		// TODO: not implemented
		return nil
	})
	return
}

func (s *service) ListConvertToObjects(ctx *session.Context, req pb.RpcBlockListConvertToObjectsRequest) (linkIds []string, err error) {
	err = s.DoBasic(req.ContextId, func(b basic.Basic) error {
		linkIds, err = b.ExtractBlocksToObjects(ctx, s, req)
		return err
	})
	return
}

func (s *service) MoveBlocksToNewPage(ctx *session.Context, req pb.RpcBlockListMoveToNewObjectRequest) (linkId string, err error) {
	// 1. Create new page, link
	linkId, pageId, err := s.CreateLinkToTheNewObject(ctx, "", pb.RpcBlockLinkCreateWithObjectRequest{
		ContextId: req.ContextId,
		TargetId:  req.DropTargetId,
		Position:  req.Position,
		Details:   req.Details,
	})

	if err != nil {
		return linkId, err
	}

	// 2. Move blocks to new page
	err = s.MoveBlocks(nil, pb.RpcBlockListMoveToExistingObjectRequest{
		ContextId:       req.ContextId,
		BlockIds:        req.BlockIds,
		TargetContextId: pageId,
		DropTargetId:    "",
		Position:        0,
	})

	if err != nil {
		return linkId, err
	}

	return linkId, err
}

func (s *service) MoveBlocks(ctx *session.Context, req pb.RpcBlockListMoveToExistingObjectRequest) error {
	if req.ContextId == req.TargetContextId {
		return s.DoBasic(req.ContextId, func(b basic.Basic) error {
			return b.Move(ctx, req)
		})
	}
	return s.Do(req.ContextId, func(cb smartblock.SmartBlock) error {
		return s.DoClipboard(req.TargetContextId, func(tb clipboard.Clipboard) error {
			cs := cb.NewState()
			bs := basic.CutBlocks(cs, req.BlockIds)
			blocks := make([]*model.Block, 0, len(bs))
			for _, b := range bs {
				blocks = append(blocks, b.Model())
			}
			_, _, _, _, err := tb.Paste(ctx, &pb.RpcBlockPasteRequest{
				FocusedBlockId: req.DropTargetId,
				AnySlot:        blocks,
			}, "")
			if err != nil {
				return fmt.Errorf("paste: %w", err)
			}
			return cb.Apply(cs)
		})
	})
}

func (s *service) CreateTableBlock(ctx *session.Context, req pb.RpcBlockTableCreateRequest) (id string, err error) {
	err = s.DoTable(req.ContextId, ctx, func(st *state.State, t table.Editor) error {
		id, err = t.TableCreate(st, req)
		return err
	})
	return
}

func (s *service) TableRowCreate(ctx *session.Context, req pb.RpcBlockTableRowCreateRequest) (err error) {
	err = s.DoTable(req.ContextId, ctx, func(st *state.State, t table.Editor) error {
		return t.RowCreate(st, req)
	})
	return
}

func (s *service) TableColumnCreate(ctx *session.Context, req pb.RpcBlockTableColumnCreateRequest) (err error) {
	err = s.DoTable(req.ContextId, ctx, func(st *state.State, t table.Editor) error {
		return t.ColumnCreate(st, req)
	})
	return
}

func (s *service) TableRowDelete(ctx *session.Context, req pb.RpcBlockTableRowDeleteRequest) (err error) {
	err = s.DoTable(req.ContextId, ctx, func(st *state.State, t table.Editor) error {
		return t.RowDelete(st, req)
	})
	return
}

func (s *service) TableColumnDelete(ctx *session.Context, req pb.RpcBlockTableColumnDeleteRequest) (err error) {
	err = s.DoTable(req.ContextId, ctx, func(st *state.State, t table.Editor) error {
		return t.ColumnDelete(st, req)
	})
	return
}

func (s *service) TableColumnMove(ctx *session.Context, req pb.RpcBlockTableColumnMoveRequest) (err error) {
	err = s.DoTable(req.ContextId, ctx, func(st *state.State, t table.Editor) error {
		return t.ColumnMove(st, req)
	})
	return
}

func (s *service) TableRowDuplicate(ctx *session.Context, req pb.RpcBlockTableRowDuplicateRequest) (err error) {
	err = s.DoTable(req.ContextId, ctx, func(st *state.State, t table.Editor) error {
		return t.RowDuplicate(st, req)
	})
	return
}

func (s *service) TableColumnDuplicate(ctx *session.Context, req pb.RpcBlockTableColumnDuplicateRequest) (id string, err error) {
	err = s.DoTable(req.ContextId, ctx, func(st *state.State, t table.Editor) error {
		id, err = t.ColumnDuplicate(st, req)
		return err
	})
	return id, err
}

func (s *service) TableExpand(ctx *session.Context, req pb.RpcBlockTableExpandRequest) (err error) {
	err = s.DoTable(req.ContextId, ctx, func(st *state.State, t table.Editor) error {
		return t.Expand(st, req)
	})
	return err
}

func (s *service) TableRowListFill(ctx *session.Context, req pb.RpcBlockTableRowListFillRequest) (err error) {
	err = s.DoTable(req.ContextId, ctx, func(st *state.State, t table.Editor) error {
		return t.RowListFill(st, req)
	})
	return err
}

func (s *service) TableRowListClean(ctx *session.Context, req pb.RpcBlockTableRowListCleanRequest) (err error) {
	err = s.DoTable(req.ContextId, ctx, func(st *state.State, t table.Editor) error {
		return t.RowListClean(st, req)
	})
	return err
}

func (s *service) TableRowSetHeader(ctx *session.Context, req pb.RpcBlockTableRowSetHeaderRequest) (err error) {
	err = s.DoTable(req.ContextId, ctx, func(st *state.State, t table.Editor) error {
		return t.RowSetHeader(st, req)
	})
	return err
}

func (s *service) TableSort(ctx *session.Context, req pb.RpcBlockTableSortRequest) (err error) {
	err = s.DoTable(req.ContextId, ctx, func(st *state.State, t table.Editor) error {
		return t.Sort(st, req)
	})
	return err
}

func (s *service) TableColumnListFill(ctx *session.Context, req pb.RpcBlockTableColumnListFillRequest) (err error) {
	err = s.DoTable(req.ContextId, ctx, func(st *state.State, t table.Editor) error {
		return t.ColumnListFill(st, req)
	})
	return err
}<|MERGE_RESOLUTION|>--- conflicted
+++ resolved
@@ -4,8 +4,6 @@
 	"context"
 	"errors"
 	"fmt"
-<<<<<<< HEAD
-=======
 	"time"
 
 	"github.com/anytypeio/go-anytype-middleware/core/block/editor/table"
@@ -21,7 +19,6 @@
 	ds "github.com/ipfs/go-datastore"
 	"github.com/textileio/go-threads/core/thread"
 
->>>>>>> 2e3853b5
 	"github.com/anytypeio/go-anytype-middleware/core/block/doc"
 	"github.com/anytypeio/go-anytype-middleware/core/block/editor"
 	"github.com/anytypeio/go-anytype-middleware/core/block/editor/basic"
@@ -33,27 +30,16 @@
 	"github.com/anytypeio/go-anytype-middleware/core/block/editor/smartblock"
 	"github.com/anytypeio/go-anytype-middleware/core/block/editor/state"
 	"github.com/anytypeio/go-anytype-middleware/core/block/editor/stext"
-	"github.com/anytypeio/go-anytype-middleware/core/block/editor/table"
 	"github.com/anytypeio/go-anytype-middleware/core/block/editor/template"
 	"github.com/anytypeio/go-anytype-middleware/core/block/simple"
-	"github.com/anytypeio/go-anytype-middleware/core/block/simple/link"
 	"github.com/anytypeio/go-anytype-middleware/core/block/simple/text"
-	"github.com/anytypeio/go-anytype-middleware/core/block/source"
-	"github.com/anytypeio/go-anytype-middleware/metrics"
 	"github.com/anytypeio/go-anytype-middleware/pb"
 	"github.com/anytypeio/go-anytype-middleware/pkg/lib/bundle"
-	"github.com/anytypeio/go-anytype-middleware/pkg/lib/core"
 	coresb "github.com/anytypeio/go-anytype-middleware/pkg/lib/core/smartblock"
 	"github.com/anytypeio/go-anytype-middleware/pkg/lib/localstore/objectstore"
 	"github.com/anytypeio/go-anytype-middleware/pkg/lib/pb/model"
-	"github.com/anytypeio/go-anytype-middleware/pkg/lib/schema"
-	"github.com/anytypeio/go-anytype-middleware/util/internalflag"
-	"github.com/anytypeio/go-anytype-middleware/util/ocache"
 	"github.com/anytypeio/go-anytype-middleware/util/pbtypes"
 	"github.com/gogo/protobuf/types"
-	ds "github.com/ipfs/go-datastore"
-	"github.com/textileio/go-threads/core/thread"
-	"time"
 )
 
 var ErrOptionUsedByOtherObjects = fmt.Errorf("option is used by other objects")
@@ -218,46 +204,9 @@
 		if req.View == nil {
 			req.View = &model.BlockContentDataviewView{}
 		}
-<<<<<<< HEAD
 		view, e := b.CreateView(ctx, req.BlockId, *req.View)
 		if e != nil {
 			return e
-=======
-		view, err := b.CreateView(ctx, req.BlockId, *req.View)
-		id = view.Id
-		return err
-	})
-
-	return
-}
-
-func (s *service) CreateDataviewRecord(ctx *session.Context, req pb.RpcBlockDataviewRecordCreateRequest) (rec *types.Struct, err error) {
-	var workspaceId string
-	sbt, err := coresb.SmartBlockTypeFromID(req.ContextId)
-	if err == nil && sbt == coresb.SmartBlockTypeWorkspace {
-		workspaceId = req.ContextId
-	} else {
-		workspaceId, err = s.anytype.GetWorkspaceIdForObject(req.ContextId)
-		if err != nil {
-			threads.WorkspaceLogger.Debugf("cannot get workspace id for object: %v", err)
-		}
-	}
-	if workspaceId != "" {
-		if req.Record == nil {
-			req.Record = &types.Struct{Fields: make(map[string]*types.Value)}
-		}
-		// todo: maybe this check is not needed?
-		if req.Record.Fields == nil {
-			req.Record.Fields = make(map[string]*types.Value)
-		}
-		req.Record.Fields[bundle.RelationKeyWorkspaceId.String()] = pbtypes.String(workspaceId)
-	}
-
-	err = s.DoDataview(req.ContextId, func(b dataview.Dataview) error {
-		cr, err := b.CreateRecord(ctx, req.BlockId, model.ObjectDetails{Details: req.Record}, req.TemplateId)
-		if err != nil {
-			return err
->>>>>>> 2e3853b5
 		}
 		id = view.Id
 		return nil
@@ -265,54 +214,9 @@
 	return
 }
 
-<<<<<<< HEAD
-func (s *service) AddDataviewRelation(ctx *state.Context, req pb.RpcBlockDataviewRelationAddRequest) (err error) {
+func (s *service) AddDataviewRelation(ctx *session.Context, req pb.RpcBlockDataviewRelationAddRequest) (err error) {
 	err = s.DoDataview(req.ContextId, func(b dataview.Dataview) error {
 		return b.AddRelation(ctx, req.BlockId, req.RelationId, true)
-=======
-func (s *service) UpdateDataviewRecord(ctx *session.Context, req pb.RpcBlockDataviewRecordUpdateRequest) (err error) {
-	err = s.DoDataview(req.ContextId, func(b dataview.Dataview) error {
-		return b.UpdateRecord(ctx, req.BlockId, req.RecordId, model.ObjectDetails{Details: req.Record})
-	})
-
-	return
-}
-
-func (s *service) DeleteDataviewRecord(ctx *session.Context, req pb.RpcBlockDataviewRecordDeleteRequest) (err error) {
-	err = s.DoDataview(req.ContextId, func(b dataview.Dataview) error {
-		return b.DeleteRecord(ctx, req.BlockId, req.RecordId)
-	})
-
-	return
-}
-
-func (s *service) UpdateDataviewRelation(ctx *session.Context, req pb.RpcBlockDataviewRelationUpdateRequest) error {
-	return s.DoDataview(req.ContextId, func(b dataview.Dataview) error {
-		return b.UpdateRelation(ctx, req.BlockId, req.RelationKey, *req.Relation, true)
-	})
-}
-
-func (s *service) AddDataviewRelation(ctx *session.Context, req pb.RpcBlockDataviewRelationAddRequest) (relation *model.Relation, err error) {
-	err = s.DoDataview(req.ContextId, func(b dataview.Dataview) error {
-		var err error
-		relation, err = b.AddRelation(ctx, req.BlockId, *req.Relation, true)
-		if err != nil {
-			return err
-		}
-		rels, err := b.GetDataviewRelations(req.BlockId)
-		if err != nil {
-			return err
-		}
-
-		relation = pbtypes.GetRelation(rels, relation.Key)
-		if relation.Format == model.RelationFormat_status || relation.Format == model.RelationFormat_tag {
-			err = b.FillAggregatedOptions(nil)
-			if err != nil {
-				log.Errorf("FillAggregatedOptions failed: %s", err.Error())
-			}
-		}
-		return nil
->>>>>>> 2e3853b5
 	})
 
 	return
@@ -320,49 +224,8 @@
 
 func (s *service) DeleteDataviewRelation(ctx *session.Context, req pb.RpcBlockDataviewRelationDeleteRequest) error {
 	return s.DoDataview(req.ContextId, func(b dataview.Dataview) error {
-<<<<<<< HEAD
 		return b.DeleteRelation(ctx, req.BlockId, req.RelationId, true)
 	})
-=======
-		return b.DeleteRelation(ctx, req.BlockId, req.RelationKey, true)
-	})
-}
-
-func (s *service) AddDataviewRecordRelationOption(ctx *session.Context, req pb.RpcBlockDataviewRecordRelationOptionAddRequest) (opt *model.RelationOption, err error) {
-	err = s.DoDataview(req.ContextId, func(b dataview.Dataview) error {
-		opt, err = b.AddRelationOption(ctx, req.BlockId, req.RecordId, req.RelationKey, *req.Option, true)
-		if err != nil {
-			return err
-		}
-		return nil
-	})
-
-	return
-}
-
-func (s *service) UpdateDataviewRecordRelationOption(ctx *session.Context, req pb.RpcBlockDataviewRecordRelationOptionUpdateRequest) error {
-	err := s.DoDataview(req.ContextId, func(b dataview.Dataview) error {
-		err := b.UpdateRelationOption(ctx, req.BlockId, req.RecordId, req.RelationKey, *req.Option, true)
-		if err != nil {
-			return err
-		}
-		return nil
-	})
-
-	return err
-}
-
-func (s *service) DeleteDataviewRecordRelationOption(ctx *session.Context, req pb.RpcBlockDataviewRecordRelationOptionDeleteRequest) error {
-	err := s.DoDataview(req.ContextId, func(b dataview.Dataview) error {
-		err := b.DeleteRelationOption(ctx, true, req.BlockId, req.RecordId, req.RelationKey, req.OptionId, true)
-		if err != nil {
-			return err
-		}
-		return nil
-	})
-
-	return err
->>>>>>> 2e3853b5
 }
 
 func (s *service) SetDataviewSource(ctx *session.Context, contextId, blockId string, source []string) (err error) {
@@ -684,28 +547,11 @@
 	return
 }
 
-<<<<<<< HEAD
-func (s *service) SetRelationKey(ctx *state.Context, req pb.RpcBlockRelationSetKeyRequest) error {
+func (s *service) SetRelationKey(ctx *session.Context, req pb.RpcBlockRelationSetKeyRequest) error {
 	return s.DoBasic(req.ContextId, func(b basic.Basic) error {
 		rel, err := s.relationService.FetchKey(req.Key)
 		if err != nil {
 			return err
-=======
-func (s *service) SetRelationKey(ctx *session.Context, req pb.RpcBlockRelationSetKeyRequest) error {
-	return s.Do(req.ContextId, func(b smartblock.SmartBlock) error {
-		rels := b.Relations()
-		rel := pbtypes.GetRelation(rels, req.Key)
-		if rel == nil {
-			var err error
-			rels, err = s.Anytype().ObjectStore().ListRelations("")
-			if err != nil {
-				return err
-			}
-			rel = pbtypes.GetRelation(rels, req.Key)
-			if rel == nil {
-				return fmt.Errorf("relation with provided key not found")
-			}
->>>>>>> 2e3853b5
 		}
 		return b.AddRelationAndSet(ctx, pb.RpcBlockRelationAddRequest{RelationId: rel.Id, BlockId: req.BlockId, ContextId: req.ContextId})
 	})
@@ -741,25 +587,6 @@
 	return
 }
 
-<<<<<<< HEAD
-=======
-// ModifyExtraRelations gets and updates extra relations under the sb lock to make sure no modifications are done in the middle
-func (s *service) ModifyExtraRelations(ctx *session.Context, objectId string, modifier func(current []*model.Relation) ([]*model.Relation, error)) (err error) {
-	if modifier == nil {
-		return fmt.Errorf("modifier is nil")
-	}
-	return s.Do(objectId, func(b smartblock.SmartBlock) error {
-		st := b.NewStateCtx(ctx)
-		rels, err := modifier(st.ExtraRelations())
-		if err != nil {
-			return err
-		}
-
-		return b.UpdateExtraRelations(st.Context(), rels, true)
-	})
-}
-
->>>>>>> 2e3853b5
 // ModifyDetails performs details get and update under the sb lock to make sure no modifications are done in the middle
 func (s *service) ModifyDetails(objectId string, modifier func(current *types.Struct) (*types.Struct, error)) (err error) {
 	if modifier == nil {
@@ -822,87 +649,13 @@
 	return err
 }
 
-<<<<<<< HEAD
-func (s *service) AddExtraRelations(ctx *state.Context, objectId string, relationIds []string) (err error) {
+func (s *service) AddExtraRelations(ctx *session.Context, objectId string, relationIds []string) (err error) {
 	return s.Do(objectId, func(b smartblock.SmartBlock) error {
 		return b.AddExtraRelations(ctx, relationIds...)
 	})
 }
 
-func (s *service) SetObjectTypes(ctx *state.Context, objectId string, objectTypes []string) (err error) {
-=======
-func (s *service) UpdateExtraRelations(ctx *session.Context, objectId string, relations []*model.Relation, createIfMissing bool) (err error) {
-	return s.Do(objectId, func(b smartblock.SmartBlock) error {
-		return b.UpdateExtraRelations(ctx, relations, createIfMissing)
-	})
-}
-
-func (s *service) AddExtraRelations(ctx *session.Context, objectId string, relations []*model.Relation) (relationsWithKeys []*model.Relation, err error) {
-	err = s.Do(objectId, func(b smartblock.SmartBlock) error {
-		var err2 error
-		relationsWithKeys, err2 = b.AddExtraRelations(ctx, relations)
-		if err2 != nil {
-			return err2
-		}
-		return nil
-	})
-
-	return
-}
-
-func (s *service) AddExtraRelationOption(ctx *session.Context, req pb.RpcObjectRelationOptionAddRequest) (opt *model.RelationOption, err error) {
-	err = s.Do(req.ContextId, func(b smartblock.SmartBlock) error {
-		opt, err = b.AddExtraRelationOption(ctx, req.RelationKey, *req.Option, true)
-		if err != nil {
-			return err
-		}
-		return nil
-	})
-
-	return
-}
-
-func (s *service) UpdateExtraRelationOption(ctx *session.Context, req pb.RpcObjectRelationOptionUpdateRequest) error {
-	return s.Do(req.ContextId, func(b smartblock.SmartBlock) error {
-		err := b.UpdateExtraRelationOption(ctx, req.RelationKey, *req.Option, true)
-		if err != nil {
-			return err
-		}
-		return nil
-	})
-}
-
-func (s *service) DeleteExtraRelationOption(ctx *session.Context, req pb.RpcObjectRelationOptionDeleteRequest) error {
-	objIds, err := s.anytype.ObjectStore().AggregateObjectIdsForOptionAndRelation(req.RelationKey, req.OptionId)
-	if err != nil {
-		return err
-	}
-
-	if !req.ConfirmRemoveAllValuesInRecords {
-		for _, objId := range objIds {
-			if objId != req.ContextId {
-				return ErrOptionUsedByOtherObjects
-			}
-		}
-	} else {
-		for _, objId := range objIds {
-			err = s.Do(objId, func(b smartblock.SmartBlock) error {
-				err := b.DeleteExtraRelationOption(ctx, req.RelationKey, req.OptionId, true)
-				if err != nil {
-					return err
-				}
-				return nil
-			})
-			if err != nil && err.Error() != smartblock.ErrRelationOptionNotFound.Error() && err.Error() != source.ErrObjectNotFound.Error() {
-				return err
-			}
-		}
-	}
-	return nil
-}
-
 func (s *service) SetObjectTypes(ctx *session.Context, objectId string, objectTypes []string) (err error) {
->>>>>>> 2e3853b5
 	return s.Do(objectId, func(b smartblock.SmartBlock) error {
 		return b.SetObjectTypes(ctx, objectTypes)
 	})

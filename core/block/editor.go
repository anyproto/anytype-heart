--- conflicted
+++ resolved
@@ -6,21 +6,7 @@
 	"fmt"
 	"time"
 
-<<<<<<< HEAD
-	"github.com/anytypeio/go-anytype-middleware/core/block/editor/table"
-	"github.com/anytypeio/go-anytype-middleware/core/block/editor/widget"
-	"github.com/anytypeio/go-anytype-middleware/core/session"
-
-	"github.com/anytypeio/go-anytype-middleware/core/block/simple/link"
-	"github.com/anytypeio/go-anytype-middleware/core/block/source"
-	"github.com/anytypeio/go-anytype-middleware/metrics"
-	"github.com/anytypeio/go-anytype-middleware/pkg/lib/core"
-	"github.com/anytypeio/go-anytype-middleware/pkg/lib/schema"
-	"github.com/anytypeio/go-anytype-middleware/util/internalflag"
-	"github.com/anytypeio/go-anytype-middleware/util/ocache"
-=======
 	"github.com/gogo/protobuf/types"
->>>>>>> 78c4b986
 	ds "github.com/ipfs/go-datastore"
 	"github.com/textileio/go-threads/core/thread"
 
@@ -78,15 +64,9 @@
 	})
 }
 
-<<<<<<< HEAD
 func (s *service) CreateBlock(ctx *session.Context, req pb.RpcBlockCreateRequest) (id string, err error) {
 	err = DoState(s, req.ContextId, func(st *state.State, b basic.Creatable) error {
 		id, err = b.CreateBlock(st, req)
-=======
-func (s *Service) CreateBlock(ctx *session.Context, req pb.RpcBlockCreateRequest) (id string, err error) {
-	err = s.DoBasic(req.ContextId, func(b basic.Basic) error {
-		id, err = b.Create(ctx, "", req)
->>>>>>> 78c4b986
 		return err
 	})
 	return
@@ -124,26 +104,14 @@
 	return
 }
 
-<<<<<<< HEAD
 func (s *service) UnlinkBlock(ctx *session.Context, req pb.RpcBlockListDeleteRequest) (err error) {
 	return Do(s, req.ContextId, func(b basic.Unlinkable) error {
-=======
-func (s *Service) UnlinkBlock(ctx *session.Context, req pb.RpcBlockListDeleteRequest) (err error) {
-	return s.DoBasic(req.ContextId, func(b basic.Basic) error {
->>>>>>> 78c4b986
 		return b.Unlink(ctx, req.BlockIds...)
 	})
 }
 
-<<<<<<< HEAD
 func (s *service) SetDivStyle(ctx *session.Context, contextId string, style model.BlockContentDivStyle, ids ...string) (err error) {
 	return Do(s, contextId, func(b basic.CommonOperations) error {
-=======
-func (s *Service) SetDivStyle(
-	ctx *session.Context, contextId string, style model.BlockContentDivStyle, ids ...string,
-) (err error) {
-	return s.DoBasic(contextId, func(b basic.Basic) error {
->>>>>>> 78c4b986
 		return b.SetDivStyle(ctx, style, ids...)
 	})
 }
@@ -182,26 +150,16 @@
 	})
 }
 
-<<<<<<< HEAD
 func (s *service) ReplaceBlock(ctx *session.Context, req pb.RpcBlockReplaceRequest) (newId string, err error) {
 	err = Do(s, req.ContextId, func(b basic.Replaceable) error {
-=======
-func (s *Service) ReplaceBlock(ctx *session.Context, req pb.RpcBlockReplaceRequest) (newId string, err error) {
-	err = s.DoBasic(req.ContextId, func(b basic.Basic) error {
->>>>>>> 78c4b986
 		newId, err = b.Replace(ctx, req.BlockId, req.Block)
 		return err
 	})
 	return
 }
 
-<<<<<<< HEAD
 func (s *service) SetFields(ctx *session.Context, req pb.RpcBlockSetFieldsRequest) (err error) {
 	return Do(s, req.ContextId, func(b basic.CommonOperations) error {
-=======
-func (s *Service) SetFields(ctx *session.Context, req pb.RpcBlockSetFieldsRequest) (err error) {
-	return s.DoBasic(req.ContextId, func(b basic.Basic) error {
->>>>>>> 78c4b986
 		return b.SetFields(ctx, &pb.RpcBlockListSetFieldsRequestBlockField{
 			BlockId: req.BlockId,
 			Fields:  req.Fields,
@@ -215,13 +173,8 @@
 	})
 }
 
-<<<<<<< HEAD
 func (s *service) SetFieldsList(ctx *session.Context, req pb.RpcBlockListSetFieldsRequest) (err error) {
 	return Do(s, req.ContextId, func(b basic.CommonOperations) error {
-=======
-func (s *Service) SetFieldsList(ctx *session.Context, req pb.RpcBlockListSetFieldsRequest) (err error) {
-	return s.DoBasic(req.ContextId, func(b basic.Basic) error {
->>>>>>> 78c4b986
 		return b.SetFields(ctx, req.BlockFields...)
 	})
 }
@@ -401,15 +354,9 @@
 	})
 }
 
-<<<<<<< HEAD
 func (s *service) SetLatexText(ctx *session.Context, req pb.RpcBlockLatexSetTextRequest) error {
 	return Do(s, req.ContextId, func(b basic.CommonOperations) error {
 		return b.SetLatexText(ctx, req)
-=======
-func (s *Service) SetLatexText(ctx *session.Context, req pb.RpcBlockLatexSetTextRequest) error {
-	return s.Do(req.ContextId, func(b smartblock.SmartBlock) error {
-		return b.(basic.Basic).SetLatexText(ctx, req)
->>>>>>> 78c4b986
 	})
 }
 
@@ -494,15 +441,8 @@
 	})
 }
 
-<<<<<<< HEAD
 func (s *service) SetBackgroundColor(ctx *session.Context, contextId string, color string, blockIds ...string) (err error) {
 	return Do(s, contextId, func(b basic.Updatable) error {
-=======
-func (s *Service) SetBackgroundColor(
-	ctx *session.Context, contextId string, color string, blockIds ...string,
-) (err error) {
-	return s.DoBasic(contextId, func(b basic.Basic) error {
->>>>>>> 78c4b986
 		return b.Update(ctx, func(b simple.Block) error {
 			b.Model().BackgroundColor = color
 			return nil
@@ -510,13 +450,8 @@
 	})
 }
 
-<<<<<<< HEAD
 func (s *service) SetLinkAppearance(ctx *session.Context, req pb.RpcBlockLinkListSetAppearanceRequest) (err error) {
 	return Do(s, req.ContextId, func(b basic.Updatable) error {
-=======
-func (s *Service) SetLinkAppearance(ctx *session.Context, req pb.RpcBlockLinkListSetAppearanceRequest) (err error) {
-	return s.DoBasic(req.ContextId, func(b basic.Basic) error {
->>>>>>> 78c4b986
 		return b.Update(ctx, func(b simple.Block) error {
 			if linkBlock, ok := b.(link.Block); ok {
 				return linkBlock.SetAppearance(&model.BlockContentLink{
@@ -553,24 +488,14 @@
 	})
 }
 
-<<<<<<< HEAD
 func (s *service) FeaturedRelationAdd(ctx *session.Context, contextId string, relations ...string) error {
 	return Do(s, contextId, func(b basic.CommonOperations) error {
-=======
-func (s *Service) FeaturedRelationAdd(ctx *session.Context, contextId string, relations ...string) error {
-	return s.DoBasic(contextId, func(b basic.Basic) error {
->>>>>>> 78c4b986
 		return b.FeaturedRelationAdd(ctx, relations...)
 	})
 }
 
-<<<<<<< HEAD
 func (s *service) FeaturedRelationRemove(ctx *session.Context, contextId string, relations ...string) error {
 	return Do(s, contextId, func(b basic.CommonOperations) error {
-=======
-func (s *Service) FeaturedRelationRemove(ctx *session.Context, contextId string, relations ...string) error {
-	return s.DoBasic(contextId, func(b basic.Basic) error {
->>>>>>> 78c4b986
 		return b.FeaturedRelationRemove(ctx, relations...)
 	})
 }
@@ -700,13 +625,8 @@
 	return
 }
 
-<<<<<<< HEAD
 func (s *service) SetRelationKey(ctx *session.Context, req pb.RpcBlockRelationSetKeyRequest) error {
 	return Do(s, req.ContextId, func(b basic.CommonOperations) error {
-=======
-func (s *Service) SetRelationKey(ctx *session.Context, req pb.RpcBlockRelationSetKeyRequest) error {
-	return s.DoBasic(req.ContextId, func(b basic.Basic) error {
->>>>>>> 78c4b986
 		rel, err := s.relationService.FetchKey(req.Key)
 		if err != nil {
 			return err
@@ -717,13 +637,8 @@
 	})
 }
 
-<<<<<<< HEAD
 func (s *service) AddRelationBlock(ctx *session.Context, req pb.RpcBlockRelationAddRequest) error {
 	return Do(s, req.ContextId, func(b basic.CommonOperations) error {
-=======
-func (s *Service) AddRelationBlock(ctx *session.Context, req pb.RpcBlockRelationAddRequest) error {
-	return s.DoBasic(req.ContextId, func(b basic.Basic) error {
->>>>>>> 78c4b986
 		return b.AddRelationAndSet(ctx, req)
 	})
 }
@@ -1028,15 +943,8 @@
 	return
 }
 
-<<<<<<< HEAD
 func (s *service) ListConvertToObjects(ctx *session.Context, req pb.RpcBlockListConvertToObjectsRequest) (linkIds []string, err error) {
 	err = Do(s, req.ContextId, func(b basic.CommonOperations) error {
-=======
-func (s *Service) ListConvertToObjects(
-	ctx *session.Context, req pb.RpcBlockListConvertToObjectsRequest,
-) (linkIds []string, err error) {
-	err = s.DoBasic(req.ContextId, func(b basic.Basic) error {
->>>>>>> 78c4b986
 		linkIds, err = b.ExtractBlocksToObjects(ctx, s, req)
 		return err
 	})

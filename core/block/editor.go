package block

import (
	"context"
	"errors"
	"fmt"

	"github.com/gogo/protobuf/types"

	"github.com/anyproto/anytype-heart/core/block/cache"
	"github.com/anyproto/anytype-heart/core/block/editor/basic"
	"github.com/anyproto/anytype-heart/core/block/editor/bookmark"
	"github.com/anyproto/anytype-heart/core/block/editor/clipboard"
	"github.com/anyproto/anytype-heart/core/block/editor/dataview"
	"github.com/anyproto/anytype-heart/core/block/editor/file"
	"github.com/anyproto/anytype-heart/core/block/editor/smartblock"
	"github.com/anyproto/anytype-heart/core/block/editor/state"
	"github.com/anyproto/anytype-heart/core/block/editor/stext"
	"github.com/anyproto/anytype-heart/core/block/editor/table"
	"github.com/anyproto/anytype-heart/core/block/editor/template"
	"github.com/anyproto/anytype-heart/core/block/editor/widget"
	"github.com/anyproto/anytype-heart/core/block/restriction"
	"github.com/anyproto/anytype-heart/core/block/simple"
	"github.com/anyproto/anytype-heart/core/block/simple/link"
	"github.com/anyproto/anytype-heart/core/block/simple/text"
	"github.com/anyproto/anytype-heart/core/domain"
	"github.com/anyproto/anytype-heart/core/domain/objectorigin"
	"github.com/anyproto/anytype-heart/core/session"
	"github.com/anyproto/anytype-heart/pb"
	"github.com/anyproto/anytype-heart/pkg/lib/bundle"
	"github.com/anyproto/anytype-heart/pkg/lib/pb/model"
	"github.com/anyproto/anytype-heart/util/pbtypes"
)

var ErrOptionUsedByOtherObjects = fmt.Errorf("option is used by other objects")

type FileUploadRequest struct {
	pb.RpcFileUploadRequest
	ObjectOrigin         objectorigin.ObjectOrigin
	CustomEncryptionKeys map[string]string
}

type UploadRequest struct {
	pb.RpcBlockUploadRequest
	ObjectOrigin objectorigin.ObjectOrigin
}

type BookmarkFetchRequest struct {
	pb.RpcBlockBookmarkFetchRequest
	ObjectOrigin objectorigin.ObjectOrigin
}

func (s *Service) MarkArchived(ctx session.Context, id string, archived bool) (err error) {
	return cache.Do(s, id, func(b basic.CommonOperations) error {
		return b.SetDetails(nil, []*model.Detail{
			{
				Key:   "isArchived",
				Value: pbtypes.Bool(archived),
			},
		}, true)
	})
}

func (s *Service) CreateBlock(ctx session.Context, req pb.RpcBlockCreateRequest) (id string, err error) {
	err = cache.DoStateCtx(s, ctx, req.ContextId, func(st *state.State, b basic.Creatable) error {
		id, err = b.CreateBlock(st, req)
		return err
	})
	return
}

func (s *Service) DuplicateBlocks(
	sctx session.Context,
	req pb.RpcBlockListDuplicateRequest,
) (newIds []string, err error) {
	if req.ContextId == req.TargetContextId || req.TargetContextId == "" {
		err = cache.DoStateCtx(s, sctx, req.ContextId, func(st *state.State, sb basic.Duplicatable) error {
			newIds, err = sb.Duplicate(st, st, req.TargetId, req.Position, req.BlockIds)
			return err
		})
		return
	}

	err = cache.DoStateCtx(s, sctx, req.ContextId, func(srcState *state.State, sb basic.Duplicatable) error {
		return cache.DoState(s, req.TargetContextId, func(targetState *state.State, tb basic.Creatable) error {
			newIds, err = sb.Duplicate(srcState, targetState, req.TargetId, req.Position, req.BlockIds)
			return err
		})
	})

	return
}

func (s *Service) UnlinkBlock(ctx session.Context, req pb.RpcBlockListDeleteRequest) (err error) {
	return cache.Do(s, req.ContextId, func(b basic.Unlinkable) error {
		return b.Unlink(ctx, req.BlockIds...)
	})
}

func (s *Service) SetDivStyle(
	ctx session.Context, contextId string, style model.BlockContentDivStyle, ids ...string,
) (err error) {
	return cache.Do(s, contextId, func(b basic.CommonOperations) error {
		return b.SetDivStyle(ctx, style, ids...)
	})
}

func (s *Service) SplitBlock(ctx session.Context, req pb.RpcBlockSplitRequest) (blockId string, err error) {
	err = cache.Do(s, req.ContextId, func(b stext.Text) error {
		blockId, err = b.Split(ctx, req)
		return err
	})
	return
}

func (s *Service) MergeBlock(ctx session.Context, req pb.RpcBlockMergeRequest) (err error) {
	return cache.Do(s, req.ContextId, func(b stext.Text) error {
		return b.Merge(ctx, req.FirstBlockId, req.SecondBlockId)
	})
}

func (s *Service) TurnInto(
	ctx session.Context, contextId string, style model.BlockContentTextStyle, ids ...string,
) error {
	return cache.Do(s, contextId, func(b stext.Text) error {
		return b.TurnInto(ctx, style, ids...)
	})
}

func (s *Service) SimplePaste(contextId string, anySlot []*model.Block) (err error) {
	var blocks []simple.Block

	for _, b := range anySlot {
		blocks = append(blocks, simple.New(b))
	}

	return cache.DoState(s, contextId, func(s *state.State, b basic.CommonOperations) error {
		return b.PasteBlocks(s, "", model.Block_Inner, blocks)
	})
}

func (s *Service) ReplaceBlock(ctx session.Context, req pb.RpcBlockReplaceRequest) (newId string, err error) {
	err = cache.Do(s, req.ContextId, func(b basic.Replaceable) error {
		newId, err = b.Replace(ctx, req.BlockId, req.Block)
		return err
	})
	return
}

func (s *Service) SetFields(ctx session.Context, req pb.RpcBlockSetFieldsRequest) (err error) {
	return cache.Do(s, req.ContextId, func(b basic.CommonOperations) error {
		return b.SetFields(ctx, &pb.RpcBlockListSetFieldsRequestBlockField{
			BlockId: req.BlockId,
			Fields:  req.Fields,
		})
	})
}

func (s *Service) SetDetails(ctx session.Context, objectId string, details []*model.Detail) (err error) {
	return cache.Do(s, objectId, func(b basic.DetailsSettable) error {
		return b.SetDetails(ctx, details, true)
	})
}

func (s *Service) SetDetailsList(ctx session.Context, objectIds []string, details []*model.Detail) (err error) {
	var (
		resultError error
		anySucceed  bool
	)
	for _, objectId := range objectIds {
		err := s.SetDetails(ctx, objectId, details)
		if err != nil {
			resultError = errors.Join(resultError, err)
		} else {
			anySucceed = true
		}
	}
	if resultError != nil {
		log.Warnf("SetDetailsList: %v", resultError)
	}
	if anySucceed {
		return nil
	}
	return resultError
}

func (s *Service) SetFieldsList(ctx session.Context, req pb.RpcBlockListSetFieldsRequest) (err error) {
	return cache.Do(s, req.ContextId, func(b basic.CommonOperations) error {
		return b.SetFields(ctx, req.BlockFields...)
	})
}

func (s *Service) GetAggregatedRelations(
	ctx session.Context,
	req pb.RpcBlockDataviewRelationListAvailableRequest,
) (relations []*model.Relation, err error) {
	err = cache.Do(s, req.ContextId, func(b dataview.Dataview) error {
		// todo: remove or replace
		// relations, err = b.GetAggregatedRelations(req.BlockId)
		return err
	})

	return
}

func (s *Service) UpdateDataviewView(ctx session.Context, req pb.RpcBlockDataviewViewUpdateRequest) error {
	return cache.Do(s, req.ContextId, func(b dataview.Dataview) error {
		return b.UpdateView(ctx, req.BlockId, req.ViewId, req.View, true)
	})
}

func (s *Service) UpdateDataviewGroupOrder(ctx session.Context, req pb.RpcBlockDataviewGroupOrderUpdateRequest) error {
	return cache.Do(s, req.ContextId, func(b dataview.Dataview) error {
		return b.UpdateViewGroupOrder(ctx, req.BlockId, req.GroupOrder)
	})
}

func (s *Service) UpdateDataviewObjectOrder(
	ctx session.Context, req pb.RpcBlockDataviewObjectOrderUpdateRequest,
) error {
	return cache.Do(s, req.ContextId, func(b dataview.Dataview) error {
		return b.UpdateViewObjectOrder(ctx, req.BlockId, req.ObjectOrders)
	})
}

func (s *Service) DataviewMoveObjectsInView(
	ctx session.Context, req *pb.RpcBlockDataviewObjectOrderMoveRequest,
) error {
	return cache.Do(s, req.ContextId, func(b dataview.Dataview) error {
		return b.DataviewMoveObjectsInView(ctx, req)
	})
}

func (s *Service) DeleteDataviewView(ctx session.Context, req pb.RpcBlockDataviewViewDeleteRequest) error {
	return cache.Do(s, req.ContextId, func(b dataview.Dataview) error {
		return b.DeleteView(ctx, req.BlockId, req.ViewId, true)
	})
}

func (s *Service) SetDataviewActiveView(ctx session.Context, req pb.RpcBlockDataviewViewSetActiveRequest) error {
	return cache.Do(s, req.ContextId, func(b dataview.Dataview) error {
		return b.SetActiveView(ctx, req.BlockId, req.ViewId, int(req.Limit), int(req.Offset))
	})
}

func (s *Service) SetDataviewViewPosition(ctx session.Context, req pb.RpcBlockDataviewViewSetPositionRequest) error {
	return cache.Do(s, req.ContextId, func(b dataview.Dataview) error {
		return b.SetViewPosition(ctx, req.BlockId, req.ViewId, req.Position)
	})
}

func (s *Service) CreateDataviewView(
	ctx session.Context, req pb.RpcBlockDataviewViewCreateRequest,
) (id string, err error) {
	err = cache.Do(s, req.ContextId, func(b dataview.Dataview) error {
		if req.View == nil {
			req.View = &model.BlockContentDataviewView{CardSize: model.BlockContentDataviewView_Medium}
		}
		view, e := b.CreateView(ctx, req.BlockId, *req.View, req.Source)
		if e != nil {
			return e
		}
		id = view.Id
		return nil
	})
	return
}

func (s *Service) AddDataviewRelation(ctx session.Context, req pb.RpcBlockDataviewRelationAddRequest) (err error) {
	err = cache.Do(s, req.ContextId, func(b dataview.Dataview) error {
		return b.AddRelations(ctx, req.BlockId, req.RelationKeys, true)
	})

	return
}

func (s *Service) DeleteDataviewRelation(ctx session.Context, req pb.RpcBlockDataviewRelationDeleteRequest) error {
	return cache.Do(s, req.ContextId, func(b dataview.Dataview) error {
		return b.DeleteRelations(ctx, req.BlockId, req.RelationKeys, true)
	})
}

func (s *Service) SetDataviewSource(ctx session.Context, contextId, blockId string, source []string) (err error) {
	return cache.Do(s, contextId, func(b dataview.Dataview) error {
		return b.SetSource(ctx, blockId, source)
	})
}

func (s *Service) Copy(
	ctx session.Context,
	req pb.RpcBlockCopyRequest,
) (textSlot string, htmlSlot string, anySlot []*model.Block, err error) {
	err = cache.Do(s, req.ContextId, func(cb clipboard.Clipboard) error {
		textSlot, htmlSlot, anySlot, err = cb.Copy(ctx, req)
		return err
	})

	return textSlot, htmlSlot, anySlot, err
}

func (s *Service) Paste(
	ctx session.Context, req pb.RpcBlockPasteRequest, groupId string,
) (blockIds []string, uploadArr []pb.RpcBlockUploadRequest, caretPosition int32, isSameBlockCaret bool, err error) {
	err = cache.Do(s, req.ContextId, func(cb clipboard.Clipboard) error {
		blockIds, uploadArr, caretPosition, isSameBlockCaret, err = cb.Paste(ctx, &req, groupId)
		return err
	})

	return blockIds, uploadArr, caretPosition, isSameBlockCaret, err
}

func (s *Service) Cut(
	ctx session.Context, req pb.RpcBlockCutRequest,
) (textSlot string, htmlSlot string, anySlot []*model.Block, err error) {
	err = cache.Do(s, req.ContextId, func(cb clipboard.Clipboard) error {
		textSlot, htmlSlot, anySlot, err = cb.Cut(ctx, req)
		return err
	})
	return textSlot, htmlSlot, anySlot, err
}

func (s *Service) Export(req pb.RpcBlockExportRequest) (path string, err error) {
	err = cache.Do(s, req.ContextId, func(cb clipboard.Clipboard) error {
		path, err = cb.Export(req)
		return err
	})
	return path, err
}

func (s *Service) SetTextText(ctx session.Context, req pb.RpcBlockTextSetTextRequest) error {
	return cache.Do(s, req.ContextId, func(b stext.Text) error {
		return b.SetText(ctx, req)
	})
}

func (s *Service) SetLatexText(ctx session.Context, req pb.RpcBlockLatexSetTextRequest) error {
	return cache.Do(s, req.ContextId, func(b basic.CommonOperations) error {
		return b.SetLatexText(ctx, req)
	})
}

func (s *Service) SetLatexProcessor(ctx session.Context, req pb.RpcBlockLatexSetTextRequest) error {
	return cache.Do(s, req.ContextId, func(b basic.CommonOperations) error {
		return b.SetLatexText(ctx, req)
	})
}

func (s *Service) SetTextStyle(
	ctx session.Context, contextId string, style model.BlockContentTextStyle, blockIds ...string,
) error {
	return cache.Do(s, contextId, func(b stext.Text) error {
		return b.UpdateTextBlocks(ctx, blockIds, true, func(t text.Block) error {
			t.SetStyle(style)
			return nil
		})
	})
}

func (s *Service) SetTextChecked(ctx session.Context, req pb.RpcBlockTextSetCheckedRequest) error {
	return cache.Do(s, req.ContextId, func(b stext.Text) error {
		return b.UpdateTextBlocks(ctx, []string{req.BlockId}, true, func(t text.Block) error {
			t.SetChecked(req.Checked)
			return nil
		})
	})
}

func (s *Service) SetTextColor(ctx session.Context, contextId string, color string, blockIds ...string) error {
	return cache.Do(s, contextId, func(b stext.Text) error {
		return b.UpdateTextBlocks(ctx, blockIds, true, func(t text.Block) error {
			t.SetTextColor(color)
			return nil
		})
	})
}

func (s *Service) ClearTextStyle(ctx session.Context, contextId string, blockIds ...string) error {
	return cache.Do(s, contextId, func(b stext.Text) error {
		return b.UpdateTextBlocks(ctx, blockIds, true, func(t text.Block) error {
			t.Model().BackgroundColor = ""
			t.Model().Align = model.Block_AlignLeft
			t.Model().VerticalAlign = model.Block_VerticalAlignTop
			t.SetTextColor("")
			t.SetStyle(model.BlockContentText_Paragraph)

			marks := t.Model().GetText().Marks.Marks[:0]
			for _, m := range t.Model().GetText().Marks.Marks {
				switch m.Type {
				case model.BlockContentTextMark_Strikethrough,
					model.BlockContentTextMark_Keyboard,
					model.BlockContentTextMark_Italic,
					model.BlockContentTextMark_Bold,
					model.BlockContentTextMark_Underscored,
					model.BlockContentTextMark_TextColor,
					model.BlockContentTextMark_BackgroundColor:
				default:
					marks = append(marks, m)
				}
			}
			t.Model().GetText().Marks.Marks = marks

			return nil
		})
	})
}

func (s *Service) ClearTextContent(ctx session.Context, contextId string, blockIds ...string) error {
	return cache.Do(s, contextId, func(b stext.Text) error {
		return b.UpdateTextBlocks(ctx, blockIds, true, func(t text.Block) error {
			t.SetText("", nil)
			return nil
		})
	})
}

func (s *Service) SetTextMark(
	ctx session.Context, contextId string, mark *model.BlockContentTextMark, blockIds ...string,
) error {
	return cache.Do(s, contextId, func(b stext.Text) error {
		return b.SetMark(ctx, mark, blockIds...)
	})
}

func (s *Service) SetTextIcon(ctx session.Context, contextId, image, emoji string, blockIds ...string) error {
	return cache.Do(s, contextId, func(b stext.Text) error {
		return b.SetIcon(ctx, image, emoji, blockIds...)
	})
}

func (s *Service) SetBackgroundColor(
	ctx session.Context, contextId string, color string, blockIds ...string,
) (err error) {
	return cache.Do(s, contextId, func(b basic.Updatable) error {
		return b.Update(ctx, func(b simple.Block) error {
			b.Model().BackgroundColor = color
			return nil
		}, blockIds...)
	})
}

func (s *Service) SetLinkAppearance(ctx session.Context, req pb.RpcBlockLinkListSetAppearanceRequest) (err error) {
	return cache.Do(s, req.ContextId, func(b basic.Updatable) error {
		return b.Update(ctx, func(b simple.Block) error {
			if linkBlock, ok := b.(link.Block); ok {
				return linkBlock.SetAppearance(&model.BlockContentLink{
					IconSize:    req.IconSize,
					CardStyle:   req.CardStyle,
					Description: req.Description,
					Relations:   req.Relations,
				})
			}
			return nil
		}, req.BlockIds...)
	})
}

func (s *Service) SetAlign(
	ctx session.Context, contextId string, align model.BlockAlign, blockIds ...string,
) (err error) {
	return cache.DoStateCtx(s, ctx, contextId, func(st *state.State, sb smartblock.SmartBlock) error {
		return st.SetAlign(align, blockIds...)
	})
}

func (s *Service) SetVerticalAlign(
	ctx session.Context, contextId string, align model.BlockVerticalAlign, blockIds ...string,
) (err error) {
	return cache.Do(s, contextId, func(sb smartblock.SmartBlock) error {
		return sb.SetVerticalAlign(ctx, align, blockIds...)
	})
}

func (s *Service) SetLayout(ctx session.Context, contextId string, layout model.ObjectTypeLayout) (err error) {
	return cache.Do(s, contextId, func(sb basic.CommonOperations) error {
		return sb.SetLayout(ctx, layout)
	})
}

func (s *Service) FeaturedRelationAdd(ctx session.Context, contextId string, relations ...string) error {
	return cache.Do(s, contextId, func(b basic.CommonOperations) error {
		return b.FeaturedRelationAdd(ctx, relations...)
	})
}

func (s *Service) FeaturedRelationRemove(ctx session.Context, contextId string, relations ...string) error {
	return cache.Do(s, contextId, func(b basic.CommonOperations) error {
		return b.FeaturedRelationRemove(ctx, relations...)
	})
}

func (s *Service) UploadBlockFile(ctx session.Context, req UploadRequest, groupID string) (err error) {
	return cache.Do(s, req.ContextId, func(b file.File) error {
		_, err = b.Upload(ctx, req.BlockId, file.FileSource{
			Path:    req.FilePath,
			Url:     req.Url,
			GroupID: groupID,
			Origin:  req.ObjectOrigin,
		}, false)
		return err
	})
}

func (s *Service) UploadBlockFileSync(ctx session.Context, req UploadRequest) (err error) {
	return cache.Do(s, req.ContextId, func(b file.File) error {
		_, err = b.Upload(ctx, req.BlockId, file.FileSource{
			Path:   req.FilePath,
			Url:    req.Url,
			Origin: req.ObjectOrigin,
		}, true)
		return err
	})
}

func (s *Service) CreateAndUploadFile(
	ctx session.Context, req pb.RpcBlockFileCreateAndUploadRequest,
) (id string, err error) {
	err = cache.Do(s, req.ContextId, func(b file.File) error {
		id, err = b.CreateAndUpload(ctx, req)
		return err
	})
	return
}

func (s *Service) UploadFile(ctx context.Context, spaceId string, req FileUploadRequest) (objectId string, details *types.Struct, err error) {
	upl := s.fileUploaderService.NewUploader(spaceId, req.ObjectOrigin)
	if req.DisableEncryption {
		log.Errorf("DisableEncryption is deprecated and has no effect")
	}

	if req.CustomEncryptionKeys != nil {
		upl.SetCustomEncryptionKeys(req.CustomEncryptionKeys)
	}
	upl.SetStyle(req.Style)
	upl.SetAdditionalDetails(req.Details)
	if req.Type != model.BlockContentFile_None {
		upl.SetType(req.Type)
	} else {
		upl.AutoType(true)
	}
	if req.LocalPath != "" {
		upl.SetFile(req.LocalPath)
	} else if req.Url != "" {
		upl.SetUrl(req.Url)
	}
	res := upl.Upload(ctx)
	if res.Err != nil {
		return "", nil, res.Err
	}
	return res.FileObjectId, res.FileObjectDetails, nil
}

func (s *Service) DropFiles(req pb.RpcFileDropRequest) (err error) {
	return s.DoFileNonLock(req.ContextId, func(b file.File) error {
		return b.DropFiles(req)
	})
}

func (s *Service) SetFileTargetObjectId(ctx session.Context, contextId string, blockId, targetObjectId string) error {
	return cache.Do(s, contextId, func(b file.File) error {
		return b.SetFileTargetObjectId(ctx, blockId, targetObjectId)
	})
}

func (s *Service) SetFileStyle(
	ctx session.Context, contextId string, style model.BlockContentFileStyle, blockIds ...string,
) error {
	return cache.Do(s, contextId, func(b file.File) error {
		return b.SetFileStyle(ctx, style, blockIds...)
	})
}

func (s *Service) UploadFileBlock(
	contextID string, req UploadRequest,
) (fileObjectId string, err error) {
	err = cache.Do(s, contextID, func(b file.File) error {
		fileObjectId, err = b.Upload(nil, req.BlockId, file.FileSource{
			Path:    req.FilePath,
			Url:     req.Url,
			GroupID: "",
			Origin:  req.ObjectOrigin,
		}, true)
		if err != nil {
			return err
		}
		return nil
	})
	return fileObjectId, err
}

func (s *Service) Undo(
	ctx session.Context, req pb.RpcObjectUndoRequest,
) (info basic.HistoryInfo, err error) {
	err = cache.Do(s, req.ContextId, func(b basic.IHistory) error {
		info, err = b.Undo(ctx)
		return err
	})
	return
}

func (s *Service) Redo(
	ctx session.Context, req pb.RpcObjectRedoRequest,
) (info basic.HistoryInfo, err error) {
	err = cache.Do(s, req.ContextId, func(b basic.IHistory) error {
		info, err = b.Redo(ctx)
		return err
	})
	return
}

func (s *Service) BookmarkFetch(ctx session.Context, req BookmarkFetchRequest) (err error) {
	return cache.Do(s, req.ContextId, func(b bookmark.Bookmark) error {
		return b.Fetch(ctx, req.BlockId, req.Url, req.ObjectOrigin)
	})
}

func (s *Service) BookmarkCreateAndFetch(ctx session.Context, req bookmark.CreateAndFetchRequest) (id string, err error) {
	err = cache.Do(s, req.ContextId, func(b bookmark.Bookmark) error {
		id, err = b.CreateAndFetch(ctx, req)
		return err
	})
	return
}

func (s *Service) SetRelationKey(ctx session.Context, req pb.RpcBlockRelationSetKeyRequest) error {
	return cache.Do(s, req.ContextId, func(b basic.CommonOperations) error {
		return b.AddRelationAndSet(ctx, pb.RpcBlockRelationAddRequest{
			RelationKey: req.Key, BlockId: req.BlockId, ContextId: req.ContextId,
		})
	})
}

func (s *Service) AddRelationBlock(ctx session.Context, req pb.RpcBlockRelationAddRequest) error {
	return cache.Do(s, req.ContextId, func(b basic.CommonOperations) error {
		return b.AddRelationAndSet(ctx, req)
	})
}

func (s *Service) GetRelations(ctx session.Context, objectId string) (relations []*model.Relation, err error) {
	err = cache.Do(s, objectId, func(b smartblock.SmartBlock) error {
		relations = b.Relations(nil).Models()
		return nil
	})
	return
}

// ModifyDetails performs details get and update under the sb lock to make sure no modifications are done in the middle
func (s *Service) ModifyDetails(objectId string, modifier func(current *types.Struct) (*types.Struct, error)) (err error) {
	return cache.Do(s, objectId, func(du basic.DetailsUpdatable) error {
		return du.UpdateDetails(modifier)
	})
}

func (s *Service) AddExtraRelations(ctx session.Context, objectId string, relationIds []string) (err error) {
	if len(relationIds) == 0 {
		return nil
	}
	return cache.Do(s, objectId, func(b smartblock.SmartBlock) error { // TODO RQ: check if empty
		return b.AddRelationLinks(ctx, relationIds...)
	})
}

func (s *Service) SetObjectTypes(ctx session.Context, objectId string, objectTypeUniqueKeys []string) (err error) {
	return cache.Do(s, objectId, func(b basic.CommonOperations) error {
		objectTypeKeys := make([]domain.TypeKey, 0, len(objectTypeUniqueKeys))
		for _, rawUniqueKey := range objectTypeUniqueKeys {
			objectTypeKey, err := domain.GetTypeKeyFromRawUniqueKey(rawUniqueKey)
			if err != nil {
				return fmt.Errorf("get type key from raw unique key: %w", err)
			}
			objectTypeKeys = append(objectTypeKeys, objectTypeKey)
		}
		return b.SetObjectTypes(ctx, objectTypeKeys, false)
	})
}

func (s *Service) RemoveExtraRelations(ctx session.Context, objectTypeId string, relationKeys []string) (err error) {
	return cache.Do(s, objectTypeId, func(b smartblock.SmartBlock) error {
		return b.RemoveExtraRelations(ctx, relationKeys)
	})
}

func (s *Service) ListAvailableRelations(ctx session.Context, objectId string) (aggregatedRelations []*model.Relation, err error) {
	err = cache.Do(s, objectId, func(b smartblock.SmartBlock) error {
		// TODO: not implemented
		return nil
	})
	return
}

func (s *Service) ListConvertToObjects(
	ctx session.Context, req pb.RpcBlockListConvertToObjectsRequest,
) (linkIds []string, err error) {
<<<<<<< HEAD
	err = Do(s, req.ContextId, func(b basic.CommonOperations) error {
		linkIds, err = b.ExtractBlocksToObjects(ctx, s.objectCreator, s.templateService, req)
=======
	err = cache.Do(s, req.ContextId, func(b basic.CommonOperations) error {
		linkIds, err = b.ExtractBlocksToObjects(ctx, s.objectCreator, req)
>>>>>>> 949ac753
		return err
	})
	return
}

func (s *Service) MoveBlocksToNewPage(
	ctx context.Context,
	sctx session.Context,
	req pb.RpcBlockListMoveToNewObjectRequest,
) (linkID string, err error) {
	// 1. Create new page, link
	linkID, objectID, _, err := s.CreateLinkToTheNewObject(ctx, sctx, &pb.RpcBlockLinkCreateWithObjectRequest{
		ContextId:           req.ContextId,
		TargetId:            req.DropTargetId,
		ObjectTypeUniqueKey: bundle.TypeKeyPage.URL(),
		Position:            req.Position,
		Details:             req.Details,
	})
	if err != nil {
		return
	}

	// 2. Move blocks to new page
	// TODO Use DoState2
	err = cache.DoState(s, req.ContextId, func(srcState *state.State, sb basic.Movable) error {
		return cache.DoState(s, objectID, func(destState *state.State, tb basic.Movable) error {
			return sb.Move(srcState, destState, "", model.Block_Inner, req.BlockIds)
		})
	})
	if err != nil {
		return
	}
	return linkID, err
}

type Movable interface {
	basic.Movable
	basic.Restrictionable
}

func (s *Service) MoveBlocks(req pb.RpcBlockListMoveToExistingObjectRequest) error {
	return cache.DoState2(s, req.ContextId, req.TargetContextId, func(srcState, destState *state.State, sb, tb Movable) error {
		if err := sb.Restrictions().Object.Check(model.Restrictions_Blocks); err != nil {
			return restriction.ErrRestricted
		}
		if err := tb.Restrictions().Object.Check(model.Restrictions_Blocks); err != nil {
			return restriction.ErrRestricted
		}
		return sb.Move(srcState, destState, req.DropTargetId, req.Position, req.BlockIds)
	})
}

func (s *Service) CreateTableBlock(ctx session.Context, req pb.RpcBlockTableCreateRequest) (id string, err error) {
	err = cache.DoStateCtx(s, ctx, req.ContextId, func(st *state.State, e table.TableEditor) error {
		id, err = e.TableCreate(st, req)
		return err
	})
	return
}

func (s *Service) TableRowCreate(ctx session.Context, req pb.RpcBlockTableRowCreateRequest) error {
	return cache.DoStateCtx(s, ctx, req.ContextId, func(st *state.State, e table.TableEditor) error {
		_, err := e.RowCreate(st, req)
		return err
	})
}

func (s *Service) TableColumnCreate(ctx session.Context, req pb.RpcBlockTableColumnCreateRequest) error {
	return cache.DoStateCtx(s, ctx, req.ContextId, func(st *state.State, e table.TableEditor) error {
		_, err := e.ColumnCreate(st, req)
		return err
	})
}

func (s *Service) TableRowDelete(ctx session.Context, req pb.RpcBlockTableRowDeleteRequest) (err error) {
	err = cache.DoStateCtx(s, ctx, req.ContextId, func(st *state.State, e table.TableEditor) error {
		return e.RowDelete(st, req)
	})
	return
}

func (s *Service) TableColumnDelete(ctx session.Context, req pb.RpcBlockTableColumnDeleteRequest) (err error) {
	err = cache.DoStateCtx(s, ctx, req.ContextId, func(st *state.State, e table.TableEditor) error {
		return e.ColumnDelete(st, req)
	})
	return
}

func (s *Service) TableColumnMove(ctx session.Context, req pb.RpcBlockTableColumnMoveRequest) (err error) {
	err = cache.DoStateCtx(s, ctx, req.ContextId, func(st *state.State, e table.TableEditor) error {
		return e.ColumnMove(st, req)
	})
	return
}

func (s *Service) TableRowDuplicate(ctx session.Context, req pb.RpcBlockTableRowDuplicateRequest) error {
	return cache.DoStateCtx(s, ctx, req.ContextId, func(st *state.State, e table.TableEditor) error {
		_, err := e.RowDuplicate(st, req)
		return err
	})
}

func (s *Service) TableColumnDuplicate(
	ctx session.Context, req pb.RpcBlockTableColumnDuplicateRequest,
) (id string, err error) {
	err = cache.DoStateCtx(s, ctx, req.ContextId, func(st *state.State, e table.TableEditor) error {
		id, err = e.ColumnDuplicate(st, req)
		return err
	})
	return id, err
}

func (s *Service) TableExpand(ctx session.Context, req pb.RpcBlockTableExpandRequest) (err error) {
	err = cache.DoStateCtx(s, ctx, req.ContextId, func(st *state.State, e table.TableEditor) error {
		return e.Expand(st, req)
	})
	return err
}

func (s *Service) TableRowListFill(ctx session.Context, req pb.RpcBlockTableRowListFillRequest) (err error) {
	err = cache.DoStateCtx(s, ctx, req.ContextId, func(st *state.State, e table.TableEditor) error {
		return e.RowListFill(st, req)
	})
	return err
}

func (s *Service) TableRowListClean(ctx session.Context, req pb.RpcBlockTableRowListCleanRequest) (err error) {
	err = cache.DoStateCtx(s, ctx, req.ContextId, func(st *state.State, e table.TableEditor) error {
		return e.RowListClean(st, req)
	})
	return err
}

func (s *Service) TableRowSetHeader(ctx session.Context, req pb.RpcBlockTableRowSetHeaderRequest) (err error) {
	err = cache.DoStateCtx(s, ctx, req.ContextId, func(st *state.State, e table.TableEditor) error {
		return e.RowSetHeader(st, req)
	})
	return err
}

func (s *Service) TableSort(ctx session.Context, req pb.RpcBlockTableSortRequest) (err error) {
	err = cache.DoStateCtx(s, ctx, req.ContextId, func(st *state.State, e table.TableEditor) error {
		return e.Sort(st, req)
	})
	return err
}

func (s *Service) TableColumnListFill(ctx session.Context, req pb.RpcBlockTableColumnListFillRequest) (err error) {
	err = cache.DoStateCtx(s, ctx, req.ContextId, func(st *state.State, e table.TableEditor) error {
		return e.ColumnListFill(st, req)
	})
	return err
}

func (s *Service) CreateWidgetBlock(ctx session.Context, req *pb.RpcBlockCreateWidgetRequest) (string, error) {
	var id string
	err := cache.DoStateCtx(s, ctx, req.ContextId, func(st *state.State, w widget.Widget) error {
		var err error
		id, err = w.CreateBlock(st, req)
		return err
	})
	return id, err
}

func (s *Service) CopyDataviewToBlock(
	ctx session.Context,
	req *pb.RpcBlockDataviewCreateFromExistingObjectRequest,
) ([]*model.BlockContentDataviewView, error) {

	var targetDvContent *model.BlockContentDataview

	err := cache.Do(s, req.TargetObjectId, func(d dataview.Dataview) error {
		var err error
		targetDvContent, err = d.GetDataview(template.DataviewBlockId)
		return err
	})
	if err != nil {
		return nil, err
	}

	err = cache.Do(s, req.ContextId, func(b smartblock.SmartBlock) error {
		st := b.NewStateCtx(ctx)
		block := st.Get(req.BlockId)
		if block == nil {
			return fmt.Errorf("block is not found")
		}

		dvContent, ok := block.Model().Content.(*model.BlockContentOfDataview)
		if !ok {
			return fmt.Errorf("block must contain dataView content")
		}

		dvContent.Dataview.Views = targetDvContent.Views
		dvContent.Dataview.RelationLinks = targetDvContent.RelationLinks
		dvContent.Dataview.GroupOrders = targetDvContent.GroupOrders
		dvContent.Dataview.ObjectOrders = targetDvContent.ObjectOrders
		dvContent.Dataview.TargetObjectId = req.TargetObjectId
		dvContent.Dataview.IsCollection = targetDvContent.IsCollection

		return b.Apply(st)
	})
	if err != nil {
		return nil, err
	}

	return targetDvContent.Views, err
}<|MERGE_RESOLUTION|>--- conflicted
+++ resolved
@@ -690,13 +690,8 @@
 func (s *Service) ListConvertToObjects(
 	ctx session.Context, req pb.RpcBlockListConvertToObjectsRequest,
 ) (linkIds []string, err error) {
-<<<<<<< HEAD
-	err = Do(s, req.ContextId, func(b basic.CommonOperations) error {
+	err = cache.Do(s, req.ContextId, func(b basic.CommonOperations) error {
 		linkIds, err = b.ExtractBlocksToObjects(ctx, s.objectCreator, s.templateService, req)
-=======
-	err = cache.Do(s, req.ContextId, func(b basic.CommonOperations) error {
-		linkIds, err = b.ExtractBlocksToObjects(ctx, s.objectCreator, req)
->>>>>>> 949ac753
 		return err
 	})
 	return

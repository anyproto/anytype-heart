package template

import (
	"context"
	"errors"

	"github.com/anyproto/any-sync/app"
<<<<<<< HEAD
	"github.com/anyproto/any-sync/commonspace/spacestorage"
	"github.com/samber/lo"
	"golang.org/x/exp/slices"

	"github.com/anyproto/anytype-heart/core/block/cache"
	"github.com/anyproto/anytype-heart/core/block/editor/basic"
	"github.com/anyproto/anytype-heart/core/block/editor/converter"
=======

>>>>>>> 217c580e
	"github.com/anyproto/anytype-heart/core/block/editor/smartblock"
	"github.com/anyproto/anytype-heart/core/block/editor/state"
	"github.com/anyproto/anytype-heart/core/domain"
	"github.com/anyproto/anytype-heart/pkg/lib/pb/model"
	"github.com/anyproto/anytype-heart/space/clientspace"
)

type CreateTemplateRequest struct {
	SpaceId, TemplateId, TypeId string
	Layout                      model.ObjectTypeLayout
	Details                     *domain.Details
	WithTemplateValidation      bool
}

<<<<<<< HEAD
	templateIsPreferableRelationKeys = []domain.RelationKey{
		bundle.RelationKeyFeaturedRelations, bundle.RelationKeyResolvedLayout,
		bundle.RelationKeyIconEmoji, bundle.RelationKeyCoverId,
		bundle.RelationKeySourceObject, bundle.RelationKeySetOf,
=======
func (r CreateTemplateRequest) IsValid() error {
	if r.WithTemplateValidation && (r.SpaceId == "" || r.TypeId == "") {
		return errors.New("spaceId and typeId are expected to resolve valid templateId")
>>>>>>> 217c580e
	}
	return nil
}

type Service interface {
<<<<<<< HEAD
	CreateTemplateStateWithDetails(templateId string, details *domain.Details, withTemplateValidation bool) (st *state.State, err error)
	CreateTemplateStateFromSmartBlock(sb smartblock.SmartBlock, details *domain.Details) *state.State
=======
	CreateTemplateStateWithDetails(req CreateTemplateRequest) (st *state.State, err error)
	CreateTemplateStateFromSmartBlock(sb smartblock.SmartBlock, req CreateTemplateRequest) *state.State
>>>>>>> 217c580e
	ObjectApplyTemplate(contextId string, templateId string) error
	TemplateCreateFromObject(ctx context.Context, id string) (templateId string, err error)

	TemplateCloneInSpace(space clientspace.Space, id string) (templateId string, err error)
	TemplateClone(spaceId string, id string) (templateId string, err error)

	TemplateExportAll(ctx context.Context, path string) (string, error)

	SetDefaultTemplateInType(ctx context.Context, typeId, templateId string) error
<<<<<<< HEAD

	app.Component
}

type service struct {
	picker       cache.ObjectGetter
	store        objectstore.ObjectStore
	spaceService space.Service
	creator      objectcreator.Service
	resolver     idresolver.Resolver
	exporter     export.Export
	converter    converter.LayoutConverter
}

func New() Service {
	return &service{}
}

func (s *service) Name() (name string) {
	return CName
}

func (s *service) Init(a *app.App) error {
	s.picker = app.MustComponent[cache.ObjectGetter](a)
	s.store = app.MustComponent[objectstore.ObjectStore](a)
	s.spaceService = app.MustComponent[space.Service](a)
	s.creator = app.MustComponent[objectcreator.Service](a)
	s.resolver = a.MustComponent(idresolver.CName).(idresolver.Resolver)
	s.exporter = a.MustComponent(export.CName).(export.Export)
	s.converter = app.MustComponent[converter.LayoutConverter](a)
	return nil
}

// CreateTemplateStateWithDetails creates clone of template object state with empty localDetails and updated objectTypes.
// If withTemplateValidation=true, templateId is queried in store. If template is empty or not found, last edited template is taken.
// Blank template is created in case template object is deleted or blank/empty templateId is provided
func (s *service) CreateTemplateStateWithDetails(
	templateId string,
	details *domain.Details,
	withTemplateValidation bool,
) (targetState *state.State, err error) {
	if withTemplateValidation {
		templateId, err = s.resolveValidTemplateId(templateId, details)
		if err != nil {
			return nil, fmt.Errorf("failed to resolve valid template id: %w", err)
		}
	}
	switch templateId {
	case "", BlankTemplateId:
		layout := details.GetInt64(bundle.RelationKeyResolvedLayout)
		// nolint:gosec
		targetState = s.createBlankTemplateState(model.ObjectTypeLayout(layout), details)
	default:
		targetState, err = s.createCustomTemplateState(templateId)
		if err != nil {
			return
		}
	}

	addDetailsToState(targetState, details)
	return targetState, nil
}

func (s *service) resolveValidTemplateId(templateId string, details *domain.Details) (string, error) {
	var (
		typeId  = details.GetString(bundle.RelationKeyType)
		spaceId = details.GetString(bundle.RelationKeySpaceId)
		ctx     = context.Background()
	)

	spc, err := s.spaceService.Get(ctx, spaceId)
	if err != nil {
		return "", fmt.Errorf("failed to get space: %w", err)
	}
	templateTypeId, err := spc.GetTypeIdByKey(ctx, bundle.TypeKeyTemplate)
	if err != nil {
		return "", fmt.Errorf("failed to get template type id from space: %w", err)
	}

	records, err := s.store.SpaceIndex(spaceId).Query(database.Query{
		Filters: []database.FilterRequest{
			{
				RelationKey: bundle.RelationKeyType,
				Condition:   model.BlockContentDataviewFilter_Equal,
				Value:       domain.String(templateTypeId),
			},
			{
				RelationKey: bundle.RelationKeyTargetObjectType,
				Condition:   model.BlockContentDataviewFilter_Equal,
				Value:       domain.String(typeId),
			},
		},
		Sorts: []database.SortRequest{{
			RelationKey: bundle.RelationKeyLastModifiedDate,
			Type:        model.BlockContentDataviewSort_Desc,
		}},
	})

	if err != nil {
		return "", fmt.Errorf("failed to query templates: %w", err)
	}

	if len(records) == 0 {
		// if no valid templates presented, we shell create new object with blank template
		return "", nil
	}

	if templateId == "" {
		return records[0].Details.GetString(bundle.RelationKeyId), nil
	}

	for _, record := range records {
		if record.Details.GetString(bundle.RelationKeyId) == templateId {
			return templateId, nil
		}
	}

	// if requested templateId was not found in store, we should use last modified template
	return records[0].Details.GetString(bundle.RelationKeyId), nil
}

// CreateTemplateStateFromSmartBlock duplicates the logic of CreateTemplateStateWithDetails but does not take the lock on smartBlock.
// if building of state fails, state of blank template is returned
func (s *service) CreateTemplateStateFromSmartBlock(sb smartblock.SmartBlock, details *domain.Details) *state.State {
	st, err := s.buildState(sb)
	if err != nil {
		layout := details.GetInt64(bundle.RelationKeyResolvedLayout)
		// nolint:gosec
		st = s.createBlankTemplateState(model.ObjectTypeLayout(layout), nil)
	}
	addDetailsToState(st, details)
	return st
}

func extractTargetDetails(originDetails *domain.Details, templateDetails *domain.Details) *domain.Details {
	targetDetails := originDetails.Copy()
	if templateDetails == nil {
		return targetDetails
	}
	for key, originalVal := range originDetails.Iterate() {
		templateVal := templateDetails.Get(key)
		if templateVal.Ok() {
			inTemplateEmpty := templateVal.IsEmpty()
			if key == bundle.RelationKeyResolvedLayout {
				// layout = 0 is actually basic layout, so it counts
				inTemplateEmpty = false
			}
			inOriginEmpty := originalVal.IsEmpty()
			templateValueShouldBePreferred := lo.Contains(templateIsPreferableRelationKeys, key)
			if !inTemplateEmpty && (inOriginEmpty || templateValueShouldBePreferred) {
				targetDetails.Delete(key)
			}
		}
	}
	return targetDetails
}

func (s *service) createCustomTemplateState(templateId string) (targetState *state.State, err error) {
	err = cache.Do(s.picker, templateId, func(sb smartblock.SmartBlock) (innerErr error) {
		targetState, innerErr = s.buildState(sb)
		if innerErr != nil {
			return innerErr
		}
		details := targetState.Details()
		if details.GetBool(bundle.RelationKeyIsDeleted) || details.GetBool(bundle.RelationKeyIsUninstalled) {
			return spacestorage.ErrTreeStorageAlreadyDeleted
		}
		return nil
	})
	if errors.Is(err, spacestorage.ErrTreeStorageAlreadyDeleted) {
		return s.createBlankTemplateState(model.ObjectType_basic, nil), nil
	}
	return
}

func (s *service) buildState(sb smartblock.SmartBlock) (st *state.State, err error) {
	if sb == nil {
		return nil, fmt.Errorf("smartblock is nil")
	}
	if !lo.Contains(sb.ObjectTypeKeys(), bundle.TypeKeyTemplate) {
		return nil, fmt.Errorf("object '%s' is not a template", sb.Id())
	}
	st = sb.NewState().Copy()

	if st.LocalDetails().GetBool(bundle.RelationKeyIsArchived) {
		return nil, spacestorage.ErrTreeStorageAlreadyDeleted
	}

	err = s.updateTypeKey(sb.SpaceID(), st)
	if err != nil {
		return
	}

	st.RemoveDetail(
		bundle.RelationKeyTargetObjectType,
		bundle.RelationKeyTemplateIsBundled,
		bundle.RelationKeyOrigin,
		bundle.RelationKeyAddedDate,
	)
	st.SetDetailAndBundledRelation(bundle.RelationKeySourceObject, domain.String(sb.Id()))
	// original created timestamp is used to set creationDate for imported objects, not for template-based objects
	st.SetOriginalCreatedTimestamp(0)
	st.SetLocalDetails(nil)
	return
}

func (s *service) ObjectApplyTemplate(contextId, templateId string) error {
	return cache.Do(s.picker, contextId, func(b smartblock.SmartBlock) error {
		orig := b.NewState().ParentState()
		ts, err := s.CreateTemplateStateWithDetails(templateId, orig.Details(), false)
		if err != nil {
			return err
		}
		ts.SetRootId(contextId)
		ts.SetParent(orig)

		ts.BlocksInit(ts)

		objType := orig.ObjectTypeKey()
		ts.SetObjectTypeKey(objType)

		flags := internalflag.NewFromState(orig)
		flags.AddToState(ts)

		// we provide KeepInternalFlags to allow further template applying and object type change
		return b.Apply(ts, smartblock.NoRestrictions, smartblock.KeepInternalFlags)
	})
}

func (s *service) TemplateCreateFromObject(ctx context.Context, id string) (templateId string, err error) {
	var (
		st             *state.State
		objectTypeKeys []domain.TypeKey
	)

	if err = cache.Do(s.picker, id, func(b smartblock.SmartBlock) error {
		if b.Type() != coresb.SmartBlockTypePage {
			return fmt.Errorf("can't make template from this object type: %s", model.SmartBlockType_name[int32(b.Type())])
		}
		st, err = buildTemplateStateFromObject(b)
		objectTypeKeys = st.ObjectTypeKeys()
		return err
	}); err != nil {
		return
	}

	spaceId, err := s.resolver.ResolveSpaceID(id)
	if err != nil {
		return "", fmt.Errorf("resolve spaceId: %w", err)
	}

	spc, err := s.spaceService.Get(ctx, spaceId)
	if err != nil {
		return "", fmt.Errorf("get space: %w", err)
	}

	templateId, _, err = s.creator.CreateSmartBlockFromStateInSpace(ctx, spc, objectTypeKeys, st)
	if err != nil {
		return
	}

	typeId, err2 := spc.GetTypeIdByKey(ctx, objectTypeKeys[0])
	if err2 != nil {
		log.Errorf("failed to get typeId: %v", err2)
		return
	}

	if err2 = s.SetDefaultTemplateInType(ctx, typeId, templateId); err != nil {
		log.Errorf("failed to set defaultTemplateId to type: %v", err2)
	}
	return
}

func (s *service) TemplateCloneInSpace(space clientspace.Space, id string) (templateId string, err error) {
	var (
		st             *state.State
		objectTypeKeys []domain.TypeKey
	)
	marketplaceSpace, err := s.spaceService.Get(context.Background(), addr.AnytypeMarketplaceWorkspace)
	if err != nil {
		return "", fmt.Errorf("get marketplace space: %w", err)
	}
	if err = marketplaceSpace.Do(id, func(b smartblock.SmartBlock) error {
		if b.Type() != coresb.SmartBlockTypeBundledTemplate {
			return fmt.Errorf("can clone bundled templates only")
		}
		objectTypeKeys = b.ObjectTypeKeys()
		st = b.NewState().Copy()
		st.RemoveDetail(bundle.RelationKeyTemplateIsBundled)
		st.SetLocalDetails(nil)
		st.SetDetailAndBundledRelation(bundle.RelationKeySourceObject, domain.String(id))

		targetObjectTypeBundledId := st.Details().GetString(bundle.RelationKeyTargetObjectType)
		targetObjectTypeKey, err := bundle.TypeKeyFromUrl(targetObjectTypeBundledId)
		if err != nil {
			return fmt.Errorf("get target object type key: %w", err)
		}
		targetObjectTypeId, err := space.GetTypeIdByKey(context.Background(), targetObjectTypeKey)
		if err != nil {
			return fmt.Errorf("get target object type id: %w", err)
		}
		st.SetDetailAndBundledRelation(bundle.RelationKeyTargetObjectType, domain.String(targetObjectTypeId))
		return nil
	}); err != nil {
		return
	}
	templateId, _, err = s.creator.CreateSmartBlockFromStateInSpace(context.Background(), space, objectTypeKeys, st)
	if err != nil {
		return
	}
	return
}

func (s *service) TemplateClone(spaceId string, id string) (templateId string, err error) {
	var spaceObject clientspace.Space
	spaceObject, err = s.spaceService.Get(context.Background(), spaceId)
	if err != nil {
		return "", fmt.Errorf("get space: %w", err)
	}
	return s.TemplateCloneInSpace(spaceObject, id)
}

func (s *service) TemplateExportAll(ctx context.Context, path string) (string, error) {
	records, err := s.store.QueryCrossSpace(database.Query{
		Filters: []database.FilterRequest{
			{
				RelationKey: bundle.RelationKeyIsArchived,
				Condition:   model.BlockContentDataviewFilter_Equal,
				Value:       domain.Bool(false),
			},
			{
				RelationKey: database.NestedRelationKey(bundle.RelationKeyType, bundle.RelationKeyUniqueKey),
				Condition:   model.BlockContentDataviewFilter_Equal,
				Value:       domain.String(bundle.TypeKeyTemplate.URL()),
			},
			// We don't want templates from marketplace
			{
				RelationKey: bundle.RelationKeySpaceId,
				Condition:   model.BlockContentDataviewFilter_NotEqual,
				Value:       domain.String(addr.AnytypeMarketplaceWorkspace),
			},
		},
	})
	if err != nil {
		return "", err
	}
	if len(records) == 0 {
		return "", fmt.Errorf("no templates")
	}
	ids := make([]string, 0, len(records))
	for _, rec := range records {
		ids = append(ids, rec.Details.GetString(bundle.RelationKeyId))
	}
	path, _, err = s.exporter.Export(ctx, pb.RpcObjectListExportRequest{
		Path:      path,
		ObjectIds: ids,
		Format:    model.Export_Protobuf,
		Zip:       true,
	})
	return path, err
}

// SetDefaultTemplateInType sets defaultTemplateId to type object in case it is empty
func (s *service) SetDefaultTemplateInType(ctx context.Context, typeId, templateId string) error {
	return cache.DoContext(s.picker, ctx, typeId, func(sb smartblock.SmartBlock) error {
		if sb.Details().GetString(bundle.RelationKeyDefaultTemplateId) != "" {
			return nil
		}
		ds := sb.(basic.DetailsSettable)
		if ds == nil {
			return fmt.Errorf("cannot set defaultTemplateId as type object does not support DetailsSettable interface")
		}
		return ds.SetDetails(nil, []domain.Detail{{
			Key:   bundle.RelationKeyDefaultTemplateId,
			Value: domain.String(templateId),
		}}, false)
	})
}

func (s *service) createBlankTemplateState(layout model.ObjectTypeLayout, details *domain.Details) (st *state.State) {
	st = state.NewDoc(BlankTemplateId, nil).NewState()
	template.InitTemplate(st, template.WithEmpty,
		template.WithDefaultFeaturedRelations,
		template.WithFeaturedRelations,
		template.WithAddedFeaturedRelation(bundle.RelationKeyTag),
		template.WithDetail(bundle.RelationKeyTag, domain.StringList(nil)),
		template.WithTitle,
	)
	if slices.Contains([]model.ObjectTypeLayout{model.ObjectType_set, model.ObjectType_collection}, layout) && details != nil {
		template.InitTemplate(st,
			template.WithDetail(bundle.RelationKeySpaceId, details.Get(bundle.RelationKeySpaceId)),
			template.WithDetail(bundle.RelationKeyType, details.Get(bundle.RelationKeyType)),
		)
	}
	if err := s.converter.Convert(st, model.ObjectType_basic, layout, true); err != nil {
		log.Errorf("failed to set '%s' layout to blank template: %v", layout.String(), err)
	}
	return
}

func (s *service) updateTypeKey(spaceId string, st *state.State) (err error) {
	objectTypeId := st.Details().GetString(bundle.RelationKeyTargetObjectType)
	if objectTypeId != "" {
		var uniqueKey domain.UniqueKey
		uniqueKey, err = s.store.SpaceIndex(spaceId).GetUniqueKeyById(objectTypeId)
		if err != nil {
			err = fmt.Errorf("get target object type %s: %w", objectTypeId, err)
		} else if uniqueKey.SmartblockType() != coresb.SmartBlockTypeObjectType {
			err = fmt.Errorf("unique key %s does not belong to object type", uniqueKey.InternalKey())
		}
		if err == nil {
			st.SetObjectTypeKey(domain.TypeKey(uniqueKey.InternalKey()))
			return nil
		}
		log.Errorf(err.Error())
	}
	updatedTypeKeys := slice.Remove(st.ObjectTypeKeys(), bundle.TypeKeyTemplate)
	if len(updatedTypeKeys) != 1 {
		return fmt.Errorf("failed to gather type key from template's ObjectTypeKeys (%v) and from object store: %w", st.ObjectTypeKeys(), err)
	}
	st.SetObjectTypeKey(updatedTypeKeys[0])
	return nil
}

func buildTemplateStateFromObject(sb smartblock.SmartBlock) (*state.State, error) {
	st := sb.NewState().Copy()
	st.SetLocalDetails(nil)
	targetObjectTypeId, err := sb.Space().GetTypeIdByKey(context.Background(), st.ObjectTypeKey())
	if err != nil {
		return nil, fmt.Errorf("get type id by key: %w", err)
	}
	st.SetDetail(bundle.RelationKeyTargetObjectType, domain.String(targetObjectTypeId))
	st.SetObjectTypeKeys([]domain.TypeKey{bundle.TypeKeyTemplate, st.ObjectTypeKey()})
	for _, rel := range sb.Relations(st) {
		if rel.DataSource == model.Relation_details && !rel.Hidden {
			st.RemoveDetail(domain.RelationKey(rel.Key))
		}
	}
	flags := internalflag.NewFromState(st)
	flags.Remove(model.InternalFlag_editorDeleteEmpty)
	flags.AddToState(st)
	return st, nil
}

func addDetailsToState(s *state.State, details *domain.Details) {
	targetDetails := extractTargetDetails(details, s.Details())
	s.AddDetails(targetDetails)
	s.BlocksInit(s)
=======

	app.Component
>>>>>>> 217c580e
}<|MERGE_RESOLUTION|>--- conflicted
+++ resolved
@@ -5,17 +5,7 @@
 	"errors"
 
 	"github.com/anyproto/any-sync/app"
-<<<<<<< HEAD
-	"github.com/anyproto/any-sync/commonspace/spacestorage"
-	"github.com/samber/lo"
-	"golang.org/x/exp/slices"
 
-	"github.com/anyproto/anytype-heart/core/block/cache"
-	"github.com/anyproto/anytype-heart/core/block/editor/basic"
-	"github.com/anyproto/anytype-heart/core/block/editor/converter"
-=======
-
->>>>>>> 217c580e
 	"github.com/anyproto/anytype-heart/core/block/editor/smartblock"
 	"github.com/anyproto/anytype-heart/core/block/editor/state"
 	"github.com/anyproto/anytype-heart/core/domain"
@@ -30,28 +20,16 @@
 	WithTemplateValidation      bool
 }
 
-<<<<<<< HEAD
-	templateIsPreferableRelationKeys = []domain.RelationKey{
-		bundle.RelationKeyFeaturedRelations, bundle.RelationKeyResolvedLayout,
-		bundle.RelationKeyIconEmoji, bundle.RelationKeyCoverId,
-		bundle.RelationKeySourceObject, bundle.RelationKeySetOf,
-=======
 func (r CreateTemplateRequest) IsValid() error {
 	if r.WithTemplateValidation && (r.SpaceId == "" || r.TypeId == "") {
 		return errors.New("spaceId and typeId are expected to resolve valid templateId")
->>>>>>> 217c580e
 	}
 	return nil
 }
 
 type Service interface {
-<<<<<<< HEAD
-	CreateTemplateStateWithDetails(templateId string, details *domain.Details, withTemplateValidation bool) (st *state.State, err error)
-	CreateTemplateStateFromSmartBlock(sb smartblock.SmartBlock, details *domain.Details) *state.State
-=======
 	CreateTemplateStateWithDetails(req CreateTemplateRequest) (st *state.State, err error)
 	CreateTemplateStateFromSmartBlock(sb smartblock.SmartBlock, req CreateTemplateRequest) *state.State
->>>>>>> 217c580e
 	ObjectApplyTemplate(contextId string, templateId string) error
 	TemplateCreateFromObject(ctx context.Context, id string) (templateId string, err error)
 
@@ -61,457 +39,6 @@
 	TemplateExportAll(ctx context.Context, path string) (string, error)
 
 	SetDefaultTemplateInType(ctx context.Context, typeId, templateId string) error
-<<<<<<< HEAD
 
 	app.Component
-}
-
-type service struct {
-	picker       cache.ObjectGetter
-	store        objectstore.ObjectStore
-	spaceService space.Service
-	creator      objectcreator.Service
-	resolver     idresolver.Resolver
-	exporter     export.Export
-	converter    converter.LayoutConverter
-}
-
-func New() Service {
-	return &service{}
-}
-
-func (s *service) Name() (name string) {
-	return CName
-}
-
-func (s *service) Init(a *app.App) error {
-	s.picker = app.MustComponent[cache.ObjectGetter](a)
-	s.store = app.MustComponent[objectstore.ObjectStore](a)
-	s.spaceService = app.MustComponent[space.Service](a)
-	s.creator = app.MustComponent[objectcreator.Service](a)
-	s.resolver = a.MustComponent(idresolver.CName).(idresolver.Resolver)
-	s.exporter = a.MustComponent(export.CName).(export.Export)
-	s.converter = app.MustComponent[converter.LayoutConverter](a)
-	return nil
-}
-
-// CreateTemplateStateWithDetails creates clone of template object state with empty localDetails and updated objectTypes.
-// If withTemplateValidation=true, templateId is queried in store. If template is empty or not found, last edited template is taken.
-// Blank template is created in case template object is deleted or blank/empty templateId is provided
-func (s *service) CreateTemplateStateWithDetails(
-	templateId string,
-	details *domain.Details,
-	withTemplateValidation bool,
-) (targetState *state.State, err error) {
-	if withTemplateValidation {
-		templateId, err = s.resolveValidTemplateId(templateId, details)
-		if err != nil {
-			return nil, fmt.Errorf("failed to resolve valid template id: %w", err)
-		}
-	}
-	switch templateId {
-	case "", BlankTemplateId:
-		layout := details.GetInt64(bundle.RelationKeyResolvedLayout)
-		// nolint:gosec
-		targetState = s.createBlankTemplateState(model.ObjectTypeLayout(layout), details)
-	default:
-		targetState, err = s.createCustomTemplateState(templateId)
-		if err != nil {
-			return
-		}
-	}
-
-	addDetailsToState(targetState, details)
-	return targetState, nil
-}
-
-func (s *service) resolveValidTemplateId(templateId string, details *domain.Details) (string, error) {
-	var (
-		typeId  = details.GetString(bundle.RelationKeyType)
-		spaceId = details.GetString(bundle.RelationKeySpaceId)
-		ctx     = context.Background()
-	)
-
-	spc, err := s.spaceService.Get(ctx, spaceId)
-	if err != nil {
-		return "", fmt.Errorf("failed to get space: %w", err)
-	}
-	templateTypeId, err := spc.GetTypeIdByKey(ctx, bundle.TypeKeyTemplate)
-	if err != nil {
-		return "", fmt.Errorf("failed to get template type id from space: %w", err)
-	}
-
-	records, err := s.store.SpaceIndex(spaceId).Query(database.Query{
-		Filters: []database.FilterRequest{
-			{
-				RelationKey: bundle.RelationKeyType,
-				Condition:   model.BlockContentDataviewFilter_Equal,
-				Value:       domain.String(templateTypeId),
-			},
-			{
-				RelationKey: bundle.RelationKeyTargetObjectType,
-				Condition:   model.BlockContentDataviewFilter_Equal,
-				Value:       domain.String(typeId),
-			},
-		},
-		Sorts: []database.SortRequest{{
-			RelationKey: bundle.RelationKeyLastModifiedDate,
-			Type:        model.BlockContentDataviewSort_Desc,
-		}},
-	})
-
-	if err != nil {
-		return "", fmt.Errorf("failed to query templates: %w", err)
-	}
-
-	if len(records) == 0 {
-		// if no valid templates presented, we shell create new object with blank template
-		return "", nil
-	}
-
-	if templateId == "" {
-		return records[0].Details.GetString(bundle.RelationKeyId), nil
-	}
-
-	for _, record := range records {
-		if record.Details.GetString(bundle.RelationKeyId) == templateId {
-			return templateId, nil
-		}
-	}
-
-	// if requested templateId was not found in store, we should use last modified template
-	return records[0].Details.GetString(bundle.RelationKeyId), nil
-}
-
-// CreateTemplateStateFromSmartBlock duplicates the logic of CreateTemplateStateWithDetails but does not take the lock on smartBlock.
-// if building of state fails, state of blank template is returned
-func (s *service) CreateTemplateStateFromSmartBlock(sb smartblock.SmartBlock, details *domain.Details) *state.State {
-	st, err := s.buildState(sb)
-	if err != nil {
-		layout := details.GetInt64(bundle.RelationKeyResolvedLayout)
-		// nolint:gosec
-		st = s.createBlankTemplateState(model.ObjectTypeLayout(layout), nil)
-	}
-	addDetailsToState(st, details)
-	return st
-}
-
-func extractTargetDetails(originDetails *domain.Details, templateDetails *domain.Details) *domain.Details {
-	targetDetails := originDetails.Copy()
-	if templateDetails == nil {
-		return targetDetails
-	}
-	for key, originalVal := range originDetails.Iterate() {
-		templateVal := templateDetails.Get(key)
-		if templateVal.Ok() {
-			inTemplateEmpty := templateVal.IsEmpty()
-			if key == bundle.RelationKeyResolvedLayout {
-				// layout = 0 is actually basic layout, so it counts
-				inTemplateEmpty = false
-			}
-			inOriginEmpty := originalVal.IsEmpty()
-			templateValueShouldBePreferred := lo.Contains(templateIsPreferableRelationKeys, key)
-			if !inTemplateEmpty && (inOriginEmpty || templateValueShouldBePreferred) {
-				targetDetails.Delete(key)
-			}
-		}
-	}
-	return targetDetails
-}
-
-func (s *service) createCustomTemplateState(templateId string) (targetState *state.State, err error) {
-	err = cache.Do(s.picker, templateId, func(sb smartblock.SmartBlock) (innerErr error) {
-		targetState, innerErr = s.buildState(sb)
-		if innerErr != nil {
-			return innerErr
-		}
-		details := targetState.Details()
-		if details.GetBool(bundle.RelationKeyIsDeleted) || details.GetBool(bundle.RelationKeyIsUninstalled) {
-			return spacestorage.ErrTreeStorageAlreadyDeleted
-		}
-		return nil
-	})
-	if errors.Is(err, spacestorage.ErrTreeStorageAlreadyDeleted) {
-		return s.createBlankTemplateState(model.ObjectType_basic, nil), nil
-	}
-	return
-}
-
-func (s *service) buildState(sb smartblock.SmartBlock) (st *state.State, err error) {
-	if sb == nil {
-		return nil, fmt.Errorf("smartblock is nil")
-	}
-	if !lo.Contains(sb.ObjectTypeKeys(), bundle.TypeKeyTemplate) {
-		return nil, fmt.Errorf("object '%s' is not a template", sb.Id())
-	}
-	st = sb.NewState().Copy()
-
-	if st.LocalDetails().GetBool(bundle.RelationKeyIsArchived) {
-		return nil, spacestorage.ErrTreeStorageAlreadyDeleted
-	}
-
-	err = s.updateTypeKey(sb.SpaceID(), st)
-	if err != nil {
-		return
-	}
-
-	st.RemoveDetail(
-		bundle.RelationKeyTargetObjectType,
-		bundle.RelationKeyTemplateIsBundled,
-		bundle.RelationKeyOrigin,
-		bundle.RelationKeyAddedDate,
-	)
-	st.SetDetailAndBundledRelation(bundle.RelationKeySourceObject, domain.String(sb.Id()))
-	// original created timestamp is used to set creationDate for imported objects, not for template-based objects
-	st.SetOriginalCreatedTimestamp(0)
-	st.SetLocalDetails(nil)
-	return
-}
-
-func (s *service) ObjectApplyTemplate(contextId, templateId string) error {
-	return cache.Do(s.picker, contextId, func(b smartblock.SmartBlock) error {
-		orig := b.NewState().ParentState()
-		ts, err := s.CreateTemplateStateWithDetails(templateId, orig.Details(), false)
-		if err != nil {
-			return err
-		}
-		ts.SetRootId(contextId)
-		ts.SetParent(orig)
-
-		ts.BlocksInit(ts)
-
-		objType := orig.ObjectTypeKey()
-		ts.SetObjectTypeKey(objType)
-
-		flags := internalflag.NewFromState(orig)
-		flags.AddToState(ts)
-
-		// we provide KeepInternalFlags to allow further template applying and object type change
-		return b.Apply(ts, smartblock.NoRestrictions, smartblock.KeepInternalFlags)
-	})
-}
-
-func (s *service) TemplateCreateFromObject(ctx context.Context, id string) (templateId string, err error) {
-	var (
-		st             *state.State
-		objectTypeKeys []domain.TypeKey
-	)
-
-	if err = cache.Do(s.picker, id, func(b smartblock.SmartBlock) error {
-		if b.Type() != coresb.SmartBlockTypePage {
-			return fmt.Errorf("can't make template from this object type: %s", model.SmartBlockType_name[int32(b.Type())])
-		}
-		st, err = buildTemplateStateFromObject(b)
-		objectTypeKeys = st.ObjectTypeKeys()
-		return err
-	}); err != nil {
-		return
-	}
-
-	spaceId, err := s.resolver.ResolveSpaceID(id)
-	if err != nil {
-		return "", fmt.Errorf("resolve spaceId: %w", err)
-	}
-
-	spc, err := s.spaceService.Get(ctx, spaceId)
-	if err != nil {
-		return "", fmt.Errorf("get space: %w", err)
-	}
-
-	templateId, _, err = s.creator.CreateSmartBlockFromStateInSpace(ctx, spc, objectTypeKeys, st)
-	if err != nil {
-		return
-	}
-
-	typeId, err2 := spc.GetTypeIdByKey(ctx, objectTypeKeys[0])
-	if err2 != nil {
-		log.Errorf("failed to get typeId: %v", err2)
-		return
-	}
-
-	if err2 = s.SetDefaultTemplateInType(ctx, typeId, templateId); err != nil {
-		log.Errorf("failed to set defaultTemplateId to type: %v", err2)
-	}
-	return
-}
-
-func (s *service) TemplateCloneInSpace(space clientspace.Space, id string) (templateId string, err error) {
-	var (
-		st             *state.State
-		objectTypeKeys []domain.TypeKey
-	)
-	marketplaceSpace, err := s.spaceService.Get(context.Background(), addr.AnytypeMarketplaceWorkspace)
-	if err != nil {
-		return "", fmt.Errorf("get marketplace space: %w", err)
-	}
-	if err = marketplaceSpace.Do(id, func(b smartblock.SmartBlock) error {
-		if b.Type() != coresb.SmartBlockTypeBundledTemplate {
-			return fmt.Errorf("can clone bundled templates only")
-		}
-		objectTypeKeys = b.ObjectTypeKeys()
-		st = b.NewState().Copy()
-		st.RemoveDetail(bundle.RelationKeyTemplateIsBundled)
-		st.SetLocalDetails(nil)
-		st.SetDetailAndBundledRelation(bundle.RelationKeySourceObject, domain.String(id))
-
-		targetObjectTypeBundledId := st.Details().GetString(bundle.RelationKeyTargetObjectType)
-		targetObjectTypeKey, err := bundle.TypeKeyFromUrl(targetObjectTypeBundledId)
-		if err != nil {
-			return fmt.Errorf("get target object type key: %w", err)
-		}
-		targetObjectTypeId, err := space.GetTypeIdByKey(context.Background(), targetObjectTypeKey)
-		if err != nil {
-			return fmt.Errorf("get target object type id: %w", err)
-		}
-		st.SetDetailAndBundledRelation(bundle.RelationKeyTargetObjectType, domain.String(targetObjectTypeId))
-		return nil
-	}); err != nil {
-		return
-	}
-	templateId, _, err = s.creator.CreateSmartBlockFromStateInSpace(context.Background(), space, objectTypeKeys, st)
-	if err != nil {
-		return
-	}
-	return
-}
-
-func (s *service) TemplateClone(spaceId string, id string) (templateId string, err error) {
-	var spaceObject clientspace.Space
-	spaceObject, err = s.spaceService.Get(context.Background(), spaceId)
-	if err != nil {
-		return "", fmt.Errorf("get space: %w", err)
-	}
-	return s.TemplateCloneInSpace(spaceObject, id)
-}
-
-func (s *service) TemplateExportAll(ctx context.Context, path string) (string, error) {
-	records, err := s.store.QueryCrossSpace(database.Query{
-		Filters: []database.FilterRequest{
-			{
-				RelationKey: bundle.RelationKeyIsArchived,
-				Condition:   model.BlockContentDataviewFilter_Equal,
-				Value:       domain.Bool(false),
-			},
-			{
-				RelationKey: database.NestedRelationKey(bundle.RelationKeyType, bundle.RelationKeyUniqueKey),
-				Condition:   model.BlockContentDataviewFilter_Equal,
-				Value:       domain.String(bundle.TypeKeyTemplate.URL()),
-			},
-			// We don't want templates from marketplace
-			{
-				RelationKey: bundle.RelationKeySpaceId,
-				Condition:   model.BlockContentDataviewFilter_NotEqual,
-				Value:       domain.String(addr.AnytypeMarketplaceWorkspace),
-			},
-		},
-	})
-	if err != nil {
-		return "", err
-	}
-	if len(records) == 0 {
-		return "", fmt.Errorf("no templates")
-	}
-	ids := make([]string, 0, len(records))
-	for _, rec := range records {
-		ids = append(ids, rec.Details.GetString(bundle.RelationKeyId))
-	}
-	path, _, err = s.exporter.Export(ctx, pb.RpcObjectListExportRequest{
-		Path:      path,
-		ObjectIds: ids,
-		Format:    model.Export_Protobuf,
-		Zip:       true,
-	})
-	return path, err
-}
-
-// SetDefaultTemplateInType sets defaultTemplateId to type object in case it is empty
-func (s *service) SetDefaultTemplateInType(ctx context.Context, typeId, templateId string) error {
-	return cache.DoContext(s.picker, ctx, typeId, func(sb smartblock.SmartBlock) error {
-		if sb.Details().GetString(bundle.RelationKeyDefaultTemplateId) != "" {
-			return nil
-		}
-		ds := sb.(basic.DetailsSettable)
-		if ds == nil {
-			return fmt.Errorf("cannot set defaultTemplateId as type object does not support DetailsSettable interface")
-		}
-		return ds.SetDetails(nil, []domain.Detail{{
-			Key:   bundle.RelationKeyDefaultTemplateId,
-			Value: domain.String(templateId),
-		}}, false)
-	})
-}
-
-func (s *service) createBlankTemplateState(layout model.ObjectTypeLayout, details *domain.Details) (st *state.State) {
-	st = state.NewDoc(BlankTemplateId, nil).NewState()
-	template.InitTemplate(st, template.WithEmpty,
-		template.WithDefaultFeaturedRelations,
-		template.WithFeaturedRelations,
-		template.WithAddedFeaturedRelation(bundle.RelationKeyTag),
-		template.WithDetail(bundle.RelationKeyTag, domain.StringList(nil)),
-		template.WithTitle,
-	)
-	if slices.Contains([]model.ObjectTypeLayout{model.ObjectType_set, model.ObjectType_collection}, layout) && details != nil {
-		template.InitTemplate(st,
-			template.WithDetail(bundle.RelationKeySpaceId, details.Get(bundle.RelationKeySpaceId)),
-			template.WithDetail(bundle.RelationKeyType, details.Get(bundle.RelationKeyType)),
-		)
-	}
-	if err := s.converter.Convert(st, model.ObjectType_basic, layout, true); err != nil {
-		log.Errorf("failed to set '%s' layout to blank template: %v", layout.String(), err)
-	}
-	return
-}
-
-func (s *service) updateTypeKey(spaceId string, st *state.State) (err error) {
-	objectTypeId := st.Details().GetString(bundle.RelationKeyTargetObjectType)
-	if objectTypeId != "" {
-		var uniqueKey domain.UniqueKey
-		uniqueKey, err = s.store.SpaceIndex(spaceId).GetUniqueKeyById(objectTypeId)
-		if err != nil {
-			err = fmt.Errorf("get target object type %s: %w", objectTypeId, err)
-		} else if uniqueKey.SmartblockType() != coresb.SmartBlockTypeObjectType {
-			err = fmt.Errorf("unique key %s does not belong to object type", uniqueKey.InternalKey())
-		}
-		if err == nil {
-			st.SetObjectTypeKey(domain.TypeKey(uniqueKey.InternalKey()))
-			return nil
-		}
-		log.Errorf(err.Error())
-	}
-	updatedTypeKeys := slice.Remove(st.ObjectTypeKeys(), bundle.TypeKeyTemplate)
-	if len(updatedTypeKeys) != 1 {
-		return fmt.Errorf("failed to gather type key from template's ObjectTypeKeys (%v) and from object store: %w", st.ObjectTypeKeys(), err)
-	}
-	st.SetObjectTypeKey(updatedTypeKeys[0])
-	return nil
-}
-
-func buildTemplateStateFromObject(sb smartblock.SmartBlock) (*state.State, error) {
-	st := sb.NewState().Copy()
-	st.SetLocalDetails(nil)
-	targetObjectTypeId, err := sb.Space().GetTypeIdByKey(context.Background(), st.ObjectTypeKey())
-	if err != nil {
-		return nil, fmt.Errorf("get type id by key: %w", err)
-	}
-	st.SetDetail(bundle.RelationKeyTargetObjectType, domain.String(targetObjectTypeId))
-	st.SetObjectTypeKeys([]domain.TypeKey{bundle.TypeKeyTemplate, st.ObjectTypeKey()})
-	for _, rel := range sb.Relations(st) {
-		if rel.DataSource == model.Relation_details && !rel.Hidden {
-			st.RemoveDetail(domain.RelationKey(rel.Key))
-		}
-	}
-	flags := internalflag.NewFromState(st)
-	flags.Remove(model.InternalFlag_editorDeleteEmpty)
-	flags.AddToState(st)
-	return st, nil
-}
-
-func addDetailsToState(s *state.State, details *domain.Details) {
-	targetDetails := extractTargetDetails(details, s.Details())
-	s.AddDetails(targetDetails)
-	s.BlocksInit(s)
-=======
-
-	app.Component
->>>>>>> 217c580e
 }
--- conflicted
+++ resolved
@@ -29,6 +29,7 @@
 	"github.com/anyproto/anytype-heart/space"
 	"github.com/anyproto/anytype-heart/space/clientspace"
 	"github.com/anyproto/anytype-heart/util/internalflag"
+	"github.com/anyproto/anytype-heart/util/pbtypes"
 	"github.com/anyproto/anytype-heart/util/slice"
 )
 
@@ -48,12 +49,8 @@
 )
 
 type Service interface {
-<<<<<<< HEAD
 	CreateTemplateStateWithDetails(templateId string, details *domain.Details) (st *state.State, err error)
-=======
-	CreateTemplateStateWithDetails(templateId string, details *types.Struct) (st *state.State, err error)
-	CreateTemplateStateFromSmartBlock(sb smartblock.SmartBlock, details *types.Struct) *state.State
->>>>>>> a8ed9f63
+	CreateTemplateStateFromSmartBlock(sb smartblock.SmartBlock, details *domain.Details) *state.State
 	ObjectApplyTemplate(contextId string, templateId string) error
 	TemplateCreateFromObject(ctx context.Context, id string) (templateId string, err error)
 
@@ -114,25 +111,20 @@
 	return targetState, nil
 }
 
-<<<<<<< HEAD
+// CreateTemplateStateFromSmartBlock duplicates the logic of CreateTemplateStateWithDetails but does not take the lock on smartBlock.
+// if building of state fails, state of blank template is returned
+func (s *service) CreateTemplateStateFromSmartBlock(sb smartblock.SmartBlock, details *domain.Details) *state.State {
+	st, err := s.buildState(sb)
+	if err != nil {
+		layout := pbtypes.GetInt64(details, bundle.RelationKeyLayout.String())
+		st = s.createBlankTemplateState(model.ObjectTypeLayout(layout))
+	}
+	addDetailsToState(st, details)
+	return st
+}
+
 func extractTargetDetails(originDetails *domain.Details, templateDetails *domain.Details) *domain.Details {
 	targetDetails := originDetails.Copy()
-=======
-// CreateTemplateStateFromSmartBlock duplicates the logic of CreateTemplateStateWithDetails but does not take the lock on smartBlock.
-// if building of state fails, state of blank template is returned
-func (s *service) CreateTemplateStateFromSmartBlock(sb smartblock.SmartBlock, details *types.Struct) *state.State {
-	st, err := s.buildState(sb)
-	if err != nil {
-		layout := pbtypes.GetInt64(details, bundle.RelationKeyLayout.String())
-		st = s.createBlankTemplateState(model.ObjectTypeLayout(layout))
-	}
-	addDetailsToState(st, details)
-	return st
-}
-
-func extractTargetDetails(originDetails *types.Struct, templateDetails *types.Struct) *types.Struct {
-	targetDetails := pbtypes.CopyStruct(originDetails, true)
->>>>>>> a8ed9f63
 	if templateDetails == nil {
 		return targetDetails
 	}
@@ -157,34 +149,7 @@
 
 func (s *service) createCustomTemplateState(templateId string) (targetState *state.State, err error) {
 	err = cache.Do(s.picker, templateId, func(sb smartblock.SmartBlock) (innerErr error) {
-<<<<<<< HEAD
-		if !lo.Contains(sb.ObjectTypeKeys(), bundle.TypeKeyTemplate) {
-			return fmt.Errorf("object '%s' is not a template", templateId)
-		}
-		targetState = sb.NewState().Copy()
-
-		if targetState.LocalDetails().GetBool(bundle.RelationKeyIsArchived) {
-			return spacestorage.ErrTreeStorageAlreadyDeleted
-		}
-
-		innerErr = s.updateTypeKey(targetState)
-		if innerErr != nil {
-			return
-		}
-
-		targetState.RemoveDetail(
-			bundle.RelationKeyTargetObjectType,
-			bundle.RelationKeyTemplateIsBundled,
-			bundle.RelationKeyOrigin,
-			bundle.RelationKeyAddedDate,
-		)
-		targetState.SetDetailAndBundledRelation(bundle.RelationKeySourceObject, domain.String(sb.Id()))
-		// original created timestamp is used to set creationDate for imported objects, not for template-based objects
-		targetState.SetOriginalCreatedTimestamp(0)
-		targetState.SetLocalDetails(nil)
-=======
 		targetState, innerErr = s.buildState(sb)
->>>>>>> a8ed9f63
 		return
 	})
 	if errors.Is(err, spacestorage.ErrTreeStorageAlreadyDeleted) {
@@ -212,12 +177,12 @@
 	}
 
 	st.RemoveDetail(
-		bundle.RelationKeyTargetObjectType.String(),
-		bundle.RelationKeyTemplateIsBundled.String(),
-		bundle.RelationKeyOrigin.String(),
-		bundle.RelationKeyAddedDate.String(),
+		bundle.RelationKeyTargetObjectType,
+		bundle.RelationKeyTemplateIsBundled,
+		bundle.RelationKeyOrigin,
+		bundle.RelationKeyAddedDate,
 	)
-	st.SetDetailAndBundledRelation(bundle.RelationKeySourceObject, pbtypes.String(sb.Id()))
+	st.SetDetailAndBundledRelation(bundle.RelationKeySourceObject, domain.String(sb.Id()))
 	// original created timestamp is used to set creationDate for imported objects, not for template-based objects
 	st.SetOriginalCreatedTimestamp(0)
 	st.SetLocalDetails(nil)

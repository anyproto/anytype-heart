package block

import (
	"fmt"

	"github.com/anytypeio/go-anytype-library/pb/model"
	"github.com/anytypeio/go-anytype-middleware/core/anytype"
	"github.com/anytypeio/go-anytype-middleware/core/block/simple/base"
	"github.com/anytypeio/go-anytype-middleware/core/block/simple/text"
	"github.com/anytypeio/go-anytype-middleware/pb"
	"github.com/gogo/protobuf/types"
)

const testPageId = "testpage"

func testStringValue(x string) *types.Value {
	return &types.Value{
		Kind: &types.Value_StringValue{StringValue: x},
	}
}

func testFloatValue(x float64) *types.Value {
	return &types.Value{
		Kind: &types.Value_NumberValue{NumberValue: x},
	}
}

var testBlocks = []*model.Block{
	{
		Id: testPageId,
		Fields: &types.Struct{
			Fields: map[string]*types.Value{
				"name": testStringValue("Test page"),
				"icon": testStringValue(":deciduous_tree:"),
			},
		},
		ChildrenIds: []string{"2", "3", "4", "4a", "5", "7", "12", "13", "16", "19", "21", "22", "23", "28", "29", "30", "31", "32", "37"},
		Content: &model.BlockContentOfPage{
			Page: &model.BlockContentPage{Style: model.BlockContentPage_Empty},
		},
	},
	{
		Id: "2",
		Content: &model.BlockContentOfIcon{
			Icon: &model.BlockContentIcon{
				Name: ":deciduous_tree:",
			},
		},
	},
	{
		Id: "3",
		Content: &model.BlockContentOfText{
			Text: &model.BlockContentText{
				Text:  "Test page",
				Style: model.BlockContentText_Title,
			},
		},
	},
	{
		Id: "4",
		Content: &model.BlockContentOfText{
			Text: &model.BlockContentText{
				Text:  "Why Anytype is better vs. Notion?",
				Style: model.BlockContentText_Header1,
			},
		},
	},
	{
		Id: "4a",
		Content: &model.BlockContentOfText{
			Text: &model.BlockContentText{
				Text:  "Test break for numbering check",
				Style: model.BlockContentText_Paragraph,
			},
		},
	},
	{
		Id:          "5",
		ChildrenIds: []string{"6"},
		Content: &model.BlockContentOfText{
			Text: &model.BlockContentText{
				Text:  "Better looking and more pleasant to use:",
				Style: model.BlockContentText_Header1,
				Marks: &model.BlockContentTextMarks{
					Marks: []*model.BlockContentTextMark{
						{
							Range: &model.Range{
								From: 0,
								To:   40,
							},
							Type: model.BlockContentTextMark_Bold,
						},
					},
				},
			},
		},
	},
	{
		Id: "6",

		Fields: &types.Struct{
			Fields: map[string]*types.Value{
				"lang": testStringValue("js"),
			},
		},
		Content: &model.BlockContentOfText{
			Text: &model.BlockContentText{
				Text:  "Why? Notion and Airtable use one standard design for all databases - one fits all approach. It works well for a generic case - pages. Anytype customizes the design of a database for each object: page, task, file, link, music file, video, etc. It makes Anytype's tools look native, like apps not spreadsheets.",
				Style: model.BlockContentText_Paragraph,
				Marks: &model.BlockContentTextMarks{
					Marks: []*model.BlockContentTextMark{
						{
							Range: &model.Range{
								From: 0,
								To:   7,
							},
							Type:  model.BlockContentTextMark_TextColor,
							Param: "#ff0000",
						},
						{
							Range: &model.Range{
								From: 0,
								To:   7,
							},
							Type:  model.BlockContentTextMark_BackgroundColor,
							Param: "#00ff00",
						},
					},
				},
			},
		},
	},
	{
		Id:          "7",
		ChildrenIds: []string{"8", "10"},
		Content: &model.BlockContentOfLayout{
			Layout: &model.BlockContentLayout{
				Style: model.BlockContentLayout_Row,
			},
		},
	},
	{
		Id:          "8",
		ChildrenIds: []string{"9", "14"},
		Fields: &types.Struct{
			Fields: map[string]*types.Value{
				"width": testFloatValue(0.5),
			},
		},
		Content: &model.BlockContentOfLayout{
			Layout: &model.BlockContentLayout{
				Style: model.BlockContentLayout_Column,
			},
		},
	},
	{
		Id: "9",
		Content: &model.BlockContentOfText{
			Text: &model.BlockContentText{
				Text:  "Anytype",
				Style: model.BlockContentText_Paragraph,
				Marks: &model.BlockContentTextMarks{
					Marks: []*model.BlockContentTextMark{
						{
							Range: &model.Range{
								From: 0,
								To:   7,
							},
							Type: model.BlockContentTextMark_Italic,
						},
					},
				},
			},
		},
	},
	{
		Id: "14",
		Content: &model.BlockContentOfImage{
			Image: &model.BlockContentImage{
				LocalFilePath: "/Users/andrewsimachev/Pictures/P03STgPliLQ.jpg",
			},
		},
	},
	{
		Id:          "10",
		ChildrenIds: []string{"11", "15"},
		Fields: &types.Struct{
			Fields: map[string]*types.Value{
				"width": testFloatValue(0.5),
			},
		},
		Content: &model.BlockContentOfLayout{
			Layout: &model.BlockContentLayout{
				Style: model.BlockContentLayout_Column,
			},
		},
	},
	{
		Id: "11",
		Content: &model.BlockContentOfText{
			Text: &model.BlockContentText{
				Text:  "Notion",
				Style: model.BlockContentText_Paragraph,
				Marks: &model.BlockContentTextMarks{
					Marks: []*model.BlockContentTextMark{
						{
							Range: &model.Range{
								From: 0,
								To:   6,
							},
							Type: model.BlockContentTextMark_Italic,
						},
					},
				},
			},
		},
	},
	{
		Id: "15",
		Content: &model.BlockContentOfImage{
			Image: &model.BlockContentImage{
				LocalFilePath: "/Users/andrewsimachev/Pictures/32.jpg",
			},
		},
	},
	{
		Id:          "16",
		ChildrenIds: []string{"17", "18"},
		Content: &model.BlockContentOfLayout{
			Layout: &model.BlockContentLayout{
				Style: model.BlockContentLayout_Row,
			},
		},
	},
	{
		Id: "17",
		Fields: &types.Struct{
			Fields: map[string]*types.Value{
				"width": testFloatValue(0.5),
			},
		},
		Content: &model.BlockContentOfImage{
			Image: &model.BlockContentImage{
				LocalFilePath: "/Users/andrewsimachev/Pictures/anigI4urVRs.jpg",
			},
		},
	},
	{
		Id: "18",
		Fields: &types.Struct{
			Fields: map[string]*types.Value{
				"width": testFloatValue(0.5),
			},
		},
		Content: &model.BlockContentOfImage{
			Image: &model.BlockContentImage{
				LocalFilePath: "/Users/andrewsimachev/Pictures/Photo11.jpg",
			},
		},
	},
	{
		Id:          "19",
		ChildrenIds: []string{"20"},
		Content: &model.BlockContentOfText{
			Text: &model.BlockContentText{
				Text:  "Free with no storage and upload limits",
				Style: model.BlockContentText_Marked,
				Marks: &model.BlockContentTextMarks{Marks: []*model.BlockContentTextMark{
					{
						Range: &model.Range{
							From: 0,
							To:   38,
						},
						Type: model.BlockContentTextMark_Bold,
					},
				}},
			},
		},
	},
	{
		Id: "20",
		Content: &model.BlockContentOfText{
			Text: &model.BlockContentText{
				Text:  "Notion gives 1000 blocks with 5MB per upload for free. Usually a user is over this limit in a week. Anytype is free with no storage and upload limits (and we don't spend resources to offer that). Notion charges more for each member - Anytype can be free for team of any size. Free products grow faster.",
				Style: model.BlockContentText_Paragraph,
			},
		},
	},
	{
		Id: "21",
		Content: &model.BlockContentOfText{
			Text: &model.BlockContentText{
				Text:  "Some cool shit here:",
				Style: model.BlockContentText_Header3,
			},
		},
	},
	{
		Id: "22",
		Content: &model.BlockContentOfDiv{
			Div: &model.BlockContentDiv{},
		},
	},
	{
		Id:          "23",
		ChildrenIds: []string{"24", "27"},
		Content: &model.BlockContentOfLayout{
			Layout: &model.BlockContentLayout{
				Style: model.BlockContentLayout_Row,
			},
		},
	},
	{
		Id:          "24",
		ChildrenIds: []string{"25", "26"},
		Fields: &types.Struct{
			Fields: map[string]*types.Value{
				"width": testFloatValue(0.5),
			},
		},
		Content: &model.BlockContentOfLayout{
			Layout: &model.BlockContentLayout{
				Style: model.BlockContentLayout_Column,
			},
		},
	},
	{
		Id: "25",
		Content: &model.BlockContentOfLink{
			Link: &model.BlockContentLink{
				Style:         model.BlockContentLink_Page,
				TargetBlockId: "testpage",
				Fields: &types.Struct{
					Fields: map[string]*types.Value{
						"name": testStringValue("Test page"),
						"icon": testStringValue(":deciduous_tree:"),
					},
				},
				IsArchived: true,
			},
		},
	},
	{
		Id: "26",
		Content: &model.BlockContentOfLink{
			Link: &model.BlockContentLink{
				Style:         model.BlockContentLink_Page,
				TargetBlockId: "testpage",
				Fields: &types.Struct{
					Fields: map[string]*types.Value{
						"name": testStringValue("Test page"),
						"icon": testStringValue(":family:"),
					},
				},
				IsArchived: false,
			},
		},
	},
	{
		Id: "27",
		Fields: &types.Struct{
			Fields: map[string]*types.Value{
				"width": testFloatValue(0.5),
			},
		},
		Content: &model.BlockContentOfLink{
			Link: &model.BlockContentLink{
				Style:         model.BlockContentLink_Page,
				TargetBlockId: "testpage",
				Fields: &types.Struct{
					Fields: map[string]*types.Value{
						"name": testStringValue("Test page"),
						"icon": testStringValue(":wastebasket:"),
					},
				},
				IsArchived: true,
			},
		},
	},
	{
		Id: "28",
		Content: &model.BlockContentOfDiv{
			Div: &model.BlockContentDiv{},
		},
	},
	{
		Id: "29",
		Content: &model.BlockContentOfText{
			Text: &model.BlockContentText{
				Text:  "",
				Style: model.BlockContentText_Header3,
			},
		},
	},
	{
		Id: "30",
		Content: &model.BlockContentOfVideo{
			Video: &model.BlockContentVideo{},
		},
	},
	{
		Id: "31",
		Content: &model.BlockContentOfText{
			Text: &model.BlockContentText{
				Text:  "The menu plays 2 roles:",
				Style: model.BlockContentText_Header3,
			},
		},
	},
	{
		Id:          "32",
		ChildrenIds: []string{"33"},
		Content: &model.BlockContentOfText{
			Text: &model.BlockContentText{
				Text:  "Is used to add a new block",
				Style: model.BlockContentText_Marked,
			},
		},
	},
	{
		Id:          "33",
		ChildrenIds: []string{"34", "35", "36"},
		Content: &model.BlockContentOfText{
			Text: &model.BlockContentText{
				Text:  "How it works:",
				Style: model.BlockContentText_Marked,
			},
		},
	},
	{
		Id: "34",
		Content: &model.BlockContentOfText{
			Text: &model.BlockContentText{
				Text:  "User hits \"+\" button",
				Style: model.BlockContentText_Numbered,
			},
		},
	},
	{
		Id: "35",
		Content: &model.BlockContentOfText{
			Text: &model.BlockContentText{
				Text:  "Add block menu appears",
				Style: model.BlockContentText_Numbered,
			},
		},
	},
	{
		Id: "36",
		Content: &model.BlockContentOfText{
			Text: &model.BlockContentText{
				Text:  "User can visually click on one of the options and the block of the corresponding type will appear",
				Style: model.BlockContentText_Numbered,
			},
		},
	},
	{
		Id:          "37",
		ChildrenIds: []string{"38", "47"},
		Content: &model.BlockContentOfText{
			Text: &model.BlockContentText{
				Text:  "Is used as a Power Tool that allows to call for almost any action - change color, turn block into another, delete block",
				Style: model.BlockContentText_Numbered,
			},
		},
	},
	{
		Id:          "38",
		ChildrenIds: []string{"39", "40", "41", "42", "46"},
		Content: &model.BlockContentOfText{
			Text: &model.BlockContentText{
				Text:  "How it works",
				Style: model.BlockContentText_Toggle,
			},
		},
	},
	{
		Id: "39",
		Content: &model.BlockContentOfText{
			Text: &model.BlockContentText{
				Text:  "User hits \"+\" button",
				Style: model.BlockContentText_Numbered,
			},
		},
	},
	{
		Id: "40",
		Content: &model.BlockContentOfText{
			Text: &model.BlockContentText{
				Text:  "Add block menu appears",
				Style: model.BlockContentText_Numbered,
			},
		},
	},
	{
		Id: "41",
		Content: &model.BlockContentOfText{
			Text: &model.BlockContentText{
				Text:  "User starts typing \"page\"",
				Style: model.BlockContentText_Numbered,
			},
		},
	},
	{
		Id:          "42",
		ChildrenIds: []string{"43", "44", "45"},
		Content: &model.BlockContentOfText{
			Text: &model.BlockContentText{
				Text:  "Items connected to page appear:",
				Style: model.BlockContentText_Toggle,
			},
		},
	},
	{
		Id: "43",
		Content: &model.BlockContentOfText{
			Text: &model.BlockContentText{
				Text:  "Add block",
				Style: model.BlockContentText_Paragraph,
				Marks: &model.BlockContentTextMarks{Marks: []*model.BlockContentTextMark{
					{
						Range: &model.Range{
							From: 0,
							To:   9,
						},
						Type: model.BlockContentTextMark_Bold,
					},
				}},
			},
		},
	},
	{
		Id: "44",
		Content: &model.BlockContentOfText{
			Text: &model.BlockContentText{
				Text:  "new page",
				Style: model.BlockContentText_Marked,
			},
		},
	},
	{
		Id: "45",
		Content: &model.BlockContentOfText{
			Text: &model.BlockContentText{
				Text:  "new page",
				Style: model.BlockContentText_Marked,
			},
		},
	},
	{
		Id: "46",
		Content: &model.BlockContentOfText{
			Text: &model.BlockContentText{
				Text:  "User chooses one from the list",
				Style: model.BlockContentText_Numbered,
			},
		},
	},
	{
		Id:          "47",
		ChildrenIds: []string{"48", "49", "50", "51"},
		Content: &model.BlockContentOfText{
			Text: &model.BlockContentText{
				Text:  "Alternative example",
				Style: model.BlockContentText_Toggle,
			},
		},
	},
	{
		Id: "48",
		Content: &model.BlockContentOfText{
			Text: &model.BlockContentText{
				Text:  "User hits \"+\" button",
				Style: model.BlockContentText_Numbered,
			},
		},
	},
	{
		Id: "49",
		Content: &model.BlockContentOfText{
			Text: &model.BlockContentText{
				Text:  "Add block menu appears",
				Style: model.BlockContentText_Numbered,
			},
		},
	},
	{
		Id: "50",
		Content: &model.BlockContentOfText{
			Text: &model.BlockContentText{
				Text:  "User starts typing \"turn into\"",
				Style: model.BlockContentText_Numbered,
			},
		},
	},
	{
		Id:          "51",
		ChildrenIds: []string{"52", "53", "54", "55", "56"},
		Content: &model.BlockContentOfText{
			Text: &model.BlockContentText{
				Text:  "Items connected to turn into appear:",
				Style: model.BlockContentText_Toggle,
			},
		},
	},
	{
		Id: "52",
		Content: &model.BlockContentOfText{
			Text: &model.BlockContentText{
				Text:  "Turn into",
				Style: model.BlockContentText_Paragraph,
				Marks: &model.BlockContentTextMarks{Marks: []*model.BlockContentTextMark{
					{
						Range: &model.Range{
							From: 0,
							To:   9,
						},
						Type: model.BlockContentTextMark_Bold,
					},
				}},
			},
		},
	},
	{
		Id: "53",
		Content: &model.BlockContentOfText{
			Text: &model.BlockContentText{
				Text:  "text",
				Style: model.BlockContentText_Marked,
			},
		},
	},
	{
		Id: "54",
		Content: &model.BlockContentOfText{
			Text: &model.BlockContentText{
				Text:  "page",
				Style: model.BlockContentText_Marked,
			},
		},
	},
	{
		Id: "55",
		Content: &model.BlockContentOfText{
			Text: &model.BlockContentText{
				Text:  "heading",
				Style: model.BlockContentText_Marked,
			},
		},
	},
	{
		Id: "56",
		Content: &model.BlockContentOfText{
			Text: &model.BlockContentText{
				Text:  "list",
				Style: model.BlockContentText_Marked,
			},
		},
	},
}

type testPage struct {
	s *service
}

<<<<<<< HEAD
func (t *testPage) Move(req pb.RpcBlockListMoveRequest) error {
	return fmt.Errorf("can't update block in the test page")
=======
func (t *testPage) Duplicate(req pb.RpcBlockDuplicateRequest) (id string, err error) {
	return "", fmt.Errorf("can't update block in the test page")
>>>>>>> f9e6060d
}

func (t *testPage) Merge(firstId, secondId string) error {
	return fmt.Errorf("can't update block in the test page")
}

func (t *testPage) Split(id string, pos int32) (string, error) {
	return "", fmt.Errorf("can't update block in the test page")
}

func (t *testPage) Unlink(id ...string) (err error) {
	return fmt.Errorf("can't update block in the test page")
}

func (t *testPage) UpdateIconBlock(id string, apply func(t base.IconBlock) error) error {
	return fmt.Errorf("can't update block in the test page")
}

func (t *testPage) SetFields(id string, fields *types.Struct) (err error) {
	return fmt.Errorf("can't update block in the test page")
}

func (t *testPage) UpdateTextBlock(id string, apply func(t text.Block) error) error {
	return fmt.Errorf("can't update block in the test page")
}

func (t *testPage) Open(b anytype.Block) error {
	return nil
}

func (t *testPage) Init() {
	event := &pb.Event{
		Messages: []*pb.EventMessage{{&pb.EventMessageValueOfBlockShow{
			BlockShow: &pb.EventBlockShow{
				RootId: t.GetId(),
				Blocks: testBlocks,
			},
		}}},
	}
	t.s.sendEvent(event)
}

func (t *testPage) GetId() string {
	return testPageId
}

func (t *testPage) Type() smartBlockType {
	return smartBlockTypePage
}

func (t *testPage) Create(req pb.RpcBlockCreateRequest) (id string, err error) {
	return "", fmt.Errorf("can't create block in the test page")
}

func (t *testPage) Close() error {
	return nil
}<|MERGE_RESOLUTION|>--- conflicted
+++ resolved
@@ -663,13 +663,12 @@
 	s *service
 }
 
-<<<<<<< HEAD
 func (t *testPage) Move(req pb.RpcBlockListMoveRequest) error {
 	return fmt.Errorf("can't update block in the test page")
-=======
+}
+
 func (t *testPage) Duplicate(req pb.RpcBlockDuplicateRequest) (id string, err error) {
 	return "", fmt.Errorf("can't update block in the test page")
->>>>>>> f9e6060d
 }
 
 func (t *testPage) Merge(firstId, secondId string) error {

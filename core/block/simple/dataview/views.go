package dataview

import (
	"github.com/globalsign/mgo/bson"
	"golang.org/x/exp/slices"

	"github.com/anyproto/anytype-heart/pkg/lib/pb/model"
	"github.com/anyproto/anytype-heart/util/slice"
)

const DefaultViewRelationWidth = 192

func (d *Dataview) AddFilter(viewID string, filter *model.BlockContentDataviewFilter) error {
	d.resetObjectOrderForView(viewID)

	view, err := d.GetView(viewID)
	if err != nil {
		return err
	}

	if filter.Id == "" {
		filter.Id = bson.NewObjectId().Hex()
	}
	d.setRelationFormat(filter)
	view.Filters = append(view.Filters, filter)
	return nil
}

func (d *Dataview) RemoveFilters(viewID string, filterIDs []string) error {
	d.resetObjectOrderForView(viewID)

	view, err := d.GetView(viewID)
	if err != nil {
		return err
	}

	view.Filters = slice.Filter(view.Filters, func(f *model.BlockContentDataviewFilter) bool {
		return slice.FindPos(filterIDs, f.Id) == -1
	})
	return nil
}

func (d *Dataview) ReplaceFilter(viewID string, filterID string, filter *model.BlockContentDataviewFilter) error {
	d.resetObjectOrderForView(viewID)

	view, err := d.GetView(viewID)
	if err != nil {
		return err
	}

	idx := slice.Find(view.Filters, func(f *model.BlockContentDataviewFilter) bool {
		return f.Id == filterID
	})
	if idx < 0 {
		return d.AddFilter(viewID, filter)
	}

	filter.Id = filterID
	d.setRelationFormat(filter)
	view.Filters[idx] = filter

	return nil
}

func (d *Dataview) ReorderFilters(viewID string, ids []string) error {
	view, err := d.GetView(viewID)
	if err != nil {
		return err
	}

	filtersMap := make(map[string]*model.BlockContentDataviewFilter)
	for _, f := range view.Filters {
		filtersMap[f.Id] = f
	}

	view.Filters = view.Filters[:0]
	for _, id := range ids {
		if f, ok := filtersMap[id]; ok {
			view.Filters = append(view.Filters, f)
		}
	}

	return nil
}

func (d *Dataview) AddSort(viewID string, sort *model.BlockContentDataviewSort) error {
	d.resetObjectOrderForView(viewID)

	view, err := d.GetView(viewID)
	if err != nil {
		return err
	}

	if sort.Id == "" {
		sort.Id = bson.NewObjectId().Hex()
	}

	view.Sorts = append(view.Sorts, sort)
	return nil
}

func (d *Dataview) RemoveSorts(viewID string, ids []string) error {
	d.resetObjectOrderForView(viewID)

	view, err := d.GetView(viewID)
	if err != nil {
		return err
	}

	view.Sorts = slice.Filter(view.Sorts, func(f *model.BlockContentDataviewSort) bool {
		return slice.FindPos(ids, getViewSortID(f)) == -1
	})
	return nil
}

func (d *Dataview) ReplaceSort(viewID string, id string, sort *model.BlockContentDataviewSort) error {
	d.resetObjectOrderForView(viewID)

	view, err := d.GetView(viewID)
	if err != nil {
		return err
	}

	idx := slice.Find(view.Sorts, func(f *model.BlockContentDataviewSort) bool {
		return getViewSortID(f) == id
	})
	if idx < 0 {
		return d.AddSort(viewID, sort)
	}

	view.Sorts[idx] = sort

	return nil
}

<<<<<<< HEAD
func (d *Dataview) ReorderSorts(viewID string, ids []string) error {
	view, err := d.GetView(viewID)
=======
func (l *Dataview) ReorderSorts(viewID string, ids []string) error {
	l.resetObjectOrderForView(viewID)
	view, err := l.GetView(viewID)
>>>>>>> 3a3df59a
	if err != nil {
		return err
	}

	sortsMap := make(map[string]*model.BlockContentDataviewSort)
	for _, f := range view.Sorts {
		sortsMap[getViewSortID(f)] = f
	}

	view.Sorts = view.Sorts[:0]
	for _, id := range ids {
		if f, ok := sortsMap[id]; ok {
			view.Sorts = append(view.Sorts, f)
		}
	}
	return nil
}

func (d *Dataview) AddViewRelation(viewID string, relation *model.BlockContentDataviewRelation) error {
	return d.ReplaceViewRelation(viewID, relation.Key, relation)
}

func (d *Dataview) RemoveViewRelations(viewID string, relationKeys []string) error {
	view, err := d.GetView(viewID)
	if err != nil {
		return err
	}

	view.Relations = slice.Filter(view.Relations, func(f *model.BlockContentDataviewRelation) bool {
		return slice.FindPos(relationKeys, f.Key) == -1
	})
	return nil
}

func (d *Dataview) ReplaceViewRelation(viewID string, relationKey string, relation *model.BlockContentDataviewRelation) error {
	view, err := d.GetView(viewID)
	if err != nil {
		return err
	}

	idx := slice.Find(view.Relations, func(f *model.BlockContentDataviewRelation) bool {
		return f.Key == relationKey
	})
	if idx < 0 {
		view.Relations = append(view.Relations, relation)
		return nil
	}

	view.Relations[idx] = relation

	return nil
}

func (d *Dataview) ReorderViewRelations(viewID string, relationKeys []string) error {
	view, err := d.GetView(viewID)
	if err != nil {
		return err
	}

	relationsMap := make(map[string]*model.BlockContentDataviewRelation)
	for _, r := range view.Relations {
		relationsMap[r.Key] = r

		// Add missing relation keys to requested order
		if !slices.Contains(relationKeys, r.Key) {
			relationKeys = append(relationKeys, r.Key)
		}
	}

	newRelations := make([]*model.BlockContentDataviewRelation, 0, len(view.Relations))
	for _, key := range relationKeys {
		// Ignore relations that don't present in view's relations
		if r, ok := relationsMap[key]; ok {
			newRelations = append(newRelations, r)
		}
	}
	view.Relations = newRelations
	return nil
}

func (d *Dataview) setRelationFormat(filter *model.BlockContentDataviewFilter) {
	for _, relLink := range d.content.RelationLinks {
		if relLink.Key == filter.RelationKey {
			filter.Format = relLink.Format
		}
	}
}<|MERGE_RESOLUTION|>--- conflicted
+++ resolved
@@ -133,14 +133,9 @@
 	return nil
 }
 
-<<<<<<< HEAD
 func (d *Dataview) ReorderSorts(viewID string, ids []string) error {
-	view, err := d.GetView(viewID)
-=======
-func (l *Dataview) ReorderSorts(viewID string, ids []string) error {
-	l.resetObjectOrderForView(viewID)
-	view, err := l.GetView(viewID)
->>>>>>> 3a3df59a
+	d.resetObjectOrderForView(viewID)
+	view, err := d.GetView(viewID)
 	if err != nil {
 		return err
 	}

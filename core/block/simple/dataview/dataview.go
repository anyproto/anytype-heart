--- conflicted
+++ resolved
@@ -18,13 +18,9 @@
 var _ Block = (*Dataview)(nil)
 
 var (
-<<<<<<< HEAD
 	ErrRelationExists   = fmt.Errorf("relation exists")
+	ErrViewNotFound     = errors.New("view not found")
 	ErrRelationNotFound = fmt.Errorf("relation not found")
-=======
-	ErrRelationNotFound = errors.New("relation not found")
-	ErrViewNotFound     = errors.New("view not found")
->>>>>>> 2e3853b5
 	ErrOptionNotExists  = errors.New("option not exists")
 )
 
@@ -399,7 +395,7 @@
 	}
 
 	if !found {
-		return ErrRelationNotFound
+		return fmt.Errorf("relation not found")
 	}
 
 	return nil
@@ -409,112 +405,6 @@
 	d.content.ActiveView = activeView
 }
 
-<<<<<<< HEAD
-=======
-func (d *Dataview) AddRelationOption(relationKey string, option model.RelationOption) error {
-	var relFound *model.Relation
-	for _, rel := range d.content.Relations {
-		if rel.Key != relationKey {
-			continue
-		}
-		if rel.Format != model.RelationFormat_status && rel.Format != model.RelationFormat_tag {
-			return fmt.Errorf("relation has incorrect format")
-		}
-
-		relFound = pbtypes.CopyRelation(rel)
-		for _, opt := range rel.SelectDict {
-			if option.Id == opt.Id {
-				return fmt.Errorf("option already exists")
-			}
-		}
-		if option.Scope != model.RelationOption_local {
-			return fmt.Errorf("incorrect option scope")
-		}
-		optionCopy := option
-		rel.SelectDict = append(rel.SelectDict, &optionCopy)
-		break
-	}
-
-	if relFound == nil {
-		return ErrRelationNotFound
-	}
-
-	// add this option with format scope to other dataview relations
-	for _, rel := range d.content.Relations {
-		if rel.Key == relationKey {
-			continue
-		}
-
-		if rel.Format != relFound.Format {
-			continue
-		}
-		optionCopy := option
-
-		optionCopy.Scope = model.RelationOption_format
-		rel.SelectDict = append(rel.SelectDict, &optionCopy)
-	}
-
-	return nil
-}
-
-func (d *Dataview) UpdateRelationOption(relationKey string, option model.RelationOption) error {
-	if option.Scope != model.RelationOption_local {
-		return fmt.Errorf("incorrect option scope")
-	}
-
-	relFound := pbtypes.GetRelation(d.content.Relations, relationKey)
-
-	for _, rel := range d.content.Relations {
-		if rel.Key != relationKey {
-			if relFound.Format != rel.Format {
-				continue
-			}
-			option.Scope = model.RelationOption_format
-		} else {
-			option.Scope = model.RelationOption_local
-		}
-
-		var found bool
-		for i, opt := range rel.SelectDict {
-			if option.Id == opt.Id {
-				optionCopy := option
-				rel.SelectDict[i] = &optionCopy
-				found = true
-				break
-			}
-		}
-
-		if !found && rel.Key != relationKey {
-			rel.SelectDict = append(rel.SelectDict, &option)
-		}
-	}
-	return nil
-}
-
-func (d *Dataview) DeleteRelationOption(relationKey string, optId string) error {
-	for relI, rel := range d.content.Relations {
-		if rel.Key != relationKey {
-			continue
-		}
-		var filtered = make([]*model.RelationOption, 0, len(rel.SelectDict))
-		for optI, opt := range rel.SelectDict {
-			if optId != opt.Id {
-				filtered = append(filtered, rel.SelectDict[optI])
-			}
-		}
-
-		if len(filtered) == len(rel.SelectDict) {
-			return ErrOptionNotExists
-		}
-
-		d.content.Relations[relI].SelectDict = filtered
-		return nil
-	}
-
-	return ErrRelationNotFound
-}
-
->>>>>>> 2e3853b5
 func (d *Dataview) SetViewOrder(viewIds []string) {
 	var newViews = make([]*model.BlockContentDataviewView, 0, len(viewIds))
 	for _, viewId := range viewIds {
@@ -531,13 +421,6 @@
 	d.content.Views = newViews
 }
 
-<<<<<<< HEAD
-func (s *Dataview) GetRelation(relationKey string) (*model.Relation, error) {
-	for _, v := range s.content.Relations {
-		if v.Key == relationKey {
-			return v, nil
-		}
-=======
 func (d *Dataview) SetViewGroupOrder(order *model.BlockContentDataviewGroupOrder) {
 	isExist := false
 	for _, groupOrder := range d.Model().GetDataview().GroupOrders {
@@ -567,12 +450,11 @@
 		}
 	}
 }
-
-func mergeSelectOptions(opts1, opts2 []*model.RelationOption) []*model.RelationOption {
-	var opts []*model.RelationOption
-	for _, opt1 := range opts1 {
-		opts = append(opts, &*opt1)
->>>>>>> 2e3853b5
+func (s *Dataview) GetRelation(relationKey string) (*model.Relation, error) {
+	for _, v := range s.content.Relations {
+		if v.Key == relationKey {
+			return v, nil
+		}
 	}
 	return nil, ErrRelationNotFound
 }

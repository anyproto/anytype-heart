--- conflicted
+++ resolved
@@ -77,12 +77,9 @@
 	if e.Layout != nil {
 		b.content.Layout = e.Layout.GetValue()
 	}
-<<<<<<< HEAD
-=======
 	if e.Limit != nil {
 		b.content.Limit = e.Limit.GetValue()
 	}
->>>>>>> b824dac8
 	if e.ViewId != nil {
 		b.content.ViewId = e.ViewId.GetValue()
 	}

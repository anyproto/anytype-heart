--- conflicted
+++ resolved
@@ -931,7 +931,6 @@
 	return
 }
 
-<<<<<<< HEAD
 func (s *Service) DoTable(id string, ctx *session.Context, apply func(st *state.State, b table.Editor) error) error {
 	sb, release, err := s.PickBlock(context.TODO(), id)
 	if err != nil {
@@ -951,8 +950,6 @@
 	return fmt.Errorf("table operation not available for this block type: %T", sb)
 }
 
-=======
->>>>>>> 3eff6d58
 func (s *Service) DoLinksCollection(id string, apply func(b basic.AllOperations) error) error {
 	sb, release, err := s.PickBlock(context.WithValue(context.TODO(), metrics.CtxKeyRequest, "do_links_collection"), id)
 	if err != nil {

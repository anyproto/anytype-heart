--- conflicted
+++ resolved
@@ -62,20 +62,13 @@
 	SetFields(req pb.RpcBlockSetFieldsRequest) error
 	SetFieldsList(req pb.RpcBlockListSetFieldsRequest) error
 
-<<<<<<< HEAD
 	SetDetails(req pb.RpcBlockSetDetailsRequest) (err error)
 
-	Paste(req pb.RpcBlockPasteRequest) (blockIds []string, err error)
-	Copy(req pb.RpcBlockCopyRequest) (html string, err error)
-	Cut(req pb.RpcBlockCutRequest) (textSlot string, htmlSlot string, anySlot []*model.Block, err error)
-	Export(req pb.RpcBlockExportRequest) (html string, err error)
-=======
 	Paste(req pb.RpcBlockPasteRequest) (blockIds []string, uploadArr []pb.RpcBlockUploadRequest, err error)
 
 	Copy(req pb.RpcBlockCopyRequest, images map[string][]byte) (html string, err error)
 	Cut(req pb.RpcBlockCutRequest, images map[string][]byte) (textSlot string, htmlSlot string, anySlot []*model.Block, err error)
 	Export(req pb.RpcBlockExportRequest, images map[string][]byte) (path string, err error)
->>>>>>> d610ca47
 
 	SplitBlock(req pb.RpcBlockSplitRequest) (blockId string, err error)
 	MergeBlock(req pb.RpcBlockMergeRequest) error
@@ -343,8 +336,8 @@
 	linkId, pageId, err := s.CreatePage(pb.RpcBlockCreatePageRequest{
 		ContextId: req.ContextId,
 		TargetId:  req.DropTargetId,
-		Block:     req.Block,
-		Position:  req.Position,
+		//Block:     req.Block,
+		Position: req.Position,
 	})
 
 	if err != nil {

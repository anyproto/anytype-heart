package block

import (
	"context"
	"encoding/base64"
	"errors"
	"fmt"
	"net/url"
	"strings"
	"time"

	"github.com/gogo/protobuf/proto"
	"github.com/gogo/protobuf/types"
	"github.com/hashicorp/go-multierror"
	"github.com/textileio/go-threads/core/thread"

	"github.com/anytypeio/go-anytype-middleware/app"
	"github.com/anytypeio/go-anytype-middleware/core/block/doc"
	"github.com/anytypeio/go-anytype-middleware/core/block/editor"
	"github.com/anytypeio/go-anytype-middleware/core/block/editor/basic"
	"github.com/anytypeio/go-anytype-middleware/core/block/editor/bookmark"
	"github.com/anytypeio/go-anytype-middleware/core/block/editor/clipboard"
	"github.com/anytypeio/go-anytype-middleware/core/block/editor/collection"
	"github.com/anytypeio/go-anytype-middleware/core/block/editor/dataview"
	"github.com/anytypeio/go-anytype-middleware/core/block/editor/file"
	_import "github.com/anytypeio/go-anytype-middleware/core/block/editor/import"
	"github.com/anytypeio/go-anytype-middleware/core/block/editor/smartblock"
	"github.com/anytypeio/go-anytype-middleware/core/block/editor/state"
	"github.com/anytypeio/go-anytype-middleware/core/block/editor/stext"
	"github.com/anytypeio/go-anytype-middleware/core/block/process"
	"github.com/anytypeio/go-anytype-middleware/core/block/restriction"
	_ "github.com/anytypeio/go-anytype-middleware/core/block/simple/bookmark"
	_ "github.com/anytypeio/go-anytype-middleware/core/block/simple/file"
	_ "github.com/anytypeio/go-anytype-middleware/core/block/simple/link"
	"github.com/anytypeio/go-anytype-middleware/core/block/source"
	"github.com/anytypeio/go-anytype-middleware/core/event"
	"github.com/anytypeio/go-anytype-middleware/core/status"
	"github.com/anytypeio/go-anytype-middleware/metrics"
	"github.com/anytypeio/go-anytype-middleware/pb"
	"github.com/anytypeio/go-anytype-middleware/pkg/lib/bundle"
	"github.com/anytypeio/go-anytype-middleware/pkg/lib/core"
	coresb "github.com/anytypeio/go-anytype-middleware/pkg/lib/core/smartblock"
	"github.com/anytypeio/go-anytype-middleware/pkg/lib/localstore/objectstore"
	"github.com/anytypeio/go-anytype-middleware/pkg/lib/logging"
	"github.com/anytypeio/go-anytype-middleware/pkg/lib/pb/model"
	"github.com/anytypeio/go-anytype-middleware/pkg/lib/threads"
	"github.com/anytypeio/go-anytype-middleware/util/linkpreview"
	"github.com/anytypeio/go-anytype-middleware/util/ocache"
	"github.com/anytypeio/go-anytype-middleware/util/pbtypes"
)

const (
	CName           = "blockService"
	linkObjectShare = "anytype://object/share?"
)

var (
	ErrBlockNotFound       = errors.New("block not found")
	ErrBlockAlreadyOpen    = errors.New("block already open")
	ErrUnexpectedBlockType = errors.New("unexpected block type")
	ErrUnknownObjectType   = fmt.Errorf("unknown object type")
)

var log = logging.Logger("anytype-mw-service")

var (
	blockCacheTTL       = time.Minute
	blockCleanupTimeout = time.Second * 30
)

var (
	// quick fix for limiting file upload goroutines
	uploadFilesLimiter = make(chan struct{}, 8)
)

func init() {
	for i := 0; i < cap(uploadFilesLimiter); i++ {
		uploadFilesLimiter <- struct{}{}
	}
}

type EventKey int

const ObjectCreateEvent EventKey = 0

type Service interface {
	Do(id string, apply func(b smartblock.SmartBlock) error) error
	DoWithContext(ctx context.Context, id string, apply func(b smartblock.SmartBlock) error) error

	OpenBlock(ctx *state.Context, id string) error
	ShowBlock(ctx *state.Context, id string) error
	OpenBreadcrumbsBlock(ctx *state.Context) (blockId string, err error)
	SetBreadcrumbs(ctx *state.Context, req pb.RpcObjectSetBreadcrumbsRequest) (err error)
	CloseBlock(id string) error
	CloseBlocks()
	CreateBlock(ctx *state.Context, req pb.RpcBlockCreateRequest) (string, error)
<<<<<<< HEAD
	CreatePage(ctx *state.Context, groupId string, req pb.RpcBlockCreatePageRequest) (linkId string, pageId string, err error)
	CreatePageFromState(ctx *state.Context, contextBlock smartblock.SmartBlock, groupId string, req pb.RpcBlockCreatePageRequest, st *state.State) (linkId string, pageId string, err error)
=======
	CreateLinkToTheNewObject(ctx *state.Context, groupId string, req pb.RpcBlockLinkCreateWithObjectRequest) (linkId string, pageId string, err error)
>>>>>>> 6004d1ca
	CreateSmartBlock(ctx context.Context, sbType coresb.SmartBlockType, details *types.Struct, relations []*model.Relation) (id string, newDetails *types.Struct, err error)
	CreateSmartBlockFromTemplate(ctx context.Context, sbType coresb.SmartBlockType, details *types.Struct, relations []*model.Relation, templateId string) (id string, newDetails *types.Struct, err error)
	CreateSmartBlockFromState(ctx context.Context, sbType coresb.SmartBlockType, details *types.Struct, relations []*model.Relation, createState *state.State) (id string, newDetails *types.Struct, err error)
	DuplicateBlocks(ctx *state.Context, req pb.RpcBlockListDuplicateRequest) ([]string, error)
	UnlinkBlock(ctx *state.Context, req pb.RpcBlockListDeleteRequest) error
	ReplaceBlock(ctx *state.Context, req pb.RpcBlockReplaceRequest) (newId string, err error)
	ObjectToSet(id string, source []string) (newId string, err error)

<<<<<<< HEAD
	MoveBlocks(ctx *state.Context, req pb.RpcBlockListMoveRequest) error
	MoveBlocksToNewPage(ctx *state.Context, req pb.RpcBlockListMoveToNewPageRequest) (linkId string, err error)
	ConvertChildrenToPages(ctx *state.Context, req pb.RpcBlockListConvertChildrenToPagesRequest) (linkIds []string, err error)
=======
	MoveBlocks(ctx *state.Context, req pb.RpcBlockListMoveToExistingObjectRequest) error
	MoveBlocksToNewPage(ctx *state.Context, req pb.RpcBlockListMoveToNewObjectRequest) (linkId string, err error)
	ConvertChildrenToPages(req pb.RpcBlockListConvertToObjectsRequest) (linkIds []string, err error)
>>>>>>> 6004d1ca
	SetFields(ctx *state.Context, req pb.RpcBlockSetFieldsRequest) error
	SetFieldsList(ctx *state.Context, req pb.RpcBlockListSetFieldsRequest) error

	SetDetails(ctx *state.Context, req pb.RpcObjectSetDetailsRequest) (err error)
	ModifyDetails(objectId string, modifier func(current *types.Struct) (*types.Struct, error)) (err error) // you must copy original struct within the modifier in order to modify it

	GetRelations(objectId string) (relations []*model.Relation, err error)
	UpdateExtraRelations(ctx *state.Context, id string, relations []*model.Relation, createIfMissing bool) (err error)
	ModifyExtraRelations(ctx *state.Context, objectId string, modifier func(current []*model.Relation) ([]*model.Relation, error)) (err error)
	AddExtraRelations(ctx *state.Context, id string, relations []*model.Relation) (relationsWithKeys []*model.Relation, err error)
	RemoveExtraRelations(ctx *state.Context, id string, relationKeys []string) (err error)
	CreateSet(req pb.RpcObjectCreateSetRequest) (setId string, err error)
	SetDataviewSource(ctx *state.Context, contextId, blockId string, source []string) error

	ListAvailableRelations(objectId string) (aggregatedRelations []*model.Relation, err error)
	SetObjectTypes(ctx *state.Context, objectId string, objectTypes []string) (err error)
	AddExtraRelationOption(ctx *state.Context, req pb.RpcObjectRelationOptionAddRequest) (opt *model.RelationOption, err error)
	UpdateExtraRelationOption(ctx *state.Context, req pb.RpcObjectRelationOptionUpdateRequest) (err error)
	DeleteExtraRelationOption(ctx *state.Context, req pb.RpcObjectRelationOptionDeleteRequest) (err error)

	Paste(ctx *state.Context, req pb.RpcBlockPasteRequest, groupId string) (blockIds []string, uploadArr []pb.RpcBlockUploadRequest, caretPosition int32, isSameBlockCaret bool, err error)

	Copy(req pb.RpcBlockCopyRequest) (textSlot string, htmlSlot string, anySlot []*model.Block, err error)
	Cut(ctx *state.Context, req pb.RpcBlockCutRequest) (textSlot string, htmlSlot string, anySlot []*model.Block, err error)
	Export(req pb.RpcBlockExportRequest) (path string, err error)
	ImportMarkdown(ctx *state.Context, req pb.RpcObjectImportMarkdownRequest) (rootLinkIds []string, err error)

	SplitBlock(ctx *state.Context, req pb.RpcBlockSplitRequest) (blockId string, err error)
	MergeBlock(ctx *state.Context, req pb.RpcBlockMergeRequest) error
	SetLatexText(ctx *state.Context, req pb.RpcBlockLatexSetTextRequest) error
	SetTextText(ctx *state.Context, req pb.RpcBlockTextSetTextRequest) error
	SetTextStyle(ctx *state.Context, contextId string, style model.BlockContentTextStyle, blockIds ...string) error
	SetTextChecked(ctx *state.Context, req pb.RpcBlockTextSetCheckedRequest) error
	SetTextColor(ctx *state.Context, contextId string, color string, blockIds ...string) error
	SetTextMark(ctx *state.Context, id string, mark *model.BlockContentTextMark, ids ...string) error
	SetTextIcon(ctx *state.Context, contextId, image, emoji string, blockIds ...string) error
	SetBackgroundColor(ctx *state.Context, contextId string, color string, blockIds ...string) error
	SetAlign(ctx *state.Context, contextId string, align model.BlockAlign, blockIds ...string) (err error)
	SetLayout(ctx *state.Context, id string, layout model.ObjectTypeLayout) error
	SetLinkAppearance(ctx *state.Context, req pb.RpcBlockLinkListSetAppearanceRequest) (err error)

	FeaturedRelationAdd(ctx *state.Context, contextId string, relations ...string) error
	FeaturedRelationRemove(ctx *state.Context, contextId string, relations ...string) error

	TurnInto(ctx *state.Context, id string, style model.BlockContentTextStyle, ids ...string) error

	SetDivStyle(ctx *state.Context, contextId string, style model.BlockContentDivStyle, ids ...string) (err error)

	SetFileStyle(ctx *state.Context, contextId string, style model.BlockContentFileStyle, blockIds ...string) error
	UploadFile(req pb.RpcFileUploadRequest) (hash string, err error)
	UploadBlockFile(ctx *state.Context, req pb.RpcBlockUploadRequest, groupId string) error
	UploadBlockFileSync(ctx *state.Context, req pb.RpcBlockUploadRequest) (err error)
	CreateAndUploadFile(ctx *state.Context, req pb.RpcBlockFileCreateAndUploadRequest) (id string, err error)
	DropFiles(req pb.RpcFileDropRequest) (err error)

	Undo(ctx *state.Context, req pb.RpcObjectUndoRequest) (pb.RpcObjectUndoRedoCounter, error)
	Redo(ctx *state.Context, req pb.RpcObjectRedoRequest) (pb.RpcObjectUndoRedoCounter, error)

	SetPagesIsArchived(req pb.RpcObjectListSetIsArchivedRequest) error
	SetPagesIsFavorite(req pb.RpcObjectListSetIsFavoriteRequest) error
	SetPageIsArchived(req pb.RpcObjectSetIsArchivedRequest) error
	SetPageIsFavorite(req pb.RpcObjectSetIsFavoriteRequest) error

	DeleteArchivedObjects(req pb.RpcObjectListDeleteRequest) error
	DeleteObject(id string) error

	GetAggregatedRelations(req pb.RpcBlockDataviewRelationListAvailableRequest) (relations []*model.Relation, err error)
	DeleteDataviewView(ctx *state.Context, req pb.RpcBlockDataviewViewDeleteRequest) error
	UpdateDataviewView(ctx *state.Context, req pb.RpcBlockDataviewViewUpdateRequest) error
	SetDataviewActiveView(ctx *state.Context, req pb.RpcBlockDataviewViewSetActiveRequest) error
	SetDataviewViewPosition(ctx *state.Context, request pb.RpcBlockDataviewViewSetPositionRequest) error
	CreateDataviewView(ctx *state.Context, req pb.RpcBlockDataviewViewCreateRequest) (id string, err error)
	AddDataviewRelation(ctx *state.Context, req pb.RpcBlockDataviewRelationAddRequest) (relation *model.Relation, err error)
	UpdateDataviewRelation(ctx *state.Context, req pb.RpcBlockDataviewRelationUpdateRequest) error
	DeleteDataviewRelation(ctx *state.Context, req pb.RpcBlockDataviewRelationDeleteRequest) error
	AddDataviewRecordRelationOption(ctx *state.Context, req pb.RpcBlockDataviewRecordRelationOptionAddRequest) (opt *model.RelationOption, err error)
	UpdateDataviewRecordRelationOption(ctx *state.Context, req pb.RpcBlockDataviewRecordRelationOptionUpdateRequest) error
	DeleteDataviewRecordRelationOption(ctx *state.Context, req pb.RpcBlockDataviewRecordRelationOptionDeleteRequest) error

	CreateDataviewRecord(ctx *state.Context, req pb.RpcBlockDataviewRecordCreateRequest) (*types.Struct, error)
	UpdateDataviewRecord(ctx *state.Context, req pb.RpcBlockDataviewRecordUpdateRequest) error
	DeleteDataviewRecord(ctx *state.Context, req pb.RpcBlockDataviewRecordDeleteRequest) error

	BookmarkFetch(ctx *state.Context, req pb.RpcBlockBookmarkFetchRequest) error
	BookmarkFetchSync(ctx *state.Context, req pb.RpcBlockBookmarkFetchRequest) (err error)
	BookmarkCreateAndFetch(ctx *state.Context, req pb.RpcBlockBookmarkCreateAndFetchRequest) (id string, err error)

	SetRelationKey(ctx *state.Context, request pb.RpcBlockRelationSetKeyRequest) error
	AddRelationBlock(ctx *state.Context, request pb.RpcBlockRelationAddRequest) error

	Process() process.Service
	ProcessAdd(p process.Process) (err error)
	ProcessCancel(id string) error

	SimplePaste(contextId string, anySlot []*model.Block) (err error)

	GetDocInfo(ctx context.Context, id string) (info doc.DocInfo, err error)
	Wakeup(id string) (err error)

	TemplateCreateFromObject(id string) (templateId string, err error)
	TemplateCreateFromObjectByObjectType(otId string) (templateId string, err error)
	TemplateClone(id string) (templateId string, err error)
	ObjectsDuplicate(ids []string) (newIds []string, err error)
	ObjectApplyTemplate(contextId, templateId string) error

	CreateWorkspace(req *pb.RpcWorkspaceCreateRequest) (string, error)
	SelectWorkspace(req *pb.RpcWorkspaceSelectRequest) error
	GetCurrentWorkspace(req *pb.RpcWorkspaceGetCurrentRequest) (string, error)
	GetAllWorkspaces(req *pb.RpcWorkspaceGetAllRequest) ([]string, error)
	SetIsHighlighted(req *pb.RpcWorkspaceSetIsHighlightedRequest) error

	ObjectAddWithObjectId(req *pb.RpcObjectAddWithObjectIdRequest) error
	ObjectShareByLink(req *pb.RpcObjectShareByLinkRequest) (string, error)

	AddCreatorInfoIfNeeded(workspaceId string) error

	app.ComponentRunnable
}

func newOpenedBlock(sb smartblock.SmartBlock) *openedBlock {
	var ob = openedBlock{SmartBlock: sb}
	if sb.Type() != model.SmartBlockType_Breadcrumbs {
		// decode and store corresponding threadID for appropriate block
		if tid, err := thread.Decode(sb.Id()); err != nil {
			log.With("thread", sb.Id()).Warnf("can't restore thread ID: %v", err)
		} else {
			ob.threadId = tid
		}
	}
	return &ob
}

type openedBlock struct {
	smartblock.SmartBlock
	threadId thread.ID
}

func New() Service {
	return new(service)
}

type service struct {
	anytype     core.Service
	status      status.Service
	sendEvent   func(event *pb.Event)
	closed      bool
	linkPreview linkpreview.LinkPreview
	process     process.Service
	doc         doc.Service
	app         *app.App
	source      source.Service
	cache       ocache.OCache
	objectStore objectstore.ObjectStore
	restriction restriction.Service
}

func (s *service) Name() string {
	return CName
}

func (s *service) Init(a *app.App) (err error) {
	s.anytype = a.MustComponent(core.CName).(core.Service)
	s.status = a.MustComponent(status.CName).(status.Service)
	s.linkPreview = a.MustComponent(linkpreview.CName).(linkpreview.LinkPreview)
	s.process = a.MustComponent(process.CName).(process.Service)
	s.sendEvent = a.MustComponent(event.CName).(event.Sender).Send
	s.source = a.MustComponent(source.CName).(source.Service)
	s.doc = a.MustComponent(doc.CName).(doc.Service)
	s.objectStore = a.MustComponent(objectstore.CName).(objectstore.ObjectStore)
	s.restriction = a.MustComponent(restriction.CName).(restriction.Service)
	s.app = a
	s.cache = ocache.New(s.loadSmartblock)
	return
}

func (s *service) Run() (err error) {
	s.initPredefinedBlocks()
	return
}

func (s *service) initPredefinedBlocks() {
	ids := []string{
		s.anytype.PredefinedBlocks().Account,
		s.anytype.PredefinedBlocks().AccountOld,
		s.anytype.PredefinedBlocks().Profile,
		s.anytype.PredefinedBlocks().Archive,
		s.anytype.PredefinedBlocks().Home,
		s.anytype.PredefinedBlocks().SetPages,
		s.anytype.PredefinedBlocks().MarketplaceType,
		s.anytype.PredefinedBlocks().MarketplaceRelation,
		s.anytype.PredefinedBlocks().MarketplaceTemplate,
	}
	startTime := time.Now()
	for _, id := range ids {
		headsHash, _ := s.anytype.ObjectStore().GetLastIndexedHeadsHash(id)
		if headsHash != "" {
			// skip object that has been already indexed before
			continue
		}
		ctx := &smartblock.InitContext{State: state.NewDoc(id, nil).(*state.State)}
		// this is needed so that old account will create its state successfully on first launch
		if id == s.anytype.PredefinedBlocks().AccountOld {
			ctx = nil
		}
		initTime := time.Now()
		sb, err := s.newSmartBlock(id, ctx)
		if err != nil {
			if err != smartblock.ErrCantInitExistingSmartblockWithNonEmptyState {
				if id == s.anytype.PredefinedBlocks().Account {
					log.With("thread", id).Errorf("can't init predefined account thread: %v", err)
				}
				if id == s.anytype.PredefinedBlocks().AccountOld {
					log.With("thread", id).Errorf("can't init predefined old account thread: %v", err)
				}
				log.With("thread", id).Errorf("can't init predefined block: %v", err)
			}
		} else {
			sb.Close()
		}
		sbType, _ := coresb.SmartBlockTypeFromID(id)
		metrics.SharedClient.RecordEvent(metrics.InitPredefinedBlock{
			SbType:   int(sbType),
			TimeMs:   time.Now().Sub(initTime).Milliseconds(),
			ObjectId: id,
		})
	}
	metrics.SharedClient.RecordEvent(metrics.InitPredefinedBlocks{
		TimeMs: time.Now().Sub(startTime).Milliseconds()})
}

func (s *service) Anytype() core.Service {
	return s.anytype
}

func (s *service) OpenBlock(ctx *state.Context, id string) (err error) {
	startTime := time.Now()
	ob, err := s.getSmartblock(context.TODO(), id)
	if err != nil {
		return
	}
	afterSmartBlockTime := time.Now()
	defer s.cache.Release(id)
	ob.Lock()
	defer ob.Unlock()
	ob.SetEventFunc(s.sendEvent)
	if v, hasOpenListner := ob.SmartBlock.(smartblock.SmartObjectOpenListner); hasOpenListner {
		v.SmartObjectOpened(ctx)
	}
	afterDataviewTime := time.Now()
	st := ob.NewState()
	st.SetLocalDetail(bundle.RelationKeyLastOpenedDate.String(), pbtypes.Int64(time.Now().Unix()))
	if err = ob.Apply(st, smartblock.NoHistory); err != nil {
		log.Errorf("failed to update lastOpenedDate: %s", err.Error())
	}
	afterApplyTime := time.Now()
	if err = ob.Show(ctx); err != nil {
		return
	}
	afterShowTime := time.Now()
	s.cache.Lock(id)
	if tid := ob.threadId; tid != thread.Undef && s.status != nil {
		var (
			fList = func() []string {
				ob.Lock()
				defer ob.Unlock()
				bs := ob.NewState()
				return bs.GetAllFileHashes(bs.FileRelationKeys())
			}
		)

		if newWatcher := s.status.Watch(tid, fList); newWatcher {
			ob.AddHook(func() { s.status.Unwatch(tid) }, smartblock.HookOnClose)
		}
	}
	afterHashesTime := time.Now()
	tp, _ := coresb.SmartBlockTypeFromID(id)
	metrics.SharedClient.RecordEvent(metrics.OpenBlockEvent{
		ObjectId:       id,
		GetBlockMs:     afterSmartBlockTime.Sub(startTime).Milliseconds(),
		DataviewMs:     afterDataviewTime.Sub(afterSmartBlockTime).Milliseconds(),
		ApplyMs:        afterApplyTime.Sub(afterDataviewTime).Milliseconds(),
		ShowMs:         afterShowTime.Sub(afterApplyTime).Milliseconds(),
		FileWatcherMs:  afterHashesTime.Sub(afterShowTime).Milliseconds(),
		SmartblockType: int(tp),
	})
	return nil
}

func (s *service) ShowBlock(ctx *state.Context, id string) (err error) {
	return s.Do(id, func(b smartblock.SmartBlock) error {
		return b.Show(ctx)
	})
}

func (s *service) OpenBreadcrumbsBlock(ctx *state.Context) (blockId string, err error) {
	bs := editor.NewBreadcrumbs()
	if err = bs.Init(&smartblock.InitContext{
		Restriction: s.restriction,
		ObjectStore: s.objectStore,
		Doc:         s.doc,
		Source:      source.NewVirtual(s.anytype, model.SmartBlockType_Breadcrumbs),
	}); err != nil {
		return
	}
	bs.Lock()
	defer bs.Unlock()
	bs.SetEventFunc(s.sendEvent)
	ob := newOpenedBlock(bs)
	s.cache.Add(bs.Id(), ob)

	// workaround to increase ref counter
	if _, err = s.cache.Get(context.Background(), bs.Id()); err != nil {
		return
	}
	if err = bs.Show(ctx); err != nil {
		return
	}
	return bs.Id(), nil
}

func (s *service) CloseBlock(id string) error {
	var (
		isDraft     bool
		workspaceId string
	)
	err := s.Do(id, func(b smartblock.SmartBlock) error {
		b.ObjectClose()
		s := b.NewState()
		isDraft = pbtypes.GetBool(s.LocalDetails(), bundle.RelationKeyIsDraft.String())
		workspaceId = pbtypes.GetString(s.LocalDetails(), bundle.RelationKeyWorkspaceId.String())

		return nil
	})
	if err != nil {
		return err
	}
	s.cache.Unlock(id)
	if isDraft {
		_, _ = s.cache.Remove(id)
		if err = s.DeleteObjectFromWorkspace(workspaceId, id); err != nil {
			log.Errorf("error while block delete: %v", err)
		} else {
			s.sendOnRemoveEvent(id)
		}
	}
	return nil
}

func (s *service) CloseBlocks() {
	s.cache.ForEach(func(v ocache.Object) (isContinue bool) {
		ob := v.(*openedBlock)
		ob.Lock()
		ob.ObjectClose()
		ob.Unlock()
		s.cache.Reset(ob.Id())
		return true
	})
}

func (s *service) CreateWorkspace(req *pb.RpcWorkspaceCreateRequest) (workspaceId string, err error) {
	id, _, err := s.CreateSmartBlock(context.TODO(), coresb.SmartBlockTypeWorkspace,
		&types.Struct{Fields: map[string]*types.Value{
			bundle.RelationKeyName.String():      pbtypes.String(req.Name),
			bundle.RelationKeyType.String():      pbtypes.String(bundle.TypeKeySpace.URL()),
			bundle.RelationKeyIconEmoji.String(): pbtypes.String("🌎"),
			bundle.RelationKeyLayout.String():    pbtypes.Float64(float64(model.ObjectType_space)),
		}}, nil)
	return id, err
}

func (s *service) SelectWorkspace(req *pb.RpcWorkspaceSelectRequest) error {
	panic("should be removed")
}

func (s *service) GetCurrentWorkspace(req *pb.RpcWorkspaceGetCurrentRequest) (string, error) {
	workspaceId, err := s.anytype.ObjectStore().GetCurrentWorkspaceId()
	if err != nil && strings.HasSuffix(err.Error(), "key not found") {
		return "", nil
	}
	return workspaceId, err
}

func (s *service) GetAllWorkspaces(req *pb.RpcWorkspaceGetAllRequest) ([]string, error) {
	return s.anytype.GetAllWorkspaces()
}

func (s *service) SetIsHighlighted(req *pb.RpcWorkspaceSetIsHighlightedRequest) error {
	workspaceId, _ := s.anytype.GetWorkspaceIdForObject(req.ObjectId)
	return s.Do(workspaceId, func(b smartblock.SmartBlock) error {
		workspace, ok := b.(*editor.Workspaces)
		if !ok {
			return fmt.Errorf("incorrect object with workspace id")
		}
		return workspace.SetIsHighlighted(req.ObjectId, req.IsHighlighted)
	})
}

func (s *service) ObjectAddWithObjectId(req *pb.RpcObjectAddWithObjectIdRequest) error {
	if req.ObjectId == "" || req.Payload == "" {
		return fmt.Errorf("cannot add object without objectId or payload")
	}
	decodedPayload, err := base64.RawStdEncoding.DecodeString(req.Payload)
	if err != nil {
		return fmt.Errorf("error adding object: cannot decode base64 payload")
	}

	var protoPayload model.ThreadDeeplinkPayload
	err = proto.Unmarshal(decodedPayload, &protoPayload)
	if err != nil {
		return fmt.Errorf("failed unmarshalling the payload: %w", err)
	}
	return s.Do(s.Anytype().PredefinedBlocks().Account, func(b smartblock.SmartBlock) error {
		workspace, ok := b.(*editor.Workspaces)
		if !ok {
			return fmt.Errorf("incorrect object with workspace id")
		}

		return workspace.AddObject(req.ObjectId, protoPayload.Key, protoPayload.Addrs)
	})
}

func (s *service) ObjectShareByLink(req *pb.RpcObjectShareByLinkRequest) (link string, err error) {
	workspaceId, err := s.anytype.GetWorkspaceIdForObject(req.ObjectId)
	if err == core.ErrObjectDoesNotBelongToWorkspace {
		workspaceId = s.Anytype().PredefinedBlocks().Account
	}
	var key string
	var addrs []string
	err = s.Do(workspaceId, func(b smartblock.SmartBlock) error {
		workspace, ok := b.(*editor.Workspaces)
		if !ok {
			return fmt.Errorf("incorrect object with workspace id")
		}
		key, addrs, err = workspace.GetObjectKeyAddrs(req.ObjectId)
		return err
	})
	if err != nil {
		return "", err
	}
	payload := &model.ThreadDeeplinkPayload{
		Key:   key,
		Addrs: addrs,
	}
	marshalledPayload, err := proto.Marshal(payload)
	if err != nil {
		return "", fmt.Errorf("failed to marshal deeplink payload: %w", err)
	}
	encodedPayload := base64.RawStdEncoding.EncodeToString(marshalledPayload)

	params := url.Values{}
	params.Add("id", req.ObjectId)
	params.Add("payload", encodedPayload)
	encoded := params.Encode()

	return fmt.Sprintf("%s%s", linkObjectShare, encoded), nil
}

// SetPagesIsArchived is deprecated
func (s *service) SetPagesIsArchived(req pb.RpcObjectListSetIsArchivedRequest) (err error) {
	return s.Do(s.anytype.PredefinedBlocks().Archive, func(b smartblock.SmartBlock) error {
		archive, ok := b.(collection.Collection)
		if !ok {
			return fmt.Errorf("unexpected archive block type: %T", b)
		}

		anySucceed := false
		ids, err := s.objectStore.HasIDs(req.ObjectIds...)
		if err != nil {
			return err
		}
		for _, id := range ids {
			if restrErr := s.checkArchivedRestriction(req.IsArchived, id); restrErr != nil {
				err = restrErr
			} else {
				if req.IsArchived {
					err = archive.AddObject(id)
				} else {
					err = archive.RemoveObject(id)
				}
			}
			if err != nil {
				log.Errorf("failed to archive %s: %s", id, err.Error())
			} else {
				anySucceed = true
			}
		}

		if !anySucceed {
			return err
		}

		return nil
	})
}

// SetPagesIsFavorite is deprecated
func (s *service) SetPagesIsFavorite(req pb.RpcObjectListSetIsFavoriteRequest) (err error) {
	return s.Do(s.anytype.PredefinedBlocks().Home, func(b smartblock.SmartBlock) error {
		fav, ok := b.(collection.Collection)
		if !ok {
			return fmt.Errorf("unexpected home block type: %T", b)
		}

		anySucceed := false
		ids, err := s.objectStore.HasIDs(req.ObjectIds...)
		if err != nil {
			return err
		}
		for _, id := range ids {
			if req.IsFavorite {
				err = fav.AddObject(id)
			} else {
				err = fav.RemoveObject(id)
			}
			if err != nil {
				log.Errorf("failed to favorite object %s: %s", id, err.Error())
			} else {
				anySucceed = true
			}
		}

		if !anySucceed {
			return err
		}

		return nil
	})
}

func (s *service) objectLinksCollectionModify(collectionId string, objectId string, value bool) error {
	return s.Do(collectionId, func(b smartblock.SmartBlock) error {
		coll, ok := b.(collection.Collection)
		if !ok {
			return fmt.Errorf("unsupported sb block type: %T", b)
		}
		if value {
			return coll.AddObject(objectId)
		} else {
			return coll.RemoveObject(objectId)
		}
	})
}

func (s *service) SetPageIsFavorite(req pb.RpcObjectSetIsFavoriteRequest) (err error) {
	return s.objectLinksCollectionModify(s.anytype.PredefinedBlocks().Home, req.ContextId, req.IsFavorite)
}

func (s *service) SetPageIsArchived(req pb.RpcObjectSetIsArchivedRequest) (err error) {
	if err := s.checkArchivedRestriction(req.IsArchived, req.ContextId); err != nil {
		return err
	}
	return s.objectLinksCollectionModify(s.anytype.PredefinedBlocks().Archive, req.ContextId, req.IsArchived)
}

func (s *service) checkArchivedRestriction(isArchived bool, objectId string) error {
	if err := s.restriction.CheckRestrictions(objectId, model.Restrictions_Delete); isArchived && err != nil {
		return err
	}
	return nil
}

func (s *service) DeleteArchivedObjects(req pb.RpcObjectListDeleteRequest) (err error) {
	return s.Do(s.anytype.PredefinedBlocks().Archive, func(b smartblock.SmartBlock) error {
		archive, ok := b.(collection.Collection)
		if !ok {
			return fmt.Errorf("unexpected archive block type: %T", b)
		}

		anySucceed := false
		for _, blockId := range req.ObjectIds {
			if exists, _ := archive.HasObject(blockId); exists {
				if err = s.DeleteObject(blockId); err == nil {
					archive.RemoveObject(blockId)
					anySucceed = true
				}
			}
		}

		if !anySucceed {
			return err
		}

		return nil
	})
}

func (s *service) ObjectsDuplicate(ids []string) (newIds []string, err error) {
	var (
		newId      string
		anySucceed bool
	)
	var merr multierror.Error
	for _, id := range ids {
		if newId, err = s.ObjectDuplicate(id); err == nil {
			newIds = append(newIds, newId)
			anySucceed = true
		} else {
			merr.Errors = append(merr.Errors, err)
		}
	}
	if !anySucceed {
		err = merr.ErrorOrNil()
	} else {
		err = nil
	}
	return
}

func (s *service) DeleteArchivedObject(id string) (err error) {
	return s.Do(s.anytype.PredefinedBlocks().Archive, func(b smartblock.SmartBlock) error {
		archive, ok := b.(collection.Collection)
		if !ok {
			return fmt.Errorf("unexpected archive block type: %T", b)
		}

		if exists, _ := archive.HasObject(id); exists {
			if err = s.DeleteObject(id); err == nil {
				err = archive.RemoveObject(id)
				if err != nil {
					return err
				}
			}
		}

		return nil
	})
}

func (s *service) AddCreatorInfoIfNeeded(workspaceId string) error {
	if s.Anytype().PredefinedBlocks().IsAccount(workspaceId) {
		return nil
	}
	return s.Do(workspaceId, func(b smartblock.SmartBlock) error {
		workspace, ok := b.(*editor.Workspaces)
		if !ok {
			return fmt.Errorf("incorrect object with workspace id")
		}
		return workspace.AddCreatorInfoIfNeeded()
	})
}

func (s *service) DeleteObject(id string) (err error) {
	var (
		fileHashes  []string
		workspaceId string
		isFavorite  bool
	)
	err = s.Do(id, func(b smartblock.SmartBlock) error {
		if err = b.Restrictions().Object.Check(model.Restrictions_Delete); err != nil {
			return err
		}
		b.ObjectClose()
		st := b.NewState()
		fileHashes = st.GetAllFileHashes(st.FileRelationKeys())
		workspaceId, err = s.anytype.GetWorkspaceIdForObject(id)
		if workspaceId == "" {
			workspaceId = s.anytype.PredefinedBlocks().Account
		}
		isFavorite = pbtypes.GetBool(st.LocalDetails(), bundle.RelationKeyIsFavorite.String())
		if isFavorite {
			_ = s.SetPageIsFavorite(pb.RpcObjectSetIsFavoriteRequest{IsFavorite: false, ContextId: id})
		}
		if err = s.DeleteObjectFromWorkspace(workspaceId, id); err != nil {
			return err
		}
		b.SetIsDeleted()
		return nil
	})

	if err != nil && err != ErrBlockNotFound {
		return err
	}
	s.cache.Unlock(id)
	_, _ = s.cache.Remove(id)

	for _, fileHash := range fileHashes {
		inboundLinks, err := s.Anytype().ObjectStore().GetOutboundLinksById(fileHash)
		if err != nil {
			log.Errorf("failed to get inbound links for file %s: %s", fileHash, err.Error())
			continue
		}
		if len(inboundLinks) == 0 {
			if err = s.Anytype().ObjectStore().DeleteObject(fileHash); err != nil {
				log.With("file", fileHash).Errorf("failed to delete file from objectstore: %s", err.Error())
			}
			if err = s.Anytype().FileStore().DeleteByHash(fileHash); err != nil {
				log.With("file", fileHash).Errorf("failed to delete file from filestore: %s", err.Error())
			}
			// space will be reclaimed on the next GC cycle
			if _, err = s.Anytype().FileOffload(fileHash); err != nil {
				log.With("file", fileHash).Errorf("failed to offload file: %s", err.Error())
				continue
			}
			if err = s.Anytype().FileStore().DeleteFileKeys(fileHash); err != nil {
				log.With("file", fileHash).Errorf("failed to delete file keys: %s", err.Error())
			}

		}
	}

	s.sendOnRemoveEvent(id)
	return
}

func (s *service) sendOnRemoveEvent(ids ...string) {
	if s.sendEvent != nil {
		s.sendEvent(&pb.Event{
			Messages: []*pb.EventMessage{
				&pb.EventMessage{
					Value: &pb.EventMessageValueOfObjectRemove{
						ObjectRemove: &pb.EventObjectRemove{
							Ids: ids,
						},
					},
				},
			},
		})
	}
}

func (s *service) CreateSmartBlock(ctx context.Context, sbType coresb.SmartBlockType, details *types.Struct, relations []*model.Relation) (id string, newDetails *types.Struct, err error) {
	return s.CreateSmartBlockFromState(ctx, sbType, details, relations, state.NewDoc("", nil).NewState())
}

func (s *service) CreateSmartBlockFromTemplate(ctx context.Context, sbType coresb.SmartBlockType, details *types.Struct, relations []*model.Relation, templateId string) (id string, newDetails *types.Struct, err error) {
	var createState *state.State
	if templateId != "" {
		if createState, err = s.stateFromTemplate(templateId, pbtypes.GetString(details, bundle.RelationKeyName.String())); err != nil {
			return
		}
	} else {
		createState = state.NewDoc("", nil).NewState()
	}
	return s.CreateSmartBlockFromState(ctx, sbType, details, relations, createState)
}

func (s *service) CreateSmartBlockFromState(ctx context.Context, sbType coresb.SmartBlockType, details *types.Struct, relations []*model.Relation, createState *state.State) (id string, newDetails *types.Struct, err error) {
	startTime := time.Now()
	objectTypes := pbtypes.GetStringList(details, bundle.RelationKeyType.String())
	if objectTypes == nil {
		objectTypes = createState.ObjectTypes()
		if objectTypes == nil {
			objectTypes = pbtypes.GetStringList(createState.Details(), bundle.RelationKeyType.String())
		}
	}
	if len(objectTypes) == 0 {
		if ot, exists := bundle.DefaultObjectTypePerSmartblockType[sbType]; exists {
			objectTypes = []string{ot.URL()}
		} else {
			objectTypes = []string{bundle.TypeKeyPage.URL()}
		}
	}

	objType, err := objectstore.GetObjectType(s.anytype.ObjectStore(), objectTypes[0])
	if err != nil {
		return "", nil, fmt.Errorf("object type not found")
	}

	var workspaceId string
	if details != nil && details.Fields != nil {
		var isDraft = pbtypes.GetBool(details, bundle.RelationKeyIsDraft.String())
		delete(details.Fields, bundle.RelationKeyIsDraft.String())

		for k, v := range details.Fields {
			createState.SetDetail(k, v)
			if !createState.HasRelation(k) && !pbtypes.HasRelation(relations, k) {
				rel := pbtypes.GetRelation(objType.Relations, k)
				if rel == nil {
					return "", nil, fmt.Errorf("relation for detail %s not found", k)
				}
				relCopy := pbtypes.CopyRelation(rel)
				relCopy.Scope = model.Relation_object
				relations = append(relations, relCopy)
			}
		}

		if isDraft {
			createState.SetDetailAndBundledRelation(bundle.RelationKeyIsDraft, pbtypes.Bool(true))
		}
		detailsWorkspaceId := details.Fields[bundle.RelationKeyWorkspaceId.String()]
		if detailsWorkspaceId != nil && detailsWorkspaceId.GetStringValue() != "" {
			workspaceId = detailsWorkspaceId.GetStringValue()
		}
	}

	// if we don't have anything in details then check the object store
	if workspaceId == "" {
		workspaceId = s.anytype.PredefinedBlocks().Account
	}

	if workspaceId != "" {
		createState.SetDetailAndBundledRelation(bundle.RelationKeyWorkspaceId, pbtypes.String(workspaceId))
	}
	createState.SetDetailAndBundledRelation(bundle.RelationKeyCreatedDate, pbtypes.Int64(time.Now().Unix()))
	createState.SetDetailAndBundledRelation(bundle.RelationKeyCreator, pbtypes.String(s.anytype.ProfileID()))

	ev := &metrics.CreateObjectEvent{
		SetDetailsMs: time.Now().Sub(startTime).Milliseconds(),
	}
	ctx = context.WithValue(ctx, ObjectCreateEvent, ev)
	var tid = thread.Undef
	if id := pbtypes.GetString(createState.CombinedDetails(), bundle.RelationKeyId.String()); id != "" {
		tid, err = thread.Decode(id)
		if err != nil {
			log.Errorf("failed to decode thread id from the state: %s", err.Error())
		}
	}

	csm, err := s.CreateObjectInWorkspace(ctx, workspaceId, tid, sbType)
	if err != nil {
		err = fmt.Errorf("anytype.CreateBlock error: %v", err)
		return
	}
	id = csm.ID()
	createState.SetRootId(id)
	initCtx := &smartblock.InitContext{
		State:          createState,
		ObjectTypeUrls: objectTypes,
		Relations:      relations,
	}
	var sb smartblock.SmartBlock
	if sb, err = s.newSmartBlock(id, initCtx); err != nil {
		return id, nil, err
	}
	ev.SmartblockCreateMs = time.Now().Sub(startTime).Milliseconds() - ev.SetDetailsMs - ev.WorkspaceCreateMs - ev.GetWorkspaceBlockWaitMs
	ev.SmartblockType = int(sbType)
	ev.ObjectId = id
	metrics.SharedClient.RecordEvent(*ev)
	defer sb.Close()
	return id, sb.CombinedDetails(), nil
}

<<<<<<< HEAD
// CreatePage creates a page and stores a link to it in the context block
func (s *service) CreatePage(ctx *state.Context, groupId string, req pb.RpcBlockCreatePageRequest) (linkId string, pageId string, err error) {
	pageCreator := func(ctx context.Context) (string, error) {
		pageId, _, err = s.CreateSmartBlockFromTemplate(ctx, coresb.SmartBlockTypePage, req.Details, nil, req.TemplateId)
		if err != nil {
			return pageId, fmt.Errorf("create smartblock error: %v", err)
		}
		return pageId, nil
	}

=======
func (s *service) CreateLinkToTheNewObject(ctx *state.Context, groupId string, req pb.RpcBlockLinkCreateWithObjectRequest) (linkId string, pageId string, err error) {
>>>>>>> 6004d1ca
	if req.ContextId != "" {
		err = s.Do(req.ContextId, func(sb smartblock.SmartBlock) error {
			linkId, pageId, err = s.createPage(ctx, sb, groupId, req, true, pageCreator)
			return err
		})
		return
	}

	return s.createPage(ctx, nil, groupId, req, true, pageCreator)
}

func (s *service) CreatePageFromState(ctx *state.Context, contextBlock smartblock.SmartBlock, groupId string, req pb.RpcBlockCreatePageRequest, state *state.State) (linkId string, pageId string, err error) {
	return s.createPage(ctx, contextBlock, groupId, req, false, func(ctx context.Context) (string, error) {
		pageId, _, err = s.CreateSmartBlockFromState(ctx, coresb.SmartBlockTypePage, req.Details, nil, state)
		if err != nil {
			return pageId, fmt.Errorf("create smartblock error: %v", err)
		}
		return pageId, nil
	})
}

func (s *service) createPage(ctx *state.Context, contextBlock smartblock.SmartBlock, groupId string, req pb.RpcBlockCreatePageRequest, storeLink bool, create func(context.Context) (pageId string, err error)) (linkId string, pageId string, err error) {
	if contextBlock != nil {
		if contextBlock.Type() == model.SmartBlockType_Set {
			return "", "", basic.ErrNotSupported
		}
	}
	workspaceId, err := s.anytype.GetWorkspaceIdForObject(req.ContextId)
	if err != nil {
		workspaceId = ""
	}
	if workspaceId != "" && req.Details != nil {
		threads.WorkspaceLogger.
			With("workspace id", workspaceId).
			Debug("adding workspace id to new object")
		if req.Details.Fields == nil {
			req.Details.Fields = make(map[string]*types.Value)
		}
		req.Details.Fields[bundle.RelationKeyWorkspaceId.String()] = pbtypes.String(workspaceId)
	}

	pageId, err = create(context.TODO())
	if err != nil {
		err = fmt.Errorf("create smartblock error: %v", err)
	}

	// do not create a link
	if (!storeLink) || contextBlock == nil {
		return "", pageId, err
	}

	b, ok := contextBlock.(basic.Basic)
	if !ok {
		err = fmt.Errorf("%T doesn't implement basic.Basic", contextBlock)
		return
	}
	linkId, err = b.Create(ctx, groupId, pb.RpcBlockCreateRequest{
		TargetId: req.TargetId,
		Block: &model.Block{
			Content: &model.BlockContentOfLink{
				Link: &model.BlockContentLink{
					TargetBlockId: pageId,
					Style:         model.BlockContentLink_Page,
				},
			},
			Fields: req.Fields,
		},
		Position: req.Position,
	})
	if err != nil {
		err = fmt.Errorf("link create error: %v", err)
	}
	return
}

func (s *service) Process() process.Service {
	return s.process
}

func (s *service) ProcessAdd(p process.Process) (err error) {
	return s.process.Add(p)
}

func (s *service) ProcessCancel(id string) (err error) {
	return s.process.Cancel(id)
}

func (s *service) Close() error {
	return s.cache.Close()
}

// pickBlock returns opened smartBlock or opens smartBlock in silent mode
func (s *service) pickBlock(ctx context.Context, id string) (sb smartblock.SmartBlock, release func(), err error) {
	ob, err := s.getSmartblock(ctx, id)
	if err != nil {
		return
	}
	return ob.SmartBlock, func() {
		s.cache.Release(id)
	}, nil
}

func (s *service) newSmartBlock(id string, initCtx *smartblock.InitContext) (sb smartblock.SmartBlock, err error) {
	sc, err := s.source.NewSource(id, false)
	if err != nil {
		return
	}
	switch sc.Type() {
	case model.SmartBlockType_Page, model.SmartBlockType_Date:
		sb = editor.NewPage(s, s, s, s.linkPreview)
	case model.SmartBlockType_Archive:
		sb = editor.NewArchive(s)
	case model.SmartBlockType_Home:
		sb = editor.NewDashboard(s, s)
	case model.SmartBlockType_Set:
		sb = editor.NewSet(s)
	case model.SmartBlockType_ProfilePage, model.SmartBlockType_AnytypeProfile:
		sb = editor.NewProfile(s, s, s.linkPreview, s.sendEvent)
	case model.SmartBlockType_STObjectType,
		model.SmartBlockType_BundledObjectType:
		sb = editor.NewObjectType(s)
	case model.SmartBlockType_BundledRelation,
		model.SmartBlockType_IndexedRelation:
		sb = editor.NewRelation(s)
	case model.SmartBlockType_File:
		sb = editor.NewFiles()
	case model.SmartBlockType_MarketplaceType:
		sb = editor.NewMarketplaceType(s)
	case model.SmartBlockType_MarketplaceRelation:
		sb = editor.NewMarketplaceRelation(s)
	case model.SmartBlockType_MarketplaceTemplate:
		sb = editor.NewMarketplaceTemplate(s)
	case model.SmartBlockType_Template:
		sb = editor.NewTemplate(s, s, s, s.linkPreview)
	case model.SmartBlockType_BundledTemplate:
		sb = editor.NewTemplate(s, s, s, s.linkPreview)
	case model.SmartBlockType_Breadcrumbs:
		sb = editor.NewBreadcrumbs()
	case model.SmartBlockType_Workspace:
		sb = editor.NewWorkspace(s, s)
	case model.SmartBlockType_AccountOld:
		sb = editor.NewThreadDB(s)
	default:
		return nil, fmt.Errorf("unexpected smartblock type: %v", sc.Type())
	}

	sb.Lock()
	defer sb.Unlock()
	if initCtx == nil {
		initCtx = &smartblock.InitContext{}
	}
	if initCtx.Restriction == nil {
		initCtx.Restriction = s.restriction
	}
	if initCtx.ObjectStore == nil {
		initCtx.ObjectStore = s.objectStore
	}
	if initCtx.Doc == nil {
		initCtx.Doc = s.doc
	}
	initCtx.Source = sc
	err = sb.Init(initCtx)
	return
}

func (s *service) stateFromTemplate(templateId, name string) (st *state.State, err error) {
	if err = s.Do(templateId, func(b smartblock.SmartBlock) error {
		if tmpl, ok := b.(*editor.Template); ok {
			st, err = tmpl.GetNewPageState(name)
		} else {
			return fmt.Errorf("not a template")
		}
		return nil
	}); err != nil {
		return nil, fmt.Errorf("can't apply template: %v", err)
	}
	return
}

func (s *service) MigrateMany(objects []threads.ThreadInfo) (migrated int, err error) {
	err = s.Do(s.anytype.PredefinedBlocks().Account, func(b smartblock.SmartBlock) error {
		workspace, ok := b.(*editor.Workspaces)
		if !ok {
			return fmt.Errorf("incorrect object with workspace id")
		}

		migrated, err = workspace.MigrateMany(objects)
		if err != nil {
			return err
		}
		return err
	})
	return
}

func (s *service) DoBasic(id string, apply func(b basic.Basic) error) error {
	sb, release, err := s.pickBlock(context.TODO(), id)
	if err != nil {
		return err
	}
	defer release()
	if bb, ok := sb.(basic.Basic); ok {
		sb.Lock()
		defer sb.Unlock()
		return apply(bb)
	}
	return fmt.Errorf("basic operation not available for this block type: %T", sb)
}

func (s *service) DoLinksCollection(id string, apply func(b basic.Basic) error) error {
	sb, release, err := s.pickBlock(context.TODO(), id)
	if err != nil {
		return err
	}
	defer release()
	if bb, ok := sb.(basic.Basic); ok {
		sb.Lock()
		defer sb.Unlock()
		return apply(bb)
	}
	return fmt.Errorf("basic operation not available for this block type: %T", sb)
}

func (s *service) DoClipboard(id string, apply func(b clipboard.Clipboard) error) error {
	sb, release, err := s.pickBlock(context.TODO(), id)
	if err != nil {
		return err
	}
	defer release()
	if bb, ok := sb.(clipboard.Clipboard); ok {
		sb.Lock()
		defer sb.Unlock()
		return apply(bb)
	}
	return fmt.Errorf("clipboard operation not available for this block type: %T", sb)
}

func (s *service) DoText(id string, apply func(b stext.Text) error) error {
	sb, release, err := s.pickBlock(context.TODO(), id)
	if err != nil {
		return err
	}
	defer release()
	if bb, ok := sb.(stext.Text); ok {
		sb.Lock()
		defer sb.Unlock()
		return apply(bb)
	}
	return fmt.Errorf("text operation not available for this block type: %T", sb)
}

func (s *service) DoFile(id string, apply func(b file.File) error) error {
	sb, release, err := s.pickBlock(context.TODO(), id)
	if err != nil {
		return err
	}
	defer release()
	if bb, ok := sb.(file.File); ok {
		sb.Lock()
		defer sb.Unlock()
		return apply(bb)
	}
	return fmt.Errorf("file operation not available for this block type: %T", sb)
}

func (s *service) DoBookmark(id string, apply func(b bookmark.Bookmark) error) error {
	sb, release, err := s.pickBlock(context.TODO(), id)
	if err != nil {
		return err
	}
	defer release()
	if bb, ok := sb.(bookmark.Bookmark); ok {
		sb.Lock()
		defer sb.Unlock()
		return apply(bb)
	}
	return fmt.Errorf("bookmark operation not available for this block type: %T", sb)
}

func (s *service) DoFileNonLock(id string, apply func(b file.File) error) error {
	sb, release, err := s.pickBlock(context.TODO(), id)
	if err != nil {
		return err
	}
	defer release()
	if bb, ok := sb.(file.File); ok {
		return apply(bb)
	}
	return fmt.Errorf("file non lock operation not available for this block type: %T", sb)
}

func (s *service) DoHistory(id string, apply func(b basic.IHistory) error) error {
	sb, release, err := s.pickBlock(context.TODO(), id)
	if err != nil {
		return err
	}
	defer release()
	if bb, ok := sb.(basic.IHistory); ok {
		sb.Lock()
		defer sb.Unlock()
		return apply(bb)
	}
	return fmt.Errorf("undo operation not available for this block type: %T", sb)
}

func (s *service) DoImport(id string, apply func(b _import.Import) error) error {
	sb, release, err := s.pickBlock(context.TODO(), id)
	if err != nil {
		return err
	}
	defer release()
	if bb, ok := sb.(_import.Import); ok {
		sb.Lock()
		defer sb.Unlock()
		return apply(bb)
	}

	return fmt.Errorf("import operation not available for this block type: %T", sb)
}

func (s *service) DoDataview(id string, apply func(b dataview.Dataview) error) error {
	sb, release, err := s.pickBlock(context.TODO(), id)
	if err != nil {
		return err
	}
	defer release()
	if bb, ok := sb.(dataview.Dataview); ok {
		sb.Lock()
		defer sb.Unlock()
		return apply(bb)
	}
	return fmt.Errorf("text operation not available for this block type: %T", sb)
}

func (s *service) Do(id string, apply func(b smartblock.SmartBlock) error) error {
	sb, release, err := s.pickBlock(context.TODO(), id)
	if err != nil {
		return err
	}
	defer release()
	sb.Lock()
	defer sb.Unlock()
	return apply(sb)
}

func (s *service) DoWithContext(ctx context.Context, id string, apply func(b smartblock.SmartBlock) error) error {
	sb, release, err := s.pickBlock(ctx, id)
	if err != nil {
		return err
	}
	defer release()
	callerId, _ := ctx.Value(smartblock.CallerKey).(string)
	if callerId != id {
		sb.Lock()
		defer sb.Unlock()
	}
	return apply(sb)
}

func (s *service) TemplateCreateFromObject(id string) (templateId string, err error) {
	var st *state.State
	if err = s.Do(id, func(b smartblock.SmartBlock) error {
		if b.Type() != model.SmartBlockType_Page {
			return fmt.Errorf("can't make template from this obect type")
		}
		st, err = b.TemplateCreateFromObjectState()
		return err
	}); err != nil {
		return
	}

	templateId, _, err = s.CreateSmartBlockFromState(context.TODO(), coresb.SmartBlockTypeTemplate, nil, nil, st)
	if err != nil {
		return
	}
	return
}

func (s *service) TemplateCreateFromObjectByObjectType(otId string) (templateId string, err error) {
	if err = s.Do(otId, func(_ smartblock.SmartBlock) error { return nil }); err != nil {
		return "", fmt.Errorf("can't open objectType: %v", err)
	}
	var st = state.NewDoc("", nil).(*state.State)
	st.SetDetail(bundle.RelationKeyTargetObjectType.String(), pbtypes.String(otId))
	st.SetObjectTypes([]string{bundle.TypeKeyTemplate.URL(), otId})
	templateId, _, err = s.CreateSmartBlockFromState(context.TODO(), coresb.SmartBlockTypeTemplate, nil, nil, st)
	if err != nil {
		return
	}
	return
}

func (s *service) TemplateClone(id string) (templateId string, err error) {
	var st *state.State
	if err = s.Do(id, func(b smartblock.SmartBlock) error {
		if b.Type() != model.SmartBlockType_BundledTemplate {
			return fmt.Errorf("can clone bundled templates only")
		}
		st = b.NewState().Copy()
		st.RemoveDetail(bundle.RelationKeyTemplateIsBundled.String())
		st.SetLocalDetails(nil)
		return nil
	}); err != nil {
		return
	}
	templateId, _, err = s.CreateSmartBlockFromState(context.TODO(), coresb.SmartBlockTypeTemplate, nil, nil, st)
	if err != nil {
		return
	}
	return
}

func (s *service) ObjectDuplicate(id string) (objectId string, err error) {
	var st *state.State
	if err = s.Do(id, func(b smartblock.SmartBlock) error {
		st = b.NewState().Copy()
		st.SetLocalDetails(nil)
		return nil
	}); err != nil {
		return
	}

	sbt, err := coresb.SmartBlockTypeFromID(id)
	if err != nil {
		return
	}
	if sbt != coresb.SmartBlockTypePage && sbt != coresb.SmartBlockTypeSet {
		return "", fmt.Errorf("invalid smartblockTYpe for duplicate")
	}

	objectId, _, err = s.CreateSmartBlockFromState(context.TODO(), sbt, nil, nil, st)
	if err != nil {
		return
	}
	return
}

func (s *service) ObjectApplyTemplate(contextId, templateId string) error {
	return s.Do(contextId, func(b smartblock.SmartBlock) error {
		orig := b.NewState().ParentState()
		ts, err := s.stateFromTemplate(templateId, pbtypes.GetString(orig.Details(), bundle.RelationKeyName.String()))
		if err != nil {
			return err
		}
		ts.SetRootId(contextId)
		ts.SetParent(orig)
		ts.BlocksInit(orig)
		objType := ts.ObjectType()
		// stateFromTemplate returns state without the localdetails, so they will be taken from the orig state
		ts.SetObjectType(objType)

		return b.Apply(ts, smartblock.NoRestrictions)
	})
}

func (s *service) ResetToState(pageId string, state *state.State) (err error) {
	return s.Do(pageId, func(sb smartblock.SmartBlock) error {
		return sb.ResetToVersion(state)
	})
}

func (s *service) loadSmartblock(ctx context.Context, id string) (value ocache.Object, err error) {
	sb, err := s.newSmartBlock(id, nil)
	if err != nil {
		return
	}
	value = newOpenedBlock(sb)
	return
}

func (s *service) getSmartblock(ctx context.Context, id string) (ob *openedBlock, err error) {
	val, err := s.cache.Get(ctx, id)
	if err != nil {
		return
	}
	var ok bool
	ob, ok = val.(*openedBlock)
	if !ok {
		return nil, fmt.Errorf("got unexpected object from cache: %t", val)
	} else if ob == nil {
		return nil, fmt.Errorf("got nil object from cache")
	}
	return ob, nil
}

func (s *service) replaceLink(id, oldId, newId string) error {
	return s.DoBasic(id, func(b basic.Basic) error {
		return b.ReplaceLink(oldId, newId)
	})
}<|MERGE_RESOLUTION|>--- conflicted
+++ resolved
@@ -94,12 +94,8 @@
 	CloseBlock(id string) error
 	CloseBlocks()
 	CreateBlock(ctx *state.Context, req pb.RpcBlockCreateRequest) (string, error)
-<<<<<<< HEAD
-	CreatePage(ctx *state.Context, groupId string, req pb.RpcBlockCreatePageRequest) (linkId string, pageId string, err error)
-	CreatePageFromState(ctx *state.Context, contextBlock smartblock.SmartBlock, groupId string, req pb.RpcBlockCreatePageRequest, st *state.State) (linkId string, pageId string, err error)
-=======
 	CreateLinkToTheNewObject(ctx *state.Context, groupId string, req pb.RpcBlockLinkCreateWithObjectRequest) (linkId string, pageId string, err error)
->>>>>>> 6004d1ca
+	CreatePageFromState(ctx *state.Context, contextBlock smartblock.SmartBlock, groupId string, req pb.RpcBlockLinkCreateWithObjectRequest, st *state.State) (linkId string, pageId string, err error)
 	CreateSmartBlock(ctx context.Context, sbType coresb.SmartBlockType, details *types.Struct, relations []*model.Relation) (id string, newDetails *types.Struct, err error)
 	CreateSmartBlockFromTemplate(ctx context.Context, sbType coresb.SmartBlockType, details *types.Struct, relations []*model.Relation, templateId string) (id string, newDetails *types.Struct, err error)
 	CreateSmartBlockFromState(ctx context.Context, sbType coresb.SmartBlockType, details *types.Struct, relations []*model.Relation, createState *state.State) (id string, newDetails *types.Struct, err error)
@@ -108,15 +104,9 @@
 	ReplaceBlock(ctx *state.Context, req pb.RpcBlockReplaceRequest) (newId string, err error)
 	ObjectToSet(id string, source []string) (newId string, err error)
 
-<<<<<<< HEAD
-	MoveBlocks(ctx *state.Context, req pb.RpcBlockListMoveRequest) error
-	MoveBlocksToNewPage(ctx *state.Context, req pb.RpcBlockListMoveToNewPageRequest) (linkId string, err error)
-	ConvertChildrenToPages(ctx *state.Context, req pb.RpcBlockListConvertChildrenToPagesRequest) (linkIds []string, err error)
-=======
 	MoveBlocks(ctx *state.Context, req pb.RpcBlockListMoveToExistingObjectRequest) error
 	MoveBlocksToNewPage(ctx *state.Context, req pb.RpcBlockListMoveToNewObjectRequest) (linkId string, err error)
-	ConvertChildrenToPages(req pb.RpcBlockListConvertToObjectsRequest) (linkIds []string, err error)
->>>>>>> 6004d1ca
+	ConvertChildrenToPages(ctx *state.Context, req pb.RpcBlockListConvertToObjectsRequest) (linkIds []string, err error)
 	SetFields(ctx *state.Context, req pb.RpcBlockSetFieldsRequest) error
 	SetFieldsList(ctx *state.Context, req pb.RpcBlockListSetFieldsRequest) error
 
@@ -949,9 +939,8 @@
 	return id, sb.CombinedDetails(), nil
 }
 
-<<<<<<< HEAD
-// CreatePage creates a page and stores a link to it in the context block
-func (s *service) CreatePage(ctx *state.Context, groupId string, req pb.RpcBlockCreatePageRequest) (linkId string, pageId string, err error) {
+// CreateLinkToTheNewObject creates an object and stores the link to it in the context block
+func (s *service) CreateLinkToTheNewObject(ctx *state.Context, groupId string, req pb.RpcBlockLinkCreateWithObjectRequest) (linkId string, pageId string, err error) {
 	pageCreator := func(ctx context.Context) (string, error) {
 		pageId, _, err = s.CreateSmartBlockFromTemplate(ctx, coresb.SmartBlockTypePage, req.Details, nil, req.TemplateId)
 		if err != nil {
@@ -960,9 +949,6 @@
 		return pageId, nil
 	}
 
-=======
-func (s *service) CreateLinkToTheNewObject(ctx *state.Context, groupId string, req pb.RpcBlockLinkCreateWithObjectRequest) (linkId string, pageId string, err error) {
->>>>>>> 6004d1ca
 	if req.ContextId != "" {
 		err = s.Do(req.ContextId, func(sb smartblock.SmartBlock) error {
 			linkId, pageId, err = s.createPage(ctx, sb, groupId, req, true, pageCreator)
@@ -974,7 +960,7 @@
 	return s.createPage(ctx, nil, groupId, req, true, pageCreator)
 }
 
-func (s *service) CreatePageFromState(ctx *state.Context, contextBlock smartblock.SmartBlock, groupId string, req pb.RpcBlockCreatePageRequest, state *state.State) (linkId string, pageId string, err error) {
+func (s *service) CreatePageFromState(ctx *state.Context, contextBlock smartblock.SmartBlock, groupId string, req pb.RpcBlockLinkCreateWithObjectRequest, state *state.State) (linkId string, pageId string, err error) {
 	return s.createPage(ctx, contextBlock, groupId, req, false, func(ctx context.Context) (string, error) {
 		pageId, _, err = s.CreateSmartBlockFromState(ctx, coresb.SmartBlockTypePage, req.Details, nil, state)
 		if err != nil {
@@ -984,7 +970,7 @@
 	})
 }
 
-func (s *service) createPage(ctx *state.Context, contextBlock smartblock.SmartBlock, groupId string, req pb.RpcBlockCreatePageRequest, storeLink bool, create func(context.Context) (pageId string, err error)) (linkId string, pageId string, err error) {
+func (s *service) createPage(ctx *state.Context, contextBlock smartblock.SmartBlock, groupId string, req pb.RpcBlockLinkCreateWithObjectRequest, storeLink bool, create func(context.Context) (pageId string, err error)) (linkId string, pageId string, err error) {
 	if contextBlock != nil {
 		if contextBlock.Type() == model.SmartBlockType_Set {
 			return "", "", basic.ErrNotSupported

--- conflicted
+++ resolved
@@ -4,12 +4,8 @@
 	"context"
 	"errors"
 	"fmt"
-<<<<<<< HEAD
-=======
 	"github.com/anytypeio/go-anytype-middleware/pkg/lib/database"
 	"github.com/anytypeio/go-anytype-middleware/util/slice"
-	"sync"
->>>>>>> 4fbe6e5e
 	"time"
 
 	"github.com/anytypeio/go-anytype-middleware/core/block/doc"
@@ -249,11 +245,7 @@
 
 func (s *service) Run() (err error) {
 	s.initPredefinedBlocks()
-<<<<<<< HEAD
-=======
 	s.testArchiveInconsistency() //// TODO: THIS IS TEMPORARY DEBUG, REMOVE ME
-	go s.cleanupTicker()
->>>>>>> 4fbe6e5e
 	return
 }
 
@@ -283,7 +275,7 @@
 // TODO: THIS IS TEMPORARY DEBUG, REMOVE ME
 func (s *service) testArchiveInconsistency() {
 	var (
-		archivedObjects = make(map[string]bool)
+		archivedObjects   = make(map[string]bool)
 		archivedObjectsSl []string
 	)
 

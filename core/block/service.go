package block

import (
	"context"
	"errors"
	"fmt"
	"strings"
	"time"

	"github.com/anytypeio/go-anytype-middleware/core/block/editor/collection"
	"github.com/anytypeio/go-anytype-middleware/core/block/restriction"
	"github.com/anytypeio/go-anytype-middleware/pkg/lib/database"
	"github.com/anytypeio/go-anytype-middleware/pkg/lib/threads"
	"github.com/anytypeio/go-anytype-middleware/util/slice"

	"github.com/anytypeio/go-anytype-middleware/core/block/doc"
	"github.com/anytypeio/go-anytype-middleware/pkg/lib/localstore/objectstore"
	"github.com/anytypeio/go-anytype-middleware/util/ocache"

	"github.com/anytypeio/go-anytype-middleware/app"
	"github.com/anytypeio/go-anytype-middleware/core/block/editor"
	"github.com/anytypeio/go-anytype-middleware/core/block/editor/basic"
	"github.com/anytypeio/go-anytype-middleware/core/block/editor/bookmark"
	"github.com/anytypeio/go-anytype-middleware/core/block/editor/clipboard"
	"github.com/anytypeio/go-anytype-middleware/core/block/editor/dataview"
	"github.com/anytypeio/go-anytype-middleware/core/block/editor/file"
	_import "github.com/anytypeio/go-anytype-middleware/core/block/editor/import"
	"github.com/anytypeio/go-anytype-middleware/core/block/editor/smartblock"
	"github.com/anytypeio/go-anytype-middleware/core/block/editor/state"
	"github.com/anytypeio/go-anytype-middleware/core/block/editor/stext"
	"github.com/anytypeio/go-anytype-middleware/core/block/process"
	_ "github.com/anytypeio/go-anytype-middleware/core/block/simple/bookmark"
	_ "github.com/anytypeio/go-anytype-middleware/core/block/simple/file"
	_ "github.com/anytypeio/go-anytype-middleware/core/block/simple/link"
	"github.com/anytypeio/go-anytype-middleware/core/block/source"
	"github.com/anytypeio/go-anytype-middleware/core/event"
	"github.com/anytypeio/go-anytype-middleware/core/status"
	"github.com/anytypeio/go-anytype-middleware/pb"
	"github.com/anytypeio/go-anytype-middleware/pkg/lib/bundle"
	"github.com/anytypeio/go-anytype-middleware/pkg/lib/core"
	coresb "github.com/anytypeio/go-anytype-middleware/pkg/lib/core/smartblock"
	"github.com/anytypeio/go-anytype-middleware/pkg/lib/logging"
	"github.com/anytypeio/go-anytype-middleware/pkg/lib/pb/model"
	"github.com/anytypeio/go-anytype-middleware/util/linkpreview"
	"github.com/anytypeio/go-anytype-middleware/util/pbtypes"
	"github.com/gogo/protobuf/types"
	"github.com/textileio/go-threads/core/thread"
)

const CName = "blockService"

var (
	ErrBlockNotFound       = errors.New("block not found")
	ErrBlockAlreadyOpen    = errors.New("block already open")
	ErrUnexpectedBlockType = errors.New("unexpected block type")
	ErrUnknownObjectType   = fmt.Errorf("unknown object type")
)

var log = logging.Logger("anytype-mw-service")

var (
	blockCacheTTL       = time.Minute
	blockCleanupTimeout = time.Second * 30
)

var (
	// quick fix for limiting file upload goroutines
	uploadFilesLimiter = make(chan struct{}, 8)
)

func init() {
	for i := 0; i < cap(uploadFilesLimiter); i++ {
		uploadFilesLimiter <- struct{}{}
	}
}

type Service interface {
	Do(id string, apply func(b smartblock.SmartBlock) error) error

	OpenBlock(ctx *state.Context, id string) error
	ShowBlock(ctx *state.Context, id string) error
	OpenBreadcrumbsBlock(ctx *state.Context) (blockId string, err error)
	SetBreadcrumbs(ctx *state.Context, req pb.RpcBlockSetBreadcrumbsRequest) (err error)
	CloseBlock(id string) error
	CloseBlocks()
	CreateBlock(ctx *state.Context, req pb.RpcBlockCreateRequest) (string, error)
	CreatePage(ctx *state.Context, groupId string, req pb.RpcBlockCreatePageRequest) (linkId string, pageId string, err error)
	CreateSmartBlock(sbType coresb.SmartBlockType, details *types.Struct, relations []*model.Relation) (id string, newDetails *types.Struct, err error)
	CreateSmartBlockFromTemplate(sbType coresb.SmartBlockType, details *types.Struct, relations []*model.Relation, templateId string) (id string, newDetails *types.Struct, err error)
	CreateSmartBlockFromState(sbType coresb.SmartBlockType, details *types.Struct, relations []*model.Relation, createState *state.State) (id string, newDetails *types.Struct, err error)
	DuplicateBlocks(ctx *state.Context, req pb.RpcBlockListDuplicateRequest) ([]string, error)
	UnlinkBlock(ctx *state.Context, req pb.RpcBlockUnlinkRequest) error
	ReplaceBlock(ctx *state.Context, req pb.RpcBlockReplaceRequest) (newId string, err error)
	ObjectToSet(id string, source []string) (newId string, err error)
	UpdateBlockContent(ctx *state.Context, req pb.RpcBlockUpdateContentRequest) (err error)

	MoveBlocks(ctx *state.Context, req pb.RpcBlockListMoveRequest) error
	MoveBlocksToNewPage(ctx *state.Context, req pb.RpcBlockListMoveToNewPageRequest) (linkId string, err error)
	ConvertChildrenToPages(req pb.RpcBlockListConvertChildrenToPagesRequest) (linkIds []string, err error)
	SetFields(ctx *state.Context, req pb.RpcBlockSetFieldsRequest) error
	SetFieldsList(ctx *state.Context, req pb.RpcBlockListSetFieldsRequest) error

	SetDetails(ctx *state.Context, req pb.RpcBlockSetDetailsRequest) (err error)
	ModifyDetails(objectId string, modifier func(current *types.Struct) (*types.Struct, error)) (err error) // you must copy original struct within the modifier in order to modify it

	GetRelations(objectId string) (relations []*model.Relation, err error)
	UpdateExtraRelations(ctx *state.Context, id string, relations []*model.Relation, createIfMissing bool) (err error)
	ModifyExtraRelations(ctx *state.Context, objectId string, modifier func(current []*model.Relation) ([]*model.Relation, error)) (err error)
	AddExtraRelations(ctx *state.Context, id string, relations []*model.Relation) (relationsWithKeys []*model.Relation, err error)
	RemoveExtraRelations(ctx *state.Context, id string, relationKeys []string) (err error)
	CreateSet(ctx *state.Context, req pb.RpcBlockCreateSetRequest) (linkId string, setId string, err error)
	SetDataviewSource(ctx *state.Context, contextId, blockId string, source []string) error

	ListAvailableRelations(objectId string) (aggregatedRelations []*model.Relation, err error)
	SetObjectTypes(ctx *state.Context, objectId string, objectTypes []string) (err error)
	AddExtraRelationOption(ctx *state.Context, req pb.RpcObjectRelationOptionAddRequest) (opt *model.RelationOption, err error)
	UpdateExtraRelationOption(ctx *state.Context, req pb.RpcObjectRelationOptionUpdateRequest) (err error)
	DeleteExtraRelationOption(ctx *state.Context, req pb.RpcObjectRelationOptionDeleteRequest) (err error)

	Paste(ctx *state.Context, req pb.RpcBlockPasteRequest, groupId string) (blockIds []string, uploadArr []pb.RpcBlockUploadRequest, caretPosition int32, isSameBlockCaret bool, err error)

	Copy(req pb.RpcBlockCopyRequest) (textSlot string, htmlSlot string, anySlot []*model.Block, err error)
	Cut(ctx *state.Context, req pb.RpcBlockCutRequest) (textSlot string, htmlSlot string, anySlot []*model.Block, err error)
	Export(req pb.RpcBlockExportRequest) (path string, err error)
	ImportMarkdown(ctx *state.Context, req pb.RpcBlockImportMarkdownRequest) (rootLinkIds []string, err error)

	SplitBlock(ctx *state.Context, req pb.RpcBlockSplitRequest) (blockId string, err error)
	MergeBlock(ctx *state.Context, req pb.RpcBlockMergeRequest) error
	SetLatexText(ctx *state.Context, req pb.RpcBlockSetLatexTextRequest) error
	SetTextText(ctx *state.Context, req pb.RpcBlockSetTextTextRequest) error
	SetTextStyle(ctx *state.Context, contextId string, style model.BlockContentTextStyle, blockIds ...string) error
	SetTextChecked(ctx *state.Context, req pb.RpcBlockSetTextCheckedRequest) error
	SetTextColor(ctx *state.Context, contextId string, color string, blockIds ...string) error
	SetTextMark(ctx *state.Context, id string, mark *model.BlockContentTextMark, ids ...string) error
	SetBackgroundColor(ctx *state.Context, contextId string, color string, blockIds ...string) error
	SetAlign(ctx *state.Context, contextId string, align model.BlockAlign, blockIds ...string) (err error)
	SetLayout(ctx *state.Context, id string, layout model.ObjectTypeLayout) error

	FeaturedRelationAdd(ctx *state.Context, contextId string, relations ...string) error
	FeaturedRelationRemove(ctx *state.Context, contextId string, relations ...string) error

	TurnInto(ctx *state.Context, id string, style model.BlockContentTextStyle, ids ...string) error

	SetDivStyle(ctx *state.Context, contextId string, style model.BlockContentDivStyle, ids ...string) (err error)

	UploadFile(req pb.RpcUploadFileRequest) (hash string, err error)
	UploadBlockFile(ctx *state.Context, req pb.RpcBlockUploadRequest, groupId string) error
	UploadBlockFileSync(ctx *state.Context, req pb.RpcBlockUploadRequest) (err error)
	CreateAndUploadFile(ctx *state.Context, req pb.RpcBlockFileCreateAndUploadRequest) (id string, err error)
	DropFiles(req pb.RpcExternalDropFilesRequest) (err error)

	Undo(ctx *state.Context, req pb.RpcBlockUndoRequest) (pb.RpcBlockUndoRedoCounter, error)
	Redo(ctx *state.Context, req pb.RpcBlockRedoRequest) (pb.RpcBlockUndoRedoCounter, error)

	SetPagesIsArchived(req pb.RpcBlockListSetPageIsArchivedRequest) error
	SetPageIsArchived(req pb.RpcObjectSetIsArchivedRequest) error
	SetPageIsFavorite(req pb.RpcObjectSetIsFavoriteRequest) error

	DeleteArchivedObjects(req pb.RpcBlockListDeletePageRequest) error

	GetAggregatedRelations(req pb.RpcBlockDataviewRelationListAvailableRequest) (relations []*model.Relation, err error)
	DeleteDataviewView(ctx *state.Context, req pb.RpcBlockDataviewViewDeleteRequest) error
	UpdateDataviewView(ctx *state.Context, req pb.RpcBlockDataviewViewUpdateRequest) error
	SetDataviewActiveView(ctx *state.Context, req pb.RpcBlockDataviewViewSetActiveRequest) error
	SetDataviewViewPosition(ctx *state.Context, request pb.RpcBlockDataviewViewSetPositionRequest) error
	CreateDataviewView(ctx *state.Context, req pb.RpcBlockDataviewViewCreateRequest) (id string, err error)
	AddDataviewRelation(ctx *state.Context, req pb.RpcBlockDataviewRelationAddRequest) (relation *model.Relation, err error)
	UpdateDataviewRelation(ctx *state.Context, req pb.RpcBlockDataviewRelationUpdateRequest) error
	DeleteDataviewRelation(ctx *state.Context, req pb.RpcBlockDataviewRelationDeleteRequest) error
	AddDataviewRecordRelationOption(ctx *state.Context, req pb.RpcBlockDataviewRecordRelationOptionAddRequest) (opt *model.RelationOption, err error)
	UpdateDataviewRecordRelationOption(ctx *state.Context, req pb.RpcBlockDataviewRecordRelationOptionUpdateRequest) error
	DeleteDataviewRecordRelationOption(ctx *state.Context, req pb.RpcBlockDataviewRecordRelationOptionDeleteRequest) error

	CreateDataviewRecord(ctx *state.Context, req pb.RpcBlockDataviewRecordCreateRequest) (*types.Struct, error)
	UpdateDataviewRecord(ctx *state.Context, req pb.RpcBlockDataviewRecordUpdateRequest) error
	DeleteDataviewRecord(ctx *state.Context, req pb.RpcBlockDataviewRecordDeleteRequest) error

	BookmarkFetch(ctx *state.Context, req pb.RpcBlockBookmarkFetchRequest) error
	BookmarkFetchSync(ctx *state.Context, req pb.RpcBlockBookmarkFetchRequest) (err error)
	BookmarkCreateAndFetch(ctx *state.Context, req pb.RpcBlockBookmarkCreateAndFetchRequest) (id string, err error)

	SetRelationKey(ctx *state.Context, request pb.RpcBlockRelationSetKeyRequest) error
	AddRelationBlock(ctx *state.Context, request pb.RpcBlockRelationAddRequest) error

	Process() process.Service
	ProcessAdd(p process.Process) (err error)
	ProcessCancel(id string) error

	SimplePaste(contextId string, anySlot []*model.Block) (err error)

	GetDocInfo(ctx context.Context, id string) (info doc.DocInfo, err error)
	Wakeup(id string) (err error)

	MakeTemplate(id string) (templateId string, err error)
	MakeTemplateByObjectType(otId string) (templateId string, err error)
	CloneTemplate(id string) (templateId string, err error)
	ApplyTemplate(contextId, templateId string) error

	CreateWorkspace(req *pb.RpcWorkspaceCreateRequest) (string, error)
	SelectWorkspace(req *pb.RpcWorkspaceSelectRequest) error
	GetCurrentWorkspace(req *pb.RpcWorkspaceGetCurrentRequest) (string, error)
	GetAllWorkspaces(req *pb.RpcWorkspaceGetAllRequest) ([]string, error)
	SetIsHighlighted(req *pb.RpcWorkspaceSetIsHighlightedRequest) error

	ObjectAddWithObjectId(req *pb.RpcObjectAddWithObjectIdRequest) error
	ObjectShareByLink(req *pb.RpcObjectShareByLinkRequest) (string, error)

	app.ComponentRunnable
}

func newOpenedBlock(sb smartblock.SmartBlock) *openedBlock {
	var ob = openedBlock{SmartBlock: sb}
	if sb.Type() != model.SmartBlockType_Breadcrumbs {
		// decode and store corresponding threadID for appropriate block
		if tid, err := thread.Decode(sb.Id()); err != nil {
			log.With("thread", sb.Id()).Warnf("can't restore thread ID: %v", err)
		} else {
			ob.threadId = tid
		}
	}
	return &ob
}

type openedBlock struct {
	smartblock.SmartBlock
	threadId thread.ID
}

func New() Service {
	return new(service)
}

type service struct {
	anytype     core.Service
	status      status.Service
	sendEvent   func(event *pb.Event)
	closed      bool
	linkPreview linkpreview.LinkPreview
	process     process.Service
	doc         doc.Service
	app         *app.App
	source      source.Service
	cache       ocache.OCache
	objectStore objectstore.ObjectStore
	restriction restriction.Service
}

func (s *service) Name() string {
	return CName
}

func (s *service) Init(a *app.App) (err error) {
	s.anytype = a.MustComponent(core.CName).(core.Service)
	s.status = a.MustComponent(status.CName).(status.Service)
	s.linkPreview = a.MustComponent(linkpreview.CName).(linkpreview.LinkPreview)
	s.process = a.MustComponent(process.CName).(process.Service)
	s.sendEvent = a.MustComponent(event.CName).(event.Sender).Send
	s.source = a.MustComponent(source.CName).(source.Service)
	s.doc = a.MustComponent(doc.CName).(doc.Service)
	s.objectStore = a.MustComponent(objectstore.CName).(objectstore.ObjectStore)
	s.restriction = a.MustComponent(restriction.CName).(restriction.Service)
	s.app = a
	s.cache = ocache.New(s.loadSmartblock)
	return
}

func (s *service) Run() (err error) {
	s.initPredefinedBlocks()
	s.testArchiveInconsistency() //// TODO: THIS IS TEMPORARY DEBUG, REMOVE ME
	return
}

func (s *service) initPredefinedBlocks() {
	ids := []string{
		// skip account because it is not a smartblock, it's a threadsDB
		s.anytype.PredefinedBlocks().Profile,
		s.anytype.PredefinedBlocks().Archive,
		s.anytype.PredefinedBlocks().Home,
		s.anytype.PredefinedBlocks().SetPages,
		s.anytype.PredefinedBlocks().MarketplaceType,
		s.anytype.PredefinedBlocks().MarketplaceRelation,
		s.anytype.PredefinedBlocks().MarketplaceTemplate,
	}
	for _, id := range ids {
		sb, err := s.newSmartBlock(id, &smartblock.InitContext{State: state.NewDoc(id, nil).(*state.State)})
		if err != nil {
			if err != smartblock.ErrCantInitExistingSmartblockWithNonEmptyState {
				log.Errorf("can't init predefined block: %v", err)
			}
		} else {
			sb.Close()
		}
	}
}

// TODO: THIS IS TEMPORARY DEBUG, REMOVE ME
func (s *service) testArchiveInconsistency() {
	var (
		archivedObjects   = make(map[string]bool)
		archivedObjectsSl []string
	)

	err := s.Do(s.anytype.PredefinedBlocks().Archive, func(b smartblock.SmartBlock) error {
		for _, b := range b.Blocks() {
			if v := b.GetLink(); v != nil {
				if _, exists := archivedObjects[v.TargetBlockId]; !exists {
					archivedObjectsSl = append(archivedObjectsSl, v.TargetBlockId)
					archivedObjects[v.TargetBlockId] = false
				}
			}
		}
		return nil
	})
	if err != nil {
		log.Errorf("ARCHIVE INCONSISTENCY: failed to open archive sb")
		return
	}

	archiveLinks, err := s.anytype.ObjectStore().GetOutboundLinksById(s.anytype.PredefinedBlocks().Archive)
	if err != nil {
		log.Errorf("ARCHIVE INCONSISTENCY: failed to get archive outbound links from localstore")
	}

	removed, added := slice.DifferenceRemovedAdded(archivedObjectsSl, archiveLinks)
	if len(added)+len(removed) > 0 {
		log.Debugf("ARCHIVE INCONSISTENCY: indexed outgoing links mismatch: added %v, removed %v", added, removed)
	}
	records, _, err := s.anytype.ObjectStore().Query(nil, database.Query{
		Filters: []*model.BlockContentDataviewFilter{
			{
				RelationKey: bundle.RelationKeyIsArchived.String(),
				Condition:   model.BlockContentDataviewFilter_None,
			},
		},
	})
	if err != nil {
		log.Errorf("ARCHIVE INCONSISTENCY: failed to query objectstore")
		return
	}

	for _, rec := range records {
		id := pbtypes.GetString(rec.Details, "id")
		if pbtypes.GetBool(rec.Details, bundle.RelationKeyIsArchived.String()) {
			if _, exists := archivedObjects[id]; !exists {
				log.Errorf("ARCHIVE INCONSISTENCY: object %s should not have archived flag", id)
			} else {
				archivedObjects[id] = true
			}
		} else {
			if _, exists := archivedObjects[id]; exists {
				log.Errorf("ARCHIVE INCONSISTENCY: object %s should have archived flag", id)
				archivedObjects[id] = true
			}
		}
	}

	for id, proceed := range archivedObjects {
		if !proceed {
			// this may be ok in case of recovery, so keep it debug
			log.Debugf("ARCHIVE INCONSISTENCY: object %s not found in objectsearch", id)
		}
	}
}

func (s *service) Anytype() core.Service {
	return s.anytype
}

func (s *service) OpenBlock(ctx *state.Context, id string) (err error) {
	ob, err := s.getSmartblock(context.TODO(), id)
	if err != nil {
		return
	}
	defer s.cache.Release(id)
	ob.Lock()
	defer ob.Unlock()
	ob.SetEventFunc(s.sendEvent)
	if v, hasOpenListner := ob.SmartBlock.(smartblock.SmartblockOpenListner); hasOpenListner {
		v.SmartblockOpened(ctx)
	}

	st := ob.NewState()
	st.SetLocalDetail(bundle.RelationKeyLastOpenedDate.String(), pbtypes.Int64(time.Now().Unix()))
	if err = ob.Apply(st, smartblock.NoHistory); err != nil {
		log.Errorf("failed to update lastOpenedDate: %s", err.Error())
	}

	if err = ob.Show(ctx); err != nil {
		return
	}
	s.cache.Lock(id)
	if tid := ob.threadId; tid != thread.Undef && s.status != nil {
		var (
			fList = func() []string {
				ob.Lock()
				defer ob.Unlock()
				bs := ob.NewState()
				return bs.GetAllFileHashes(bs.FileRelationKeys())
			}
		)

		if newWatcher := s.status.Watch(tid, fList); newWatcher {
			ob.AddHook(func() { s.status.Unwatch(tid) }, smartblock.HookOnClose)
		}
	}
	return nil
}

func (s *service) ShowBlock(ctx *state.Context, id string) (err error) {
	return s.Do(id, func(b smartblock.SmartBlock) error {
		return b.Show(ctx)
	})
}

func (s *service) OpenBreadcrumbsBlock(ctx *state.Context) (blockId string, err error) {
	bs := editor.NewBreadcrumbs()
	if err = bs.Init(&smartblock.InitContext{
		Restriction: s.restriction,
		ObjectStore: s.objectStore,
		Doc:         s.doc,
		Source:      source.NewVirtual(s.anytype, model.SmartBlockType_Breadcrumbs),
	}); err != nil {
		return
	}
	bs.Lock()
	defer bs.Unlock()
	bs.SetEventFunc(s.sendEvent)
	ob := newOpenedBlock(bs)
	s.cache.Add(bs.Id(), ob)

	// workaround to increase ref counter
	if _, err = s.cache.Get(context.Background(), bs.Id()); err != nil {
		return
	}
	if err = bs.Show(ctx); err != nil {
		return
	}
	return bs.Id(), nil
}

func (s *service) CloseBlock(id string) error {
	var isDraft bool
	err := s.Do(id, func(b smartblock.SmartBlock) error {
		b.BlockClose()
		isDraft = pbtypes.GetBool(b.NewState().LocalDetails(), bundle.RelationKeyIsDraft.String())
		return nil
	})
	if err != nil {
		return err
	}
	s.cache.Unlock(id)
	if isDraft {
		_, _ = s.cache.Remove(id)
		if err = s.anytype.DeleteBlock(id); err != nil {
			log.Errorf("error while block delete: %v", err)
		} else {
			s.sendOnRemoveEvent(id)
		}
	}
	return nil
}

func (s *service) CloseBlocks() {
	s.cache.ForEach(func(v ocache.Object) (isContinue bool) {
		ob := v.(*openedBlock)
		ob.Lock()
		ob.BlockClose()
		ob.Unlock()
		s.cache.Reset(ob.Id())
		return true
	})
}

func (s *service) CreateWorkspace(req *pb.RpcWorkspaceCreateRequest) (string, error) {
	return s.anytype.CreateWorkspace(req.Name)
}

func (s *service) SelectWorkspace(req *pb.RpcWorkspaceSelectRequest) error {
	return s.anytype.SelectWorkspace(req.WorkspaceId)
}

func (s *service) GetCurrentWorkspace(req *pb.RpcWorkspaceGetCurrentRequest) (string, error) {
	workspaceId, err := s.anytype.ObjectStore().GetCurrentWorkspaceId()
	if err != nil && strings.HasSuffix(err.Error(), "key not found") {
		return "", nil
	}
	return workspaceId, err
}

func (s *service) GetAllWorkspaces(req *pb.RpcWorkspaceGetAllRequest) ([]string, error) {
	return s.anytype.GetAllWorkspaces()
}

func (s *service) SetIsHighlighted(req *pb.RpcWorkspaceSetIsHighlightedRequest) error {
	return s.anytype.SetIsHighlighted(req.ObjectId, req.IsHighlighted)
}

func (s *service) ObjectAddWithObjectId(req *pb.RpcObjectAddWithObjectIdRequest) error {
	return s.anytype.ObjectAddWithObjectId(req.ObjectId, req.Payload)
}

func (s *service) ObjectShareByLink(req *pb.RpcObjectShareByLinkRequest) (string, error) {
	return s.anytype.ObjectShareByLink(req.ObjectId)
}

// SetPagesIsArchived is deprecated
func (s *service) SetPagesIsArchived(req pb.RpcBlockListSetPageIsArchivedRequest) (err error) {
	return s.Do(s.anytype.PredefinedBlocks().Archive, func(b smartblock.SmartBlock) error {
		archive, ok := b.(collection.Collection)
		if !ok {
			return fmt.Errorf("unexpected archive block type: %T", b)
		}

		anySucceed := false
		for _, blockId := range req.BlockIds {
			if req.IsArchived {
				err = archive.AddObject(blockId)
			} else {
				err = archive.RemoveObject(blockId)
			}
			if err != nil {
				log.Errorf("failed to archive %s: %s", blockId, err.Error())
			} else {
				anySucceed = true
			}
		}

		if !anySucceed {
			return err
		}

		return nil
	})
}

func (s *service) objectLinksCollectionModify(collectionId string, objectId string, value bool) error {
	return s.Do(collectionId, func(b smartblock.SmartBlock) error {
		coll, ok := b.(collection.Collection)
		if !ok {
			return fmt.Errorf("unsupported sb block type: %T", b)
		}
		if value {
			return coll.AddObject(objectId)
		} else {
			return coll.RemoveObject(objectId)
		}
	})
}

func (s *service) SetPageIsFavorite(req pb.RpcObjectSetIsFavoriteRequest) (err error) {
	return s.objectLinksCollectionModify(s.anytype.PredefinedBlocks().Home, req.ContextId, req.IsFavorite)
}

func (s *service) SetPageIsArchived(req pb.RpcObjectSetIsArchivedRequest) (err error) {
	return s.objectLinksCollectionModify(s.anytype.PredefinedBlocks().Archive, req.ContextId, req.IsArchived)
}

func (s *service) DeleteArchivedObjects(req pb.RpcBlockListDeletePageRequest) (err error) {
	return s.Do(s.anytype.PredefinedBlocks().Archive, func(b smartblock.SmartBlock) error {
		archive, ok := b.(collection.Collection)
		if !ok {
			return fmt.Errorf("unexpected archive block type: %T", b)
		}

		anySucceed := false
		for _, blockId := range req.BlockIds {
			if exists, _ := archive.HasObject(blockId); exists {
				if err = s.deleteObject(blockId); err == nil {
					archive.RemoveObject(blockId)
					anySucceed = true
				}
			}
		}

		if !anySucceed {
			return err
		}

		return nil
	})
}

func (s *service) DeleteArchivedObject(id string) (err error) {
	return s.Do(s.anytype.PredefinedBlocks().Archive, func(b smartblock.SmartBlock) error {
		archive, ok := b.(collection.Collection)
		if !ok {
			return fmt.Errorf("unexpected archive block type: %T", b)
		}

		if exists, _ := archive.HasObject(id); exists {
			if err = s.deleteObject(id); err == nil {
				err = archive.RemoveObject(id)
				if err != nil {
					return err
				}
			}
		}

		return nil
	})
}

func (s *service) deleteObject(id string) (err error) {
	err = s.CloseBlock(id)
	if err != nil && err != ErrBlockNotFound {
		return err
	}
	s.cache.Reset(id)
	if err = s.anytype.DeleteBlock(id); err != nil {
		return
	}
	s.sendOnRemoveEvent(id)
	return
}

func (s *service) sendOnRemoveEvent(ids ...string) {
	if s.sendEvent != nil {
		s.sendEvent(&pb.Event{
			Messages: []*pb.EventMessage{
				&pb.EventMessage{
					Value: &pb.EventMessageValueOfObjectRemove{
						ObjectRemove: &pb.EventObjectRemove{
							Ids: ids,
						},
					},
				},
			},
		})
	}
}

func (s *service) CreateSmartBlock(sbType coresb.SmartBlockType, details *types.Struct, relations []*model.Relation) (id string, newDetails *types.Struct, err error) {
	return s.CreateSmartBlockFromState(sbType, details, relations, state.NewDoc("", nil).NewState())
}

func (s *service) CreateSmartBlockFromTemplate(sbType coresb.SmartBlockType, details *types.Struct, relations []*model.Relation, templateId string) (id string, newDetails *types.Struct, err error) {
	var createState *state.State
	if templateId != "" {
		if createState, err = s.stateFromTemplate(templateId, pbtypes.GetString(details, bundle.RelationKeyName.String())); err != nil {
			return
		}
	} else {
		createState = state.NewDoc("", nil).NewState()
	}
	return s.CreateSmartBlockFromState(sbType, details, relations, createState)
}

func (s *service) CreateSmartBlockFromState(sbType coresb.SmartBlockType, details *types.Struct, relations []*model.Relation, createState *state.State) (id string, newDetails *types.Struct, err error) {
	objectTypes := pbtypes.GetStringList(details, bundle.RelationKeyType.String())
	if objectTypes == nil {
		objectTypes = createState.ObjectTypes()
		if objectTypes == nil {
			objectTypes = pbtypes.GetStringList(createState.Details(), bundle.RelationKeyType.String())
		}
	}
	if len(objectTypes) == 0 {
		if ot, exists := bundle.DefaultObjectTypePerSmartblockType[sbType]; exists {
			objectTypes = []string{ot.URL()}
		} else {
			objectTypes = []string{bundle.TypeKeyPage.URL()}
		}
	}

	objType, err := objectstore.GetObjectType(s.anytype.ObjectStore(), objectTypes[0])
	if err != nil {
		return "", nil, fmt.Errorf("object type not found")
	}

	var workspaceId string
	if details != nil && details.Fields != nil {
		var isDraft = pbtypes.GetBool(details, bundle.RelationKeyIsDraft.String())
		delete(details.Fields, bundle.RelationKeyIsDraft.String())

		for k, v := range details.Fields {
			createState.SetDetail(k, v)
			if !createState.HasRelation(k) && !pbtypes.HasRelation(relations, k) {
				rel := pbtypes.GetRelation(objType.Relations, k)
				if rel == nil {
					return "", nil, fmt.Errorf("relation for detail %s not found", k)
				}
				relCopy := pbtypes.CopyRelation(rel)
				relCopy.Scope = model.Relation_object
				relations = append(relations, relCopy)
			}
		}

		if isDraft {
			createState.SetDetailAndBundledRelation(bundle.RelationKeyIsDraft, pbtypes.Bool(true))
		}
		detailsWorkspaceId := details.Fields[bundle.RelationKeyWorkspaceId.String()]
		if detailsWorkspaceId != nil && detailsWorkspaceId.GetStringValue() != "" {
			workspaceId = detailsWorkspaceId.GetStringValue()
		}
	}

	// if we don't have anything in details then check the object store
	if workspaceId == "" {
		workspaceId, err = s.anytype.ObjectStore().GetCurrentWorkspaceId()
		if err != nil {
			workspaceId = ""
		}
	}

	if workspaceId != "" {
		createState.SetDetailAndBundledRelation(bundle.RelationKeyWorkspaceId, pbtypes.String(workspaceId))
	}
	createState.SetDetailAndBundledRelation(bundle.RelationKeyCreatedDate, pbtypes.Int64(time.Now().Unix()))
	createState.SetDetailAndBundledRelation(bundle.RelationKeyCreator, pbtypes.String(s.anytype.ProfileID()))

	csm, err := s.anytype.CreateBlock(sbType, workspaceId)
	if err != nil {
		err = fmt.Errorf("anytype.CreateBlock error: %v", err)
		return
	}
	id = csm.ID()
	createState.SetRootId(id)
	initCtx := &smartblock.InitContext{
		State:          createState,
		ObjectTypeUrls: objectTypes,
		Relations:      relations,
	}
	var sb smartblock.SmartBlock
	if sb, err = s.newSmartBlock(id, initCtx); err != nil {
		return id, nil, err
	}
	defer sb.Close()
	return id, sb.CombinedDetails(), nil
}

func (s *service) CreatePage(ctx *state.Context, groupId string, req pb.RpcBlockCreatePageRequest) (linkId string, pageId string, err error) {
	if req.ContextId != "" {
		var contextBlockType model.SmartBlockType
		if err = s.Do(req.ContextId, func(b smartblock.SmartBlock) error {
			contextBlockType = b.Type()
			return nil
		}); err != nil {
			return
		}

		if contextBlockType == model.SmartBlockType_Set {
			return "", "", basic.ErrNotSupported
		}
	}
	workspaceId, err := s.anytype.GetWorkspaceIdForObject(req.ContextId)
	if err != nil {
		workspaceId = ""
	}
	if workspaceId != "" && req.Details != nil {
		threads.WorkspaceLogger.
			With("workspace id", workspaceId).
			Debug("adding workspace id to new object")
		if req.Details.Fields == nil {
			req.Details.Fields = make(map[string]*types.Value)
		}
		req.Details.Fields[bundle.RelationKeyWorkspaceId.String()] = pbtypes.String(workspaceId)
	}

	pageId, _, err = s.CreateSmartBlockFromTemplate(coresb.SmartBlockTypePage, req.Details, nil, req.TemplateId)
	if err != nil {
		err = fmt.Errorf("create smartblock error: %v", err)
	}

	if req.ContextId == "" && req.TargetId == "" {
		// do not create a link
		return "", pageId, err
	}

	err = s.DoBasic(req.ContextId, func(b basic.Basic) error {
		linkId, err = b.Create(ctx, groupId, pb.RpcBlockCreateRequest{
			TargetId: req.TargetId,
			Block: &model.Block{
				Content: &model.BlockContentOfLink{
					Link: &model.BlockContentLink{
						TargetBlockId: pageId,
						Style:         model.BlockContentLink_Page,
					},
				},
				Fields: req.Fields,
			},
			Position: req.Position,
		})
		if err != nil {
			err = fmt.Errorf("link create error: %v", err)
		}
		return err
	})
	return
}

func (s *service) Process() process.Service {
	return s.process
}

func (s *service) ProcessAdd(p process.Process) (err error) {
	return s.process.Add(p)
}

func (s *service) ProcessCancel(id string) (err error) {
	return s.process.Cancel(id)
}

func (s *service) Close() error {
	return s.cache.Close()
}

// pickBlock returns opened smartBlock or opens smartBlock in silent mode
func (s *service) pickBlock(id string) (sb smartblock.SmartBlock, release func(), err error) {
	ob, err := s.getSmartblock(context.TODO(), id)
	if err != nil {
		return
	}
	return ob.SmartBlock, func() {
		s.cache.Release(id)
	}, nil
}

func (s *service) newSmartBlock(id string, initCtx *smartblock.InitContext) (sb smartblock.SmartBlock, err error) {
	sc, err := s.source.NewSource(id, false)
	if err != nil {
		return
	}
	switch sc.Type() {
	case model.SmartBlockType_Page, model.SmartBlockType_Date:
		sb = editor.NewPage(s, s, s, s.linkPreview)
	case model.SmartBlockType_Archive:
		sb = editor.NewArchive()
	case model.SmartBlockType_Home:
		sb = editor.NewDashboard(s)
	case model.SmartBlockType_Set:
		sb = editor.NewSet(s)
	case model.SmartBlockType_ProfilePage, model.SmartBlockType_AnytypeProfile:
		sb = editor.NewProfile(s, s, s.linkPreview, s.sendEvent)
	case model.SmartBlockType_STObjectType,
		model.SmartBlockType_BundledObjectType:
		sb = editor.NewObjectType(s)
	case model.SmartBlockType_BundledRelation,
		model.SmartBlockType_IndexedRelation:
		sb = editor.NewRelation(s)
	case model.SmartBlockType_File:
		sb = editor.NewFiles()
	case model.SmartBlockType_MarketplaceType:
		sb = editor.NewMarketplaceType(s)
	case model.SmartBlockType_MarketplaceRelation:
		sb = editor.NewMarketplaceRelation(s)
	case model.SmartBlockType_MarketplaceTemplate:
		sb = editor.NewMarketplaceTemplate(s)
	case model.SmartBlockType_Template:
		sb = editor.NewTemplate(s, s, s, s.linkPreview)
	case model.SmartBlockType_BundledTemplate:
		sb = editor.NewTemplate(s, s, s, s.linkPreview)
	case model.SmartBlockType_Breadcrumbs:
		sb = editor.NewBreadcrumbs()
	case model.SmartBlockType_Workspace:
<<<<<<< HEAD
		sb = editor.NewWorkspaces()
=======
		sb = editor.NewWorkspace(s.meta, s)
>>>>>>> ca6dd73a
	default:
		return nil, fmt.Errorf("unexpected smartblock type: %v", sc.Type())
	}

	sb.Lock()
	defer sb.Unlock()
	if initCtx == nil {
		initCtx = &smartblock.InitContext{}
	}
	if initCtx.Restriction == nil {
		initCtx.Restriction = s.restriction
	}
	if initCtx.ObjectStore == nil {
		initCtx.ObjectStore = s.objectStore
	}
	if initCtx.Doc == nil {
		initCtx.Doc = s.doc
	}
	initCtx.Source = sc
	err = sb.Init(initCtx)
	return
}

func (s *service) stateFromTemplate(templateId, name string) (st *state.State, err error) {
	if err = s.Do(templateId, func(b smartblock.SmartBlock) error {
		if tmpl, ok := b.(*editor.Template); ok {
			st, err = tmpl.GetNewPageState(name)
		} else {
			return fmt.Errorf("not a template")
		}
		return nil
	}); err != nil {
		return nil, fmt.Errorf("can't apply template: %v", err)
	}
	return
}

func (s *service) DoBasic(id string, apply func(b basic.Basic) error) error {
	sb, release, err := s.pickBlock(id)
	if err != nil {
		return err
	}
	defer release()
	if bb, ok := sb.(basic.Basic); ok {
		sb.Lock()
		defer sb.Unlock()
		return apply(bb)
	}
	return fmt.Errorf("basic operation not available for this block type: %T", sb)
}

func (s *service) DoLinksCollection(id string, apply func(b basic.Basic) error) error {
	sb, release, err := s.pickBlock(id)
	if err != nil {
		return err
	}
	defer release()
	if bb, ok := sb.(basic.Basic); ok {
		sb.Lock()
		defer sb.Unlock()
		return apply(bb)
	}
	return fmt.Errorf("basic operation not available for this block type: %T", sb)
}

func (s *service) DoClipboard(id string, apply func(b clipboard.Clipboard) error) error {
	sb, release, err := s.pickBlock(id)
	if err != nil {
		return err
	}
	defer release()
	if bb, ok := sb.(clipboard.Clipboard); ok {
		sb.Lock()
		defer sb.Unlock()
		return apply(bb)
	}
	return fmt.Errorf("clipboard operation not available for this block type: %T", sb)
}

func (s *service) DoText(id string, apply func(b stext.Text) error) error {
	sb, release, err := s.pickBlock(id)
	if err != nil {
		return err
	}
	defer release()
	if bb, ok := sb.(stext.Text); ok {
		sb.Lock()
		defer sb.Unlock()
		return apply(bb)
	}
	return fmt.Errorf("text operation not available for this block type: %T", sb)
}

func (s *service) DoFile(id string, apply func(b file.File) error) error {
	sb, release, err := s.pickBlock(id)
	if err != nil {
		return err
	}
	defer release()
	if bb, ok := sb.(file.File); ok {
		sb.Lock()
		defer sb.Unlock()
		return apply(bb)
	}
	return fmt.Errorf("file operation not available for this block type: %T", sb)
}

func (s *service) DoBookmark(id string, apply func(b bookmark.Bookmark) error) error {
	sb, release, err := s.pickBlock(id)
	if err != nil {
		return err
	}
	defer release()
	if bb, ok := sb.(bookmark.Bookmark); ok {
		sb.Lock()
		defer sb.Unlock()
		return apply(bb)
	}
	return fmt.Errorf("bookmark operation not available for this block type: %T", sb)
}

func (s *service) DoFileNonLock(id string, apply func(b file.File) error) error {
	sb, release, err := s.pickBlock(id)
	if err != nil {
		return err
	}
	defer release()
	if bb, ok := sb.(file.File); ok {
		return apply(bb)
	}
	return fmt.Errorf("file non lock operation not available for this block type: %T", sb)
}

func (s *service) DoHistory(id string, apply func(b basic.IHistory) error) error {
	sb, release, err := s.pickBlock(id)
	if err != nil {
		return err
	}
	defer release()
	if bb, ok := sb.(basic.IHistory); ok {
		sb.Lock()
		defer sb.Unlock()
		return apply(bb)
	}
	return fmt.Errorf("undo operation not available for this block type: %T", sb)
}

func (s *service) DoImport(id string, apply func(b _import.Import) error) error {
	sb, release, err := s.pickBlock(id)
	if err != nil {
		return err
	}
	defer release()
	if bb, ok := sb.(_import.Import); ok {
		sb.Lock()
		defer sb.Unlock()
		return apply(bb)
	}

	return fmt.Errorf("import operation not available for this block type: %T", sb)
}

func (s *service) DoDataview(id string, apply func(b dataview.Dataview) error) error {
	sb, release, err := s.pickBlock(id)
	if err != nil {
		return err
	}
	defer release()
	if bb, ok := sb.(dataview.Dataview); ok {
		sb.Lock()
		defer sb.Unlock()
		return apply(bb)
	}
	return fmt.Errorf("text operation not available for this block type: %T", sb)
}

func (s *service) Do(id string, apply func(b smartblock.SmartBlock) error) error {
	sb, release, err := s.pickBlock(id)
	if err != nil {
		return err
	}
	defer release()
	sb.Lock()
	defer sb.Unlock()
	return apply(sb)
}

func (s *service) MakeTemplate(id string) (templateId string, err error) {
	var st *state.State
	if err = s.Do(id, func(b smartblock.SmartBlock) error {
		if b.Type() != model.SmartBlockType_Page {
			return fmt.Errorf("can't make template from this obect type")
		}
		st, err = b.MakeTemplateState()
		return err
	}); err != nil {
		return
	}

	templateId, _, err = s.CreateSmartBlockFromState(coresb.SmartBlockTypeTemplate, nil, nil, st)
	if err != nil {
		return
	}
	return
}

func (s *service) MakeTemplateByObjectType(otId string) (templateId string, err error) {
	if err = s.Do(otId, func(_ smartblock.SmartBlock) error { return nil }); err != nil {
		return "", fmt.Errorf("can't open objectType: %v", err)
	}
	var st = state.NewDoc("", nil).(*state.State)
	st.SetDetail(bundle.RelationKeyTargetObjectType.String(), pbtypes.String(otId))
	st.SetObjectTypes([]string{bundle.TypeKeyTemplate.URL(), otId})
	templateId, _, err = s.CreateSmartBlockFromState(coresb.SmartBlockTypeTemplate, nil, nil, st)
	if err != nil {
		return
	}
	return
}

func (s *service) CloneTemplate(id string) (templateId string, err error) {
	var st *state.State
	if err = s.Do(id, func(b smartblock.SmartBlock) error {
		if b.Type() != model.SmartBlockType_BundledTemplate {
			return fmt.Errorf("can clone bundled templates only")
		}
		st = b.NewState().Copy()
		st.RemoveDetail(bundle.RelationKeyTemplateIsBundled.String())
		return nil
	}); err != nil {
		return
	}
	templateId, _, err = s.CreateSmartBlockFromState(coresb.SmartBlockTypeTemplate, nil, nil, st)
	if err != nil {
		return
	}
	return
}

func (s *service) ApplyTemplate(contextId, templateId string) error {
	return s.Do(contextId, func(b smartblock.SmartBlock) error {
		orig := b.NewState().ParentState()
		ts, err := s.stateFromTemplate(templateId, pbtypes.GetString(orig.Details(), bundle.RelationKeyName.String()))
		if err != nil {
			return err
		}
		ts.SetRootId(contextId)
		ts.SetParent(orig)
		ts.BlocksInit(orig)
		ts.InjectDerivedDetails()
		return b.Apply(ts, smartblock.NoRestrictions)
	})
}

func (s *service) AllDescendantIds(rootBlockId string, allBlocks map[string]*model.Block) []string {
	var (
		// traversal queue
		queue = []string{rootBlockId}
		// traversed IDs collected (including root)
		traversed = []string{rootBlockId}
	)

	for len(queue) > 0 {
		next := queue[0]
		queue = queue[1:]

		chIDs := allBlocks[next].ChildrenIds
		traversed = append(traversed, chIDs...)
		queue = append(queue, chIDs...)
	}

	return traversed
}

func (s *service) ResetToState(pageId string, state *state.State) (err error) {
	return s.Do(pageId, func(sb smartblock.SmartBlock) error {
		return sb.ResetToVersion(state)
	})
}

func (s *service) loadSmartblock(ctx context.Context, id string) (value ocache.Object, err error) {
	sb, err := s.newSmartBlock(id, nil)
	if err != nil {
		return
	}
	value = newOpenedBlock(sb)
	return
}

func (s *service) getSmartblock(ctx context.Context, id string) (ob *openedBlock, err error) {
	val, err := s.cache.Get(ctx, id)
	if err != nil {
		return
	}
	ob = val.(*openedBlock)
	ob.Lock()
	// we should avoid this to be done in getSmartblock after metaSub refactor
	err = ob.RefreshLocalDetails(nil)
	ob.Unlock()
	if err != nil {
		return nil, err
	}
	return ob, nil
}

func (s *service) replaceLink(id, oldId, newId string) error {
	return s.DoBasic(id, func(b basic.Basic) error {
		return b.ReplaceLink(oldId, newId)
	})
}<|MERGE_RESOLUTION|>--- conflicted
+++ resolved
@@ -851,11 +851,7 @@
 	case model.SmartBlockType_Breadcrumbs:
 		sb = editor.NewBreadcrumbs()
 	case model.SmartBlockType_Workspace:
-<<<<<<< HEAD
-		sb = editor.NewWorkspaces()
-=======
-		sb = editor.NewWorkspace(s.meta, s)
->>>>>>> ca6dd73a
+		sb = editor.NewWorkspace(s)
 	default:
 		return nil, fmt.Errorf("unexpected smartblock type: %v", sc.Type())
 	}

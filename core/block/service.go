--- conflicted
+++ resolved
@@ -316,308 +316,6 @@
 	return mutex.WithLock(s.openedObjs.lock, func() []string { return lo.Keys(s.openedObjs.objects) })
 }
 
-<<<<<<< HEAD
-=======
-func (s *Service) InstallBundledObject(
-	ctx context.Context,
-	spaceID string,
-	sourceObjectId string,
-) (id string, object *types.Struct, err error) {
-	ids, details, err := s.InstallBundledObjects(ctx, spaceID, []string{sourceObjectId})
-	if err != nil {
-		return "", nil, err
-	}
-	if len(ids) == 0 {
-		return "", nil, fmt.Errorf("failed to add object")
-	}
-
-	return ids[0], details[0], nil
-}
-
-func (s *Service) prepareDetailsForInstallingObject(ctx context.Context, spaceID string, details *types.Struct) (*types.Struct, error) {
-	sourceId := pbtypes.GetString(details, bundle.RelationKeyId.String())
-	if pbtypes.GetString(details, bundle.RelationKeySpaceId.String()) != addr.AnytypeMarketplaceWorkspace {
-		return nil, errors.New("object is not bundled")
-	}
-	details.Fields[bundle.RelationKeySpaceId.String()] = pbtypes.String(spaceID)
-
-	details.Fields[bundle.RelationKeySourceObject.String()] = pbtypes.String(sourceId)
-	details.Fields[bundle.RelationKeyIsReadonly.String()] = pbtypes.Bool(false)
-
-	switch pbtypes.GetString(details, bundle.RelationKeyType.String()) {
-	case bundle.TypeKeyObjectType.BundledURL():
-		typeID := s.anytype.GetSystemTypeID(spaceID, bundle.TypeKeyObjectType)
-		details.Fields[bundle.RelationKeyType.String()] = pbtypes.String(typeID)
-	case bundle.TypeKeyRelation.BundledURL():
-		typeID := s.anytype.GetSystemTypeID(spaceID, bundle.TypeKeyRelation)
-		details.Fields[bundle.RelationKeyType.String()] = pbtypes.String(typeID)
-	default:
-		return nil, fmt.Errorf("unknown object type: %s", pbtypes.GetString(details, bundle.RelationKeyType.String()))
-	}
-	relations := pbtypes.GetStringList(details, bundle.RelationKeyRecommendedRelations.String())
-
-	if len(relations) > 0 {
-		for i, relation := range relations {
-			// replace relation url with id
-			uniqueKey, err := domain.NewUniqueKey(coresb.SmartBlockTypeRelation, strings.TrimPrefix(relation, addr.BundledRelationURLPrefix))
-			if err != nil {
-				// should never happen
-				return nil, err
-			}
-			id, err := s.objectCache.DeriveObjectID(ctx, spaceID, uniqueKey)
-			if err != nil {
-				// should never happen
-				return nil, err
-			}
-			relations[i] = id
-		}
-		details.Fields[bundle.RelationKeyRecommendedRelations.String()] = pbtypes.StringList(relations)
-	}
-
-	objectTypes := pbtypes.GetStringList(details, bundle.RelationKeyRelationFormatObjectTypes.String())
-
-	if len(objectTypes) > 0 {
-		for i, objectType := range objectTypes {
-			// replace object type url with id
-			uniqueKey, err := domain.NewUniqueKey(coresb.SmartBlockTypeObjectType, strings.TrimPrefix(objectType, addr.BundledObjectTypeURLPrefix))
-			if err != nil {
-				// should never happen
-				return nil, err
-			}
-			id, err := s.objectCache.DeriveObjectID(ctx, spaceID, uniqueKey)
-			if err != nil {
-				// should never happen
-				return nil, err
-			}
-			objectTypes[i] = id
-		}
-		details.Fields[bundle.RelationKeyRelationFormatObjectTypes.String()] = pbtypes.StringList(objectTypes)
-	}
-
-	return details, nil
-}
-
-func (s *Service) InstallBundledObjects(
-	ctx context.Context,
-	spaceID string,
-	sourceObjectIds []string,
-) (ids []string, objects []*types.Struct, err error) {
-	ids, objects, err = s.reinstallBundledObjects(spaceID, sourceObjectIds)
-	if err != nil {
-		return nil, nil, fmt.Errorf("reinstall bundled objects: %w", err)
-	}
-
-	// todo: replace this func to the universal space to space copy
-	existingObjects, _, err := s.objectStore.Query(database.Query{
-		Filters: []*model.BlockContentDataviewFilter{
-			{
-				RelationKey: bundle.RelationKeySourceObject.String(),
-				Condition:   model.BlockContentDataviewFilter_In,
-				Value:       pbtypes.StringList(sourceObjectIds),
-			},
-			{
-				RelationKey: bundle.RelationKeySpaceId.String(),
-				Condition:   model.BlockContentDataviewFilter_Equal,
-				Value:       pbtypes.String(spaceID),
-			},
-		},
-	})
-	var existingObjectMap = make(map[string]struct{})
-	for _, existingObject := range existingObjects {
-		existingObjectMap[pbtypes.GetString(existingObject.Details, bundle.RelationKeySourceObject.String())] = struct{}{}
-	}
-
-	for _, sourceObjectId := range sourceObjectIds {
-		if _, ok := existingObjectMap[sourceObjectId]; ok {
-			continue
-		}
-		err = Do(s, sourceObjectId, func(b smartblock.SmartBlock) error {
-			d, err := s.prepareDetailsForInstallingObject(ctx, spaceID, b.CombinedDetails())
-			if err != nil {
-				return err
-			}
-
-			uk, err := domain.UnmarshalUniqueKey(pbtypes.GetString(d, bundle.RelationKeyUniqueKey.String()))
-			if err != nil {
-				return err
-			}
-
-			// create via the state directly, because we have cyclic dependencies and we want to avoid typeId resolving from the details
-			st := state.NewDocWithUniqueKey("", nil, uk).(*state.State)
-			st.SetDetails(d)
-
-			var objectTypeKey domain.TypeKey
-			if uk.SmartblockType() == coresb.SmartBlockTypeRelation {
-				objectTypeKey = bundle.TypeKeyRelation
-			} else if uk.SmartblockType() == coresb.SmartBlockTypeObjectType {
-				objectTypeKey = bundle.TypeKeyObjectType
-			} else {
-				return fmt.Errorf("unsupported object type: %s", b.Type())
-			}
-
-			id, object, err := s.objectCreator.CreateSmartBlockFromState(
-				ctx,
-				spaceID,
-				[]domain.TypeKey{objectTypeKey},
-				nil,
-				st,
-			)
-			if err != nil && !errors.Is(err, treestorage.ErrTreeExists) {
-				// we don't want to stop adding other objects
-				log.Errorf("error while block create: %v", err)
-				return nil
-			}
-
-			if uk.SmartblockType() == coresb.SmartBlockTypeObjectType {
-				installingObjectTypeKey := domain.TypeKey(uk.InternalKey())
-				err = s.installTemplatesForObjectType(spaceID, installingObjectTypeKey)
-				if err != nil {
-					log.With("spaceID", spaceID, "objectTypeKey", installingObjectTypeKey).Errorf("error while installing templates: %s", err)
-				}
-			}
-
-			ids = append(ids, id)
-			objects = append(objects, object)
-			return nil
-		})
-		if err != nil {
-			return
-		}
-	}
-
-	return
-}
-
-func (s *Service) reinstallBundledObjects(spaceID string, sourceObjectIDs []string) ([]string, []*types.Struct, error) {
-	uninstalledObjects, _, err := s.objectStore.Query(database.Query{
-		Filters: []*model.BlockContentDataviewFilter{
-			{
-				RelationKey: bundle.RelationKeySourceObject.String(),
-				Condition:   model.BlockContentDataviewFilter_In,
-				Value:       pbtypes.StringList(sourceObjectIDs),
-			},
-			{
-				RelationKey: bundle.RelationKeySpaceId.String(),
-				Condition:   model.BlockContentDataviewFilter_Equal,
-				Value:       pbtypes.String(spaceID),
-			},
-			{
-				RelationKey: bundle.RelationKeyIsDeleted.String(),
-				Condition:   model.BlockContentDataviewFilter_Equal,
-				Value:       pbtypes.Bool(true),
-			},
-		},
-	})
-	if err != nil {
-		return nil, nil, fmt.Errorf("query uninstalled objects: %w", err)
-	}
-
-	var (
-		ids     []string
-		objects []*types.Struct
-	)
-	for _, rec := range uninstalledObjects {
-		id := pbtypes.GetString(rec.Details, bundle.RelationKeyId.String())
-		err = Do(s, id, func(sb smartblock.SmartBlock) error {
-			st := sb.NewState()
-			st.SetDetailAndBundledRelation(bundle.RelationKeyIsUninstalled, pbtypes.Bool(false))
-			st.SetDetailAndBundledRelation(bundle.RelationKeyIsDeleted, pbtypes.Bool(false))
-
-			ids = append(ids, id)
-			objects = append(objects, st.CombinedDetails())
-
-			return sb.Apply(st)
-		})
-		if err != nil {
-			sourceObjectID := pbtypes.GetString(rec.Details, bundle.RelationKeySourceObject.String())
-			return nil, nil, fmt.Errorf("reinstall object %s (source object: %s): %w", id, sourceObjectID, err)
-		}
-
-	}
-
-	return ids, objects, nil
-}
-
-func (s *Service) installTemplatesForObjectType(spaceID string, typeKey domain.TypeKey) error {
-	bundledTemplates, _, err := s.objectStore.Query(database.Query{
-		Filters: []*model.BlockContentDataviewFilter{
-			{
-				RelationKey: bundle.RelationKeyType.String(),
-				Condition:   model.BlockContentDataviewFilter_Equal,
-				Value:       pbtypes.String(bundle.TypeKeyTemplate.BundledURL()),
-			},
-			{
-				RelationKey: bundle.RelationKeyTargetObjectType.String(),
-				Condition:   model.BlockContentDataviewFilter_Equal,
-				Value:       pbtypes.String(typeKey.BundledURL()),
-			},
-		},
-	})
-	if err != nil {
-		return fmt.Errorf("query bundled templates: %w", err)
-	}
-
-	installedTemplatesIDs, err := s.listInstalledTemplatesForType(spaceID, typeKey)
-	if err != nil {
-		return fmt.Errorf("list installed templates: %w", err)
-	}
-
-	for _, record := range bundledTemplates {
-		id := pbtypes.GetString(record.Details, bundle.RelationKeyId.String())
-		if _, exists := installedTemplatesIDs[id]; exists {
-			continue
-		}
-
-		_, err := s.TemplateClone(spaceID, id)
-		if err != nil {
-			return fmt.Errorf("clone template: %w", err)
-		}
-	}
-	return nil
-}
-
-func (s *Service) listInstalledTemplatesForType(spaceID string, typeKey domain.TypeKey) (map[string]struct{}, error) {
-	templateTypeID, err := s.systemObjectService.GetTypeIdByKey(context.Background(), spaceID, bundle.TypeKeyTemplate)
-	if err != nil {
-		return nil, fmt.Errorf("get template type id by key: %w", err)
-	}
-	targetObjectTypeID, err := s.systemObjectService.GetTypeIdByKey(context.Background(), spaceID, typeKey)
-	if err != nil {
-		return nil, fmt.Errorf("get type id by key: %w", err)
-	}
-	alreadyInstalledTemplates, _, err := s.objectStore.Query(database.Query{
-		Filters: []*model.BlockContentDataviewFilter{
-			{
-				RelationKey: bundle.RelationKeyType.String(),
-				Condition:   model.BlockContentDataviewFilter_Equal,
-				Value:       pbtypes.String(templateTypeID),
-			},
-			{
-				RelationKey: bundle.RelationKeyTargetObjectType.String(),
-				Condition:   model.BlockContentDataviewFilter_Equal,
-				Value:       pbtypes.String(targetObjectTypeID),
-			},
-			{
-				RelationKey: bundle.RelationKeySpaceId.String(),
-				Condition:   model.BlockContentDataviewFilter_Equal,
-				Value:       pbtypes.String(spaceID),
-			},
-		},
-	})
-	if err != nil {
-		return nil, fmt.Errorf("query: %w", err)
-	}
-	existingTemplatesMap := map[string]struct{}{}
-	for _, rec := range alreadyInstalledTemplates {
-		sourceObject := pbtypes.GetString(rec.Details, bundle.RelationKeySourceObject.String())
-		if sourceObject != "" {
-			existingTemplatesMap[sourceObject] = struct{}{}
-		}
-	}
-	return existingTemplatesMap, nil
-}
-
->>>>>>> 2b6c3220
 func (s *Service) SelectWorkspace(req *pb.RpcWorkspaceSelectRequest) error {
 	panic("should be removed")
 }

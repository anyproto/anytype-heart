--- conflicted
+++ resolved
@@ -510,11 +510,7 @@
 			}
 			return true
 		})
-<<<<<<< HEAD
 		st.SetDetailAndBundledRelation(bundle.RelationKeySetOf, domain.StringList(req.Source))
-		return sb.Apply(st, smartblock.NoRestrictions)
-=======
-		st.SetDetailAndBundledRelation(bundle.RelationKeySetOf, pbtypes.StringList(req.Source))
 
 		flags := internalflag.NewFromState(st)
 		// set with source is no longer empty
@@ -522,7 +518,6 @@
 		flags.AddToState(st)
 
 		return sb.Apply(st, smartblock.NoRestrictions, smartblock.KeepInternalFlags)
->>>>>>> 97c86c39
 	})
 }
 

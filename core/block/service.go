--- conflicted
+++ resolved
@@ -521,578 +521,6 @@
 	return
 }
 
-<<<<<<< HEAD
-=======
-func (s *service) DuplicateBlocks(ctx *state.Context, req pb.RpcBlockListDuplicateRequest) (newIds []string, err error) {
-	err = s.DoBasic(req.ContextId, func(b basic.Basic) error {
-		newIds, err = b.Duplicate(ctx, req)
-		return err
-	})
-	return
-}
-
-func (s *service) UnlinkBlock(ctx *state.Context, req pb.RpcBlockUnlinkRequest) (err error) {
-	return s.DoBasic(req.ContextId, func(b basic.Basic) error {
-		return b.Unlink(ctx, req.BlockIds...)
-	})
-}
-
-func (s *service) SetDivStyle(ctx *state.Context, contextId string, style model.BlockContentDivStyle, ids ...string) (err error) {
-	return s.DoBasic(contextId, func(b basic.Basic) error {
-		return b.SetDivStyle(ctx, style, ids...)
-	})
-}
-
-func (s *service) SplitBlock(ctx *state.Context, req pb.RpcBlockSplitRequest) (blockId string, err error) {
-	err = s.DoText(req.ContextId, func(b stext.Text) error {
-		blockId, err = b.Split(ctx, req)
-		return err
-	})
-	return
-}
-
-func (s *service) MergeBlock(ctx *state.Context, req pb.RpcBlockMergeRequest) (err error) {
-	return s.DoText(req.ContextId, func(b stext.Text) error {
-		return b.Merge(ctx, req.FirstBlockId, req.SecondBlockId)
-	})
-}
-
-func (s *service) MoveBlocks(ctx *state.Context, req pb.RpcBlockListMoveRequest) (err error) {
-	if req.ContextId == req.TargetContextId {
-		return s.DoBasic(req.ContextId, func(b basic.Basic) error {
-			return b.Move(ctx, req)
-		})
-	}
-	return s.DoBasic(req.ContextId, func(b basic.Basic) error {
-		return s.DoBasic(req.TargetContextId, func(tb basic.Basic) error {
-			blocks, err := b.InternalCut(ctx, req)
-			if err != nil {
-				return err
-			}
-			return tb.InternalPaste(blocks)
-		})
-	})
-}
-
-func (s *service) TurnInto(ctx *state.Context, contextId string, style model.BlockContentTextStyle, ids ...string) error {
-	return s.DoText(contextId, func(b stext.Text) error {
-		return b.TurnInto(ctx, style, ids...)
-	})
-}
-
-func (s *service) SimplePaste(contextId string, anySlot []*model.Block) (err error) {
-	var blocks []simple.Block
-
-	for _, b := range anySlot {
-		blocks = append(blocks, simple.New(b))
-	}
-
-	return s.DoBasic(contextId, func(b basic.Basic) error {
-		return b.InternalPaste(blocks)
-	})
-}
-
-func (s *service) MoveBlocksToNewPage(ctx *state.Context, req pb.RpcBlockListMoveToNewPageRequest) (linkId string, err error) {
-	// 1. Create new page, link
-	linkId, pageId, err := s.CreatePage(ctx, "", pb.RpcBlockCreatePageRequest{
-		ContextId: req.ContextId,
-		TargetId:  req.DropTargetId,
-		Position:  req.Position,
-		Details:   req.Details,
-	})
-
-	if err != nil {
-		return linkId, err
-	}
-
-	// 2. Move blocks to new page
-	err = s.MoveBlocks(nil, pb.RpcBlockListMoveRequest{
-		ContextId:       req.ContextId,
-		BlockIds:        req.BlockIds,
-		TargetContextId: pageId,
-		DropTargetId:    "",
-		Position:        0,
-	})
-
-	if err != nil {
-		return linkId, err
-	}
-
-	return linkId, err
-}
-
-func (s *service) ConvertChildrenToPages(req pb.RpcBlockListConvertChildrenToPagesRequest) (linkIds []string, err error) {
-	blocks := make(map[string]*model.Block)
-
-	err = s.Do(req.ContextId, func(contextBlock smartblock.SmartBlock) error {
-		for _, b := range contextBlock.Blocks() {
-			blocks[b.Id] = b
-		}
-		return nil
-	})
-
-	if err != nil {
-		return linkIds, err
-	}
-
-	for _, blockId := range req.BlockIds {
-		if blocks[blockId] == nil || blocks[blockId].GetText() == nil {
-			continue
-		}
-
-		fields := map[string]*types.Value{
-			"name": pbtypes.String(blocks[blockId].GetText().Text),
-		}
-
-		if req.ObjectType != "" {
-			fields["type"] = pbtypes.String(req.ObjectType)
-		}
-
-		children := s.AllDescendantIds(blockId, blocks)
-		linkId, err := s.MoveBlocksToNewPage(nil, pb.RpcBlockListMoveToNewPageRequest{
-			ContextId: req.ContextId,
-			BlockIds:  children,
-			Details: &types.Struct{
-				Fields: fields,
-			},
-			DropTargetId: blockId,
-			Position:     model.Block_Replace,
-		})
-		linkIds = append(linkIds, linkId)
-		if err != nil {
-			return linkIds, err
-		}
-	}
-
-	return linkIds, err
-}
-
-func (s *service) ReplaceBlock(ctx *state.Context, req pb.RpcBlockReplaceRequest) (newId string, err error) {
-	err = s.DoBasic(req.ContextId, func(b basic.Basic) error {
-		newId, err = b.Replace(ctx, req.BlockId, req.Block)
-		return err
-	})
-	return
-}
-
-func (s *service) SetFields(ctx *state.Context, req pb.RpcBlockSetFieldsRequest) (err error) {
-	return s.DoBasic(req.ContextId, func(b basic.Basic) error {
-		return b.SetFields(ctx, &pb.RpcBlockListSetFieldsRequestBlockField{
-			BlockId: req.BlockId,
-			Fields:  req.Fields,
-		})
-	})
-}
-
-func (s *service) SetDetails(ctx *state.Context, req pb.RpcBlockSetDetailsRequest) (err error) {
-	return s.Do(req.ContextId, func(b smartblock.SmartBlock) error {
-		return b.SetDetails(ctx, req.Details, true)
-	})
-}
-
-func (s *service) SetFieldsList(ctx *state.Context, req pb.RpcBlockListSetFieldsRequest) (err error) {
-	return s.DoBasic(req.ContextId, func(b basic.Basic) error {
-		return b.SetFields(ctx, req.BlockFields...)
-	})
-}
-
-func (s *service) GetAggregatedRelations(req pb.RpcBlockDataviewRelationListAvailableRequest) (relations []*pbrelation.Relation, err error) {
-	err = s.DoDataview(req.ContextId, func(b dataview.Dataview) error {
-		relations, err = b.GetAggregatedRelations(req.BlockId)
-		return err
-	})
-
-	return
-}
-
-func (s *service) UpdateDataviewView(ctx *state.Context, req pb.RpcBlockDataviewViewUpdateRequest) error {
-	return s.DoDataview(req.ContextId, func(b dataview.Dataview) error {
-		return b.UpdateView(ctx, req.BlockId, req.ViewId, *req.View, true)
-	})
-}
-
-func (s *service) DeleteDataviewView(ctx *state.Context, req pb.RpcBlockDataviewViewDeleteRequest) error {
-	return s.DoDataview(req.ContextId, func(b dataview.Dataview) error {
-		return b.DeleteView(ctx, req.BlockId, req.ViewId, true)
-	})
-}
-
-func (s *service) SetDataviewActiveView(ctx *state.Context, req pb.RpcBlockDataviewViewSetActiveRequest) error {
-	return s.DoDataview(req.ContextId, func(b dataview.Dataview) error {
-		return b.SetActiveView(ctx, req.BlockId, req.ViewId, int(req.Limit), int(req.Offset))
-	})
-}
-
-func (s *service) CreateDataviewView(ctx *state.Context, req pb.RpcBlockDataviewViewCreateRequest) (id string, err error) {
-	err = s.DoDataview(req.ContextId, func(b dataview.Dataview) error {
-		if req.View == nil {
-			req.View = &model.BlockContentDataviewView{}
-		}
-		view, err := b.CreateView(ctx, req.BlockId, *req.View)
-		id = view.Id
-		return err
-	})
-
-	return
-}
-
-func (s *service) CreateDataviewRecord(ctx *state.Context, req pb.RpcBlockDataviewRecordCreateRequest) (rec *types.Struct, err error) {
-	err = s.DoDataview(req.ContextId, func(b dataview.Dataview) error {
-		cr, err := b.CreateRecord(ctx, req.BlockId, model.ObjectDetails{Details: req.Record})
-		if err != nil {
-			return err
-		}
-		rec = cr.Details
-		return nil
-	})
-
-	return
-}
-
-func (s *service) UpdateDataviewRecord(ctx *state.Context, req pb.RpcBlockDataviewRecordUpdateRequest) (err error) {
-	err = s.DoDataview(req.ContextId, func(b dataview.Dataview) error {
-		return b.UpdateRecord(ctx, req.BlockId, req.RecordId, model.ObjectDetails{Details: req.Record})
-	})
-
-	return
-}
-
-func (s *service) DeleteDataviewRecord(ctx *state.Context, req pb.RpcBlockDataviewRecordDeleteRequest) (err error) {
-	err = s.DoDataview(req.ContextId, func(b dataview.Dataview) error {
-		return b.DeleteRecord(ctx, req.BlockId, req.RecordId)
-	})
-
-	return
-}
-
-func (s *service) UpdateDataviewRelation(ctx *state.Context, req pb.RpcBlockDataviewRelationUpdateRequest) error {
-	return s.DoDataview(req.ContextId, func(b dataview.Dataview) error {
-		return b.UpdateRelation(ctx, req.BlockId, req.RelationKey, *req.Relation, true)
-	})
-}
-
-func (s *service) AddDataviewRelation(ctx *state.Context, req pb.RpcBlockDataviewRelationAddRequest) (relation *pbrelation.Relation, err error) {
-	err = s.DoDataview(req.ContextId, func(b dataview.Dataview) error {
-		var err error
-		relation, err = b.AddRelation(ctx, req.BlockId, *req.Relation, true)
-		if err != nil {
-			return err
-		}
-		rels, err := b.GetDataviewRelations(req.BlockId)
-		if err != nil {
-			return err
-		}
-
-		relation = pbtypes.GetRelation(rels, relation.Key)
-		if relation.Format == pbrelation.RelationFormat_status || relation.Format == pbrelation.RelationFormat_tag {
-			err = b.FillAggregatedOptions(nil)
-			if err != nil {
-				log.Errorf("FillAggregatedOptions failed: %s", err.Error())
-			}
-		}
-		return nil
-	})
-
-	return
-}
-
-func (s *service) DeleteDataviewRelation(ctx *state.Context, req pb.RpcBlockDataviewRelationDeleteRequest) error {
-	return s.DoDataview(req.ContextId, func(b dataview.Dataview) error {
-		return b.DeleteRelation(ctx, req.BlockId, req.RelationKey, true)
-	})
-}
-
-func (s *service) AddDataviewRecordRelationOption(ctx *state.Context, req pb.RpcBlockDataviewRecordRelationOptionAddRequest) (opt *pbrelation.RelationOption, err error) {
-	err = s.DoDataview(req.ContextId, func(b dataview.Dataview) error {
-		opt, err = b.AddRelationOption(ctx, req.BlockId, req.RecordId, req.RelationKey, *req.Option, true)
-		if err != nil {
-			return err
-		}
-		return nil
-	})
-
-	return
-}
-
-func (s *service) UpdateDataviewRecordRelationOption(ctx *state.Context, req pb.RpcBlockDataviewRecordRelationOptionUpdateRequest) error {
-	err := s.DoDataview(req.ContextId, func(b dataview.Dataview) error {
-		err := b.UpdateRelationOption(ctx, req.BlockId, req.RecordId, req.RelationKey, *req.Option, true)
-		if err != nil {
-			return err
-		}
-		return nil
-	})
-
-	return err
-}
-
-func (s *service) DeleteDataviewRecordRelationOption(ctx *state.Context, req pb.RpcBlockDataviewRecordRelationOptionDeleteRequest) error {
-	err := s.DoDataview(req.ContextId, func(b dataview.Dataview) error {
-		err := b.DeleteRelationOption(ctx, req.BlockId, req.RecordId, req.RelationKey, req.OptionId, true)
-		if err != nil {
-			return err
-		}
-		return nil
-	})
-
-	return err
-}
-
-func (s *service) Copy(req pb.RpcBlockCopyRequest) (textSlot string, htmlSlot string, anySlot []*model.Block, err error) {
-	err = s.DoClipboard(req.ContextId, func(cb clipboard.Clipboard) error {
-		textSlot, htmlSlot, anySlot, err = cb.Copy(req)
-		return err
-	})
-
-	return textSlot, htmlSlot, anySlot, err
-}
-
-func (s *service) Paste(ctx *state.Context, req pb.RpcBlockPasteRequest, groupId string) (blockIds []string, uploadArr []pb.RpcBlockUploadRequest, caretPosition int32, isSameBlockCaret bool, err error) {
-	err = s.DoClipboard(req.ContextId, func(cb clipboard.Clipboard) error {
-		blockIds, uploadArr, caretPosition, isSameBlockCaret, err = cb.Paste(ctx, req, groupId)
-		return err
-	})
-
-	return blockIds, uploadArr, caretPosition, isSameBlockCaret, err
-}
-
-func (s *service) Cut(ctx *state.Context, req pb.RpcBlockCutRequest) (textSlot string, htmlSlot string, anySlot []*model.Block, err error) {
-	err = s.DoClipboard(req.ContextId, func(cb clipboard.Clipboard) error {
-		textSlot, htmlSlot, anySlot, err = cb.Cut(ctx, req)
-		return err
-	})
-	return textSlot, htmlSlot, anySlot, err
-}
-
-func (s *service) Export(req pb.RpcBlockExportRequest) (path string, err error) {
-	err = s.DoClipboard(req.ContextId, func(cb clipboard.Clipboard) error {
-		path, err = cb.Export(req)
-		return err
-	})
-	return path, err
-}
-
-func (s *service) ImportMarkdown(ctx *state.Context, req pb.RpcBlockImportMarkdownRequest) (rootLinkIds []string, err error) {
-	var rootLinks []*model.Block
-	err = s.DoImport(req.ContextId, func(imp _import.Import) error {
-		rootLinks, err = imp.ImportMarkdown(ctx, req)
-		return err
-	})
-	if err != nil {
-		return rootLinkIds, err
-	}
-
-	if len(rootLinks) == 1 {
-		err = s.SimplePaste(req.ContextId, rootLinks)
-
-		if err != nil {
-			return rootLinkIds, err
-		}
-	} else {
-		_, pageId, err := s.CreatePage(ctx, "", pb.RpcBlockCreatePageRequest{
-			ContextId: req.ContextId,
-			Details: &types.Struct{Fields: map[string]*types.Value{
-				"name":      pbtypes.String("Import from Notion"),
-				"iconEmoji": pbtypes.String("📁"),
-			}},
-		})
-
-		if err != nil {
-			return rootLinkIds, err
-		}
-
-		err = s.SimplePaste(pageId, rootLinks)
-	}
-
-	for _, r := range rootLinks {
-		rootLinkIds = append(rootLinkIds, r.Id)
-	}
-
-	return rootLinkIds, err
-}
-
-func (s *service) SetTextText(ctx *state.Context, req pb.RpcBlockSetTextTextRequest) error {
-	return s.DoText(req.ContextId, func(b stext.Text) error {
-		return b.SetText(req)
-	})
-}
-
-func (s *service) SetTextStyle(ctx *state.Context, contextId string, style model.BlockContentTextStyle, blockIds ...string) error {
-	return s.DoText(contextId, func(b stext.Text) error {
-		return b.UpdateTextBlocks(ctx, blockIds, true, func(t text.Block) error {
-			t.SetStyle(style)
-			return nil
-		})
-	})
-}
-
-func (s *service) SetTextChecked(ctx *state.Context, req pb.RpcBlockSetTextCheckedRequest) error {
-	return s.DoText(req.ContextId, func(b stext.Text) error {
-		return b.UpdateTextBlocks(ctx, []string{req.BlockId}, true, func(t text.Block) error {
-			t.SetChecked(req.Checked)
-			return nil
-		})
-	})
-}
-
-func (s *service) SetTextColor(ctx *state.Context, contextId string, color string, blockIds ...string) error {
-	return s.DoText(contextId, func(b stext.Text) error {
-		return b.UpdateTextBlocks(ctx, blockIds, true, func(t text.Block) error {
-			t.SetTextColor(color)
-			return nil
-		})
-	})
-}
-
-func (s *service) SetTextMark(ctx *state.Context, contextId string, mark *model.BlockContentTextMark, blockIds ...string) error {
-	return s.DoText(contextId, func(b stext.Text) error {
-		return b.SetMark(ctx, mark, blockIds...)
-	})
-}
-
-func (s *service) SetBackgroundColor(ctx *state.Context, contextId string, color string, blockIds ...string) (err error) {
-	return s.DoBasic(contextId, func(b basic.Basic) error {
-		return b.Update(ctx, func(b simple.Block) error {
-			b.Model().BackgroundColor = color
-			return nil
-		}, blockIds...)
-	})
-}
-
-func (s *service) SetAlign(ctx *state.Context, contextId string, align model.BlockAlign, blockIds ...string) (err error) {
-	return s.DoBasic(contextId, func(b basic.Basic) error {
-		return b.Update(ctx, func(b simple.Block) error {
-			b.Model().Align = align
-			return nil
-		}, blockIds...)
-	})
-}
-
-func (s *service) UploadBlockFile(ctx *state.Context, req pb.RpcBlockUploadRequest, groupId string) (err error) {
-	return s.DoFile(req.ContextId, func(b file.File) error {
-		err = b.Upload(ctx, req.BlockId, file.FileSource{
-			Path:    req.FilePath,
-			Url:     req.Url,
-			GroupId: groupId,
-		}, false)
-		return err
-	})
-}
-
-func (s *service) UploadBlockFileSync(ctx *state.Context, req pb.RpcBlockUploadRequest) (err error) {
-	return s.DoFile(req.ContextId, func(b file.File) error {
-		err = b.Upload(ctx, req.BlockId, file.FileSource{
-			Path: req.FilePath,
-			Url:  req.Url,
-		}, true)
-		return err
-	})
-}
-
-func (s *service) CreateAndUploadFile(ctx *state.Context, req pb.RpcBlockFileCreateAndUploadRequest) (id string, err error) {
-	err = s.DoFile(req.ContextId, func(b file.File) error {
-		id, err = b.CreateAndUpload(ctx, req)
-		return err
-	})
-	return
-}
-
-func (s *service) UploadFile(req pb.RpcUploadFileRequest) (hash string, err error) {
-	upl := file.NewUploader(s)
-	if req.DisableEncryption {
-		upl.AddOptions(files.WithPlaintext(true))
-	}
-	if req.Type != model.BlockContentFile_None {
-		upl.SetType(req.Type)
-	} else {
-		upl.AutoType(true)
-	}
-	res := upl.SetFile(req.LocalPath).Upload(context.TODO())
-	if res.Err != nil {
-		return "", res.Err
-	}
-	return res.Hash, nil
-}
-
-func (s *service) DropFiles(req pb.RpcExternalDropFilesRequest) (err error) {
-	return s.DoFileNonLock(req.ContextId, func(b file.File) error {
-		return b.DropFiles(req)
-	})
-}
-
-func (s *service) Undo(ctx *state.Context, req pb.RpcBlockUndoRequest) (counters pb.RpcBlockUndoRedoCounter, err error) {
-	err = s.DoHistory(req.ContextId, func(b basic.IHistory) error {
-		counters, err = b.Undo(ctx)
-		return err
-	})
-	return
-}
-
-func (s *service) Redo(ctx *state.Context, req pb.RpcBlockRedoRequest) (counters pb.RpcBlockUndoRedoCounter, err error) {
-	err = s.DoHistory(req.ContextId, func(b basic.IHistory) error {
-		counters, err = b.Redo(ctx)
-		return err
-	})
-	return
-}
-
-func (s *service) BookmarkFetch(ctx *state.Context, req pb.RpcBlockBookmarkFetchRequest) (err error) {
-	return s.DoBookmark(req.ContextId, func(b bookmark.Bookmark) error {
-		return b.Fetch(ctx, req.BlockId, req.Url, false)
-	})
-}
-
-func (s *service) BookmarkFetchSync(ctx *state.Context, req pb.RpcBlockBookmarkFetchRequest) (err error) {
-	return s.DoBookmark(req.ContextId, func(b bookmark.Bookmark) error {
-		return b.Fetch(ctx, req.BlockId, req.Url, true)
-	})
-}
-
-func (s *service) BookmarkCreateAndFetch(ctx *state.Context, req pb.RpcBlockBookmarkCreateAndFetchRequest) (id string, err error) {
-	err = s.DoBookmark(req.ContextId, func(b bookmark.Bookmark) error {
-		id, err = b.CreateAndFetch(ctx, req)
-		return err
-	})
-	return
-}
-
-func (s *service) SetRelationKey(ctx *state.Context, req pb.RpcBlockRelationSetKeyRequest) error {
-	return s.Do(req.ContextId, func(b smartblock.SmartBlock) error {
-		rels := b.Relations()
-		rel := pbtypes.GetRelation(rels, req.Key)
-		if rel == nil {
-			var err error
-			rels, err = s.Anytype().ObjectStore().ListRelations("")
-			if err != nil {
-				return err
-			}
-			rel = pbtypes.GetRelation(rels, req.Key)
-			if rel == nil {
-				return fmt.Errorf("relation with provided key not found")
-			}
-		}
-
-		return b.(basic.Basic).AddRelationAndSet(ctx, pb.RpcBlockRelationAddRequest{Relation: rel, BlockId: req.BlockId, ContextId: req.ContextId})
-	})
-}
-
-func (s *service) AddRelationBlock(ctx *state.Context, req pb.RpcBlockRelationAddRequest) error {
-	return s.DoBasic(req.ContextId, func(b basic.Basic) error {
-		return b.AddRelationAndSet(ctx, req)
-	})
-}
-
-func (s *service) GetSearchInfo(id string) (info indexer.SearchInfo, err error) {
-	if err = s.Do(id, func(b smartblock.SmartBlock) error {
-		info, err = b.GetSearchInfo()
-		return err
-	}); err != nil {
-		return
-	}
-	return
-}
-
->>>>>>> 8a979be5
 func (s *service) Process() process.Service {
 	return s.process
 }

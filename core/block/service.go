--- conflicted
+++ resolved
@@ -911,12 +911,8 @@
 func (s *Service) ObjectApplyTemplate(ctx session.Context, contextId, templateId string) error {
 	return Do(s, ctx, contextId, func(b smartblock.SmartBlock) error {
 		orig := b.NewState().ParentState()
-<<<<<<< HEAD
-		ts, err := s.StateFromTemplate(ctx, templateId, pbtypes.GetString(orig.Details(), bundle.RelationKeyName.String()))
-=======
 		name := pbtypes.GetString(orig.Details(), bundle.RelationKeyName.String())
-		ts, err := s.StateFromTemplate(templateId, name)
->>>>>>> 80223749
+		ts, err := s.StateFromTemplate(ctx, templateId, name)
 		if err != nil {
 			return err
 		}

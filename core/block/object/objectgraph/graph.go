package objectgraph

import (
	"fmt"

	"github.com/anyproto/any-sync/app"
	"github.com/samber/lo"
	"go.uber.org/zap"

	"github.com/anyproto/anytype-heart/core/domain"
	"github.com/anyproto/anytype-heart/core/relationutils"
	"github.com/anyproto/anytype-heart/core/subscription"
	"github.com/anyproto/anytype-heart/pb"
	"github.com/anyproto/anytype-heart/pkg/lib/bundle"
	"github.com/anyproto/anytype-heart/pkg/lib/core/smartblock"
	"github.com/anyproto/anytype-heart/pkg/lib/database"
	"github.com/anyproto/anytype-heart/pkg/lib/localstore/objectstore"
	"github.com/anyproto/anytype-heart/pkg/lib/logging"
	"github.com/anyproto/anytype-heart/pkg/lib/pb/model"
	"github.com/anyproto/anytype-heart/space/spacecore/typeprovider"
	"github.com/anyproto/anytype-heart/util/slice"
)

var log = logging.LoggerNotSugared("object-graph")

// relationsSkipList contains relations that SHOULD NOT be included in the graph. These relations of Object/File type that make no sense in the graph for user
var relationsSkipList = []domain.RelationKey{
	bundle.RelationKeyType,
	bundle.RelationKeySetOf,
	bundle.RelationKeyCreator,
	bundle.RelationKeyLastModifiedBy,
	bundle.RelationKeyWorkspaceId,
	bundle.RelationKeyIconImage,
	bundle.RelationKeyCoverId,
	bundle.RelationKeyBacklinks,
	bundle.RelationKeyLinks,
	bundle.RelationKeySourceObject,
}

type Service interface {
	ObjectGraph(req *pb.RpcObjectGraphRequest) ([]*domain.Details, []*pb.RpcObjectGraphEdge, error)
}

type Builder struct {
	sbtProvider         typeprovider.SmartBlockTypeProvider
	objectStore         objectstore.ObjectStore
	subscriptionService subscription.Service

	*app.App
}

func NewBuilder() *Builder {
	return &Builder{}
}

func (gr *Builder) Init(a *app.App) (err error) {
	gr.sbtProvider = app.MustComponent[typeprovider.SmartBlockTypeProvider](a)
	gr.objectStore = app.MustComponent[objectstore.ObjectStore](a)
	gr.subscriptionService = app.MustComponent[subscription.Service](a)
	return nil
}

const CName = "graphBuilder"

func (gr *Builder) Name() (name string) {
	return CName
}

type ObjectGraphRequest struct {
	Filters          []database.FilterRequest
	Limit            int32
	ObjectTypeFilter []string
	Keys             []string
	SpaceId          string
	CollectionId     string
	SetSource        []string
}

func (gr *Builder) ObjectGraph(req ObjectGraphRequest) ([]*domain.Details, []*pb.RpcObjectGraphEdge, error) {
	if req.SpaceId == "" {
		return nil, nil, fmt.Errorf("spaceId is required")
	}
	relations, err := gr.objectStore.SpaceIndex(req.SpaceId).ListAllRelations()
	if err != nil {
		return nil, nil, err
	}
	req.Keys = append(req.Keys, bundle.RelationKeyLinks.String())
	req.Keys = append(req.Keys, lo.FilterMap(relations, func(rel *relationutils.Relation, _ int) (string, bool) {
		return rel.Key, isRelationShouldBeIncludedAsEdge(rel)
	})...)

	resp, err := gr.subscriptionService.Search(subscription.SubscribeRequest{
		SpaceId:      req.SpaceId,
		Source:       req.SetSource,
		Filters:      req.Filters,
		Keys:         lo.Map(relations.Models(), func(rel *model.Relation, _ int) string { return rel.Key }),
		CollectionId: req.CollectionId,
		Limit:        int64(req.Limit),
		Internal:     true,
	})

	if err != nil {
		return nil, nil, err
	}

	err = gr.subscriptionService.Unsubscribe(resp.SubId)
	// workaround should be reviewed in GO-3332
	if err != nil {
		log.Error("unsubscribe", zap.Error(err))
	}

	nodes, edges := gr.buildGraph(
		resp.Records,
		make([]*domain.Details, 0, len(resp.Records)),
		req,
		relations,
		make([]*pb.RpcObjectGraphEdge, 0, len(resp.Records)*2),
	)
	return nodes, edges, nil
}

func isRelationShouldBeIncludedAsEdge(rel *relationutils.Relation) bool {
	return rel != nil && (rel.Format == model.RelationFormat_object || rel.Format == model.RelationFormat_file) && !lo.Contains(relationsSkipList, domain.RelationKey(rel.Key))
}

func (gr *Builder) buildGraph(
	records []*domain.Details,
	nodes []*domain.Details,
	req ObjectGraphRequest,
	relations relationutils.Relations,
	edges []*pb.RpcObjectGraphEdge,
) ([]*domain.Details, []*pb.RpcObjectGraphEdge) {
	existedNodes := fillExistedNodes(records)
	for _, rec := range records {
		sourceId := rec.GetString(bundle.RelationKeyId)

		nodes = append(nodes, rec.CopyOnlyKeys(slice.StringsInto[domain.RelationKey](req.Keys)...))

		outgoingRelationLink := make(map[string]struct{}, 10)
		edges = gr.appendRelations(rec, relations, edges, existedNodes, sourceId, outgoingRelationLink)
		var nodesToAdd []*types.Struct
		nodesToAdd, edges = gr.appendLinks(req.SpaceId, rec, outgoingRelationLink, existedNodes, edges, sourceId)
		nodes = append(nodes, pbtypes.MapN(nodesToAdd, req.Keys...)...)
	}
	return nodes, edges
}

func (gr *Builder) appendRelations(
	rec *domain.Details,
	relations relationutils.Relations,
	edges []*pb.RpcObjectGraphEdge,
	existedNodes map[string]struct{},
	sourceId string,
	outgoingRelationLink map[string]struct{},
) []*pb.RpcObjectGraphEdge {
	for relKey, relValue := range rec.Iterate() {
		rel := relations.GetByKey(string(relKey))
		if !isRelationShouldBeIncludedAsEdge(rel) {
			continue
		}
		stringValues := relValue.StringList()
		if len(stringValues) == 0 || isExcludedRelation(rel) {
			continue
		}

		for _, strValue := range stringValues {
			if _, exists := existedNodes[strValue]; exists {
				edges = append(edges, &pb.RpcObjectGraphEdge{
					Source:      sourceId,
					Target:      strValue,
					Name:        rel.Name,
					Type:        pb.RpcObjectGraphEdge_Relation,
					Description: rel.Description,
					Hidden:      rel.Hidden,
				})
				outgoingRelationLink[strValue] = struct{}{}
			}
		}
	}

	return edges
}

func fillExistedNodes(records []*domain.Details) map[string]struct{} {
	existedNodes := make(map[string]struct{}, len(records))
	for _, rec := range records {
		id := rec.GetString(bundle.RelationKeyId)
		existedNodes[id] = struct{}{}
	}
	return existedNodes
}

func isExcludedRelation(rel *relationutils.Relation) bool {
	return rel.Hidden ||
		rel.Key == bundle.RelationKeyId.String() ||
		rel.Key == bundle.RelationKeyCreator.String() ||
		rel.Key == bundle.RelationKeyLastModifiedBy.String()
}

func (gr *Builder) appendLinks(
	spaceID string,
	rec *domain.Details,
	outgoingRelationLink map[string]struct{},
	existedNodes map[string]struct{},
	edges []*pb.RpcObjectGraphEdge,
	id string,
<<<<<<< HEAD
) []*pb.RpcObjectGraphEdge {
	links := rec.GetStringList(bundle.RelationKeyLinks)
=======
) (nodes []*types.Struct, resultEdges []*pb.RpcObjectGraphEdge) {
	links := pbtypes.GetStringList(rec, bundle.RelationKeyLinks.String())
>>>>>>> 3e34be54
	for _, link := range links {
		sbType, err := gr.sbtProvider.Type(spaceID, link)
		if err != nil {
			log.Error("get smartblock type", zap.String("objectId", link), zap.Error(err))
		}

		switch sbType {
		case smartblock.SmartBlockTypeFileObject:
			// ignore files because we index all file blocks as outgoing links
			continue
		case smartblock.SmartBlockTypeDate:
			if _, exists := existedNodes[link]; !exists {
				details, err := gr.objectStore.SpaceIndex(spaceID).QueryByIds([]string{link})
				if err == nil && len(details) != 1 {
					err = fmt.Errorf("expected to get 1 date object, got %d", len(details))
				}
				if err != nil {
					log.Error("get details of Date object", zap.String("objectId", link), zap.Error(err))
					continue
				}
				existedNodes[link] = struct{}{}
				nodes = append(nodes, details[0].Details)
			}
		}

		if _, exists := outgoingRelationLink[link]; exists {
			continue
		}

		if _, exists := existedNodes[link]; exists {
			edges = append(edges, &pb.RpcObjectGraphEdge{
				Source: id,
				Target: link,
				Name:   "",
				Type:   pb.RpcObjectGraphEdge_Link,
			})
		}
	}
	return nodes, edges
}<|MERGE_RESOLUTION|>--- conflicted
+++ resolved
@@ -4,6 +4,7 @@
 	"fmt"
 
 	"github.com/anyproto/any-sync/app"
+	"github.com/gogo/protobuf/types"
 	"github.com/samber/lo"
 	"go.uber.org/zap"
 
@@ -13,12 +14,11 @@
 	"github.com/anyproto/anytype-heart/pb"
 	"github.com/anyproto/anytype-heart/pkg/lib/bundle"
 	"github.com/anyproto/anytype-heart/pkg/lib/core/smartblock"
-	"github.com/anyproto/anytype-heart/pkg/lib/database"
 	"github.com/anyproto/anytype-heart/pkg/lib/localstore/objectstore"
 	"github.com/anyproto/anytype-heart/pkg/lib/logging"
 	"github.com/anyproto/anytype-heart/pkg/lib/pb/model"
 	"github.com/anyproto/anytype-heart/space/spacecore/typeprovider"
-	"github.com/anyproto/anytype-heart/util/slice"
+	"github.com/anyproto/anytype-heart/util/pbtypes"
 )
 
 var log = logging.LoggerNotSugared("object-graph")
@@ -38,7 +38,7 @@
 }
 
 type Service interface {
-	ObjectGraph(req *pb.RpcObjectGraphRequest) ([]*domain.Details, []*pb.RpcObjectGraphEdge, error)
+	ObjectGraph(req *pb.RpcObjectGraphRequest) ([]*types.Struct, []*pb.RpcObjectGraphEdge, error)
 }
 
 type Builder struct {
@@ -66,17 +66,7 @@
 	return CName
 }
 
-type ObjectGraphRequest struct {
-	Filters          []database.FilterRequest
-	Limit            int32
-	ObjectTypeFilter []string
-	Keys             []string
-	SpaceId          string
-	CollectionId     string
-	SetSource        []string
-}
-
-func (gr *Builder) ObjectGraph(req ObjectGraphRequest) ([]*domain.Details, []*pb.RpcObjectGraphEdge, error) {
+func (gr *Builder) ObjectGraph(req *pb.RpcObjectGraphRequest) ([]*types.Struct, []*pb.RpcObjectGraphEdge, error) {
 	if req.SpaceId == "" {
 		return nil, nil, fmt.Errorf("spaceId is required")
 	}
@@ -111,7 +101,7 @@
 
 	nodes, edges := gr.buildGraph(
 		resp.Records,
-		make([]*domain.Details, 0, len(resp.Records)),
+		make([]*types.Struct, 0, len(resp.Records)),
 		req,
 		relations,
 		make([]*pb.RpcObjectGraphEdge, 0, len(resp.Records)*2),
@@ -124,17 +114,17 @@
 }
 
 func (gr *Builder) buildGraph(
-	records []*domain.Details,
-	nodes []*domain.Details,
-	req ObjectGraphRequest,
+	records []*types.Struct,
+	nodes []*types.Struct,
+	req *pb.RpcObjectGraphRequest,
 	relations relationutils.Relations,
 	edges []*pb.RpcObjectGraphEdge,
-) ([]*domain.Details, []*pb.RpcObjectGraphEdge) {
+) ([]*types.Struct, []*pb.RpcObjectGraphEdge) {
 	existedNodes := fillExistedNodes(records)
 	for _, rec := range records {
-		sourceId := rec.GetString(bundle.RelationKeyId)
-
-		nodes = append(nodes, rec.CopyOnlyKeys(slice.StringsInto[domain.RelationKey](req.Keys)...))
+		sourceId := pbtypes.GetString(rec, bundle.RelationKeyId.String())
+
+		nodes = append(nodes, pbtypes.Map(rec, req.Keys...))
 
 		outgoingRelationLink := make(map[string]struct{}, 10)
 		edges = gr.appendRelations(rec, relations, edges, existedNodes, sourceId, outgoingRelationLink)
@@ -146,19 +136,19 @@
 }
 
 func (gr *Builder) appendRelations(
-	rec *domain.Details,
+	rec *types.Struct,
 	relations relationutils.Relations,
 	edges []*pb.RpcObjectGraphEdge,
 	existedNodes map[string]struct{},
 	sourceId string,
 	outgoingRelationLink map[string]struct{},
 ) []*pb.RpcObjectGraphEdge {
-	for relKey, relValue := range rec.Iterate() {
-		rel := relations.GetByKey(string(relKey))
+	for relKey, relValue := range rec.GetFields() {
+		rel := relations.GetByKey(relKey)
 		if !isRelationShouldBeIncludedAsEdge(rel) {
 			continue
 		}
-		stringValues := relValue.StringList()
+		stringValues := pbtypes.GetStringListValue(relValue)
 		if len(stringValues) == 0 || isExcludedRelation(rel) {
 			continue
 		}
@@ -177,14 +167,13 @@
 			}
 		}
 	}
-
 	return edges
 }
 
-func fillExistedNodes(records []*domain.Details) map[string]struct{} {
+func fillExistedNodes(records []*types.Struct) map[string]struct{} {
 	existedNodes := make(map[string]struct{}, len(records))
 	for _, rec := range records {
-		id := rec.GetString(bundle.RelationKeyId)
+		id := pbtypes.GetString(rec, bundle.RelationKeyId.String())
 		existedNodes[id] = struct{}{}
 	}
 	return existedNodes
@@ -199,18 +188,13 @@
 
 func (gr *Builder) appendLinks(
 	spaceID string,
-	rec *domain.Details,
+	rec *types.Struct,
 	outgoingRelationLink map[string]struct{},
 	existedNodes map[string]struct{},
 	edges []*pb.RpcObjectGraphEdge,
 	id string,
-<<<<<<< HEAD
-) []*pb.RpcObjectGraphEdge {
-	links := rec.GetStringList(bundle.RelationKeyLinks)
-=======
 ) (nodes []*types.Struct, resultEdges []*pb.RpcObjectGraphEdge) {
 	links := pbtypes.GetStringList(rec, bundle.RelationKeyLinks.String())
->>>>>>> 3e34be54
 	for _, link := range links {
 		sbType, err := gr.sbtProvider.Type(spaceID, link)
 		if err != nil {

package objectcache

import (
	"context"
	"fmt"
	"time"

	"github.com/anyproto/any-sync/commonspace/object/tree/treestorage"

	"github.com/anyproto/anytype-heart/core/block/editor/smartblock"
	"github.com/anyproto/anytype-heart/core/block/object/payloadcreator"
	"github.com/anyproto/anytype-heart/core/domain"
	coresb "github.com/anyproto/anytype-heart/pkg/lib/core/smartblock"
)

// TreeDerivationParams is a struct for deriving a tree
type TreeDerivationParams struct {
	Key      domain.UniqueKey
	InitFunc InitFunc
}

// TreeCreationParams is a struct for creating a tree
type TreeCreationParams struct {
	Time           time.Time
	SmartblockType coresb.SmartBlockType
	InitFunc       InitFunc
}

// CreateTreePayload creates a tree payload for a given space and smart block type
<<<<<<< HEAD
func (c *objectCache) CreateTreePayload(ctx context.Context, params payloadcreator.PayloadCreationParams) (treestorage.TreeStorageCreatePayload, error) {
	changePayload, err := createChangePayload(params.SmartblockType, nil, params.TargetSpaceID)
=======
func (c *objectCache) CreateTreePayload(ctx context.Context, spaceID string, params payloadcreator.PayloadCreationParams) (treestorage.TreeStorageCreatePayload, error) {
	space, err := c.spaceService.Get(ctx, spaceID)
	if err != nil {
		return treestorage.TreeStorageCreatePayload{}, err
	}
	changePayload, err := createChangePayload(params.SmartblockType, nil)
>>>>>>> b227602d
	if err != nil {
		return treestorage.TreeStorageCreatePayload{}, err
	}
	treePayload, err := createPayload(c.space.Id(), c.accountService.Account().SignKey, changePayload, params.Time.Unix())
	if err != nil {
		return treestorage.TreeStorageCreatePayload{}, err
	}
	return c.space.TreeBuilder().CreateTree(ctx, treePayload)
}

// CreateTreeObject creates a tree object
func (c *objectCache) CreateTreeObject(ctx context.Context, params TreeCreationParams) (sb smartblock.SmartBlock, err error) {
	payload, err := c.CreateTreePayload(ctx, payloadcreator.PayloadCreationParams{
		Time:           params.Time,
		SmartblockType: params.SmartblockType,
	})
	if err != nil {
		return nil, err
	}
	return c.CreateTreeObjectWithPayload(ctx, payload, params.InitFunc)
}

// CreateTreeObjectWithPayload creates a tree object with a given payload and object init func
func (c *objectCache) CreateTreeObjectWithPayload(ctx context.Context, payload treestorage.TreeStorageCreatePayload, initFunc InitFunc) (sb smartblock.SmartBlock, err error) {
	tr, err := c.space.TreeBuilder().PutTree(ctx, payload, nil)
	if err != nil {
		return nil, fmt.Errorf("put tree: %w", err)
	}
	if tr != nil {
		tr.Close()
	}
	ctx = ContextWithCreateOption(ctx, initFunc)
	objectId := payload.RootRawChange.Id
	return c.GetObject(ctx, objectId)
}

// DeriveTreePayload derives a tree payload for a given space and smart block type
// it takes into account whether it is for personal space and if so uses old derivation logic
// to maintain backward compatibility
<<<<<<< HEAD
func (c *objectCache) DeriveTreePayload(ctx context.Context, params payloadcreator.PayloadDerivationParams) (storagePayload treestorage.TreeStorageCreatePayload, err error) {
	changePayload, err := createChangePayload(params.Key.SmartblockType(), params.Key, params.TargetSpaceID)
=======
func (c *objectCache) DeriveTreePayload(ctx context.Context, spaceID string, params payloadcreator.PayloadDerivationParams) (storagePayload treestorage.TreeStorageCreatePayload, err error) {
	space, err := c.spaceService.Get(ctx, spaceID)
	if err != nil {
		return treestorage.TreeStorageCreatePayload{}, err
	}
	changePayload, err := createChangePayload(params.Key.SmartblockType(), params.Key)
>>>>>>> b227602d
	if err != nil {
		return treestorage.TreeStorageCreatePayload{}, err
	}
	accountKeys := c.accountService.Account()
	// we have to derive ids differently for personal space
	if c.personalSpaceId == c.space.Id() {
		treePayload := derivePersonalPayload(c.space.Id(), accountKeys.SignKey, changePayload)
		create, err := c.space.TreeBuilder().CreateTree(context.Background(), treePayload)
		if err != nil {
			return storagePayload, err
		}
		return create, err
	}
	treePayload := derivePayload(c.space.Id(), changePayload)
	create, err := c.space.TreeBuilder().DeriveTree(context.Background(), treePayload)
	if err != nil {
		return storagePayload, err
	}
	return create, err
}

// DeriveTreeObject derives a tree object for a given space and smart block type
<<<<<<< HEAD
func (c *objectCache) DeriveTreeObject(ctx context.Context, params TreeDerivationParams) (sb smartblock.SmartBlock, err error) {
	payload, err := c.DeriveTreePayload(ctx, payloadcreator.PayloadDerivationParams{
		Key:           params.Key,
		TargetSpaceID: params.TargetSpaceID,
=======
func (c *objectCache) DeriveTreeObject(ctx context.Context, spaceID string, params TreeDerivationParams) (sb smartblock.SmartBlock, err error) {
	payload, err := c.DeriveTreePayload(ctx, spaceID, payloadcreator.PayloadDerivationParams{
		Key: params.Key,
>>>>>>> b227602d
	})
	if err != nil {
		return nil, err
	}
	// TODO: [MR] rewrite to use any-sync derivation
	return c.CreateTreeObjectWithPayload(ctx, payload, params.InitFunc)
}

<<<<<<< HEAD
func (c *objectCache) DeriveObjectID(ctx context.Context, uniqueKey domain.UniqueKey) (id string, err error) {
	payload, err := c.DeriveTreePayload(ctx, payloadcreator.PayloadDerivationParams{
		Key:           uniqueKey,
		TargetSpaceID: c.space.Id(),
=======
func (c *objectCache) DeriveObjectID(ctx context.Context, spaceID string, uniqueKey domain.UniqueKey) (id string, err error) {
	payload, err := c.DeriveTreePayload(ctx, spaceID, payloadcreator.PayloadDerivationParams{
		Key: uniqueKey,
>>>>>>> b227602d
	})
	if err != nil {
		return "", err
	}
	return payload.RootRawChange.Id, nil
}<|MERGE_RESOLUTION|>--- conflicted
+++ resolved
@@ -27,17 +27,8 @@
 }
 
 // CreateTreePayload creates a tree payload for a given space and smart block type
-<<<<<<< HEAD
 func (c *objectCache) CreateTreePayload(ctx context.Context, params payloadcreator.PayloadCreationParams) (treestorage.TreeStorageCreatePayload, error) {
-	changePayload, err := createChangePayload(params.SmartblockType, nil, params.TargetSpaceID)
-=======
-func (c *objectCache) CreateTreePayload(ctx context.Context, spaceID string, params payloadcreator.PayloadCreationParams) (treestorage.TreeStorageCreatePayload, error) {
-	space, err := c.spaceService.Get(ctx, spaceID)
-	if err != nil {
-		return treestorage.TreeStorageCreatePayload{}, err
-	}
 	changePayload, err := createChangePayload(params.SmartblockType, nil)
->>>>>>> b227602d
 	if err != nil {
 		return treestorage.TreeStorageCreatePayload{}, err
 	}
@@ -77,17 +68,8 @@
 // DeriveTreePayload derives a tree payload for a given space and smart block type
 // it takes into account whether it is for personal space and if so uses old derivation logic
 // to maintain backward compatibility
-<<<<<<< HEAD
 func (c *objectCache) DeriveTreePayload(ctx context.Context, params payloadcreator.PayloadDerivationParams) (storagePayload treestorage.TreeStorageCreatePayload, err error) {
-	changePayload, err := createChangePayload(params.Key.SmartblockType(), params.Key, params.TargetSpaceID)
-=======
-func (c *objectCache) DeriveTreePayload(ctx context.Context, spaceID string, params payloadcreator.PayloadDerivationParams) (storagePayload treestorage.TreeStorageCreatePayload, err error) {
-	space, err := c.spaceService.Get(ctx, spaceID)
-	if err != nil {
-		return treestorage.TreeStorageCreatePayload{}, err
-	}
 	changePayload, err := createChangePayload(params.Key.SmartblockType(), params.Key)
->>>>>>> b227602d
 	if err != nil {
 		return treestorage.TreeStorageCreatePayload{}, err
 	}
@@ -110,16 +92,9 @@
 }
 
 // DeriveTreeObject derives a tree object for a given space and smart block type
-<<<<<<< HEAD
 func (c *objectCache) DeriveTreeObject(ctx context.Context, params TreeDerivationParams) (sb smartblock.SmartBlock, err error) {
 	payload, err := c.DeriveTreePayload(ctx, payloadcreator.PayloadDerivationParams{
-		Key:           params.Key,
-		TargetSpaceID: params.TargetSpaceID,
-=======
-func (c *objectCache) DeriveTreeObject(ctx context.Context, spaceID string, params TreeDerivationParams) (sb smartblock.SmartBlock, err error) {
-	payload, err := c.DeriveTreePayload(ctx, spaceID, payloadcreator.PayloadDerivationParams{
 		Key: params.Key,
->>>>>>> b227602d
 	})
 	if err != nil {
 		return nil, err
@@ -128,16 +103,9 @@
 	return c.CreateTreeObjectWithPayload(ctx, payload, params.InitFunc)
 }
 
-<<<<<<< HEAD
 func (c *objectCache) DeriveObjectID(ctx context.Context, uniqueKey domain.UniqueKey) (id string, err error) {
 	payload, err := c.DeriveTreePayload(ctx, payloadcreator.PayloadDerivationParams{
-		Key:           uniqueKey,
-		TargetSpaceID: c.space.Id(),
-=======
-func (c *objectCache) DeriveObjectID(ctx context.Context, spaceID string, uniqueKey domain.UniqueKey) (id string, err error) {
-	payload, err := c.DeriveTreePayload(ctx, spaceID, payloadcreator.PayloadDerivationParams{
 		Key: uniqueKey,
->>>>>>> b227602d
 	})
 	if err != nil {
 		return "", err

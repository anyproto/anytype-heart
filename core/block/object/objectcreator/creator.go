package objectcreator

import (
	"context"
	"fmt"
	"time"

	"github.com/anyproto/any-sync/app"
	"github.com/globalsign/mgo/bson"
	"github.com/gogo/protobuf/types"

	"github.com/anyproto/anytype-heart/core/block"
	"github.com/anyproto/anytype-heart/core/block/bookmark"
	"github.com/anyproto/anytype-heart/core/block/editor"
	"github.com/anyproto/anytype-heart/core/block/editor/dataview"
	"github.com/anyproto/anytype-heart/core/block/editor/smartblock"
	"github.com/anyproto/anytype-heart/core/block/editor/state"
	"github.com/anyproto/anytype-heart/core/block/editor/template"
	"github.com/anyproto/anytype-heart/core/block/object/objectcache"
	"github.com/anyproto/anytype-heart/core/domain"
	"github.com/anyproto/anytype-heart/core/system_object"
	"github.com/anyproto/anytype-heart/metrics"
	"github.com/anyproto/anytype-heart/pb"
	"github.com/anyproto/anytype-heart/pkg/lib/bundle"
	"github.com/anyproto/anytype-heart/pkg/lib/core"
	coresb "github.com/anyproto/anytype-heart/pkg/lib/core/smartblock"
	"github.com/anyproto/anytype-heart/pkg/lib/database"
	"github.com/anyproto/anytype-heart/pkg/lib/localstore/addr"
	"github.com/anyproto/anytype-heart/pkg/lib/localstore/objectstore"
	"github.com/anyproto/anytype-heart/pkg/lib/logging"
	"github.com/anyproto/anytype-heart/pkg/lib/pb/model"
	"github.com/anyproto/anytype-heart/space/spacecore/typeprovider"
	"github.com/anyproto/anytype-heart/util/internalflag"
	"github.com/anyproto/anytype-heart/util/pbtypes"
	"github.com/anyproto/anytype-heart/util/uri"
)

var log = logging.Logger("object-service")

type eventKey int

const eventCreate eventKey = 0

type Service interface {
	CreateSmartBlockFromTemplate(ctx context.Context, spaceID string, objectTypeKeys []domain.TypeKey, details *types.Struct, templateID string) (id string, newDetails *types.Struct, err error)
	CreateSmartBlockFromState(ctx context.Context, spaceID string, objectTypeKeys []domain.TypeKey, details *types.Struct, createState *state.State) (id string, newDetails *types.Struct, err error)
	CreateSet(ctx context.Context, req *pb.RpcObjectCreateSetRequest) (setID string, newDetails *types.Struct, err error)
	app.Component
}

type Creator struct {
	blockService        BlockService
	objectCache         objectcache.Cache
	blockPicker         block.ObjectGetter
	objectStore         objectstore.ObjectStore
	collectionService   CollectionService
	systemObjectService system_object.Service
	bookmark            bookmark.Service
	app                 *app.App
	sbtProvider         typeprovider.SmartBlockTypeProvider
	creator             Service //nolint:unused

	// TODO: remove it?
	coreService core.Service
}

type CollectionService interface {
	CreateCollection(details *types.Struct, flags []*model.InternalFlag) (coresb.SmartBlockType, *types.Struct, *state.State, error)
}

func NewCreator() *Creator {
	return &Creator{}
}

func (c *Creator) Init(a *app.App) (err error) {
	c.blockService = a.MustComponent(block.CName).(BlockService)
	c.objectCache = a.MustComponent(objectcache.CName).(objectcache.Cache)
	c.blockPicker = a.MustComponent(block.CName).(block.ObjectGetter)
	c.objectStore = a.MustComponent(objectstore.CName).(objectstore.ObjectStore)
	c.bookmark = a.MustComponent(bookmark.CName).(bookmark.Service)
	c.bookmark = a.MustComponent(bookmark.CName).(bookmark.Service)
	c.collectionService = app.MustComponent[CollectionService](a)
	c.systemObjectService = app.MustComponent[system_object.Service](a)
	c.coreService = app.MustComponent[core.Service](a)
	c.sbtProvider = app.MustComponent[typeprovider.SmartBlockTypeProvider](a)
	c.app = a
	return nil
}

const CName = "objectCreator"

func (c *Creator) Name() (name string) {
	return CName
}

// TODO Temporarily
type BlockService interface {
	StateFromTemplate(templateID, name string) (st *state.State, err error)
	TemplateClone(spaceID string, id string) (templateID string, err error)
}

func (c *Creator) CreateSmartBlockFromTemplate(ctx context.Context, spaceID string, objectTypeKeys []domain.TypeKey, details *types.Struct, templateID string) (id string, newDetails *types.Struct, err error) {
	var createState *state.State
	if templateID != "" {
		if createState, err = c.blockService.StateFromTemplate(templateID, pbtypes.GetString(details, bundle.RelationKeyName.String())); err != nil {
			return
		}
	} else {
		createState = state.NewDoc("", nil).NewState()
	}
	return c.CreateSmartBlockFromState(ctx, spaceID, objectTypeKeys, details, createState)
}

func objectTypeKeyToSmartblockType(typeKey domain.TypeKey) (coresb.SmartBlockType, error) {
	// TODO Add validation for types that user can't create
	switch typeKey {
	case bundle.TypeKeyObjectType:
		return coresb.SmartBlockTypeObjectType, nil
	case bundle.TypeKeyRelation:
		return coresb.SmartBlockTypeRelation, nil
	case bundle.TypeKeyRelationOption:
		return coresb.SmartBlockTypeRelationOption, nil
	case bundle.TypeKeyTemplate:
		return coresb.SmartBlockTypeTemplate, nil
	default:
		return coresb.SmartBlockTypePage, nil
	}
}

// CreateSmartBlockFromState create new object from the provided `createState` and `details`. If you pass `details` into the function, it will automatically add missing relationLinks and override the details from the `createState`
// It will return error if some of the relation keys in `details` not installed in the workspace.
func (c *Creator) CreateSmartBlockFromState(ctx context.Context, spaceID string, objectTypeKeys []domain.TypeKey, details *types.Struct, createState *state.State) (id string, newDetails *types.Struct, err error) {
	if createState == nil {
		createState = state.NewDoc("", nil).(*state.State)
	}
	startTime := time.Now()
	// priority:
	// 1. details
	// 2. createState
	// 3. createState details
	// 4. default object type by smartblock type
	if len(objectTypeKeys) == 0 {
		objectTypeKeys = []domain.TypeKey{bundle.TypeKeyPage}
	}
	sbType, err := objectTypeKeyToSmartblockType(objectTypeKeys[0])
	if err != nil {
		return "", nil, fmt.Errorf("objectTypeKey to smartblockType: %w", err)
	}

	var relationKeys []string
	if details != nil && details.Fields != nil {
		for k, v := range details.Fields {
			// todo: check if relation exists locally
			relationKeys = append(relationKeys, k)
			createState.SetDetail(k, v)
		}
	}

	createState.SetDetailAndBundledRelation(bundle.RelationKeyCreatedDate, pbtypes.Int64(time.Now().Unix()))
	createState.SetDetailAndBundledRelation(bundle.RelationKeyCreator, pbtypes.String(c.coreService.ProfileID(spaceID)))

	// todo: find a proper way to inject the spaceID as soon as possible into the createState
	createState.SetDetailAndBundledRelation(bundle.RelationKeySpaceId, pbtypes.String(spaceID))

	ev := &metrics.CreateObjectEvent{
		SetDetailsMs: time.Since(startTime).Milliseconds(),
	}

	ctx = context.WithValue(ctx, eventCreate, ev)
	initFunc := func(id string) *smartblock.InitContext {
		createState.SetRootId(id)
		return &smartblock.InitContext{
			Ctx:            ctx,
			ObjectTypeKeys: objectTypeKeys,
			State:          createState,
			RelationKeys:   relationKeys,
			SpaceID:        spaceID,
		}
	}

	var sb smartblock.SmartBlock

	if uKey := createState.UniqueKeyInternal(); uKey != "" {
		uk, err := domain.NewUniqueKey(sbType, uKey)
		if err != nil {
			return "", nil, err
		}
		sb, err = c.objectCache.DeriveTreeObject(ctx, spaceID, objectcache.TreeDerivationParams{
			Key:      uk,
			InitFunc: initFunc,
		})
		if err != nil {
			return "", nil, err
		}
	} else {
		sb, err = c.objectCache.CreateTreeObject(ctx, spaceID, objectcache.TreeCreationParams{
			Time:           time.Now(),
			SmartblockType: sbType,
			InitFunc:       initFunc,
		})
		if err != nil {
			return
		}
	}

	id = sb.Id()
	ev.SmartblockCreateMs = time.Since(startTime).Milliseconds() - ev.SetDetailsMs - ev.WorkspaceCreateMs - ev.GetWorkspaceBlockWaitMs
	ev.SmartblockType = int(sbType)
	ev.ObjectId = id
	metrics.SharedClient.RecordEvent(*ev)
	return id, sb.CombinedDetails(), nil
}

func (c *Creator) CreateSet(ctx context.Context, req *pb.RpcObjectCreateSetRequest) (setID string, newDetails *types.Struct, err error) {
	req.Details = internalflag.PutToDetails(req.Details, req.InternalFlags)

	dvContent, err := dataview.BlockBySource(req.SpaceId, c.sbtProvider, c.systemObjectService, req.Source)
	if err != nil {
		return
	}

	newState := state.NewDoc("", nil).NewState()
	if len(req.Source) > 0 {
		newState.SetDetailAndBundledRelation(bundle.RelationKeySetOf, pbtypes.StringList(req.Source))
	}

	tmpls := []template.StateTransformer{
		template.WithRequiredRelations(),
	}

	for i, view := range dvContent.Dataview.Views {
		if view.Relations == nil {
			dvContent.Dataview.Views[i].Relations = editor.GetDefaultViewRelations(dvContent.Dataview.Relations)
		}
	}
	tmpls = append(tmpls,
		template.WithDataview(dvContent, false),
	)

	template.InitTemplate(newState, tmpls...)

	return c.CreateSmartBlockFromState(ctx, req.SpaceId, []domain.TypeKey{bundle.TypeKeySet}, req.Details, newState)
}

// ObjectCreateBookmark creates a new Bookmark object for provided URL or returns id of existing one
func (c *Creator) ObjectCreateBookmark(ctx context.Context, req *pb.RpcObjectCreateBookmarkRequest) (objectID string, newDetails *types.Struct, err error) {
	source := pbtypes.GetString(req.Details, bundle.RelationKeySource.String())
	var res bookmark.ContentFuture
	if source != "" {
		u, err := uri.NormalizeURI(source)
		if err != nil {
			return "", nil, fmt.Errorf("process uri: %w", err)
		}
		res = c.bookmark.FetchBookmarkContent(req.SpaceId, u)
	} else {
		res = func() *model.BlockContentBookmark {
			return nil
		}
	}
	return c.bookmark.CreateBookmarkObject(ctx, req.SpaceId, req.Details, res)
}

func (w *Creator) createRelation(ctx context.Context, spaceID string, details *types.Struct) (id string, object *types.Struct, err error) {
	if details == nil || details.Fields == nil {
		return "", nil, fmt.Errorf("create relation: no data")
	}

	if v, ok := details.GetFields()[bundle.RelationKeyRelationFormat.String()]; !ok {
		return "", nil, fmt.Errorf("missing relation format")
	} else if i, ok := v.Kind.(*types.Value_NumberValue); !ok {
		return "", nil, fmt.Errorf("invalid relation format: not a number")
	} else if model.RelationFormat(int(i.NumberValue)).String() == "" {
		return "", nil, fmt.Errorf("invalid relation format: unknown enum")
	}

	if pbtypes.GetString(details, bundle.RelationKeyName.String()) == "" {
		return "", nil, fmt.Errorf("missing relation name")
	}

	object = pbtypes.CopyStruct(details)
	key := pbtypes.GetString(details, bundle.RelationKeyRelationKey.String())
	if key == "" {
		key = bson.NewObjectId().Hex()
	} else {
		// no need to check for the generated bson's
		if bundle.HasRelation(key) {
			object.Fields[bundle.RelationKeySourceObject.String()] = pbtypes.String(addr.BundledRelationURLPrefix + key)
		}
	}
	uniqueKey, err := domain.NewUniqueKey(coresb.SmartBlockTypeRelation, key)
	if err != nil {
		return "", nil, err
	}
	object.Fields[bundle.RelationKeyUniqueKey.String()] = pbtypes.String(uniqueKey.Marshal())
	object.Fields[bundle.RelationKeyId.String()] = pbtypes.String(id)
	object.Fields[bundle.RelationKeyRelationKey.String()] = pbtypes.String(key)
	if pbtypes.GetInt64(details, bundle.RelationKeyRelationFormat.String()) == int64(model.RelationFormat_status) {
		object.Fields[bundle.RelationKeyRelationMaxCount.String()] = pbtypes.Int64(1)
	}
	// objectTypes := pbtypes.GetStringList(object, bundle.RelationKeyRelationFormatObjectTypes.String())
	// todo: check the objectTypes
	object.Fields[bundle.RelationKeyLayout.String()] = pbtypes.Int64(int64(model.ObjectType_relation))

	createState := state.NewDocWithUniqueKey("", nil, uniqueKey).(*state.State)
	createState.SetDetails(object)
	return w.CreateSmartBlockFromState(ctx, spaceID, []domain.TypeKey{bundle.TypeKeyRelation}, nil, createState)
}

func (w *Creator) createRelationOption(ctx context.Context, spaceID string, details *types.Struct) (id string, object *types.Struct, err error) {
	if details == nil || details.Fields == nil {
		return "", nil, fmt.Errorf("create option: no data")
	}

	if pbtypes.GetString(details, "relationOptionText") != "" {
		return "", nil, fmt.Errorf("use name instead of relationOptionText")
	} else if pbtypes.GetString(details, "name") == "" {
		return "", nil, fmt.Errorf("name is empty")
	} else if pbtypes.GetString(details, bundle.RelationKeyRelationKey.String()) == "" {
		return "", nil, fmt.Errorf("invalid relation Key: unknown enum")
	}

	uniqueKey, err := getUniqueKeyOrGenerate(coresb.SmartBlockTypeRelationOption, details)
	if err != nil {
		return "", nil, fmt.Errorf("getUniqueKeyOrGenerate: %w", err)
	}

	object = pbtypes.CopyStruct(details)
	object.Fields[bundle.RelationKeyUniqueKey.String()] = pbtypes.String(uniqueKey.Marshal())
	object.Fields[bundle.RelationKeyLayout.String()] = pbtypes.Int64(int64(model.ObjectType_relationOption))

	createState := state.NewDocWithUniqueKey("", nil, uniqueKey).(*state.State)
	createState.SetDetails(object)
	return w.CreateSmartBlockFromState(ctx, spaceID, []domain.TypeKey{bundle.TypeKeyRelationOption}, nil, createState)
}

func (w *Creator) createObjectType(ctx context.Context, spaceID string, details *types.Struct) (id string, newDetails *types.Struct, err error) {
	if details == nil || details.Fields == nil {
		return "", nil, fmt.Errorf("create object type: no data")
	}

	uniqueKey, err := getUniqueKeyOrGenerate(coresb.SmartBlockTypeObjectType, details)
	if err != nil {
		return "", nil, fmt.Errorf("getUniqueKeyOrGenerate: %w", err)
	}
	details.Fields[bundle.RelationKeyUniqueKey.String()] = pbtypes.String(uniqueKey.Marshal())
	key := uniqueKey.InternalKey()

	object := pbtypes.CopyStruct(details)
	rawRecommendedLayout := pbtypes.GetInt64(details, bundle.RelationKeyRecommendedLayout.String())
	recommendedLayout, err := bundle.GetLayout(model.ObjectTypeLayout(int32(rawRecommendedLayout)))
	if err != nil {
		return "", nil, fmt.Errorf("invalid recommended layout %d: %w", rawRecommendedLayout, err)
	}

	recommendedRelationKeys := make([]string, 0, len(recommendedLayout.RequiredRelations))
	for _, rel := range recommendedLayout.RequiredRelations {
		recommendedRelationKeys = append(recommendedRelationKeys, rel.Key)
	}
	recommendedRelationIDs := make([]string, 0, len(recommendedRelationKeys))
	for _, relKey := range recommendedRelationKeys {
		uk, err := domain.NewUniqueKey(coresb.SmartBlockTypeRelation, relKey)
		if err != nil {
			return "", nil, fmt.Errorf("failed to create unique Key: %w", err)
		}
		id, err := w.objectCache.DeriveObjectID(ctx, spaceID, uk)
		if err != nil {
			return "", nil, fmt.Errorf("failed to derive object id: %w", err)
		}
		recommendedRelationIDs = append(recommendedRelationIDs, id)
	}
	object.Fields[bundle.RelationKeyId.String()] = pbtypes.String(id)
	object.Fields[bundle.RelationKeyLayout.String()] = pbtypes.Float64(float64(model.ObjectType_objectType))
	object.Fields[bundle.RelationKeyRecommendedLayout.String()] = pbtypes.Int64(rawRecommendedLayout)
	object.Fields[bundle.RelationKeyRecommendedRelations.String()] = pbtypes.StringList(recommendedRelationIDs)

	if details.GetFields() == nil {
		details.Fields = map[string]*types.Value{}
	}
	bundledTemplates, _, err := w.objectStore.Query(database.Query{
		Filters: []*model.BlockContentDataviewFilter{
			{
				RelationKey: bundle.RelationKeyType.String(),
				Condition:   model.BlockContentDataviewFilter_Equal,
				Value:       pbtypes.String(bundle.TypeKeyTemplate.BundledURL()),
			},
			{
				RelationKey: bundle.RelationKeyTargetObjectType.String(),
				Condition:   model.BlockContentDataviewFilter_Equal,
				Value:       pbtypes.String(addr.BundledObjectTypeURLPrefix + key),
			},
		},
	})
	if err != nil {
		return "", nil, fmt.Errorf("query bundled templates: %w", err)
	}

	alreadyInstalledTemplates, _, err := w.objectStore.Query(database.Query{
		Filters: []*model.BlockContentDataviewFilter{
			{
				RelationKey: bundle.RelationKeyType.String(),
				Condition:   model.BlockContentDataviewFilter_Equal,
				Value:       pbtypes.String(w.coreService.GetSystemTypeID(spaceID, bundle.TypeKeyTemplate)),
			},
			{
				RelationKey: bundle.RelationKeyTargetObjectType.String(),
				Condition:   model.BlockContentDataviewFilter_Equal,
				Value:       object.Fields[bundle.RelationKeyType.String()],
			},
		},
	})
	if err != nil {
		return
	}

	var existingTemplatesMap = map[string]struct{}{}
	for _, rec := range alreadyInstalledTemplates {
		sourceObject := pbtypes.GetString(rec.Details, bundle.RelationKeySourceObject.String())
		if sourceObject != "" {
			existingTemplatesMap[sourceObject] = struct{}{}
		}
	}

	go func() {
		// todo: remove this dirty hack to avoid lock
		for _, record := range bundledTemplates {
			id := pbtypes.GetString(record.Details, bundle.RelationKeyId.String())
			if _, exists := existingTemplatesMap[id]; exists {
				continue
			}

			_, err := w.blockService.TemplateClone(spaceID, id)
			if err != nil {
				log.Errorf("failed to clone template %s: %s", id, err.Error())
			}
		}
	}()

	createState := state.NewDocWithUniqueKey("", nil, uniqueKey).(*state.State)
	createState.SetDetails(object)
	return w.CreateSmartBlockFromState(ctx, spaceID, []domain.TypeKey{bundle.TypeKeyObjectType}, nil, createState)
}

func getUniqueKeyOrGenerate(sbType coresb.SmartBlockType, details *types.Struct) (domain.UniqueKey, error) {
	uniqueKey := pbtypes.GetString(details, bundle.RelationKeyUniqueKey.String())
	if uniqueKey == "" {
		return domain.NewUniqueKey(sbType, bson.NewObjectId().Hex())
	}
	return domain.UnmarshalUniqueKey(uniqueKey)
}

func (c *Creator) CreateObject(ctx context.Context, spaceID string, req block.DetailsGetter, objectTypeKey domain.TypeKey) (id string, details *types.Struct, err error) {
	details = req.GetDetails()
	if details.GetFields() == nil {
		details = &types.Struct{Fields: map[string]*types.Value{}}
	}

	var internalFlags []*model.InternalFlag
	if v, ok := req.(block.InternalFlagsGetter); ok {
		internalFlags = v.GetInternalFlags()
		details = internalflag.PutToDetails(details, internalFlags)
	}

	var templateID string
	if v, ok := req.(block.TemplateIDGetter); ok {
		templateID = v.GetTemplateId()
	}

	switch objectTypeKey {
	case bundle.TypeKeyBookmark:
		return c.ObjectCreateBookmark(ctx, &pb.RpcObjectCreateBookmarkRequest{
			Details: details,
			SpaceId: spaceID,
		})
	case bundle.TypeKeySet:
		details.Fields[bundle.RelationKeyLayout.String()] = pbtypes.Float64(float64(model.ObjectType_set))
		return c.CreateSet(ctx, &pb.RpcObjectCreateSetRequest{
			Details:       details,
			InternalFlags: internalFlags,
			Source:        pbtypes.GetStringList(details, bundle.RelationKeySetOf.String()),
			SpaceId:       spaceID,
		})
	case bundle.TypeKeyCollection:
		var st *state.State
		details.Fields[bundle.RelationKeyLayout.String()] = pbtypes.Float64(float64(model.ObjectType_collection))
		_, details, st, err = c.collectionService.CreateCollection(details, internalFlags)
		if err != nil {
			return "", nil, err
		}
		return c.CreateSmartBlockFromState(ctx, spaceID, []domain.TypeKey{bundle.TypeKeyCollection}, details, st)
	case bundle.TypeKeyObjectType:
		return c.createObjectType(ctx, spaceID, details)
	case bundle.TypeKeyRelation:
		return c.createRelation(ctx, spaceID, details)
	case bundle.TypeKeyRelationOption:
		return c.createRelationOption(ctx, spaceID, details)
	}

<<<<<<< HEAD
	return c.CreateSmartBlockFromTemplate(ctx, spaceID, []domain.TypeKey{objectTypeKey}, details, templateID)
=======
	if templateID == block.BlankTemplateID {
		templateID = ""
	}

	return c.CreateSmartBlockFromTemplate(ctx, spaceID, sbType, []domain.TypeKey{objectTypeKey}, details, templateID)
>>>>>>> 4adfca41
}<|MERGE_RESOLUTION|>--- conflicted
+++ resolved
@@ -495,13 +495,9 @@
 		return c.createRelationOption(ctx, spaceID, details)
 	}
 
-<<<<<<< HEAD
-	return c.CreateSmartBlockFromTemplate(ctx, spaceID, []domain.TypeKey{objectTypeKey}, details, templateID)
-=======
 	if templateID == block.BlankTemplateID {
 		templateID = ""
 	}
 
-	return c.CreateSmartBlockFromTemplate(ctx, spaceID, sbType, []domain.TypeKey{objectTypeKey}, details, templateID)
->>>>>>> 4adfca41
+	return c.CreateSmartBlockFromTemplate(ctx, spaceID, []domain.TypeKey{objectTypeKey}, details, templateID)
 }
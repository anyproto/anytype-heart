--- conflicted
+++ resolved
@@ -89,48 +89,8 @@
 	return CName
 }
 
-<<<<<<< HEAD
-func (s *service) createSmartBlockFromTemplate(
-	ctx context.Context,
-	space space.Space,
-	objectTypeKeys []domain.TypeKey,
-	details *types.Struct,
-	templateId string,
-) (id string, newDetails *types.Struct, err error) {
-	createState, err := s.templateService.CreateTemplateStateWithDetails(templateId, details)
-	if err != nil {
-		return
-	}
-	return s.CreateSmartBlockFromStateInSpace(ctx, space, objectTypeKeys, createState)
-}
-
-func objectTypeKeysToSmartblockType(typeKeys []domain.TypeKey) (coresb.SmartBlockType, error) {
-	// TODO Add validation for types that user can't create
-
-	if slices.Contains(typeKeys, bundle.TypeKeyTemplate) {
-		return coresb.SmartBlockTypeTemplate, nil
-	}
-	typeKey := typeKeys[0]
-
-	switch typeKey {
-	case bundle.TypeKeyObjectType:
-		return coresb.SmartBlockTypeObjectType, nil
-	case bundle.TypeKeyRelation:
-		return coresb.SmartBlockTypeRelation, nil
-	case bundle.TypeKeyRelationOption:
-		return coresb.SmartBlockTypeRelationOption, nil
-	case bundle.TypeKeyFile, bundle.TypeKeyImage, bundle.TypeKeyAudio, bundle.TypeKeyVideo:
-		return coresb.SmartBlockTypeFileObject, nil
-	default:
-		return coresb.SmartBlockTypePage, nil
-	}
-}
-
-// CreateSmartBlockFromState create new object from the provided `createState` and `details`. If you pass `details` into the function, it will automatically add missing relationLinks and override the details from the `createState`
-=======
 // CreateSmartBlockFromState create new object from the provided `createState` and `details`.
 // If you pass `details` into the function, it will automatically add missing relationLinks and override the details from the `createState`
->>>>>>> 51d444ea
 // It will return error if some of the relation keys in `details` not installed in the workspace.
 func (s *service) CreateSmartBlockFromState(
 	ctx context.Context, spaceID string, objectTypeKeys []domain.TypeKey, createState *state.State,
@@ -177,39 +137,9 @@
 		}
 	}
 
-<<<<<<< HEAD
-	var sb smartblock.SmartBlock
-	if uKey := createState.UniqueKeyInternal(); uKey != "" {
-		uk, err := domain.NewUniqueKey(sbType, uKey)
-		if err != nil {
-			return "", nil, err
-		}
-		sb, err = spc.DeriveTreeObject(ctx, objectcache.TreeDerivationParams{
-			Key:      uk,
-			InitFunc: initFunc,
-		})
-		if err != nil {
-			return "", nil, err
-		}
-	} else {
-		sb, err = spc.CreateTreeObject(ctx, objectcache.TreeCreationParams{
-			Time:           time.Now(),
-			SmartblockType: sbType,
-			InitFunc:       initFunc,
-		})
-		if err != nil {
-			return
-		}
-	}
-
-	if err = objecttype.UpdateLastUsedDate(spc, s.objectStore, objectTypeKeys); err != nil {
-		log.Warnf("failed to update last used date: %v", err)
-		err = nil
-=======
 	sb, err := createSmartBlock(ctx, spc, initFunc, createState, sbType)
 	if err != nil {
 		return "", nil, err
->>>>>>> 51d444ea
 	}
 
 	newDetails = sb.CombinedDetails()
@@ -333,6 +263,8 @@
 		return coresb.SmartBlockTypeRelation
 	case bundle.TypeKeyRelationOption:
 		return coresb.SmartBlockTypeRelationOption
+	case bundle.TypeKeyFile, bundle.TypeKeyImage, bundle.TypeKeyAudio, bundle.TypeKeyVideo:
+		return coresb.SmartBlockTypeFileObject, nil
 	default:
 		return coresb.SmartBlockTypePage
 	}

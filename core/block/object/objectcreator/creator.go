package objectcreator

import (
	"context"
	"fmt"
	"strings"
	"time"

	"github.com/anyproto/any-sync/app"
	"github.com/globalsign/mgo/bson"
	"github.com/gogo/protobuf/types"
	"golang.org/x/exp/slices"

	"github.com/anyproto/anytype-heart/core/block/bookmark"
	"github.com/anyproto/anytype-heart/core/block/editor/objecttype"
	"github.com/anyproto/anytype-heart/core/block/editor/smartblock"
	"github.com/anyproto/anytype-heart/core/block/editor/state"
	"github.com/anyproto/anytype-heart/core/block/object/objectcache"
	"github.com/anyproto/anytype-heart/core/domain"
	"github.com/anyproto/anytype-heart/core/files"
	"github.com/anyproto/anytype-heart/metrics"
	"github.com/anyproto/anytype-heart/pb"
	"github.com/anyproto/anytype-heart/pkg/lib/bundle"
	coresb "github.com/anyproto/anytype-heart/pkg/lib/core/smartblock"
	"github.com/anyproto/anytype-heart/pkg/lib/localstore/addr"
	"github.com/anyproto/anytype-heart/pkg/lib/localstore/objectstore"
	"github.com/anyproto/anytype-heart/pkg/lib/logging"
	"github.com/anyproto/anytype-heart/pkg/lib/pb/model"
	"github.com/anyproto/anytype-heart/space"
	"github.com/anyproto/anytype-heart/space/clientspace"
	"github.com/anyproto/anytype-heart/util/internalflag"
	"github.com/anyproto/anytype-heart/util/pbtypes"
)

var log = logging.Logger("object-service")

type eventKey int

const eventCreate eventKey = 0

type Service interface {
	CreateObject(ctx context.Context, spaceID string, req CreateObjectRequest) (id string, details *types.Struct, err error)
	CreateObjectInSpace(ctx context.Context, space clientspace.Space, req CreateObjectRequest) (id string, details *types.Struct, err error)
	CreateObjectUsingObjectUniqueTypeKey(ctx context.Context, spaceID string, objectUniqueTypeKey string, req CreateObjectRequest) (id string, details *types.Struct, err error)
	CreateSmartBlockFromState(ctx context.Context, spaceID string, objectTypeKeys []domain.TypeKey, createState *state.State) (id string, newDetails *types.Struct, err error)
	CreateSmartBlockFromStateInSpace(ctx context.Context, space clientspace.Space, objectTypeKeys []domain.TypeKey, createState *state.State) (id string, newDetails *types.Struct, err error)

	InstallBundledObjects(ctx context.Context, space clientspace.Space, sourceObjectIds []string) (ids []string, objects []*types.Struct, err error)
	app.Component
}

type service struct {
	objectStore       objectstore.ObjectStore
	collectionService CollectionService
	bookmark          bookmark.Service
	app               *app.App
	spaceService      space.Service
	templateService   TemplateService
	fileService       files.Service
}

type CollectionService interface {
	CreateCollection(details *types.Struct, flags []*model.InternalFlag) (coresb.SmartBlockType, *types.Struct, *state.State, error)
}

type TemplateService interface {
	CreateTemplateStateWithDetails(templateId string, details *types.Struct) (st *state.State, err error)
	TemplateCloneInSpace(space clientspace.Space, id string) (templateId string, err error)
}

func NewCreator() Service {
	return &service{}
}

func (s *service) Init(a *app.App) (err error) {
	s.objectStore = a.MustComponent(objectstore.CName).(objectstore.ObjectStore)
	s.bookmark = a.MustComponent(bookmark.CName).(bookmark.Service)
	s.collectionService = app.MustComponent[CollectionService](a)
	s.spaceService = app.MustComponent[space.Service](a)
	s.templateService = app.MustComponent[TemplateService](a)
	s.fileService = app.MustComponent[files.Service](a)
	s.app = a
	return nil
}

const CName = "objectCreator"

func (s *service) Name() (name string) {
	return CName
}

// CreateSmartBlockFromState create new object from the provided `createState` and `details`.
// If you pass `details` into the function, it will automatically add missing relationLinks and override the details from the `createState`
// It will return error if some of the relation keys in `details` not installed in the workspace.
func (s *service) CreateSmartBlockFromState(
	ctx context.Context, spaceID string, objectTypeKeys []domain.TypeKey, createState *state.State,
) (id string, newDetails *types.Struct, err error) {
	spc, err := s.spaceService.Get(ctx, spaceID)
	if err != nil {
		return "", nil, err
	}
	return s.CreateSmartBlockFromStateInSpace(ctx, spc, objectTypeKeys, createState)
}

func (s *service) CreateSmartBlockFromStateInSpace(
	ctx context.Context, spc clientspace.Space, objectTypeKeys []domain.TypeKey, createState *state.State,
) (id string, newDetails *types.Struct, err error) {
	if createState == nil {
		createState = state.NewDoc("", nil).(*state.State)
	}
	startTime := time.Now()
	// priority:
	// 1. details
	// 2. createState
	// 3. createState details
	// 4. default object type by smartblock type
	if len(objectTypeKeys) == 0 {
		objectTypeKeys = []domain.TypeKey{bundle.TypeKeyPage}
	}
	sbType := objectTypeKeysToSmartBlockType(objectTypeKeys)

	createState.SetDetailAndBundledRelation(bundle.RelationKeySpaceId, pbtypes.String(spc.Id()))

	ev := &metrics.CreateObjectEvent{
		SetDetailsMs: time.Since(startTime).Milliseconds(),
	}

	ctx = context.WithValue(ctx, eventCreate, ev)
	initFunc := func(id string) *smartblock.InitContext {
		createState.SetRootId(id)
		return &smartblock.InitContext{
			Ctx:            ctx,
			ObjectTypeKeys: objectTypeKeys,
			State:          createState,
			RelationKeys:   generateRelationKeysFromState(createState),
			SpaceID:        spc.Id(),
		}
	}

<<<<<<< HEAD
	var sb smartblock.SmartBlock
	if uKey := createState.UniqueKeyInternal(); uKey != "" {
		uk, err := domain.NewUniqueKey(sbType, uKey)
		if err != nil {
			return "", nil, err
		}
		if sbType == coresb.SmartBlockTypeFileObject {
			sb, err = spc.DeriveTreeObjectWithAccountSignature(ctx, objectcache.TreeDerivationParams{
				Key:      uk,
				InitFunc: initFunc,
			})
			if err != nil {
				return "", nil, err
			}
		} else {
			sb, err = spc.DeriveTreeObject(ctx, objectcache.TreeDerivationParams{
				Key:      uk,
				InitFunc: initFunc,
			})
			if err != nil {
				return "", nil, err
			}
		}

	} else {
		sb, err = spc.CreateTreeObject(ctx, objectcache.TreeCreationParams{
			Time:           time.Now(),
			SmartblockType: sbType,
			InitFunc:       initFunc,
		})
		if err != nil {
			return
		}
=======
	sb, err := createSmartBlock(ctx, spc, initFunc, createState, sbType)
	if err != nil {
		return "", nil, err
>>>>>>> 81cf1c91
	}

	newDetails = sb.CombinedDetails()
	id = sb.Id()

	if sbType == coresb.SmartBlockTypeObjectType {
		objecttype.UpdateLastUsedDate(spc, s.objectStore, []domain.TypeKey{
			domain.TypeKey(strings.TrimPrefix(pbtypes.GetString(newDetails, bundle.RelationKeyUniqueKey.String()), addr.ObjectTypeKeyToIdPrefix)),
		})
	} else if pbtypes.GetInt64(newDetails, bundle.RelationKeyOrigin.String()) == int64(model.ObjectOrigin_none) {
		objecttype.UpdateLastUsedDate(spc, s.objectStore, objectTypeKeys)
	}

	ev.SmartblockCreateMs = time.Since(startTime).Milliseconds() - ev.SetDetailsMs - ev.WorkspaceCreateMs - ev.GetWorkspaceBlockWaitMs
	ev.SmartblockType = int(sbType)
	ev.ObjectId = id
	metrics.SharedClient.RecordEvent(*ev)
	return id, newDetails, nil
}

func getUniqueKeyOrGenerate(sbType coresb.SmartBlockType, details *types.Struct) (domain.UniqueKey, error) {
	uniqueKey := pbtypes.GetString(details, bundle.RelationKeyUniqueKey.String())
	if uniqueKey == "" {
		return domain.NewUniqueKey(sbType, bson.NewObjectId().Hex())
	}
	return domain.UnmarshalUniqueKey(uniqueKey)
}

// TODO Add validate method
type CreateObjectRequest struct {
	Details       *types.Struct
	InternalFlags []*model.InternalFlag
	TemplateId    string
	ObjectTypeKey domain.TypeKey
}

func (s *service) CreateObject(ctx context.Context, spaceID string, req CreateObjectRequest) (id string, details *types.Struct, err error) {
	space, err := s.spaceService.Get(ctx, spaceID)
	if err != nil {
		return "", nil, fmt.Errorf("get space: %w", err)
	}
	return s.CreateObjectInSpace(ctx, space, req)
}

// CreateObjectInSpace is high-level method for creating new objects
func (s *service) CreateObjectInSpace(ctx context.Context, space clientspace.Space, req CreateObjectRequest) (id string, details *types.Struct, err error) {
	details = req.Details
	if details.GetFields() == nil {
		details = &types.Struct{Fields: map[string]*types.Value{}}
	}
	details = internalflag.PutToDetails(details, req.InternalFlags)

	switch req.ObjectTypeKey {
	case bundle.TypeKeyBookmark:
		return s.ObjectCreateBookmark(ctx, space.Id(), &pb.RpcObjectCreateBookmarkRequest{
			Details: details,
		})
	case bundle.TypeKeySet:
		details.Fields[bundle.RelationKeyLayout.String()] = pbtypes.Float64(float64(model.ObjectType_set))
		return s.CreateSet(ctx, space, &pb.RpcObjectCreateSetRequest{
			Details:       details,
			InternalFlags: req.InternalFlags,
			Source:        pbtypes.GetStringList(details, bundle.RelationKeySetOf.String()),
		})
	case bundle.TypeKeyCollection:
		var st *state.State
		details.Fields[bundle.RelationKeyLayout.String()] = pbtypes.Float64(float64(model.ObjectType_collection))
		_, details, st, err = s.collectionService.CreateCollection(details, req.InternalFlags)
		if err != nil {
			return "", nil, err
		}
		return s.CreateSmartBlockFromStateInSpace(ctx, space, []domain.TypeKey{bundle.TypeKeyCollection}, st)
	case bundle.TypeKeyObjectType:
		return s.createObjectType(ctx, space, details)
	case bundle.TypeKeyRelation:
		return s.createRelation(ctx, space, details)
	case bundle.TypeKeyRelationOption:
		return s.createRelationOption(ctx, space, details)
	case bundle.TypeKeyFile:
		return "", nil, fmt.Errorf("files must be created via fileobject service")
	}

	return s.createSmartBlockFromTemplate(ctx, space, []domain.TypeKey{req.ObjectTypeKey}, details, req.TemplateId)
}

func (s *service) CreateObjectUsingObjectUniqueTypeKey(ctx context.Context, spaceID string, objectUniqueTypeKey string, req CreateObjectRequest) (id string, details *types.Struct, err error) {
	objectTypeKey, err := domain.GetTypeKeyFromRawUniqueKey(objectUniqueTypeKey)
	if err != nil {
		return "", nil, fmt.Errorf("get type key from raw unique key: %w", err)
	}
	req.ObjectTypeKey = objectTypeKey
	return s.CreateObject(ctx, spaceID, req)
}

func (s *service) createSmartBlockFromTemplate(
	ctx context.Context,
	space clientspace.Space,
	objectTypeKeys []domain.TypeKey,
	details *types.Struct,
	templateId string,
) (id string, newDetails *types.Struct, err error) {
	createState, err := s.templateService.CreateTemplateStateWithDetails(templateId, details)
	if err != nil {
		return
	}
	return s.CreateSmartBlockFromStateInSpace(ctx, space, objectTypeKeys, createState)
}

func objectTypeKeysToSmartBlockType(typeKeys []domain.TypeKey) coresb.SmartBlockType {
	// TODO Add validation for types that user can't create

	if slices.Contains(typeKeys, bundle.TypeKeyTemplate) {
		return coresb.SmartBlockTypeTemplate
	}
	typeKey := typeKeys[0]

	switch typeKey {
	case bundle.TypeKeyObjectType:
		return coresb.SmartBlockTypeObjectType
	case bundle.TypeKeyRelation:
		return coresb.SmartBlockTypeRelation
	case bundle.TypeKeyRelationOption:
		return coresb.SmartBlockTypeRelationOption
	case bundle.TypeKeyFile, bundle.TypeKeyImage, bundle.TypeKeyAudio, bundle.TypeKeyVideo:
		return coresb.SmartBlockTypeFileObject
	default:
		return coresb.SmartBlockTypePage
	}
}

func createSmartBlock(
	ctx context.Context, spc clientspace.Space, initFunc objectcache.InitFunc, st *state.State, sbType coresb.SmartBlockType,
) (smartblock.SmartBlock, error) {
	if uKey := st.UniqueKeyInternal(); uKey != "" {
		uk, err := domain.NewUniqueKey(sbType, uKey)
		if err != nil {
			return nil, err
		}
		return spc.DeriveTreeObject(ctx, objectcache.TreeDerivationParams{
			Key:      uk,
			InitFunc: initFunc,
		})
	}
	return spc.CreateTreeObject(ctx, objectcache.TreeCreationParams{
		Time:           time.Now(),
		SmartblockType: sbType,
		InitFunc:       initFunc,
	})
}

func generateRelationKeysFromState(st *state.State) (relationKeys []string) {
	if st == nil {
		return
	}
	details := st.CombinedDetails().GetFields()
	relationKeys = make([]string, 0, len(details))
	for k := range details {
		relationKeys = append(relationKeys, k)
	}
	return
}<|MERGE_RESOLUTION|>--- conflicted
+++ resolved
@@ -137,45 +137,9 @@
 		}
 	}
 
-<<<<<<< HEAD
-	var sb smartblock.SmartBlock
-	if uKey := createState.UniqueKeyInternal(); uKey != "" {
-		uk, err := domain.NewUniqueKey(sbType, uKey)
-		if err != nil {
-			return "", nil, err
-		}
-		if sbType == coresb.SmartBlockTypeFileObject {
-			sb, err = spc.DeriveTreeObjectWithAccountSignature(ctx, objectcache.TreeDerivationParams{
-				Key:      uk,
-				InitFunc: initFunc,
-			})
-			if err != nil {
-				return "", nil, err
-			}
-		} else {
-			sb, err = spc.DeriveTreeObject(ctx, objectcache.TreeDerivationParams{
-				Key:      uk,
-				InitFunc: initFunc,
-			})
-			if err != nil {
-				return "", nil, err
-			}
-		}
-
-	} else {
-		sb, err = spc.CreateTreeObject(ctx, objectcache.TreeCreationParams{
-			Time:           time.Now(),
-			SmartblockType: sbType,
-			InitFunc:       initFunc,
-		})
-		if err != nil {
-			return
-		}
-=======
 	sb, err := createSmartBlock(ctx, spc, initFunc, createState, sbType)
 	if err != nil {
 		return "", nil, err
->>>>>>> 81cf1c91
 	}
 
 	newDetails = sb.CombinedDetails()
@@ -307,23 +271,33 @@
 }
 
 func createSmartBlock(
-	ctx context.Context, spc clientspace.Space, initFunc objectcache.InitFunc, st *state.State, sbType coresb.SmartBlockType,
+	ctx context.Context, spc clientspace.Space, initFunc objectcache.InitFunc, createState *state.State, sbType coresb.SmartBlockType,
 ) (smartblock.SmartBlock, error) {
-	if uKey := st.UniqueKeyInternal(); uKey != "" {
+	var sb smartblock.SmartBlock
+	if uKey := createState.UniqueKeyInternal(); uKey != "" {
 		uk, err := domain.NewUniqueKey(sbType, uKey)
 		if err != nil {
 			return nil, err
 		}
-		return spc.DeriveTreeObject(ctx, objectcache.TreeDerivationParams{
-			Key:      uk,
-			InitFunc: initFunc,
+		if sbType == coresb.SmartBlockTypeFileObject {
+			return spc.DeriveTreeObjectWithAccountSignature(ctx, objectcache.TreeDerivationParams{
+				Key:      uk,
+				InitFunc: initFunc,
+			})
+		} else {
+			return spc.DeriveTreeObject(ctx, objectcache.TreeDerivationParams{
+				Key:      uk,
+				InitFunc: initFunc,
+			})
+		}
+
+	} else {
+		return spc.CreateTreeObject(ctx, objectcache.TreeCreationParams{
+			Time:           time.Now(),
+			SmartblockType: sbType,
+			InitFunc:       initFunc,
 		})
 	}
-	return spc.CreateTreeObject(ctx, objectcache.TreeCreationParams{
-		Time:           time.Now(),
-		SmartblockType: sbType,
-		InitFunc:       initFunc,
-	})
 }
 
 func generateRelationKeysFromState(st *state.State) (relationKeys []string) {

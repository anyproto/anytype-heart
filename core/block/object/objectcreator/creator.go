--- conflicted
+++ resolved
@@ -25,15 +25,6 @@
 )
 
 type (
-<<<<<<< HEAD
-	templateService interface {
-		CreateTemplateStateWithDetails(templateId string, details *domain.Details, withTemplateValidation bool) (st *state.State, err error)
-		TemplateCloneInSpace(space clientspace.Space, id string) (templateId string, err error)
-		SetDefaultTemplateInType(ctx context.Context, typeId, templateId string) error
-	}
-
-=======
->>>>>>> 217c580e
 	bookmarkService interface {
 		CreateObjectAndFetch(
 			ctx context.Context, spaceId, templateId string, details *domain.Details,
@@ -65,11 +56,7 @@
 	objectStore     objectstore.ObjectStore
 	bookmarkService bookmarkService
 	spaceService    space.Service
-<<<<<<< HEAD
-	templateService templateService
-=======
 	templateService template.Service
->>>>>>> 217c580e
 	archiver        objectArchiver
 }
 
@@ -137,11 +124,7 @@
 
 	switch req.ObjectTypeKey {
 	case bundle.TypeKeyBookmark:
-<<<<<<< HEAD
-		return s.bookmarkService.CreateObjectAndFetch(ctx, space.Id(), details)
-=======
 		return s.bookmarkService.CreateObjectAndFetch(ctx, space.Id(), req.TemplateId, details)
->>>>>>> 217c580e
 	case bundle.TypeKeyObjectType:
 		return s.createObjectType(ctx, space, details)
 	case bundle.TypeKeyRelation:
@@ -158,7 +141,6 @@
 		return buildDateObject(space, details)
 	default:
 		return s.createCommonObject(ctx, space, details, req)
-<<<<<<< HEAD
 	}
 }
 
@@ -173,35 +155,10 @@
 	if err != nil {
 		return "", nil, fmt.Errorf("failed to fetch target object type from store: %w", err)
 	}
-	details.SetInt64(bundle.RelationKeyResolvedLayout, layout)
-
-=======
-	}
-}
-
-func (s *service) createTemplate(
-	ctx context.Context, space clientspace.Space, details *domain.Details, req CreateObjectRequest,
-) (id string, resultDetails *domain.Details, err error) {
-	target := details.GetString(bundle.RelationKeyTargetObjectType)
-	if target == "" {
-		return "", nil, fmt.Errorf("cannot create template without target object type")
-	}
-	layout, err := s.getTypeRecommendedLayout(domain.FullID{SpaceID: space.Id(), ObjectID: target})
-	if err != nil {
-		return "", nil, fmt.Errorf("failed to fetch target object type from store: %w", err)
-	}
->>>>>>> 217c580e
 	typeId, err := space.DeriveObjectID(ctx, domain.MustUniqueKey(coresb.SmartBlockTypeObjectType, req.ObjectTypeKey.String()))
 	if err != nil {
 		return "", nil, fmt.Errorf("failed to derive object type id: %w", err)
 	}
-<<<<<<< HEAD
-	// we should enrich details with spaceId, type and layout to use type object to form state of new object
-	details.Set(bundle.RelationKeySpaceId, domain.String(space.Id()))
-	details.Set(bundle.RelationKeyType, domain.String(typeId))
-
-	createState, err := s.templateService.CreateTemplateStateWithDetails("", details, false)
-=======
 
 	createState, err := s.templateService.CreateTemplateStateWithDetails(template.CreateTemplateRequest{
 		SpaceId:                space.Id(),
@@ -211,7 +168,6 @@
 		Details:                details,
 		WithTemplateValidation: false,
 	})
->>>>>>> 217c580e
 	if err != nil {
 		return
 	}
@@ -235,14 +191,6 @@
 		return "", nil, fmt.Errorf("failed to fetch target object type from store: %w", err)
 	}
 
-<<<<<<< HEAD
-	// we should enrich details with spaceId, type and layout to use type object to form state of new object
-	details.Set(bundle.RelationKeySpaceId, domain.String(space.Id()))
-	details.Set(bundle.RelationKeyType, domain.String(typeId))
-	details.Set(bundle.RelationKeyResolvedLayout, domain.Int64(layout))
-
-	createState, err := s.templateService.CreateTemplateStateWithDetails(req.TemplateId, details, true)
-=======
 	createState, err := s.templateService.CreateTemplateStateWithDetails(template.CreateTemplateRequest{
 		SpaceId:                space.Id(),
 		TemplateId:             req.TemplateId,
@@ -251,27 +199,18 @@
 		Details:                details,
 		WithTemplateValidation: true,
 	})
->>>>>>> 217c580e
 	if err != nil {
 		return
 	}
 	return s.CreateSmartBlockFromStateInSpace(ctx, space, []domain.TypeKey{req.ObjectTypeKey}, createState)
 }
 
-<<<<<<< HEAD
-func (s *service) getTypeRecommendedLayout(typeId domain.FullID) (int64, error) {
-=======
 func (s *service) getTypeRecommendedLayout(typeId domain.FullID) (model.ObjectTypeLayout, error) {
->>>>>>> 217c580e
 	ot, err := s.objectStore.SpaceIndex(typeId.SpaceID).GetObjectType(typeId.ObjectID)
 	if err != nil {
 		return 0, err
 	}
-<<<<<<< HEAD
-	return int64(ot.Layout), nil
-=======
 	return ot.Layout, nil
->>>>>>> 217c580e
 }
 
 // buildDateObject does not create real date object. It just builds date object details

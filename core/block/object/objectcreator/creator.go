package objectcreator

import (
	"context"
	"fmt"

	"github.com/anyproto/any-sync/app"
	"github.com/gogo/protobuf/types"

	"github.com/anyproto/anytype-heart/core/block/bookmark"
	"github.com/anyproto/anytype-heart/core/block/editor/state"
	"github.com/anyproto/anytype-heart/core/domain"
<<<<<<< HEAD
	"github.com/anyproto/anytype-heart/core/files"
	"github.com/anyproto/anytype-heart/metrics"
=======
>>>>>>> f77c28a4
	"github.com/anyproto/anytype-heart/pb"
	"github.com/anyproto/anytype-heart/pkg/lib/bundle"
	coresb "github.com/anyproto/anytype-heart/pkg/lib/core/smartblock"
	"github.com/anyproto/anytype-heart/pkg/lib/localstore/objectstore"
	"github.com/anyproto/anytype-heart/pkg/lib/logging"
	"github.com/anyproto/anytype-heart/pkg/lib/pb/model"
	"github.com/anyproto/anytype-heart/space"
	"github.com/anyproto/anytype-heart/space/clientspace"
	"github.com/anyproto/anytype-heart/util/internalflag"
	"github.com/anyproto/anytype-heart/util/pbtypes"
)

type (
	CollectionService interface {
		CreateCollection(details *types.Struct, flags []*model.InternalFlag) (coresb.SmartBlockType, *types.Struct, *state.State, error)
	}

	TemplateService interface {
		CreateTemplateStateWithDetails(templateId string, details *types.Struct) (st *state.State, err error)
		TemplateCloneInSpace(space clientspace.Space, id string) (templateId string, err error)
	}
)

const CName = "objectCreator"

var log = logging.Logger("object-service")

type Service interface {
	CreateObject(ctx context.Context, spaceID string, req CreateObjectRequest) (id string, details *types.Struct, err error)
	CreateObjectUsingObjectUniqueTypeKey(ctx context.Context, spaceID string, objectUniqueTypeKey string, req CreateObjectRequest) (id string, details *types.Struct, err error)

	CreateSmartBlockFromState(ctx context.Context, spaceID string, objectTypeKeys []domain.TypeKey, createState *state.State) (id string, newDetails *types.Struct, err error)
	CreateSmartBlockFromStateInSpace(ctx context.Context, space clientspace.Space, objectTypeKeys []domain.TypeKey, createState *state.State) (id string, newDetails *types.Struct, err error)

	InstallBundledObjects(ctx context.Context, space clientspace.Space, sourceObjectIds []string, isNewSpace bool) (ids []string, objects []*types.Struct, err error)
	app.Component
}

type service struct {
	objectStore       objectstore.ObjectStore
	collectionService CollectionService
	bookmark          bookmark.Service
	app               *app.App
	spaceService      space.Service
	templateService   TemplateService
	fileService       files.Service
}

func NewCreator() Service {
	return &service{}
}

func (s *service) Init(a *app.App) (err error) {
	s.objectStore = a.MustComponent(objectstore.CName).(objectstore.ObjectStore)
	s.bookmark = a.MustComponent(bookmark.CName).(bookmark.Service)
	s.collectionService = app.MustComponent[CollectionService](a)
	s.spaceService = app.MustComponent[space.Service](a)
	s.templateService = app.MustComponent[TemplateService](a)
	s.fileService = app.MustComponent[files.Service](a)
	s.app = a
	return nil
}

func (s *service) Name() (name string) {
	return CName
}

// TODO Add validate method
type CreateObjectRequest struct {
	Details       *types.Struct
	InternalFlags []*model.InternalFlag
	TemplateId    string
	ObjectTypeKey domain.TypeKey
}

// CreateObject is high-level method for creating new objects
func (s *service) CreateObject(ctx context.Context, spaceID string, req CreateObjectRequest) (id string, details *types.Struct, err error) {
	space, err := s.spaceService.Get(ctx, spaceID)
	if err != nil {
		return "", nil, fmt.Errorf("get space: %w", err)
	}
	return s.createObjectInSpace(ctx, space, req)
}

func (s *service) CreateObjectUsingObjectUniqueTypeKey(
	ctx context.Context, spaceID string, objectUniqueTypeKey string, req CreateObjectRequest,
) (id string, details *types.Struct, err error) {
	objectTypeKey, err := domain.GetTypeKeyFromRawUniqueKey(objectUniqueTypeKey)
	if err != nil {
		return "", nil, fmt.Errorf("get type key from raw unique key: %w", err)
	}
	req.ObjectTypeKey = objectTypeKey
	return s.CreateObject(ctx, spaceID, req)
}

func (s *service) createObjectInSpace(
	ctx context.Context, space clientspace.Space, req CreateObjectRequest,
) (id string, details *types.Struct, err error) {
	details = req.Details
	if details.GetFields() == nil {
		details = &types.Struct{Fields: map[string]*types.Value{}}
	}
	details = internalflag.PutToDetails(details, req.InternalFlags)

	switch req.ObjectTypeKey {
	case bundle.TypeKeyBookmark:
		return s.createBookmark(ctx, space.Id(), &pb.RpcObjectCreateBookmarkRequest{
			Details: details,
		})
	case bundle.TypeKeySet:
		details.Fields[bundle.RelationKeyLayout.String()] = pbtypes.Float64(float64(model.ObjectType_set))
		return s.createSet(ctx, space, &pb.RpcObjectCreateSetRequest{
			Details:       details,
			InternalFlags: req.InternalFlags,
			Source:        pbtypes.GetStringList(details, bundle.RelationKeySetOf.String()),
		})
	case bundle.TypeKeyCollection:
		var st *state.State
		details.Fields[bundle.RelationKeyLayout.String()] = pbtypes.Float64(float64(model.ObjectType_collection))
		_, details, st, err = s.collectionService.CreateCollection(details, req.InternalFlags)
		if err != nil {
			return "", nil, err
		}
		return s.CreateSmartBlockFromStateInSpace(ctx, space, []domain.TypeKey{bundle.TypeKeyCollection}, st)
	case bundle.TypeKeyObjectType:
		return s.createObjectType(ctx, space, details)
	case bundle.TypeKeyRelation:
		return s.createRelation(ctx, space, details)
	case bundle.TypeKeyRelationOption:
		return s.createRelationOption(ctx, space, details)
	case bundle.TypeKeyFile:
		return "", nil, fmt.Errorf("files must be created via fileobject service")
	}

	return s.createObjectFromTemplate(ctx, space, []domain.TypeKey{req.ObjectTypeKey}, details, req.TemplateId)
}

func (s *service) createObjectFromTemplate(
	ctx context.Context,
	space clientspace.Space,
	objectTypeKeys []domain.TypeKey,
	details *types.Struct,
	templateId string,
) (id string, newDetails *types.Struct, err error) {
	createState, err := s.templateService.CreateTemplateStateWithDetails(templateId, details)
	if err != nil {
		return
	}
	return s.CreateSmartBlockFromStateInSpace(ctx, space, objectTypeKeys, createState)
<<<<<<< HEAD
}

func objectTypeKeysToSmartBlockType(typeKeys []domain.TypeKey) coresb.SmartBlockType {
	// TODO Add validation for types that user can't create

	if slices.Contains(typeKeys, bundle.TypeKeyTemplate) {
		return coresb.SmartBlockTypeTemplate
	}
	typeKey := typeKeys[0]

	switch typeKey {
	case bundle.TypeKeyObjectType:
		return coresb.SmartBlockTypeObjectType
	case bundle.TypeKeyRelation:
		return coresb.SmartBlockTypeRelation
	case bundle.TypeKeyRelationOption:
		return coresb.SmartBlockTypeRelationOption
	case bundle.TypeKeyFile, bundle.TypeKeyImage, bundle.TypeKeyAudio, bundle.TypeKeyVideo:
		return coresb.SmartBlockTypeFileObject
	default:
		return coresb.SmartBlockTypePage
	}
}

func createSmartBlock(
	ctx context.Context, spc clientspace.Space, initFunc objectcache.InitFunc, createState *state.State, sbType coresb.SmartBlockType,
) (smartblock.SmartBlock, error) {
	if uKey := createState.UniqueKeyInternal(); uKey != "" {
		uk, err := domain.NewUniqueKey(sbType, uKey)
		if err != nil {
			return nil, err
		}
		if sbType == coresb.SmartBlockTypeFileObject {
			return spc.DeriveTreeObjectWithAccountSignature(ctx, objectcache.TreeDerivationParams{
				Key:      uk,
				InitFunc: initFunc,
			})
		} else {
			return spc.DeriveTreeObject(ctx, objectcache.TreeDerivationParams{
				Key:      uk,
				InitFunc: initFunc,
			})
		}

	} else {
		return spc.CreateTreeObject(ctx, objectcache.TreeCreationParams{
			Time:           time.Now(),
			SmartblockType: sbType,
			InitFunc:       initFunc,
		})
	}
}

func generateRelationKeysFromState(st *state.State) (relationKeys []string) {
	if st == nil {
		return
	}
	details := st.CombinedDetails().GetFields()
	relationKeys = make([]string, 0, len(details))
	for k := range details {
		relationKeys = append(relationKeys, k)
	}
	return
=======
>>>>>>> f77c28a4
}<|MERGE_RESOLUTION|>--- conflicted
+++ resolved
@@ -10,11 +10,7 @@
 	"github.com/anyproto/anytype-heart/core/block/bookmark"
 	"github.com/anyproto/anytype-heart/core/block/editor/state"
 	"github.com/anyproto/anytype-heart/core/domain"
-<<<<<<< HEAD
 	"github.com/anyproto/anytype-heart/core/files"
-	"github.com/anyproto/anytype-heart/metrics"
-=======
->>>>>>> f77c28a4
 	"github.com/anyproto/anytype-heart/pb"
 	"github.com/anyproto/anytype-heart/pkg/lib/bundle"
 	coresb "github.com/anyproto/anytype-heart/pkg/lib/core/smartblock"
@@ -164,70 +160,4 @@
 		return
 	}
 	return s.CreateSmartBlockFromStateInSpace(ctx, space, objectTypeKeys, createState)
-<<<<<<< HEAD
-}
-
-func objectTypeKeysToSmartBlockType(typeKeys []domain.TypeKey) coresb.SmartBlockType {
-	// TODO Add validation for types that user can't create
-
-	if slices.Contains(typeKeys, bundle.TypeKeyTemplate) {
-		return coresb.SmartBlockTypeTemplate
-	}
-	typeKey := typeKeys[0]
-
-	switch typeKey {
-	case bundle.TypeKeyObjectType:
-		return coresb.SmartBlockTypeObjectType
-	case bundle.TypeKeyRelation:
-		return coresb.SmartBlockTypeRelation
-	case bundle.TypeKeyRelationOption:
-		return coresb.SmartBlockTypeRelationOption
-	case bundle.TypeKeyFile, bundle.TypeKeyImage, bundle.TypeKeyAudio, bundle.TypeKeyVideo:
-		return coresb.SmartBlockTypeFileObject
-	default:
-		return coresb.SmartBlockTypePage
-	}
-}
-
-func createSmartBlock(
-	ctx context.Context, spc clientspace.Space, initFunc objectcache.InitFunc, createState *state.State, sbType coresb.SmartBlockType,
-) (smartblock.SmartBlock, error) {
-	if uKey := createState.UniqueKeyInternal(); uKey != "" {
-		uk, err := domain.NewUniqueKey(sbType, uKey)
-		if err != nil {
-			return nil, err
-		}
-		if sbType == coresb.SmartBlockTypeFileObject {
-			return spc.DeriveTreeObjectWithAccountSignature(ctx, objectcache.TreeDerivationParams{
-				Key:      uk,
-				InitFunc: initFunc,
-			})
-		} else {
-			return spc.DeriveTreeObject(ctx, objectcache.TreeDerivationParams{
-				Key:      uk,
-				InitFunc: initFunc,
-			})
-		}
-
-	} else {
-		return spc.CreateTreeObject(ctx, objectcache.TreeCreationParams{
-			Time:           time.Now(),
-			SmartblockType: sbType,
-			InitFunc:       initFunc,
-		})
-	}
-}
-
-func generateRelationKeysFromState(st *state.State) (relationKeys []string) {
-	if st == nil {
-		return
-	}
-	details := st.CombinedDetails().GetFields()
-	relationKeys = make([]string, 0, len(details))
-	for k := range details {
-		relationKeys = append(relationKeys, k)
-	}
-	return
-=======
->>>>>>> f77c28a4
 }
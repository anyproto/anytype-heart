package objectcreator

import (
	"context"
	"fmt"
	"time"

	"github.com/anyproto/any-sync/app"
	"github.com/pkg/errors"

	"github.com/anyproto/anytype-heart/core/block/editor/lastused"
	"github.com/anyproto/anytype-heart/core/block/editor/state"
	"github.com/anyproto/anytype-heart/core/block/restriction"
	"github.com/anyproto/anytype-heart/core/block/source"
	"github.com/anyproto/anytype-heart/core/domain"
	"github.com/anyproto/anytype-heart/pkg/lib/bundle"
	"github.com/anyproto/anytype-heart/pkg/lib/localstore/objectstore"
	"github.com/anyproto/anytype-heart/pkg/lib/logging"
	"github.com/anyproto/anytype-heart/pkg/lib/pb/model"
	"github.com/anyproto/anytype-heart/space"
	"github.com/anyproto/anytype-heart/space/clientspace"
	"github.com/anyproto/anytype-heart/util/dateutil"
	"github.com/anyproto/anytype-heart/util/internalflag"
)

type (
<<<<<<< HEAD
=======
	collectionService interface {
		CreateCollection(details *domain.Details, flags []*model.InternalFlag) (coresb.SmartBlockType, *domain.Details, *state.State, error)
	}

>>>>>>> 6be75511
	templateService interface {
		CreateTemplateStateWithDetails(templateId string, details *domain.Details) (st *state.State, err error)
		TemplateCloneInSpace(space clientspace.Space, id string) (templateId string, err error)
	}

	bookmarkService interface {
		CreateObjectAndFetch(ctx context.Context, spaceId string, details *domain.Details) (objectID string, newDetails *domain.Details, err error)
	}

	objectArchiver interface {
		SetIsArchived(objectId string, isArchived bool) error
	}
)

const CName = "objectCreator"

var log = logging.Logger(CName)

type Service interface {
	CreateObject(ctx context.Context, spaceID string, req CreateObjectRequest) (id string, details *domain.Details, err error)
	CreateObjectUsingObjectUniqueTypeKey(ctx context.Context, spaceID string, objectUniqueTypeKey string, req CreateObjectRequest) (id string, details *domain.Details, err error)

	CreateSmartBlockFromState(ctx context.Context, spaceID string, objectTypeKeys []domain.TypeKey, createState *state.State) (id string, newDetails *domain.Details, err error)
	CreateSmartBlockFromStateInSpace(ctx context.Context, space clientspace.Space, objectTypeKeys []domain.TypeKey, createState *state.State) (id string, newDetails *domain.Details, err error)
	AddChatDerivedObject(ctx context.Context, space clientspace.Space, chatObjectId string) (chatId string, err error)

	InstallBundledObjects(ctx context.Context, space clientspace.Space, sourceObjectIds []string, isNewSpace bool) (ids []string, objects []*domain.Details, err error)
	app.Component
}

type service struct {
	objectStore     objectstore.ObjectStore
	bookmarkService bookmarkService
	spaceService    space.Service
	templateService templateService
	lastUsedUpdater lastused.ObjectUsageUpdater
	archiver        objectArchiver
}

func NewCreator() Service {
	return &service{}
}

func (s *service) Init(a *app.App) (err error) {
	s.objectStore = a.MustComponent(objectstore.CName).(objectstore.ObjectStore)
	s.bookmarkService = app.MustComponent[bookmarkService](a)
	s.spaceService = app.MustComponent[space.Service](a)
	s.templateService = app.MustComponent[templateService](a)
	s.lastUsedUpdater = app.MustComponent[lastused.ObjectUsageUpdater](a)
	s.archiver = app.MustComponent[objectArchiver](a)
	return nil
}

func (s *service) Name() (name string) {
	return CName
}

// TODO Add validate method
type CreateObjectRequest struct {
	Details       *domain.Details
	InternalFlags []*model.InternalFlag
	TemplateId    string
	ObjectTypeKey domain.TypeKey
}

// CreateObject is high-level method for creating new objects
func (s *service) CreateObject(ctx context.Context, spaceID string, req CreateObjectRequest) (id string, details *domain.Details, err error) {
	space, err := s.spaceService.Get(ctx, spaceID)
	if err != nil {
		return "", nil, fmt.Errorf("get space: %w", err)
	}
	return s.createObjectInSpace(ctx, space, req)
}

func (s *service) CreateObjectUsingObjectUniqueTypeKey(
	ctx context.Context, spaceID string, objectUniqueTypeKey string, req CreateObjectRequest,
) (id string, details *domain.Details, err error) {
	objectTypeKey, err := domain.GetTypeKeyFromRawUniqueKey(objectUniqueTypeKey)
	if err != nil {
		return "", nil, fmt.Errorf("get type key from raw unique key: %w", err)
	}
	req.ObjectTypeKey = objectTypeKey
	return s.CreateObject(ctx, spaceID, req)
}

// createObjectInSpace is supposed to be called for user-initiated object creation requests
// will return Restricted error in case called with types like File or Participant
func (s *service) createObjectInSpace(
	ctx context.Context, space clientspace.Space, req CreateObjectRequest,
) (id string, details *domain.Details, err error) {
	details = req.Details
	if details == nil {
		details = domain.NewDetails()
	}
	details = internalflag.PutToDetails(details, req.InternalFlags)

	if bundle.HasObjectTypeByKey(req.ObjectTypeKey) {
		if t := bundle.MustGetType(req.ObjectTypeKey); t.RestrictObjectCreation {
			return "", nil, errors.Wrap(restriction.ErrRestricted, "creation of this object type is restricted")
		}
	}
	switch req.ObjectTypeKey {
	case bundle.TypeKeyBookmark:
		return s.bookmarkService.CreateObjectAndFetch(ctx, space.Id(), details)
	case bundle.TypeKeySet:
<<<<<<< HEAD
		details.Fields[bundle.RelationKeyLayout.String()] = pbtypes.Float64(float64(model.ObjectType_set))
	case bundle.TypeKeyCollection:
		details.Fields[bundle.RelationKeyLayout.String()] = pbtypes.Float64(float64(model.ObjectType_collection))
=======
		details.SetInt64(bundle.RelationKeyLayout, int64(model.ObjectType_set))
		return s.createSet(ctx, space, createSetRequest{
			Details:       details,
			InternalFlags: req.InternalFlags,
			Source:        details.GetStringList(bundle.RelationKeySetOf),
		})
	case bundle.TypeKeyCollection:
		var st *state.State
		details.SetInt64(bundle.RelationKeyLayout, int64(model.ObjectType_collection))
		_, details, st, err = s.collectionService.CreateCollection(details, req.InternalFlags)
		if err != nil {
			return "", nil, err
		}
		return s.CreateSmartBlockFromStateInSpace(ctx, space, []domain.TypeKey{bundle.TypeKeyCollection}, st)
>>>>>>> 6be75511
	case bundle.TypeKeyObjectType:
		return s.createObjectType(ctx, space, details)
	case bundle.TypeKeyRelation:
		return s.createRelation(ctx, space, details)
	case bundle.TypeKeyRelationOption:
		return s.createRelationOption(ctx, space, details)
	case bundle.TypeKeyChatDerived:
		return s.createChatDerived(ctx, space, details)
	case bundle.TypeKeyFile:
		return "", nil, fmt.Errorf("files must be created via fileobject service")
	case bundle.TypeKeyTemplate:
		if details.GetString(bundle.RelationKeyTargetObjectType) == "" {
			return "", nil, fmt.Errorf("cannot create template without target object")
		}
	case bundle.TypeKeyDate:
		return buildDateObject(space, details)
	}

	return s.createObjectFromTemplate(ctx, space, []domain.TypeKey{req.ObjectTypeKey}, details, req.TemplateId)
}

func (s *service) createObjectFromTemplate(
	ctx context.Context,
	space clientspace.Space,
	objectTypeKeys []domain.TypeKey,
	details *domain.Details,
	templateId string,
) (id string, newDetails *domain.Details, err error) {
	createState, err := s.templateService.CreateTemplateStateWithDetails(templateId, details)
	if err != nil {
		return
	}
	return s.CreateSmartBlockFromStateInSpace(ctx, space, objectTypeKeys, createState)
}

// buildDateObject does not create real date object. It just builds date object details
func buildDateObject(space clientspace.Space, details *domain.Details) (string, *domain.Details, error) {
	ts := details.GetInt64(bundle.RelationKeyTimestamp)
	dateObject := dateutil.NewDateObject(time.Unix(ts, 0), false)

	typeId, err := space.GetTypeIdByKey(context.Background(), bundle.TypeKeyDate)
	if err != nil {
		return "", nil, fmt.Errorf("failed to find Date type to build Date object: %w", err)
	}

	dateSource := source.NewDate(source.DateSourceParams{
		Id: domain.FullID{
			ObjectID: dateObject.Id(),
			SpaceID:  space.Id(),
		},
		DateObjectTypeId: typeId,
	})

	detailsGetter, ok := dateSource.(source.SourceIdEndodedDetails)
	if !ok {
		return "", nil, fmt.Errorf("date object does not implement DetailsFromId")
	}

	details, err = detailsGetter.DetailsFromId()
	return dateObject.Id(), details, err
}<|MERGE_RESOLUTION|>--- conflicted
+++ resolved
@@ -24,13 +24,6 @@
 )
 
 type (
-<<<<<<< HEAD
-=======
-	collectionService interface {
-		CreateCollection(details *domain.Details, flags []*model.InternalFlag) (coresb.SmartBlockType, *domain.Details, *state.State, error)
-	}
-
->>>>>>> 6be75511
 	templateService interface {
 		CreateTemplateStateWithDetails(templateId string, details *domain.Details) (st *state.State, err error)
 		TemplateCloneInSpace(space clientspace.Space, id string) (templateId string, err error)
@@ -136,26 +129,9 @@
 	case bundle.TypeKeyBookmark:
 		return s.bookmarkService.CreateObjectAndFetch(ctx, space.Id(), details)
 	case bundle.TypeKeySet:
-<<<<<<< HEAD
-		details.Fields[bundle.RelationKeyLayout.String()] = pbtypes.Float64(float64(model.ObjectType_set))
+		details.SetInt64(bundle.RelationKeyLayout, int64(model.ObjectType_set))
 	case bundle.TypeKeyCollection:
-		details.Fields[bundle.RelationKeyLayout.String()] = pbtypes.Float64(float64(model.ObjectType_collection))
-=======
-		details.SetInt64(bundle.RelationKeyLayout, int64(model.ObjectType_set))
-		return s.createSet(ctx, space, createSetRequest{
-			Details:       details,
-			InternalFlags: req.InternalFlags,
-			Source:        details.GetStringList(bundle.RelationKeySetOf),
-		})
-	case bundle.TypeKeyCollection:
-		var st *state.State
 		details.SetInt64(bundle.RelationKeyLayout, int64(model.ObjectType_collection))
-		_, details, st, err = s.collectionService.CreateCollection(details, req.InternalFlags)
-		if err != nil {
-			return "", nil, err
-		}
-		return s.CreateSmartBlockFromStateInSpace(ctx, space, []domain.TypeKey{bundle.TypeKeyCollection}, st)
->>>>>>> 6be75511
 	case bundle.TypeKeyObjectType:
 		return s.createObjectType(ctx, space, details)
 	case bundle.TypeKeyRelation:

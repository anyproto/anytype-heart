package objectcreator

import (
	"context"
	"strings"
	"testing"
	"time"

	"github.com/stretchr/testify/assert"
	"github.com/stretchr/testify/mock"

	"github.com/anyproto/anytype-heart/core/block/editor/lastused/mock_lastused"
	"github.com/anyproto/anytype-heart/core/block/editor/smartblock/smarttest"
	"github.com/anyproto/anytype-heart/core/block/editor/state"
	"github.com/anyproto/anytype-heart/core/domain"
	"github.com/anyproto/anytype-heart/pkg/lib/bundle"
	"github.com/anyproto/anytype-heart/space/clientspace"
	"github.com/anyproto/anytype-heart/space/clientspace/mock_clientspace"
	"github.com/anyproto/anytype-heart/space/mock_space"
	"github.com/anyproto/anytype-heart/util/dateutil"
)

const spaceId = "spc1"

type fixture struct {
	spaceService    *mock_space.MockService
	spc             *mock_clientspace.MockSpace
	templateService *testTemplateService
	lastUsedService *mock_lastused.MockObjectUsageUpdater
	service         Service
}

func newFixture(t *testing.T) *fixture {
	spaceService := mock_space.NewMockService(t)
	spc := mock_clientspace.NewMockSpace(t)

	templateSvc := &testTemplateService{}
	lastUsedSvc := mock_lastused.NewMockObjectUsageUpdater(t)

	s := &service{
		spaceService:    spaceService,
		templateService: templateSvc,
		lastUsedUpdater: lastUsedSvc,
	}

	return &fixture{
		spaceService:    spaceService,
		spc:             spc,
		templateService: templateSvc,
		lastUsedService: lastUsedSvc,
		service:         s,
	}
}

type testTemplateService struct {
	templates map[string]*state.State
}

func (tts *testTemplateService) CreateTemplateStateWithDetails(templateId string, details *domain.Details) (*state.State, error) {
	if tts.templates != nil {
		if st, found := tts.templates[templateId]; found {
			return st, nil
		}
	}
	return state.NewDoc(templateId, nil).NewState(), nil
}

func (tts *testTemplateService) TemplateCloneInSpace(space clientspace.Space, id string) (templateId string, err error) {
	return "", nil
}

func TestService_CreateObject(t *testing.T) {
	t.Run("template creation", func(t *testing.T) {
		// given
		sb := smarttest.New("test")
		f := newFixture(t)
		f.spaceService.EXPECT().Get(mock.Anything, mock.Anything).Return(f.spc, nil)
		f.spc.EXPECT().CreateTreeObject(mock.Anything, mock.Anything).Return(sb, nil)
		f.spc.EXPECT().Id().Return(spaceId)
		f.lastUsedService.EXPECT().UpdateLastUsedDate(spaceId, bundle.TypeKeyTemplate, mock.Anything).Return()

		// when
		id, _, err := f.service.CreateObject(context.Background(), spaceId, CreateObjectRequest{
			Details: domain.NewDetailsFromMap(map[domain.RelationKey]domain.Value{
				bundle.RelationKeyTargetObjectType: domain.String(bundle.TypeKeyTask.URL()),
			}),
			ObjectTypeKey: bundle.TypeKeyTemplate,
		})

		// then
		assert.NoError(t, err)
		assert.Equal(t, "test", id)
	})

	t.Run("template creation - no target type", func(t *testing.T) {
		// given
		f := newFixture(t)
		f.spaceService.EXPECT().Get(mock.Anything, mock.Anything).Return(f.spc, nil)

		// when
		_, _, err := f.service.CreateObject(context.Background(), spaceId, CreateObjectRequest{
			ObjectTypeKey: bundle.TypeKeyTemplate,
		})

		// then
		assert.Error(t, err)
	})

	t.Run("date object creation", func(t *testing.T) {
		// given
		f := newFixture(t)
		f.spaceService.EXPECT().Get(mock.Anything, mock.Anything).Return(f.spc, nil)
		f.spc.EXPECT().Id().Return(spaceId)
		f.spc.EXPECT().GetTypeIdByKey(mock.Anything, mock.Anything).RunAndReturn(func(ctx context.Context, key domain.TypeKey) (string, error) {
			assert.Equal(t, bundle.TypeKeyDate, key)
			return bundle.TypeKeyDate.URL(), nil
		})
		ts := time.Now()
		dateObject := dateutil.NewDateObject(ts, false)

		// when
		id, details, err := f.service.CreateObject(context.Background(), spaceId, CreateObjectRequest{
			ObjectTypeKey: bundle.TypeKeyDate,
<<<<<<< HEAD
			Details: domain.NewDetailsFromMap(map[domain.RelationKey]domain.Value{
				bundle.RelationKeyName: domain.String(name),
			}),
=======
			Details: &types.Struct{Fields: map[string]*types.Value{
				bundle.RelationKeyTimestamp.String(): pbtypes.Int64(dateObject.Time().Unix()),
			}},
>>>>>>> a85b42fa
		})

		// then
		assert.NoError(t, err)
<<<<<<< HEAD
		assert.True(t, strings.HasPrefix(id, dateutil.TimeToDateId(ts)))
		assert.Equal(t, spaceId, details.GetString(bundle.RelationKeySpaceId))
		assert.Equal(t, bundle.TypeKeyDate.URL(), details.GetString(bundle.RelationKeyType))
	})

	t.Run("date object creation - invalid name", func(t *testing.T) {
		// given
		f := newFixture(t)
		f.spaceService.EXPECT().Get(mock.Anything, mock.Anything).Return(f.spc, nil)
		ts := time.Now()
		name := ts.Format(time.RFC3339)

		// when
		_, _, err := f.service.CreateObject(context.Background(), spaceId, CreateObjectRequest{
			ObjectTypeKey: bundle.TypeKeyDate,
			Details: domain.NewDetailsFromMap(map[domain.RelationKey]domain.Value{
				bundle.RelationKeyName: domain.String(name),
			}),
		})

		// then
		assert.Error(t, err)
	})
=======
		assert.True(t, strings.HasPrefix(id, dateObject.Id()))
		assert.Equal(t, spaceId, pbtypes.GetString(details, bundle.RelationKeySpaceId.String()))
		assert.Equal(t, bundle.TypeKeyDate.URL(), pbtypes.GetString(details, bundle.RelationKeyType.String()))
	})
>>>>>>> a85b42fa
}<|MERGE_RESOLUTION|>--- conflicted
+++ resolved
@@ -121,47 +121,15 @@
 		// when
 		id, details, err := f.service.CreateObject(context.Background(), spaceId, CreateObjectRequest{
 			ObjectTypeKey: bundle.TypeKeyDate,
-<<<<<<< HEAD
-			Details: domain.NewDetailsFromMap(map[domain.RelationKey]domain.Value{
-				bundle.RelationKeyName: domain.String(name),
-			}),
-=======
 			Details: &types.Struct{Fields: map[string]*types.Value{
 				bundle.RelationKeyTimestamp.String(): pbtypes.Int64(dateObject.Time().Unix()),
 			}},
->>>>>>> a85b42fa
 		})
 
 		// then
 		assert.NoError(t, err)
-<<<<<<< HEAD
-		assert.True(t, strings.HasPrefix(id, dateutil.TimeToDateId(ts)))
+		assert.True(t, strings.HasPrefix(id, dateObject.Id()))
 		assert.Equal(t, spaceId, details.GetString(bundle.RelationKeySpaceId))
 		assert.Equal(t, bundle.TypeKeyDate.URL(), details.GetString(bundle.RelationKeyType))
 	})
-
-	t.Run("date object creation - invalid name", func(t *testing.T) {
-		// given
-		f := newFixture(t)
-		f.spaceService.EXPECT().Get(mock.Anything, mock.Anything).Return(f.spc, nil)
-		ts := time.Now()
-		name := ts.Format(time.RFC3339)
-
-		// when
-		_, _, err := f.service.CreateObject(context.Background(), spaceId, CreateObjectRequest{
-			ObjectTypeKey: bundle.TypeKeyDate,
-			Details: domain.NewDetailsFromMap(map[domain.RelationKey]domain.Value{
-				bundle.RelationKeyName: domain.String(name),
-			}),
-		})
-
-		// then
-		assert.Error(t, err)
-	})
-=======
-		assert.True(t, strings.HasPrefix(id, dateObject.Id()))
-		assert.Equal(t, spaceId, pbtypes.GetString(details, bundle.RelationKeySpaceId.String()))
-		assert.Equal(t, bundle.TypeKeyDate.URL(), pbtypes.GetString(details, bundle.RelationKeyType.String()))
-	})
->>>>>>> a85b42fa
 }
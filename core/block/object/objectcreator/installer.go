package objectcreator

import (
	"context"
	"errors"
	"fmt"
	"slices"
	"strings"

	"github.com/anyproto/any-sync/commonspace/object/tree/treestorage"
	"github.com/gogo/protobuf/types"
	"go.uber.org/zap"

	"github.com/anyproto/anytype-heart/core/block/editor/objecttype"
	"github.com/anyproto/anytype-heart/core/block/editor/smartblock"
	"github.com/anyproto/anytype-heart/core/domain"
	"github.com/anyproto/anytype-heart/pkg/lib/bundle"
	coresb "github.com/anyproto/anytype-heart/pkg/lib/core/smartblock"
	"github.com/anyproto/anytype-heart/pkg/lib/database"
	"github.com/anyproto/anytype-heart/pkg/lib/localstore/addr"
	"github.com/anyproto/anytype-heart/pkg/lib/pb/model"
	"github.com/anyproto/anytype-heart/space/clientspace"
	"github.com/anyproto/anytype-heart/util/pbtypes"
)

func (s *service) BundledObjectsIdsToInstall(
	ctx context.Context,
	space clientspace.Space,
	sourceObjectIds []string,
) (objectIds []string, err error) {
	marketplaceSpace, err := s.spaceService.Get(ctx, addr.AnytypeMarketplaceWorkspace)
	if err != nil {
		return nil, fmt.Errorf("get marketplace space: %w", err)
	}

	existingObjectMap, err := s.listInstalledObjects(space, sourceObjectIds)
	if err != nil {
		return nil, fmt.Errorf("list installed objects: %w", err)
	}

	for _, sourceObjectId := range sourceObjectIds {
		if _, ok := existingObjectMap[sourceObjectId]; ok {
			continue
		}

		err = marketplaceSpace.Do(sourceObjectId, func(b smartblock.SmartBlock) error {
			uk, err := domain.UnmarshalUniqueKey(pbtypes.GetString(b.CombinedDetails(), bundle.RelationKeyUniqueKey.String()))
			if err != nil {
				return err
			}
			objectId, err := space.DeriveObjectID(ctx, uk)
			if err != nil {
				return err
			}
			objectIds = append(objectIds, objectId)
			return nil
		})
		if err != nil {
			return
		}
	}
	return
}

func (s *service) InstallBundledObjects(
	ctx context.Context,
	space clientspace.Space,
	sourceObjectIds []string,
	isNewSpace bool,
) (ids []string, objects []*types.Struct, err error) {
	if space.IsReadOnly() {
		return
	}

	marketplaceSpace, err := s.spaceService.Get(ctx, addr.AnytypeMarketplaceWorkspace)
	if err != nil {
		return nil, nil, fmt.Errorf("get marketplace space: %w", err)
	}

	ids, objects, err = s.reinstallBundledObjects(ctx, marketplaceSpace, space, sourceObjectIds)
	if err != nil {
		return nil, nil, fmt.Errorf("reinstall bundled objects: %w", err)
	}

	existingObjectMap, err := s.listInstalledObjects(space, sourceObjectIds)
	if err != nil {
		return nil, nil, fmt.Errorf("list installed objects: %w", err)
	}

	for _, sourceObjectId := range sourceObjectIds {
		if _, ok := existingObjectMap[sourceObjectId]; ok {
			continue
		}
		installingDetails, err := s.prepareDetailsForInstallingObject(ctx, marketplaceSpace, sourceObjectId, space, isNewSpace)
		if err != nil {
			return nil, nil, fmt.Errorf("prepare details for installing object: %w", err)
		}
		id, newDetails, err := s.installObject(ctx, space, installingDetails)
		if err != nil {
			return nil, nil, fmt.Errorf("install object: %w", err)
		}
		if id != "" && newDetails != nil {
			ids = append(ids, id)
			objects = append(objects, newDetails)
		}
	}
	return
}

func (s *service) installObject(ctx context.Context, space clientspace.Space, installingDetails *types.Struct) (id string, newDetails *types.Struct, err error) {
	uk, err := domain.UnmarshalUniqueKey(pbtypes.GetString(installingDetails, bundle.RelationKeyUniqueKey.String()))
	if err != nil {
		return "", nil, fmt.Errorf("unmarshal unique key: %w", err)
	}
	var objectTypeKey domain.TypeKey
	if uk.SmartblockType() == coresb.SmartBlockTypeRelation {
		objectTypeKey = bundle.TypeKeyRelation
	} else if uk.SmartblockType() == coresb.SmartBlockTypeObjectType {
		objectTypeKey = bundle.TypeKeyObjectType
	} else {
		return "", nil, fmt.Errorf("unsupported object type: %s", uk.SmartblockType())
	}

	id, newDetails, err = s.createObjectInSpace(ctx, space, CreateObjectRequest{
		Details:       installingDetails,
		ObjectTypeKey: objectTypeKey,
	})
	log.Desugar().Info("install new object", zap.String("id", id))
	if err != nil && !errors.Is(err, treestorage.ErrTreeExists) {
		// we don't want to stop adding other objects
		log.Errorf("error while block create: %v", err)
		return "", nil, nil
	}
	return id, newDetails, nil
}

func (s *service) listInstalledObjects(space clientspace.Space, sourceObjectIds []string) (map[string]*types.Struct, error) {
	existingObjects, err := s.objectStore.Query(database.Query{
		Filters: []*model.BlockContentDataviewFilter{
			{
				RelationKey: bundle.RelationKeySourceObject.String(),
				Condition:   model.BlockContentDataviewFilter_In,
				Value:       pbtypes.StringList(sourceObjectIds),
			},
			{
				RelationKey: bundle.RelationKeySpaceId.String(),
				Condition:   model.BlockContentDataviewFilter_Equal,
				Value:       pbtypes.String(space.Id()),
			},
		},
	})
	if err != nil {
		return nil, fmt.Errorf("query existing objects: %w", err)
	}
	existingObjectMap := make(map[string]*types.Struct, len(existingObjects))
	for _, existingObject := range existingObjects {
		existingObjectMap[pbtypes.GetString(existingObject.Details, bundle.RelationKeySourceObject.String())] = existingObject.Details
	}
	return existingObjectMap, nil
}

func (s *service) reinstallBundledObjects(ctx context.Context, sourceSpace clientspace.Space, space clientspace.Space, sourceObjectIDs []string) ([]string, []*types.Struct, error) {
	deletedObjects, err := s.queryDeletedObjects(space, sourceObjectIDs)
	if err != nil {
		return nil, nil, fmt.Errorf("query deleted objects: %w", err)
	}

	var (
		ids     []string
		objects []*types.Struct
	)
	for _, rec := range deletedObjects {
		id := pbtypes.GetString(rec.Details, bundle.RelationKeyId.String())
		sourceObjectId := pbtypes.GetString(rec.Details, bundle.RelationKeySourceObject.String())
		installingDetails, err := s.prepareDetailsForInstallingObject(ctx, sourceSpace, sourceObjectId, space, false)
		if err != nil {
			return nil, nil, fmt.Errorf("prepare details for installing object: %w", err)
		}

		var typeKey domain.TypeKey
		err = space.Do(id, func(sb smartblock.SmartBlock) error {
			st := sb.NewState()
			st.SetDetails(installingDetails)
			st.SetDetailAndBundledRelation(bundle.RelationKeyIsUninstalled, pbtypes.Bool(false))
			st.SetDetailAndBundledRelation(bundle.RelationKeyIsDeleted, pbtypes.Bool(false))
			st.SetDetailAndBundledRelation(bundle.RelationKeyIsArchived, pbtypes.Bool(false))
			typeKey = domain.TypeKey(st.UniqueKeyInternal())

			ids = append(ids, id)
			objects = append(objects, st.CombinedDetails())

			return sb.Apply(st)
		})
		if err != nil {
			return nil, nil, fmt.Errorf("reinstall object %s (source object: %s): %w", id, sourceObjectId, err)
		}

		err = s.installTemplatesForObjectType(space, typeKey)
		if err != nil {
			return nil, nil, fmt.Errorf("install templates for object type %s: %w", typeKey, err)
		}
	}

	return ids, objects, nil
}

func (s *service) prepareDetailsForInstallingObject(
	ctx context.Context,
	sourceSpace clientspace.Space,
	sourceObjectId string,
	spc clientspace.Space,
	isNewSpace bool,
) (*types.Struct, error) {
	var details *types.Struct
	err := sourceSpace.Do(sourceObjectId, func(b smartblock.SmartBlock) error {
		details = b.CombinedDetails()
		return nil
	})
	if err != nil {
		return nil, fmt.Errorf("get details from source space: %w", err)
	}

	spaceID := spc.Id()
	sourceId := pbtypes.GetString(details, bundle.RelationKeyId.String())
	details.Fields[bundle.RelationKeySpaceId.String()] = pbtypes.String(spaceID)
	details.Fields[bundle.RelationKeySourceObject.String()] = pbtypes.String(sourceId)
	details.Fields[bundle.RelationKeyIsReadonly.String()] = pbtypes.Bool(false)

	if isNewSpace {
		objecttype.SetLastUsedDateForInitialObjectType(sourceId, details)
		hideFileSystemRelation(domain.RelationKey(strings.TrimPrefix(sourceId, addr.BundledRelationURLPrefix)), details)
	}

	bundledRelationIds := pbtypes.GetStringList(details, bundle.RelationKeyRecommendedRelations.String())
	if len(bundledRelationIds) > 0 {
		recommendedRelationKeys := make([]string, 0, len(bundledRelationIds))
		for _, id := range bundledRelationIds {
			key, err := bundle.RelationKeyFromID(id)
			if err != nil {
				return nil, fmt.Errorf("relation key from id: %w", err)
			}
			recommendedRelationKeys = append(recommendedRelationKeys, key.String())
		}
		recommendedRelationIds, err := s.prepareRecommendedRelationIds(ctx, spc, recommendedRelationKeys, isNewSpace)
		if err != nil {
			return nil, fmt.Errorf("prepare recommended relation ids: %w", err)
		}
		details.Fields[bundle.RelationKeyRecommendedRelations.String()] = pbtypes.StringList(recommendedRelationIds)
	}

	objectTypes := pbtypes.GetStringList(details, bundle.RelationKeyRelationFormatObjectTypes.String())

	if len(objectTypes) > 0 {
		for i, objectType := range objectTypes {
			// replace object type url with id
			uniqueKey, err := domain.NewUniqueKey(coresb.SmartBlockTypeObjectType, strings.TrimPrefix(objectType, addr.BundledObjectTypeURLPrefix))
			if err != nil {
				// should never happen
				return nil, err
			}
			id, err := spc.DeriveObjectID(ctx, uniqueKey)
			if err != nil {
				// should never happen
				return nil, err
			}
			objectTypes[i] = id
		}
		details.Fields[bundle.RelationKeyRelationFormatObjectTypes.String()] = pbtypes.StringList(objectTypes)
	}

	return details, nil
}

func (s *service) queryDeletedObjects(space clientspace.Space, sourceObjectIDs []string) ([]database.Record, error) {
	sourceList, err := pbtypes.ValueListWrapper(pbtypes.StringList(sourceObjectIDs))
	if err != nil {
		return nil, err
	}
	return s.objectStore.QueryRaw(&database.Filters{FilterObj: database.FiltersAnd{
		database.FilterIn{
			Key:   bundle.RelationKeySourceObject.String(),
			Value: sourceList,
		},
		database.FilterEq{
			Key:   bundle.RelationKeySpaceId.String(),
			Cond:  model.BlockContentDataviewFilter_Equal,
			Value: pbtypes.String(space.Id()),
		},
		database.FiltersOr{
			database.FilterEq{
				Key:   bundle.RelationKeyIsDeleted.String(),
				Cond:  model.BlockContentDataviewFilter_Equal,
				Value: pbtypes.Bool(true),
			},
			database.FilterEq{
				Key:   bundle.RelationKeyIsArchived.String(),
				Cond:  model.BlockContentDataviewFilter_Equal,
				Value: pbtypes.Bool(true),
			},
		},
<<<<<<< HEAD
	})
	return
}

// hideFileSystemRelation sets isHidden=true to relations recommended for File types that should be shown on demand
func hideFileSystemRelation(key domain.RelationKey, details *types.Struct) {
	if slices.Contains(bundle.RecommendedHiddenRelationsByType[bundle.TypeKeyAudio], key) {
		details.Fields[bundle.RelationKeyIsHidden.String()] = pbtypes.Bool(true)
	}
=======
	}}, 0, 0)
>>>>>>> 94e80760
}<|MERGE_RESOLUTION|>--- conflicted
+++ resolved
@@ -298,9 +298,7 @@
 				Value: pbtypes.Bool(true),
 			},
 		},
-<<<<<<< HEAD
-	})
-	return
+	}}, 0, 0)
 }
 
 // hideFileSystemRelation sets isHidden=true to relations recommended for File types that should be shown on demand
@@ -308,7 +306,4 @@
 	if slices.Contains(bundle.RecommendedHiddenRelationsByType[bundle.TypeKeyAudio], key) {
 		details.Fields[bundle.RelationKeyIsHidden.String()] = pbtypes.Bool(true)
 	}
-=======
-	}}, 0, 0)
->>>>>>> 94e80760
 }
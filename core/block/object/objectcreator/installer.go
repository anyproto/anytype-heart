package objectcreator

import (
	"context"
	"errors"
	"fmt"
<<<<<<< HEAD
=======
	"strings"
	"time"
>>>>>>> 1f349869

	"github.com/anyproto/any-sync/commonspace/object/tree/treestorage"
	"go.uber.org/zap"

	"github.com/anyproto/anytype-heart/core/block/editor/lastused"
	"github.com/anyproto/anytype-heart/core/block/editor/smartblock"
	"github.com/anyproto/anytype-heart/core/domain"
	"github.com/anyproto/anytype-heart/core/relationutils"
	"github.com/anyproto/anytype-heart/pkg/lib/bundle"
	coresb "github.com/anyproto/anytype-heart/pkg/lib/core/smartblock"
	"github.com/anyproto/anytype-heart/pkg/lib/database"
	"github.com/anyproto/anytype-heart/pkg/lib/localstore/addr"
	"github.com/anyproto/anytype-heart/pkg/lib/pb/model"
	"github.com/anyproto/anytype-heart/space/clientspace"
)

func (s *service) BundledObjectsIdsToInstall(
	ctx context.Context,
	space clientspace.Space,
	sourceObjectIds []string,
) (ids domain.BundledObjectIds, err error) {
	marketplaceSpace, err := s.spaceService.Get(ctx, addr.AnytypeMarketplaceWorkspace)
	if err != nil {
		return nil, fmt.Errorf("get marketplace space: %w", err)
	}

	existingObjectMap, err := s.listInstalledObjects(space, sourceObjectIds)
	if err != nil {
		return nil, fmt.Errorf("list installed objects: %w", err)
	}

	for _, sourceObjectId := range sourceObjectIds {
		if _, ok := existingObjectMap[sourceObjectId]; ok {
			continue
		}

		err = marketplaceSpace.Do(sourceObjectId, func(b smartblock.SmartBlock) error {
			uk, err := domain.UnmarshalUniqueKey(b.CombinedDetails().GetString(bundle.RelationKeyUniqueKey))
			if err != nil {
				return err
			}
			objectId, err := space.DeriveObjectID(ctx, uk)
			if err != nil {
				return err
			}
			ids = append(ids, domain.BundledObjectId{
				SourceId:        sourceObjectId,
				DerivedObjectId: objectId,
			})
			return nil
		})
		if err != nil {
			return
		}
	}
	return
}

func (s *service) InstallBundledObjects(
	ctx context.Context,
	space clientspace.Space,
	sourceObjectIds []string,
	isNewSpace bool,
) (ids []string, objects []*domain.Details, err error) {
	if space.IsReadOnly() {
		return
	}

	marketplaceSpace, err := s.spaceService.Get(ctx, addr.AnytypeMarketplaceWorkspace)
	if err != nil {
		return nil, nil, fmt.Errorf("get marketplace space: %w", err)
	}

	ids, objects, err = s.reinstallBundledObjects(ctx, marketplaceSpace, space, sourceObjectIds)
	if err != nil {
		return nil, nil, fmt.Errorf("reinstall bundled objects: %w", err)
	}

	existingObjectMap, err := s.listInstalledObjects(space, sourceObjectIds)
	if err != nil {
		return nil, nil, fmt.Errorf("list installed objects: %w", err)
	}

	for _, sourceObjectId := range sourceObjectIds {
		if _, ok := existingObjectMap[sourceObjectId]; ok {
			continue
		}
		installingDetails, err := s.prepareDetailsForInstallingObject(ctx, marketplaceSpace, space, sourceObjectId, isNewSpace)
		if err != nil {
			return nil, nil, fmt.Errorf("prepare details for installing object: %w", err)
		}
		id, newDetails, err := s.installObject(ctx, space, installingDetails)
		if err != nil {
			return nil, nil, fmt.Errorf("install object: %w", err)
		}
		if id != "" && newDetails != nil {
			ids = append(ids, id)
			objects = append(objects, newDetails)
		}
	}
	return
}

func (s *service) installObject(ctx context.Context, space clientspace.Space, installingDetails *domain.Details) (id string, newDetails *domain.Details, err error) {
	uk, err := domain.UnmarshalUniqueKey(installingDetails.GetString(bundle.RelationKeyUniqueKey))
	if err != nil {
		return "", nil, fmt.Errorf("unmarshal unique key: %w", err)
	}
	var objectTypeKey domain.TypeKey
	if uk.SmartblockType() == coresb.SmartBlockTypeRelation {
		objectTypeKey = bundle.TypeKeyRelation
	} else if uk.SmartblockType() == coresb.SmartBlockTypeObjectType {
		objectTypeKey = bundle.TypeKeyObjectType
	} else {
		return "", nil, fmt.Errorf("unsupported object type: %s", uk.SmartblockType())
	}

	id, newDetails, err = s.createObjectInSpace(ctx, space, CreateObjectRequest{
		Details:       installingDetails,
		ObjectTypeKey: objectTypeKey,
	})
	log.Desugar().Info("install new object", zap.String("id", id))
	if err != nil && !errors.Is(err, treestorage.ErrTreeExists) {
		// we don't want to stop adding other objects
		log.Errorf("error while block create: %v", err)
		return "", nil, nil
	}
	return id, newDetails, nil
}

func (s *service) listInstalledObjects(space clientspace.Space, sourceObjectIds []string) (map[string]*domain.Details, error) {
	existingObjects, err := s.objectStore.SpaceIndex(space.Id()).Query(database.Query{
		Filters: []database.FilterRequest{
			{
				RelationKey: bundle.RelationKeySourceObject,
				Condition:   model.BlockContentDataviewFilter_In,
				Value:       domain.StringList(sourceObjectIds),
			},
			{
				Operator: model.BlockContentDataviewFilter_Or,
				NestedFilters: []database.FilterRequest{
					{
						RelationKey: bundle.RelationKeyResolvedLayout,
						Condition:   model.BlockContentDataviewFilter_Equal,
						Value:       domain.Int64(model.ObjectType_objectType),
					},
					{
						RelationKey: bundle.RelationKeyResolvedLayout,
						Condition:   model.BlockContentDataviewFilter_Equal,
						Value:       domain.Int64(model.ObjectType_relation),
					},
				},
			},
		},
	})
	if err != nil {
		return nil, fmt.Errorf("query existing objects: %w", err)
	}
	existingObjectMap := make(map[string]*domain.Details, len(existingObjects))
	for _, existingObject := range existingObjects {
		existingObjectMap[existingObject.Details.GetString(bundle.RelationKeySourceObject)] = existingObject.Details
	}
	return existingObjectMap, nil
}

func (s *service) reinstallBundledObjects(
	ctx context.Context, sourceSpace, space clientspace.Space, sourceObjectIDs []string,
) (ids []string, objects []*domain.Details, err error) {
	deletedObjects, err := s.queryDeletedObjects(space, sourceObjectIDs)
	if err != nil {
		return nil, nil, fmt.Errorf("query deleted objects: %w", err)
	}

	for _, rec := range deletedObjects {
		id, typeKey, details, err := s.reinstallObject(ctx, sourceSpace, space, rec.Details)
		if err != nil {
			return nil, nil, err
		}

		ids = append(ids, id)
		objects = append(objects, details)

		if err = s.createTemplatesForObjectType(space, typeKey); err != nil {
			return nil, nil, fmt.Errorf("install templates for object type %s: %w", typeKey, err)
		}
	}

	return ids, objects, nil
}

func (s *service) reinstallObject(
	ctx context.Context, sourceSpace, space clientspace.Space, currentDetails *domain.Details,
) (id string, key domain.TypeKey, details *domain.Details, err error) {
	id = currentDetails.GetString(bundle.RelationKeyId)
	var (
		sourceObjectId = currentDetails.GetString(bundle.RelationKeySourceObject)
		isArchived     = currentDetails.GetBool(bundle.RelationKeyIsArchived)
	)

	installingDetails, err := s.prepareDetailsForInstallingObject(ctx, sourceSpace, space, sourceObjectId, false)
	if err != nil {
		return "", "", nil, fmt.Errorf("prepare details for installing object: %w", err)
	}

	err = space.Do(id, func(sb smartblock.SmartBlock) error {
		st := sb.NewState()
		st.SetDetails(installingDetails)
		st.SetDetailAndBundledRelation(bundle.RelationKeyIsUninstalled, domain.Bool(false))
		st.SetDetailAndBundledRelation(bundle.RelationKeyIsDeleted, domain.Bool(false))
		st.SetOriginalCreatedTimestamp(time.Now().Unix())

		key = domain.TypeKey(st.UniqueKeyInternal())
		details = st.CombinedDetails()

		return sb.Apply(st)
	})
	if err != nil {
		return "", "", nil, fmt.Errorf("reinstall object %s (source object: %s): %w", id, sourceObjectId, err)
	}

	if isArchived {
		// we should do archive operations only via Archive object
		if err = s.archiver.SetIsArchived(id, false); err != nil {
			return "", "", nil, fmt.Errorf("failed to restore object %s (source object: %s) from bin: %w", id, sourceObjectId, err)
		}
	}

	return id, key, details, nil
}

func (s *service) prepareDetailsForInstallingObject(
	ctx context.Context,
	sourceSpace, spc clientspace.Space,
	sourceObjectId string,
	isNewSpace bool,
) (*domain.Details, error) {
	var details *domain.Details
	err := sourceSpace.Do(sourceObjectId, func(b smartblock.SmartBlock) error {
		details = b.CombinedDetails()
		return nil
	})
	if err != nil {
		return nil, fmt.Errorf("get details from source space: %w", err)
	}

	spaceID := spc.Id()
	sourceId := details.GetString(bundle.RelationKeyId)
	details.SetString(bundle.RelationKeySpaceId, spaceID)
	details.SetString(bundle.RelationKeySourceObject, sourceId)
	details.SetBool(bundle.RelationKeyIsReadonly, false)
	details.SetInt64(bundle.RelationKeyCreatedDate, time.Now().Unix())

	if isNewSpace {
		lastused.SetLastUsedDateForInitialObjectType(sourceId, details)
	}

	uk, err := domain.UnmarshalUniqueKey(details.GetString(bundle.RelationKeyUniqueKey))
	if err != nil {
		return nil, fmt.Errorf("unmarshal unique key: %w", err)
	}

	switch uk.SmartblockType() {
	case coresb.SmartBlockTypeBundledObjectType, coresb.SmartBlockTypeObjectType:
		relationKeys, isAlreadyFilled, err := relationutils.FillRecommendedRelations(ctx, spc, details)
		if err != nil {
			return nil, fmt.Errorf("fill recommended relations: %w", err)
		}

		if !isAlreadyFilled {
			bundledRelationIds := make([]string, len(relationKeys))
			for j, key := range relationKeys {
				bundledRelationIds[j] = key.BundledURL()
			}
			if _, _, err = s.InstallBundledObjects(ctx, spc, bundledRelationIds, isNewSpace); err != nil {
				return nil, fmt.Errorf("install recommended relations: %w", err)
			}
		}

	case coresb.SmartBlockTypeBundledRelation, coresb.SmartBlockTypeRelation:
		if err = fillRelationFormatObjectTypes(ctx, spc, details); err != nil {
			return nil, fmt.Errorf("fill relation format objectTypes: %w", err)
		}
	}

	return details, nil
}

func (s *service) queryDeletedObjects(space clientspace.Space, sourceObjectIDs []string) ([]database.Record, error) {
	sourceList := make([]domain.Value, 0, len(sourceObjectIDs))
	for _, id := range sourceObjectIDs {
		sourceList = append(sourceList, domain.String(id))
	}

	return s.objectStore.SpaceIndex(space.Id()).QueryRaw(&database.Filters{FilterObj: database.FiltersAnd{
		database.FiltersOr{
			database.FilterEq{
				Key:   bundle.RelationKeyResolvedLayout,
				Value: domain.Int64(model.ObjectType_objectType),
			},
			database.FilterEq{
				Key:   bundle.RelationKeyResolvedLayout,
				Value: domain.Int64(model.ObjectType_relation),
			},
		},
		database.FilterIn{
			Key:   bundle.RelationKeySourceObject,
			Value: sourceList,
		},
		database.FiltersOr{
			database.FilterEq{
				Key:   bundle.RelationKeyIsDeleted,
				Cond:  model.BlockContentDataviewFilter_Equal,
				Value: domain.Bool(true),
			},
			database.FilterEq{
				Key:   bundle.RelationKeyIsArchived,
				Cond:  model.BlockContentDataviewFilter_Equal,
				Value: domain.Bool(true),
			},
		},
	}}, 0, 0)
}<|MERGE_RESOLUTION|>--- conflicted
+++ resolved
@@ -4,11 +4,7 @@
 	"context"
 	"errors"
 	"fmt"
-<<<<<<< HEAD
-=======
-	"strings"
 	"time"
->>>>>>> 1f349869
 
 	"github.com/anyproto/any-sync/commonspace/object/tree/treestorage"
 	"go.uber.org/zap"

--- conflicted
+++ resolved
@@ -169,57 +169,22 @@
 	return existingObjectMap, nil
 }
 
-<<<<<<< HEAD
-func (s *service) reinstallBundledObjects(ctx context.Context, sourceSpace clientspace.Space, space clientspace.Space, sourceObjectIDs []string) ([]string, []*domain.Details, error) {
-=======
 func (s *service) reinstallBundledObjects(
 	ctx context.Context, sourceSpace, space clientspace.Space, sourceObjectIDs []string,
-) (ids []string, objects []*types.Struct, err error) {
->>>>>>> a85b42fa
+) (ids []string, objects []*domain.Details, err error) {
 	deletedObjects, err := s.queryDeletedObjects(space, sourceObjectIDs)
 	if err != nil {
 		return nil, nil, fmt.Errorf("query deleted objects: %w", err)
 	}
 
-<<<<<<< HEAD
-	var (
-		ids     []string
-		objects []*domain.Details
-	)
-	for _, rec := range deletedObjects {
-		id := rec.Details.GetString(bundle.RelationKeyId)
-		sourceObjectId := rec.Details.GetString(bundle.RelationKeySourceObject)
-		installingDetails, err := s.prepareDetailsForInstallingObject(ctx, sourceSpace, sourceObjectId, space, false)
-=======
 	for _, rec := range deletedObjects {
 		id, typeKey, details, err := s.reinstallObject(ctx, sourceSpace, space, rec.Details)
->>>>>>> a85b42fa
 		if err != nil {
 			return nil, nil, err
 		}
 
-<<<<<<< HEAD
-		var typeKey domain.TypeKey
-		err = space.Do(id, func(sb smartblock.SmartBlock) error {
-			st := sb.NewState()
-			st.SetDetails(installingDetails)
-			st.SetDetailAndBundledRelation(bundle.RelationKeyIsUninstalled, domain.Bool(false))
-			st.SetDetailAndBundledRelation(bundle.RelationKeyIsDeleted, domain.Bool(false))
-			st.SetDetailAndBundledRelation(bundle.RelationKeyIsArchived, domain.Bool(false))
-			typeKey = domain.TypeKey(st.UniqueKeyInternal())
-
-			ids = append(ids, id)
-			objects = append(objects, st.CombinedDetails())
-
-			return sb.Apply(st)
-		})
-		if err != nil {
-			return nil, nil, fmt.Errorf("reinstall object %s (source object: %s): %w", id, sourceObjectId, err)
-		}
-=======
 		ids = append(ids, id)
 		objects = append(objects, details)
->>>>>>> a85b42fa
 
 		if err = s.installTemplatesForObjectType(space, typeKey); err != nil {
 			return nil, nil, fmt.Errorf("install templates for object type %s: %w", typeKey, err)

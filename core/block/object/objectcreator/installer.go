--- conflicted
+++ resolved
@@ -131,28 +131,14 @@
 	return id, newDetails, nil
 }
 
-<<<<<<< HEAD
 func (s *service) listInstalledObjects(space clientspace.Space, sourceObjectIds []string) (map[string]*domain.Details, error) {
-	existingObjects, err := s.objectStore.Query(database.Query{
+	existingObjects, err := s.objectStore.SpaceIndex(space.Id()).Query(database.Query{
 		Filters: []database.FilterRequest{
-=======
-func (s *service) listInstalledObjects(space clientspace.Space, sourceObjectIds []string) (map[string]*types.Struct, error) {
-	existingObjects, err := s.objectStore.SpaceIndex(space.Id()).Query(database.Query{
-		Filters: []*model.BlockContentDataviewFilter{
->>>>>>> e6712037
 			{
 				RelationKey: bundle.RelationKeySourceObject,
 				Condition:   model.BlockContentDataviewFilter_In,
 				Value:       domain.StringList(sourceObjectIds),
 			},
-<<<<<<< HEAD
-			{
-				RelationKey: bundle.RelationKeySpaceId,
-				Condition:   model.BlockContentDataviewFilter_Equal,
-				Value:       domain.String(space.Id()),
-			},
-=======
->>>>>>> e6712037
 		},
 	})
 	if err != nil {
@@ -281,24 +267,12 @@
 	for _, id := range sourceObjectIDs {
 		sourceList = append(sourceList, domain.String(id))
 	}
-<<<<<<< HEAD
-
-	return s.objectStore.QueryRaw(&database.Filters{FilterObj: database.FiltersAnd{
-=======
+
 	return s.objectStore.SpaceIndex(space.Id()).QueryRaw(&database.Filters{FilterObj: database.FiltersAnd{
->>>>>>> e6712037
 		database.FilterIn{
 			Key:   bundle.RelationKeySourceObject,
 			Value: sourceList,
 		},
-<<<<<<< HEAD
-		database.FilterEq{
-			Key:   bundle.RelationKeySpaceId,
-			Cond:  model.BlockContentDataviewFilter_Equal,
-			Value: domain.String(space.Id()),
-		},
-=======
->>>>>>> e6712037
 		database.FiltersOr{
 			database.FilterEq{
 				Key:   bundle.RelationKeyIsDeleted,

package objectcreator

import (
	"context"
	"errors"
	"fmt"
	"strings"

	"github.com/anyproto/any-sync/commonspace/object/tree/treestorage"
	"go.uber.org/zap"

	"github.com/anyproto/anytype-heart/core/block/editor/lastused"
	"github.com/anyproto/anytype-heart/core/block/editor/smartblock"
	"github.com/anyproto/anytype-heart/core/domain"
	"github.com/anyproto/anytype-heart/pkg/lib/bundle"
	coresb "github.com/anyproto/anytype-heart/pkg/lib/core/smartblock"
	"github.com/anyproto/anytype-heart/pkg/lib/database"
	"github.com/anyproto/anytype-heart/pkg/lib/localstore/addr"
	"github.com/anyproto/anytype-heart/pkg/lib/pb/model"
	"github.com/anyproto/anytype-heart/space/clientspace"
)

func (s *service) BundledObjectsIdsToInstall(
	ctx context.Context,
	space clientspace.Space,
	sourceObjectIds []string,
) (ids domain.BundledObjectIds, err error) {
	marketplaceSpace, err := s.spaceService.Get(ctx, addr.AnytypeMarketplaceWorkspace)
	if err != nil {
		return nil, fmt.Errorf("get marketplace space: %w", err)
	}

	existingObjectMap, err := s.listInstalledObjects(space, sourceObjectIds)
	if err != nil {
		return nil, fmt.Errorf("list installed objects: %w", err)
	}

	for _, sourceObjectId := range sourceObjectIds {
		if _, ok := existingObjectMap[sourceObjectId]; ok {
			continue
		}

		err = marketplaceSpace.Do(sourceObjectId, func(b smartblock.SmartBlock) error {
			uk, err := domain.UnmarshalUniqueKey(b.CombinedDetails().GetString(bundle.RelationKeyUniqueKey))
			if err != nil {
				return err
			}
			objectId, err := space.DeriveObjectID(ctx, uk)
			if err != nil {
				return err
			}
			ids = append(ids, domain.BundledObjectId{
				SourceId:        sourceObjectId,
				DerivedObjectId: objectId,
			})
			return nil
		})
		if err != nil {
			return
		}
	}
	return
}

func (s *service) InstallBundledObjects(
	ctx context.Context,
	space clientspace.Space,
	sourceObjectIds []string,
	isNewSpace bool,
) (ids []string, objects []*domain.Details, err error) {
	if space.IsReadOnly() {
		return
	}

	marketplaceSpace, err := s.spaceService.Get(ctx, addr.AnytypeMarketplaceWorkspace)
	if err != nil {
		return nil, nil, fmt.Errorf("get marketplace space: %w", err)
	}

	ids, objects, err = s.reinstallBundledObjects(ctx, marketplaceSpace, space, sourceObjectIds)
	if err != nil {
		return nil, nil, fmt.Errorf("reinstall bundled objects: %w", err)
	}

	existingObjectMap, err := s.listInstalledObjects(space, sourceObjectIds)
	if err != nil {
		return nil, nil, fmt.Errorf("list installed objects: %w", err)
	}

	for _, sourceObjectId := range sourceObjectIds {
		if _, ok := existingObjectMap[sourceObjectId]; ok {
			continue
		}
		installingDetails, err := s.prepareDetailsForInstallingObject(ctx, marketplaceSpace, space, sourceObjectId, isNewSpace)
		if err != nil {
			return nil, nil, fmt.Errorf("prepare details for installing object: %w", err)
		}
		id, newDetails, err := s.installObject(ctx, space, installingDetails)
		if err != nil {
			return nil, nil, fmt.Errorf("install object: %w", err)
		}
		if id != "" && newDetails != nil {
			ids = append(ids, id)
			objects = append(objects, newDetails)
		}
	}
	return
}

func (s *service) installObject(ctx context.Context, space clientspace.Space, installingDetails *domain.Details) (id string, newDetails *domain.Details, err error) {
	uk, err := domain.UnmarshalUniqueKey(installingDetails.GetString(bundle.RelationKeyUniqueKey))
	if err != nil {
		return "", nil, fmt.Errorf("unmarshal unique key: %w", err)
	}
	var objectTypeKey domain.TypeKey
	if uk.SmartblockType() == coresb.SmartBlockTypeRelation {
		objectTypeKey = bundle.TypeKeyRelation
	} else if uk.SmartblockType() == coresb.SmartBlockTypeObjectType {
		objectTypeKey = bundle.TypeKeyObjectType
	} else {
		return "", nil, fmt.Errorf("unsupported object type: %s", uk.SmartblockType())
	}

	id, newDetails, err = s.createObjectInSpace(ctx, space, CreateObjectRequest{
		Details:       installingDetails,
		ObjectTypeKey: objectTypeKey,
	})
	log.Desugar().Info("install new object", zap.String("id", id))
	if err != nil && !errors.Is(err, treestorage.ErrTreeExists) {
		// we don't want to stop adding other objects
		log.Errorf("error while block create: %v", err)
		return "", nil, nil
	}
	return id, newDetails, nil
}

func (s *service) listInstalledObjects(space clientspace.Space, sourceObjectIds []string) (map[string]*domain.Details, error) {
	existingObjects, err := s.objectStore.SpaceIndex(space.Id()).Query(database.Query{
		Filters: []database.FilterRequest{
			{
				RelationKey: bundle.RelationKeySourceObject,
				Condition:   model.BlockContentDataviewFilter_In,
				Value:       domain.StringList(sourceObjectIds),
			},
			{
				Operator: model.BlockContentDataviewFilter_Or,
				NestedFilters: []database.FilterRequest{
					{
						RelationKey: bundle.RelationKeyLayout,
						Condition:   model.BlockContentDataviewFilter_Equal,
						Value:       domain.Int64(model.ObjectType_objectType),
					},
					{
						RelationKey: bundle.RelationKeyLayout,
						Condition:   model.BlockContentDataviewFilter_Equal,
						Value:       domain.Int64(model.ObjectType_relation),
					},
				},
			},
		},
	})
	if err != nil {
		return nil, fmt.Errorf("query existing objects: %w", err)
	}
	existingObjectMap := make(map[string]*domain.Details, len(existingObjects))
	for _, existingObject := range existingObjects {
		existingObjectMap[existingObject.Details.GetString(bundle.RelationKeySourceObject)] = existingObject.Details
	}
	return existingObjectMap, nil
}

<<<<<<< HEAD
func (s *service) reinstallBundledObjects(ctx context.Context, sourceSpace clientspace.Space, space clientspace.Space, sourceObjectIDs []string) ([]string, []*domain.Details, error) {
=======
func (s *service) reinstallBundledObjects(
	ctx context.Context, sourceSpace, space clientspace.Space, sourceObjectIDs []string,
) (ids []string, objects []*types.Struct, err error) {
>>>>>>> 3e34be54
	deletedObjects, err := s.queryDeletedObjects(space, sourceObjectIDs)
	if err != nil {
		return nil, nil, fmt.Errorf("query deleted objects: %w", err)
	}

<<<<<<< HEAD
	var (
		ids     []string
		objects []*domain.Details
	)
	for _, rec := range deletedObjects {
		id := rec.Details.GetString(bundle.RelationKeyId)
		sourceObjectId := rec.Details.GetString(bundle.RelationKeySourceObject)
		installingDetails, err := s.prepareDetailsForInstallingObject(ctx, sourceSpace, sourceObjectId, space, false)
=======
	for _, rec := range deletedObjects {
		id, typeKey, details, err := s.reinstallObject(ctx, sourceSpace, space, rec.Details)
>>>>>>> 3e34be54
		if err != nil {
			return nil, nil, err
		}

<<<<<<< HEAD
		var typeKey domain.TypeKey
		err = space.Do(id, func(sb smartblock.SmartBlock) error {
			st := sb.NewState()
			st.SetDetails(installingDetails)
			st.SetDetailAndBundledRelation(bundle.RelationKeyIsUninstalled, domain.Bool(false))
			st.SetDetailAndBundledRelation(bundle.RelationKeyIsDeleted, domain.Bool(false))
			st.SetDetailAndBundledRelation(bundle.RelationKeyIsArchived, domain.Bool(false))
			typeKey = domain.TypeKey(st.UniqueKeyInternal())

			ids = append(ids, id)
			objects = append(objects, st.CombinedDetails())

			return sb.Apply(st)
		})
		if err != nil {
			return nil, nil, fmt.Errorf("reinstall object %s (source object: %s): %w", id, sourceObjectId, err)
		}
=======
		ids = append(ids, id)
		objects = append(objects, details)
>>>>>>> 3e34be54

		if err = s.installTemplatesForObjectType(space, typeKey); err != nil {
			return nil, nil, fmt.Errorf("install templates for object type %s: %w", typeKey, err)
		}
	}

	return ids, objects, nil
}

func (s *service) reinstallObject(
	ctx context.Context, sourceSpace, space clientspace.Space, currentDetails *types.Struct,
) (id string, key domain.TypeKey, details *types.Struct, err error) {
	id = pbtypes.GetString(currentDetails, bundle.RelationKeyId.String())
	var (
		sourceObjectId = pbtypes.GetString(currentDetails, bundle.RelationKeySourceObject.String())
		isArchived     = pbtypes.GetBool(currentDetails, bundle.RelationKeyIsArchived.String())
	)

	installingDetails, err := s.prepareDetailsForInstallingObject(ctx, sourceSpace, space, sourceObjectId, false)
	if err != nil {
		return "", "", nil, fmt.Errorf("prepare details for installing object: %w", err)
	}

	err = space.Do(id, func(sb smartblock.SmartBlock) error {
		st := sb.NewState()
		st.SetDetails(installingDetails)
		st.SetDetailAndBundledRelation(bundle.RelationKeyIsUninstalled, pbtypes.Bool(false))
		st.SetDetailAndBundledRelation(bundle.RelationKeyIsDeleted, pbtypes.Bool(false))

		key = domain.TypeKey(st.UniqueKeyInternal())
		details = st.CombinedDetails()

		return sb.Apply(st)
	})
	if err != nil {
		return "", "", nil, fmt.Errorf("reinstall object %s (source object: %s): %w", id, sourceObjectId, err)
	}

	if isArchived {
		// we should do archive operations only via Archive object
		if err = s.archiver.SetIsArchived(id, false); err != nil {
			return "", "", nil, fmt.Errorf("failed to restore object %s (source object: %s) from bin: %w", id, sourceObjectId, err)
		}
	}

	return id, key, details, nil
}

func (s *service) prepareDetailsForInstallingObject(
	ctx context.Context,
	sourceSpace, spc clientspace.Space,
	sourceObjectId string,
	isNewSpace bool,
) (*domain.Details, error) {
	var details *domain.Details
	err := sourceSpace.Do(sourceObjectId, func(b smartblock.SmartBlock) error {
		details = b.CombinedDetails()
		return nil
	})
	if err != nil {
		return nil, fmt.Errorf("get details from source space: %w", err)
	}

	spaceID := spc.Id()
	sourceId := details.GetString(bundle.RelationKeyId)
	details.SetString(bundle.RelationKeySpaceId, spaceID)
	details.SetString(bundle.RelationKeySourceObject, sourceId)
	details.SetBool(bundle.RelationKeyIsReadonly, false)

	if isNewSpace {
		lastused.SetLastUsedDateForInitialObjectType(sourceId, details)
	}

	bundledRelationIds := details.GetStringList(bundle.RelationKeyRecommendedRelations)
	if len(bundledRelationIds) > 0 {
		recommendedRelationKeys := make([]string, 0, len(bundledRelationIds))
		for _, id := range bundledRelationIds {
			key, err := bundle.RelationKeyFromID(id)
			if err != nil {
				return nil, fmt.Errorf("relation key from id: %w", err)
			}
			recommendedRelationKeys = append(recommendedRelationKeys, key.String())
		}
		recommendedRelationIds, err := s.prepareRecommendedRelationIds(ctx, spc, recommendedRelationKeys)
		if err != nil {
			return nil, fmt.Errorf("prepare recommended relation ids: %w", err)
		}
		details.SetStringList(bundle.RelationKeyRecommendedRelations, recommendedRelationIds)
	}

	objectTypes := details.GetStringList(bundle.RelationKeyRelationFormatObjectTypes)

	if len(objectTypes) > 0 {
		for i, objectType := range objectTypes {
			// replace object type url with id
			uniqueKey, err := domain.NewUniqueKey(coresb.SmartBlockTypeObjectType, strings.TrimPrefix(objectType, addr.BundledObjectTypeURLPrefix))
			if err != nil {
				// should never happen
				return nil, err
			}
			id, err := spc.DeriveObjectID(ctx, uniqueKey)
			if err != nil {
				// should never happen
				return nil, err
			}
			objectTypes[i] = id
		}
		details.SetStringList(bundle.RelationKeyRelationFormatObjectTypes, objectTypes)
	}

	return details, nil
}

func (s *service) queryDeletedObjects(space clientspace.Space, sourceObjectIDs []string) ([]database.Record, error) {
	sourceList := make([]domain.Value, 0, len(sourceObjectIDs))
	for _, id := range sourceObjectIDs {
		sourceList = append(sourceList, domain.String(id))
	}

	return s.objectStore.SpaceIndex(space.Id()).QueryRaw(&database.Filters{FilterObj: database.FiltersAnd{
		database.FiltersOr{
			database.FilterEq{
				Key:   bundle.RelationKeyLayout,
				Value: domain.Int64(model.ObjectType_objectType),
			},
			database.FilterEq{
				Key:   bundle.RelationKeyLayout,
				Value: domain.Int64(model.ObjectType_relation),
			},
		},
		database.FilterIn{
			Key:   bundle.RelationKeySourceObject,
			Value: sourceList,
		},
		database.FiltersOr{
			database.FilterEq{
				Key:   bundle.RelationKeyIsDeleted,
				Cond:  model.BlockContentDataviewFilter_Equal,
				Value: domain.Bool(true),
			},
			database.FilterEq{
				Key:   bundle.RelationKeyIsArchived,
				Cond:  model.BlockContentDataviewFilter_Equal,
				Value: domain.Bool(true),
			},
		},
	}}, 0, 0)
}<|MERGE_RESOLUTION|>--- conflicted
+++ resolved
@@ -7,6 +7,7 @@
 	"strings"
 
 	"github.com/anyproto/any-sync/commonspace/object/tree/treestorage"
+	"github.com/gogo/protobuf/types"
 	"go.uber.org/zap"
 
 	"github.com/anyproto/anytype-heart/core/block/editor/lastused"
@@ -18,6 +19,7 @@
 	"github.com/anyproto/anytype-heart/pkg/lib/localstore/addr"
 	"github.com/anyproto/anytype-heart/pkg/lib/pb/model"
 	"github.com/anyproto/anytype-heart/space/clientspace"
+	"github.com/anyproto/anytype-heart/util/pbtypes"
 )
 
 func (s *service) BundledObjectsIdsToInstall(
@@ -41,7 +43,7 @@
 		}
 
 		err = marketplaceSpace.Do(sourceObjectId, func(b smartblock.SmartBlock) error {
-			uk, err := domain.UnmarshalUniqueKey(b.CombinedDetails().GetString(bundle.RelationKeyUniqueKey))
+			uk, err := domain.UnmarshalUniqueKey(pbtypes.GetString(b.CombinedDetails(), bundle.RelationKeyUniqueKey.String()))
 			if err != nil {
 				return err
 			}
@@ -67,7 +69,7 @@
 	space clientspace.Space,
 	sourceObjectIds []string,
 	isNewSpace bool,
-) (ids []string, objects []*domain.Details, err error) {
+) (ids []string, objects []*types.Struct, err error) {
 	if space.IsReadOnly() {
 		return
 	}
@@ -107,8 +109,8 @@
 	return
 }
 
-func (s *service) installObject(ctx context.Context, space clientspace.Space, installingDetails *domain.Details) (id string, newDetails *domain.Details, err error) {
-	uk, err := domain.UnmarshalUniqueKey(installingDetails.GetString(bundle.RelationKeyUniqueKey))
+func (s *service) installObject(ctx context.Context, space clientspace.Space, installingDetails *types.Struct) (id string, newDetails *types.Struct, err error) {
+	uk, err := domain.UnmarshalUniqueKey(pbtypes.GetString(installingDetails, bundle.RelationKeyUniqueKey.String()))
 	if err != nil {
 		return "", nil, fmt.Errorf("unmarshal unique key: %w", err)
 	}
@@ -134,26 +136,26 @@
 	return id, newDetails, nil
 }
 
-func (s *service) listInstalledObjects(space clientspace.Space, sourceObjectIds []string) (map[string]*domain.Details, error) {
+func (s *service) listInstalledObjects(space clientspace.Space, sourceObjectIds []string) (map[string]*types.Struct, error) {
 	existingObjects, err := s.objectStore.SpaceIndex(space.Id()).Query(database.Query{
-		Filters: []database.FilterRequest{
+		Filters: []*model.BlockContentDataviewFilter{
 			{
-				RelationKey: bundle.RelationKeySourceObject,
+				RelationKey: bundle.RelationKeySourceObject.String(),
 				Condition:   model.BlockContentDataviewFilter_In,
-				Value:       domain.StringList(sourceObjectIds),
+				Value:       pbtypes.StringList(sourceObjectIds),
 			},
 			{
 				Operator: model.BlockContentDataviewFilter_Or,
-				NestedFilters: []database.FilterRequest{
+				NestedFilters: []*model.BlockContentDataviewFilter{
 					{
-						RelationKey: bundle.RelationKeyLayout,
+						RelationKey: bundle.RelationKeyLayout.String(),
 						Condition:   model.BlockContentDataviewFilter_Equal,
-						Value:       domain.Int64(model.ObjectType_objectType),
+						Value:       pbtypes.Int64(int64(model.ObjectType_objectType)),
 					},
 					{
-						RelationKey: bundle.RelationKeyLayout,
+						RelationKey: bundle.RelationKeyLayout.String(),
 						Condition:   model.BlockContentDataviewFilter_Equal,
-						Value:       domain.Int64(model.ObjectType_relation),
+						Value:       pbtypes.Int64(int64(model.ObjectType_relation)),
 					},
 				},
 			},
@@ -162,64 +164,29 @@
 	if err != nil {
 		return nil, fmt.Errorf("query existing objects: %w", err)
 	}
-	existingObjectMap := make(map[string]*domain.Details, len(existingObjects))
+	existingObjectMap := make(map[string]*types.Struct, len(existingObjects))
 	for _, existingObject := range existingObjects {
-		existingObjectMap[existingObject.Details.GetString(bundle.RelationKeySourceObject)] = existingObject.Details
+		existingObjectMap[pbtypes.GetString(existingObject.Details, bundle.RelationKeySourceObject.String())] = existingObject.Details
 	}
 	return existingObjectMap, nil
 }
 
-<<<<<<< HEAD
-func (s *service) reinstallBundledObjects(ctx context.Context, sourceSpace clientspace.Space, space clientspace.Space, sourceObjectIDs []string) ([]string, []*domain.Details, error) {
-=======
 func (s *service) reinstallBundledObjects(
 	ctx context.Context, sourceSpace, space clientspace.Space, sourceObjectIDs []string,
 ) (ids []string, objects []*types.Struct, err error) {
->>>>>>> 3e34be54
 	deletedObjects, err := s.queryDeletedObjects(space, sourceObjectIDs)
 	if err != nil {
 		return nil, nil, fmt.Errorf("query deleted objects: %w", err)
 	}
 
-<<<<<<< HEAD
-	var (
-		ids     []string
-		objects []*domain.Details
-	)
-	for _, rec := range deletedObjects {
-		id := rec.Details.GetString(bundle.RelationKeyId)
-		sourceObjectId := rec.Details.GetString(bundle.RelationKeySourceObject)
-		installingDetails, err := s.prepareDetailsForInstallingObject(ctx, sourceSpace, sourceObjectId, space, false)
-=======
 	for _, rec := range deletedObjects {
 		id, typeKey, details, err := s.reinstallObject(ctx, sourceSpace, space, rec.Details)
->>>>>>> 3e34be54
 		if err != nil {
 			return nil, nil, err
 		}
 
-<<<<<<< HEAD
-		var typeKey domain.TypeKey
-		err = space.Do(id, func(sb smartblock.SmartBlock) error {
-			st := sb.NewState()
-			st.SetDetails(installingDetails)
-			st.SetDetailAndBundledRelation(bundle.RelationKeyIsUninstalled, domain.Bool(false))
-			st.SetDetailAndBundledRelation(bundle.RelationKeyIsDeleted, domain.Bool(false))
-			st.SetDetailAndBundledRelation(bundle.RelationKeyIsArchived, domain.Bool(false))
-			typeKey = domain.TypeKey(st.UniqueKeyInternal())
-
-			ids = append(ids, id)
-			objects = append(objects, st.CombinedDetails())
-
-			return sb.Apply(st)
-		})
-		if err != nil {
-			return nil, nil, fmt.Errorf("reinstall object %s (source object: %s): %w", id, sourceObjectId, err)
-		}
-=======
 		ids = append(ids, id)
 		objects = append(objects, details)
->>>>>>> 3e34be54
 
 		if err = s.installTemplatesForObjectType(space, typeKey); err != nil {
 			return nil, nil, fmt.Errorf("install templates for object type %s: %w", typeKey, err)
@@ -273,8 +240,8 @@
 	sourceSpace, spc clientspace.Space,
 	sourceObjectId string,
 	isNewSpace bool,
-) (*domain.Details, error) {
-	var details *domain.Details
+) (*types.Struct, error) {
+	var details *types.Struct
 	err := sourceSpace.Do(sourceObjectId, func(b smartblock.SmartBlock) error {
 		details = b.CombinedDetails()
 		return nil
@@ -284,16 +251,16 @@
 	}
 
 	spaceID := spc.Id()
-	sourceId := details.GetString(bundle.RelationKeyId)
-	details.SetString(bundle.RelationKeySpaceId, spaceID)
-	details.SetString(bundle.RelationKeySourceObject, sourceId)
-	details.SetBool(bundle.RelationKeyIsReadonly, false)
+	sourceId := pbtypes.GetString(details, bundle.RelationKeyId.String())
+	details.Fields[bundle.RelationKeySpaceId.String()] = pbtypes.String(spaceID)
+	details.Fields[bundle.RelationKeySourceObject.String()] = pbtypes.String(sourceId)
+	details.Fields[bundle.RelationKeyIsReadonly.String()] = pbtypes.Bool(false)
 
 	if isNewSpace {
 		lastused.SetLastUsedDateForInitialObjectType(sourceId, details)
 	}
 
-	bundledRelationIds := details.GetStringList(bundle.RelationKeyRecommendedRelations)
+	bundledRelationIds := pbtypes.GetStringList(details, bundle.RelationKeyRecommendedRelations.String())
 	if len(bundledRelationIds) > 0 {
 		recommendedRelationKeys := make([]string, 0, len(bundledRelationIds))
 		for _, id := range bundledRelationIds {
@@ -307,10 +274,10 @@
 		if err != nil {
 			return nil, fmt.Errorf("prepare recommended relation ids: %w", err)
 		}
-		details.SetStringList(bundle.RelationKeyRecommendedRelations, recommendedRelationIds)
-	}
-
-	objectTypes := details.GetStringList(bundle.RelationKeyRelationFormatObjectTypes)
+		details.Fields[bundle.RelationKeyRecommendedRelations.String()] = pbtypes.StringList(recommendedRelationIds)
+	}
+
+	objectTypes := pbtypes.GetStringList(details, bundle.RelationKeyRelationFormatObjectTypes.String())
 
 	if len(objectTypes) > 0 {
 		for i, objectType := range objectTypes {
@@ -327,43 +294,42 @@
 			}
 			objectTypes[i] = id
 		}
-		details.SetStringList(bundle.RelationKeyRelationFormatObjectTypes, objectTypes)
+		details.Fields[bundle.RelationKeyRelationFormatObjectTypes.String()] = pbtypes.StringList(objectTypes)
 	}
 
 	return details, nil
 }
 
 func (s *service) queryDeletedObjects(space clientspace.Space, sourceObjectIDs []string) ([]database.Record, error) {
-	sourceList := make([]domain.Value, 0, len(sourceObjectIDs))
-	for _, id := range sourceObjectIDs {
-		sourceList = append(sourceList, domain.String(id))
-	}
-
+	sourceList, err := pbtypes.ValueListWrapper(pbtypes.StringList(sourceObjectIDs))
+	if err != nil {
+		return nil, err
+	}
 	return s.objectStore.SpaceIndex(space.Id()).QueryRaw(&database.Filters{FilterObj: database.FiltersAnd{
 		database.FiltersOr{
 			database.FilterEq{
-				Key:   bundle.RelationKeyLayout,
-				Value: domain.Int64(model.ObjectType_objectType),
+				Key:   bundle.RelationKeyLayout.String(),
+				Value: pbtypes.Int64(int64(model.ObjectType_objectType)),
 			},
 			database.FilterEq{
-				Key:   bundle.RelationKeyLayout,
-				Value: domain.Int64(model.ObjectType_relation),
+				Key:   bundle.RelationKeyLayout.String(),
+				Value: pbtypes.Int64(int64(model.ObjectType_relation)),
 			},
 		},
 		database.FilterIn{
-			Key:   bundle.RelationKeySourceObject,
+			Key:   bundle.RelationKeySourceObject.String(),
 			Value: sourceList,
 		},
 		database.FiltersOr{
 			database.FilterEq{
-				Key:   bundle.RelationKeyIsDeleted,
+				Key:   bundle.RelationKeyIsDeleted.String(),
 				Cond:  model.BlockContentDataviewFilter_Equal,
-				Value: domain.Bool(true),
+				Value: pbtypes.Bool(true),
 			},
 			database.FilterEq{
-				Key:   bundle.RelationKeyIsArchived,
+				Key:   bundle.RelationKeyIsArchived.String(),
 				Cond:  model.BlockContentDataviewFilter_Equal,
-				Value: domain.Bool(true),
+				Value: pbtypes.Bool(true),
 			},
 		},
 	}}, 0, 0)

--- conflicted
+++ resolved
@@ -41,7 +41,6 @@
 func (p *commonSmart) Copy(req pb.RpcBlockCopyRequest, images map[string][]byte) (html string, err error) {
 	conv := converter.New()
 	return conv.Convert(req.Blocks, images), nil
-<<<<<<< HEAD
 }
 
 func (p *commonSmart) Cut(req pb.RpcBlockCutRequest, images map[string][]byte) (textSlot string, htmlSlot string, anySlot []*model.Block, err error) {
@@ -108,11 +107,10 @@
 
 	if err != nil {
 		log.Fatal(err)
+		return "", err
 	}
 
 	return filepath.Join(dir, fileName), nil
-=======
->>>>>>> 7ce80874
 }
 
 func (p *commonSmart) pasteHtml(req pb.RpcBlockPasteRequest) (blockIds []string, err error) {
@@ -149,11 +147,7 @@
 		})
 	}
 
-<<<<<<< HEAD
-	log.Info("BLOCKS text:", req.AnySlot)
-=======
 	log.Debug("BLOCKS text:", req.AnySlot)
->>>>>>> 7ce80874
 
 	blockIds, err = p.pasteAny(req)
 	log.Error("ERROR pasteAny:", err)
@@ -234,11 +228,7 @@
 							return out
 						}
 
-<<<<<<< HEAD
-						log.Info("NEXT:", getNextBlockId(req.FocusedBlockId))
-=======
 						log.Debug("NEXT:", getNextBlockId(req.FocusedBlockId))
->>>>>>> 7ce80874
 						req.SelectedTextRange.From = 0
 						req.SelectedTextRange.To = 0
 						blockIds, err = p.pasteBlocks(s, req, req.FocusedBlockId)

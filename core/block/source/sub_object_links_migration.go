package source

import (
	"context"
	"fmt"
	"strings"

	"github.com/globalsign/mgo/bson"
	"github.com/gogo/protobuf/types"

	"github.com/anyproto/anytype-heart/core/block/editor/state"
	"github.com/anyproto/anytype-heart/core/block/simple"
	dataview2 "github.com/anyproto/anytype-heart/core/block/simple/dataview"
	"github.com/anyproto/anytype-heart/core/domain"
	"github.com/anyproto/anytype-heart/pkg/lib/bundle"
	"github.com/anyproto/anytype-heart/pkg/lib/core/smartblock"
	"github.com/anyproto/anytype-heart/pkg/lib/localstore/addr"
	"github.com/anyproto/anytype-heart/pkg/lib/pb/model"
	"github.com/anyproto/anytype-heart/util/pbtypes"
)

// Migrate old relation (rel-name, etc.) and object type (ot-page, etc.) IDs to new ones (just ordinary object IDs)
// Those old ids are ids of sub-objects, legacy system for storing types and relations inside workspace object
type subObjectsAndProfileLinksMigration struct {
	profileID        string
	identityObjectID string
	sbType           smartblock.SmartBlockType
	space            Space
	objectStore      RelationGetter
}

<<<<<<< HEAD
func NewSubObjectsAndProfileLinksMigration(sbType smartblock.SmartBlockType, space Space, identityObjectID string, personalSpaceId string, objectStore RelationGetter) *subObjectsAndProfileLinksMigration {
=======
func NewSubObjectsAndProfileLinksMigration(
	sbType smartblock.SmartBlockType,
	space Space,
	identityObjectID string,
	objectStore objectstore.ObjectStore,
) *subObjectsAndProfileLinksMigration {
>>>>>>> 14dde7d7
	return &subObjectsAndProfileLinksMigration{
		space:            space,
		identityObjectID: identityObjectID,
		sbType:           sbType,
		objectStore:      objectStore,
	}
}

func (m *subObjectsAndProfileLinksMigration) replaceLinksInDetails(s *state.State) {
	for _, rel := range s.GetRelationLinks() {
		if rel.Key == bundle.RelationKeyFeaturedRelations.String() {
			continue
		}
		if rel.Key == bundle.RelationKeySourceObject.String() {
			// migrate broken sourceObject after v0.29.11
			// todo: remove this
			if s.UniqueKeyInternal() == "" {
				continue
			}

			internalKey := s.UniqueKeyInternal()
			switch m.sbType {
			case smartblock.SmartBlockTypeRelation:
				if bundle.HasRelation(internalKey) {
					s.SetDetail(bundle.RelationKeySourceObject.String(), pbtypes.String(domain.RelationKey(internalKey).BundledURL()))
				}
			case smartblock.SmartBlockTypeObjectType:
				if bundle.HasObjectTypeByKey(domain.TypeKey(internalKey)) {
					s.SetDetail(bundle.RelationKeySourceObject.String(), pbtypes.String(domain.TypeKey(internalKey).BundledURL()))
				}

			}

			continue
		}
		if m.canRelationContainObjectValues(rel.Format) {
			rawValue := s.Details().GetFields()[rel.Key]

			if oldId := rawValue.GetStringValue(); oldId != "" {
				newId := m.migrateId(oldId)
				if oldId != newId {
					s.SetDetail(rel.Key, pbtypes.String(newId))
				}
			} else if rawIds := rawValue.GetListValue(); rawIds != nil {
				ids := pbtypes.ListValueToStrings(rawIds)
				changed := false
				for i, oldId := range ids {
					newId := m.migrateId(oldId)
					if oldId != newId {
						ids[i] = newId
						changed = true
					}
				}
				if changed {
					s.SetDetail(rel.Key, pbtypes.StringList(ids))
				}
			}
		}
	}
}

func (m *subObjectsAndProfileLinksMigration) Migrate(s *state.State) {
	uk, err := domain.NewUniqueKey(smartblock.SmartBlockTypeProfilePage, "")
	if err != nil {
		log.Errorf("migration: failed to create unique key for profile: %s", err)
	} else {
		// this way we will get incorrect profileID for non-personal spaces, but we are not migrating them
		id, err := m.space.DeriveObjectID(context.Background(), uk)
		if err != nil {
			log.Errorf("migration: failed to derive id for profile: %s", err)
		} else {
			m.profileID = id
		}
	}

	m.replaceLinksInDetails(s)

	s.Iterate(func(block simple.Block) bool {
		if block.Model().GetDataview() != nil {
			// Mark block as mutable
			dv := s.Get(block.Model().Id).(dataview2.Block)
			m.migrateFilters(dv)
		}

		if _, ok := block.(simple.ObjectLinkReplacer); ok {
			// Mark block as mutable
			b := s.Get(block.Model().Id)
			replacer := b.(simple.ObjectLinkReplacer)
			replacer.ReplaceLinkIds(m.migrateId)
		}

		return true
	})
}

func (m *subObjectsAndProfileLinksMigration) migrateId(oldId string) (newId string) {
	if m.profileID != "" && m.identityObjectID != "" {
		// we substitute all links to profile object with space member object
		if oldId == m.profileID ||
			strings.HasPrefix(oldId, "_id_") { // we don't need to check the exact accountID here, because we only have links to our own identity
			return m.identityObjectID
		}
	}
	uniqueKey, valid := subObjectIdToUniqueKey(oldId)
	if !valid {
		return oldId
	}

	newId, err := m.space.DeriveObjectID(context.Background(), uniqueKey)
	if err != nil {
		log.With("uniqueKey", uniqueKey.Marshal()).Errorf("failed to derive id: %s", err)
		return oldId
	}
	return newId
}

// subObjectIdToUniqueKey converts legacy sub-object id to uniqueKey
// if id is not supported subObjectId, it will return nil, false
// suppose to be used only for migration and almost free to use
func subObjectIdToUniqueKey(id string) (uniqueKey domain.UniqueKey, valid bool) {
	// historically, we don't have the prefix for the options,
	// so we need to handled it this ugly way
	if bson.IsObjectIdHex(id) {
		return domain.MustUniqueKey(smartblock.SmartBlockTypeRelationOption, id), true
	}
	// special case: we don't support bundled relations/types in uniqueKeys (GO-2394). So in case we got it, we need to replace the prefix
	if strings.HasPrefix(id, addr.BundledObjectTypeURLPrefix) {
		id = addr.ObjectTypeKeyToIdPrefix + strings.TrimPrefix(id, addr.BundledObjectTypeURLPrefix)
	} else if strings.HasPrefix(id, addr.BundledRelationURLPrefix) {
		id = addr.RelationKeyToIdPrefix + strings.TrimPrefix(id, addr.BundledRelationURLPrefix)
	}
	uniqueKey, err := domain.UnmarshalUniqueKey(id)
	if err != nil {
		return nil, false
	}
	return uniqueKey, true
}

func (m *subObjectsAndProfileLinksMigration) migrateFilters(dv dataview2.Block) {
	for _, view := range dv.Model().GetDataview().GetViews() {
		for _, filter := range view.GetFilters() {
			err := m.migrateFilter(filter)
			if err != nil {
				log.Errorf("failed to migrate filter %s: %s", filter.Id, err)
			}
		}
	}
}

func (m *subObjectsAndProfileLinksMigration) migrateFilter(filter *model.BlockContentDataviewFilter) error {
	if filter == nil {
		return nil
	}
	if filter.Value == nil || filter.Value.Kind == nil {
		log.With("relationKey", filter.RelationKey).Warnf("empty filter value")
		return nil
	}
	relation, err := m.objectStore.GetRelationByKey(filter.RelationKey)
	if err != nil {
		log.Warnf("migration: failed to get relation by key %s: %s", filter.RelationKey, err)
	}

	// TODO: check this logic
	// here we use objectstore to get relation, but it may be not yet available
	// In case it is missing, lets try to migrate any string/stringlist: it should ignore invalid strings
	if relation == nil || m.canRelationContainObjectValues(relation.Format) {
		switch v := filter.Value.Kind.(type) {
		case *types.Value_StringValue:
			filter.Value = pbtypes.String(m.migrateId(v.StringValue))
		case *types.Value_ListValue:
			newIDs := make([]string, 0, len(v.ListValue.Values))

			for _, oldID := range v.ListValue.Values {
				if id, ok := oldID.Kind.(*types.Value_StringValue); ok {
					newIDs = append(newIDs, m.migrateId(id.StringValue))
				} else {
					return fmt.Errorf("migration: failed to migrate filter: invalid list item value kind %t", oldID.Kind)
				}
			}

			filter.Value = pbtypes.StringList(newIDs)
		}
	}
	return nil
}

func (m *subObjectsAndProfileLinksMigration) canRelationContainObjectValues(format model.RelationFormat) bool {
	switch format {
	case
		model.RelationFormat_status,
		model.RelationFormat_tag,
		model.RelationFormat_object:
		return true
	default:
		return false
	}
}<|MERGE_RESOLUTION|>--- conflicted
+++ resolved
@@ -29,16 +29,7 @@
 	objectStore      RelationGetter
 }
 
-<<<<<<< HEAD
-func NewSubObjectsAndProfileLinksMigration(sbType smartblock.SmartBlockType, space Space, identityObjectID string, personalSpaceId string, objectStore RelationGetter) *subObjectsAndProfileLinksMigration {
-=======
-func NewSubObjectsAndProfileLinksMigration(
-	sbType smartblock.SmartBlockType,
-	space Space,
-	identityObjectID string,
-	objectStore objectstore.ObjectStore,
-) *subObjectsAndProfileLinksMigration {
->>>>>>> 14dde7d7
+func NewSubObjectsAndProfileLinksMigration(sbType smartblock.SmartBlockType, space Space, identityObjectID string,  objectStore RelationGetter) *subObjectsAndProfileLinksMigration {
 	return &subObjectsAndProfileLinksMigration{
 		space:            space,
 		identityObjectID: identityObjectID,

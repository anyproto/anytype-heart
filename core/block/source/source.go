package source

import (
	"bytes"
	"context"
	"errors"
	"fmt"
	"math/rand"
	"slices"
	"sync"
	"time"

	"github.com/anyproto/any-sync/accountservice"
	"github.com/anyproto/any-sync/commonspace/object/tree/objecttree"
	"github.com/anyproto/any-sync/commonspace/object/tree/synctree"
	"github.com/gogo/protobuf/proto"
	"github.com/gogo/protobuf/types"
	"github.com/golang/snappy"
	"go.uber.org/zap"

	"github.com/anyproto/anytype-heart/core/block/editor/state"
	"github.com/anyproto/anytype-heart/core/files"
	"github.com/anyproto/anytype-heart/pb"
	"github.com/anyproto/anytype-heart/pkg/lib/core"
	"github.com/anyproto/anytype-heart/pkg/lib/core/smartblock"
	"github.com/anyproto/anytype-heart/pkg/lib/logging"
	"github.com/anyproto/anytype-heart/pkg/lib/pb/model"
	"github.com/anyproto/anytype-heart/space"
	"github.com/anyproto/anytype-heart/space/typeprovider"
	"github.com/anyproto/anytype-heart/util/slice"
)

<<<<<<< HEAD
const (
	defaultDataType  = "1/s"
	poolSize         = 4096
	snappyLowerLimit = 64
)

=======
const changeSizeLimit = 10 * 1024 * 1024

var log = logging.Logger("anytype-mw-source")
>>>>>>> 200be590
var (
	log = logging.Logger("anytype-mw-source")

	bytesPool = sync.Pool{New: func() any { return make([]byte, poolSize) }}

	ErrObjectNotFound = errors.New("object not found")
	ErrReadOnly       = errors.New("object is read only")
	ErrBigChangeSize  = errors.New("change size is above the limit")
)

func MarshallChange(change *pb.Change) (result []byte, dataType string, err error) {
	data := bytesPool.Get().([]byte)[:0]
	defer bytesPool.Put(data)

	data = slices.Grow(data, change.Size())
	n, err := change.MarshalTo(data)
	if err != nil {
		return
	}
	data = data[:n]

	if n > snappyLowerLimit {
		result = snappy.Encode(nil, data)
		log.Debugf("change is shrunk by snappy from %d bytes to %d bytes. Space saving: %.2f%%",
			len(data), len(result), 100*(1-float32(len(result))/float32(len(data))))
		dataType = defaultDataType
	} else {
		result = bytes.Clone(data)
	}

	return
}

func UnmarshallChange(treeChange *objecttree.Change, data []byte) (result any, err error) {
	change := &pb.Change{}
	if treeChange.DataType == defaultDataType {
		buf := bytesPool.Get().([]byte)[:0]
		defer bytesPool.Put(buf)

		n, dErr := snappy.DecodedLen(data)
		buf = slices.Grow(buf, n)
		var decoded []byte
		decoded, err = snappy.Decode(buf, data)
		if err == nil && dErr == nil {
			data = decoded
		}
	}
	if err = proto.Unmarshal(data, change); err == nil {
		result = change
	}
	return
}

type ChangeReceiver interface {
	StateAppend(func(d state.Doc) (s *state.State, changes []*pb.ChangeContent, err error)) error
	StateRebuild(d state.Doc) (err error)
	sync.Locker
}

type Source interface {
	Id() string
	Type() model.SmartBlockType
	Heads() []string
	GetFileKeysSnapshot() []*pb.ChangeFileKeys
	ReadOnly() bool
	ReadDoc(ctx context.Context, receiver ChangeReceiver, empty bool) (doc state.Doc, err error)
	PushChange(params PushChangeParams) (id string, err error)
	Close() (err error)
}

type CreationInfoProvider interface {
	GetCreationInfo() (creator string, createdDate int64, err error)
}

type SourceIdEndodedDetails interface {
	Id() string
	DetailsFromId() (*types.Struct, error)
}

type IDsLister interface {
	ListIds() ([]string, error)
}

type SourceWithType interface {
	Source
	IDsLister
}

var ErrUnknownDataFormat = fmt.Errorf("unknown data format: you may need to upgrade anytype in order to open this page")

type sourceDeps struct {
	sbt smartblock.SmartBlockType
	ot  objecttree.ObjectTree

	coreService    core.Service
	accountService accountservice.Service
	spaceService   space.Service
	sbtProvider    typeprovider.SmartBlockTypeProvider
	fileService    files.Service
}

func newTreeSource(id string, deps sourceDeps) (s Source, err error) {
	return &source{
		ObjectTree:     deps.ot,
		id:             id,
		coreService:    deps.coreService,
		spaceService:   deps.spaceService,
		openedAt:       time.Now(),
		smartblockType: deps.sbt,
		accountService: deps.accountService,
		sbtProvider:    deps.sbtProvider,
		fileService:    deps.fileService,
	}, nil
}

type ObjectTreeProvider interface {
	Tree() objecttree.ObjectTree
}

type source struct {
	objecttree.ObjectTree
	id                   string
	smartblockType       smartblock.SmartBlockType
	lastSnapshotId       string
	changesSinceSnapshot int
	receiver             ChangeReceiver
	unsubscribe          func()
	metaOnly             bool
	closed               chan struct{}
	openedAt             time.Time

	coreService    core.Service
	fileService    files.Service
	accountService accountservice.Service
	spaceService   space.Service
	sbtProvider    typeprovider.SmartBlockTypeProvider
}

func (s *source) Tree() objecttree.ObjectTree {
	return s.ObjectTree
}

func (s *source) Update(ot objecttree.ObjectTree) {
	// here it should work, because we always have the most common snapshot of the changes in tree
	s.lastSnapshotId = ot.Root().Id
	prevSnapshot := s.lastSnapshotId
	// todo: check this one
	err := s.receiver.StateAppend(func(d state.Doc) (st *state.State, changes []*pb.ChangeContent, err error) {
		st, changes, sinceSnapshot, err := BuildStateFull(d.(*state.State), ot, s.coreService.PredefinedBlocks().Profile)
		if prevSnapshot != s.lastSnapshotId {
			s.changesSinceSnapshot = sinceSnapshot
		} else {
			s.changesSinceSnapshot += sinceSnapshot
		}
		return st, changes, err
	})

	if err != nil {
		log.With(zap.Error(err)).Debug("failed to append the state and send it to receiver")
	}
}

func (s *source) Rebuild(ot objecttree.ObjectTree) {
	if s.ObjectTree == nil {
		return
	}

	doc, err := s.buildState()
	if err != nil {
		log.With(zap.Error(err)).Debug("failed to build state")
		return
	}
	err = s.receiver.StateRebuild(doc.(*state.State))
	if err != nil {
		log.With(zap.Error(err)).Debug("failed to send the state to receiver")
	}
}

func (s *source) ReadOnly() bool {
	return false
}

func (s *source) Id() string {
	return s.id
}

func (s *source) Type() model.SmartBlockType {
	return model.SmartBlockType(s.smartblockType)
}

func (s *source) ReadDoc(ctx context.Context, receiver ChangeReceiver, allowEmpty bool) (doc state.Doc, err error) {
	return s.readDoc(ctx, receiver, allowEmpty)
}

func (s *source) readDoc(ctx context.Context, receiver ChangeReceiver, allowEmpty bool) (doc state.Doc, err error) {
	s.receiver = receiver
	setter, ok := s.ObjectTree.(synctree.ListenerSetter)
	if !ok {
		err = fmt.Errorf("should be able to set listner inside object tree")
		return
	}
	setter.SetListener(s)
	return s.buildState()
}

func (s *source) buildState() (doc state.Doc, err error) {
	st, _, changesAppliedSinceSnapshot, err := BuildState(nil, s.ObjectTree, s.coreService.PredefinedBlocks().Profile)
	if err != nil {
		return
	}
	validationErr := st.Validate()
	if validationErr != nil {
		log.With("objectID", s.id).Errorf("not valid state: %v", validationErr)
	}
	st.BlocksInit(st)
	st.InjectDerivedDetails()
	s.changesSinceSnapshot = changesAppliedSinceSnapshot
	// TODO: check if we can leave only removeDuplicates instead of Normalize
	if err = st.Normalize(false); err != nil {
		return
	}

	// TODO: check if we can use apply fast one
	if _, _, err = state.ApplyState(st, false); err != nil {
		return
	}
	return st, nil
}

func (s *source) GetCreationInfo() (creator string, createdDate int64, err error) {
	createdDate = s.ObjectTree.UnmarshalledHeader().Timestamp
	creator = s.coreService.PredefinedBlocks().Profile
	return
}

type PushChangeParams struct {
	State             *state.State
	Changes           []*pb.ChangeContent
	FileChangedHashes []string
	Time              time.Time // used to derive the lastModifiedDate; Default is time.Now()
	DoSnapshot        bool
}

func (s *source) PushChange(params PushChangeParams) (id string, err error) {
	if params.Time.IsZero() {
		params.Time = time.Now()
	}

	c := s.buildChange(params)
	data, dataType, err := MarshallChange(c)
	if err != nil {
		return
	}
<<<<<<< HEAD

	content := objecttree.SignableChangeContent{
=======
	if err = checkChangeSize(data, changeSizeLimit); err != nil {
		log.With("objectID", params.State.RootId()).
			Errorf("change size (%d bytes) is above the limit of %d bytes", len(data), changeSizeLimit)
		return "", err
	}
	addResult, err := s.ObjectTree.AddContent(context.Background(), objecttree.SignableChangeContent{
>>>>>>> 200be590
		Data:        data,
		Key:         s.accountService.Account().SignKey,
		IsSnapshot:  c.Snapshot != nil,
		IsEncrypted: true,
	}

	if dataType != "" {
		content.DataType = dataType
	}

	addResult, err := s.ObjectTree.AddContent(context.Background(), content)
	if err != nil {
		return
	}
	id = addResult.Heads[0]

	if c.Snapshot != nil {
		s.lastSnapshotId = id
		s.changesSinceSnapshot = 0
		log.Infof("%s: pushed snapshot", s.id)
	} else {
		s.changesSinceSnapshot++
		log.Debugf("%s: pushed %d changes", s.id, len(c.Content))
	}
	return
}

<<<<<<< HEAD
func (s *source) buildChange(params PushChangeParams) (c *pb.Change) {
	c = &pb.Change{
		Timestamp: params.Time.Unix(),
		Version:   params.State.MigrationVersion(),
	}
	if params.DoSnapshot || s.needSnapshot() || len(params.Changes) == 0 {
		c.Snapshot = &pb.ChangeSnapshot{
			Data: &model.SmartBlockSnapshotBase{
				Blocks:        params.State.BlocksToSave(),
				Details:       params.State.Details(),
				ObjectTypes:   params.State.ObjectTypes(),
				Collections:   params.State.Store(),
				RelationLinks: params.State.PickRelationLinks(),
			},
			FileKeys: s.getFileHashesForSnapshot(params.FileChangedHashes),
		}
	}
	c.Content = params.Changes
	c.FileKeys = s.getFileKeysByHashes(params.FileChangedHashes)
	return c
=======
func checkChangeSize(data []byte, maxSize int) error {
	log.Debugf("Change size is %d bytes", len(data))
	if len(data) > maxSize {
		return ErrBigChangeSize
	}
	return nil
>>>>>>> 200be590
}

func (s *source) ListIds() (ids []string, err error) {
	spc, err := s.spaceService.AccountSpace(context.Background())
	if err != nil {
		return
	}
	ids = slice.Filter(spc.StoredIds(), func(id string) bool {
		t, err := s.sbtProvider.Type(id)
		if err != nil {
			return false
		}
		return t == s.smartblockType
	})
	// exclude account thread id
	return ids, nil
}

func snapshotChance(changesSinceSnapshot int) bool {
	v := 2000
	if changesSinceSnapshot <= 100 {
		return false
	}

	d := changesSinceSnapshot/50 + 1

	min := (v / 2) - d
	max := (v / 2) + d

	r := rand.Intn(v)
	if r >= min && r <= max {
		return true
	}

	return false
}

func (s *source) needSnapshot() bool {
	if s.ObjectTree.Heads()[0] == s.ObjectTree.Id() {
		return true
	}
	return snapshotChance(s.changesSinceSnapshot)
}

func (s *source) GetFileKeysSnapshot() []*pb.ChangeFileKeys {
	return s.getFileHashesForSnapshot(nil)
}

<<<<<<< HEAD
=======
func (s *source) iterate(startId string, iterFunc objecttree.ChangeIterateFunc) (err error) {
	unmarshall := func(_ *objecttree.Change, decrypted []byte) (res any, err error) {
		ch := &pb.Change{}
		err = proto.Unmarshal(decrypted, ch)
		res = ch
		return
	}
	return s.ObjectTree.IterateFrom(startId, unmarshall, iterFunc)
}

>>>>>>> 200be590
func (s *source) getFileHashesForSnapshot(changeHashes []string) []*pb.ChangeFileKeys {
	fileKeys := s.getFileKeysByHashes(changeHashes)
	var uniqKeys = make(map[string]struct{})
	for _, fk := range fileKeys {
		uniqKeys[fk.Hash] = struct{}{}
	}
	processFileKeys := func(keys []*pb.ChangeFileKeys) {
		for _, fk := range keys {
			if _, ok := uniqKeys[fk.Hash]; !ok {
				uniqKeys[fk.Hash] = struct{}{}
				fileKeys = append(fileKeys, fk)
			}
		}
	}
	err := s.ObjectTree.IterateRoot(UnmarshallChange, func(c *objecttree.Change) (isContinue bool) {
		model, ok := c.Model.(*pb.Change)
		if !ok {
			return false
		}
		if model.Snapshot != nil && len(model.Snapshot.FileKeys) > 0 {
			processFileKeys(model.Snapshot.FileKeys)
		}
		if len(model.FileKeys) > 0 {
			processFileKeys(model.FileKeys)
		}
		return true
	})
	if err != nil {
		log.With(zap.Error(err)).Debug("failed to iterate through file keys")
	}
	return fileKeys
}

func (s *source) getFileKeysByHashes(hashes []string) []*pb.ChangeFileKeys {
	fileKeys := make([]*pb.ChangeFileKeys, 0, len(hashes))
	for _, h := range hashes {
		fk, err := s.fileService.FileGetKeys(h)
		if err != nil {
			log.Warnf("can't get file key for hash: %v: %v", h, err)
			continue
		}
		fileKeys = append(fileKeys, &pb.ChangeFileKeys{
			Hash: fk.Hash,
			Keys: fk.Keys,
		})
	}
	return fileKeys
}

func (s *source) Heads() []string {
	if s.ObjectTree == nil {
		return nil
	}
	heads := s.ObjectTree.Heads()
	headsCopy := make([]string, 0, len(heads))
	headsCopy = append(headsCopy, heads...)
	return headsCopy
}

func (s *source) Close() (err error) {
	if s.unsubscribe != nil {
		s.unsubscribe()
		<-s.closed
	}
	return s.ObjectTree.Close()
}

func BuildState(initState *state.State, ot objecttree.ReadableObjectTree, profileId string) (st *state.State, appliedContent []*pb.ChangeContent, changesAppliedSinceSnapshot int, err error) {
	var (
		startId    string
		lastChange *objecttree.Change
		count      int
	)
	// if the state has no first change
	if initState == nil {
		startId = ot.Root().Id
	} else {
		st = initState
		startId = st.ChangeId()
	}

	var lastMigrationVersion uint32
<<<<<<< HEAD
	err = ot.IterateFrom(startId, UnmarshallChange,
		func(change *objecttree.Change) bool {
=======
	err = ot.IterateFrom(startId,
		func(_ *objecttree.Change, decrypted []byte) (any, error) {
			ch := &pb.Change{}
			err = proto.Unmarshal(decrypted, ch)
			if err != nil {
				return nil, err
			}
			return ch, nil
		}, func(change *objecttree.Change) bool {
>>>>>>> 200be590
			count++
			lastChange = change
			// that means that we are starting from tree root
			if change.Id == ot.Id() {
				st = state.NewDoc(ot.Id(), nil).(*state.State)
				st.SetChangeId(change.Id)
				return true
			}

			model := change.Model.(*pb.Change)
			if model.Version > lastMigrationVersion {
				lastMigrationVersion = model.Version
			}
			if startId == change.Id {
				if st == nil {
					changesAppliedSinceSnapshot = 0
					st = state.NewDocFromSnapshot(ot.Id(), model.Snapshot, state.WithChangeId(startId)).(*state.State)
					return true
				} else {
					st = st.NewState()
				}
				return true
			}
			if model.Snapshot != nil {
				changesAppliedSinceSnapshot = 0
			} else {
				changesAppliedSinceSnapshot++
			}
			appliedContent = append(appliedContent, model.Content...)
			st.SetChangeId(change.Id)
			st.ApplyChangeIgnoreErr(model.Content...)
			st.AddFileKeys(model.FileKeys...)

			return true
		})
	if err != nil {
		return
	}
	_, _, err = state.ApplyStateFastOne(st)
	if err != nil {
		return
	}

	if lastChange != nil && !st.IsTheHeaderChange() {
		// todo: why do we don't need to set last modified for the header change?
		st.SetLastModified(lastChange.Timestamp, profileId)
	}
	st.SetMigrationVersion(lastMigrationVersion)
	return
}

// BuildStateFull is deprecated, used in tests only, use BuildState instead
func BuildStateFull(initState *state.State, ot objecttree.ReadableObjectTree, profileId string) (st *state.State, appliedContent []*pb.ChangeContent, changesAppliedSinceSnapshot int, err error) {
	var (
		startId    string
		lastChange *objecttree.Change
		count      int
	)
	// if the state has no first change
	if initState == nil {
		startId = ot.Root().Id
	} else {
		st = initState
		startId = st.ChangeId()
	}

	var lastMigrationVersion uint32
<<<<<<< HEAD
	err = ot.IterateFrom(startId, UnmarshallChange, func(change *objecttree.Change) bool {
		count++
		lastChange = change
		// that means that we are starting from tree root
		if change.Id == ot.Id() {
			st = state.NewDoc(ot.Id(), nil).(*state.State)
			st.SetChangeId(change.Id)
			return true
		}
=======
	err = ot.IterateFrom(startId,
		func(_ *objecttree.Change, decrypted []byte) (any, error) {
			ch := &pb.Change{}
			err = proto.Unmarshal(decrypted, ch)
			if err != nil {
				return nil, err
			}
			return ch, nil
		}, func(change *objecttree.Change) bool {
			count++
			lastChange = change
			// that means that we are starting from tree root
			if change.Id == ot.Id() {
				st = state.NewDoc(ot.Id(), nil).(*state.State)
				st.SetChangeId(change.Id)
				return true
			}
>>>>>>> 200be590

		model := change.Model.(*pb.Change)
		if model.Version > lastMigrationVersion {
			lastMigrationVersion = model.Version
		}
		if startId == change.Id {
			if st == nil {
				changesAppliedSinceSnapshot = 0
				st = state.NewDocFromSnapshot(ot.Id(), model.Snapshot, state.WithChangeId(startId)).(*state.State)
				return true
			} else {
				st = st.NewState()
			}
			return true
		}
		if model.Snapshot != nil {
			changesAppliedSinceSnapshot = 0
		} else {
			changesAppliedSinceSnapshot++
		}
		ns := st.NewState()
		appliedContent = append(appliedContent, model.Content...)
		ns.SetChangeId(change.Id)
		ns.ApplyChangeIgnoreErr(model.Content...)
		ns.AddFileKeys(model.FileKeys...)
		_, _, err = state.ApplyStateFastOne(ns)
		return err == nil
	})
	if err != nil {
		return
	}
	if lastChange != nil && !st.IsTheHeaderChange() {
		st.SetLastModified(lastChange.Timestamp, profileId)
	}
	st.SetMigrationVersion(lastMigrationVersion)
	return
}<|MERGE_RESOLUTION|>--- conflicted
+++ resolved
@@ -30,18 +30,13 @@
 	"github.com/anyproto/anytype-heart/util/slice"
 )
 
-<<<<<<< HEAD
 const (
 	defaultDataType  = "1/s"
 	poolSize         = 4096
 	snappyLowerLimit = 64
+	changeSizeLimit  = 10 * 1024 * 1024
 )
 
-=======
-const changeSizeLimit = 10 * 1024 * 1024
-
-var log = logging.Logger("anytype-mw-source")
->>>>>>> 200be590
 var (
 	log = logging.Logger("anytype-mw-source")
 
@@ -295,17 +290,14 @@
 	if err != nil {
 		return
 	}
-<<<<<<< HEAD
-
-	content := objecttree.SignableChangeContent{
-=======
+
 	if err = checkChangeSize(data, changeSizeLimit); err != nil {
 		log.With("objectID", params.State.RootId()).
 			Errorf("change size (%d bytes) is above the limit of %d bytes", len(data), changeSizeLimit)
 		return "", err
 	}
-	addResult, err := s.ObjectTree.AddContent(context.Background(), objecttree.SignableChangeContent{
->>>>>>> 200be590
+
+	content := objecttree.SignableChangeContent{
 		Data:        data,
 		Key:         s.accountService.Account().SignKey,
 		IsSnapshot:  c.Snapshot != nil,
@@ -333,7 +325,6 @@
 	return
 }
 
-<<<<<<< HEAD
 func (s *source) buildChange(params PushChangeParams) (c *pb.Change) {
 	c = &pb.Change{
 		Timestamp: params.Time.Unix(),
@@ -354,14 +345,14 @@
 	c.Content = params.Changes
 	c.FileKeys = s.getFileKeysByHashes(params.FileChangedHashes)
 	return c
-=======
+}
+
 func checkChangeSize(data []byte, maxSize int) error {
 	log.Debugf("Change size is %d bytes", len(data))
 	if len(data) > maxSize {
 		return ErrBigChangeSize
 	}
 	return nil
->>>>>>> 200be590
 }
 
 func (s *source) ListIds() (ids []string, err error) {
@@ -410,19 +401,6 @@
 	return s.getFileHashesForSnapshot(nil)
 }
 
-<<<<<<< HEAD
-=======
-func (s *source) iterate(startId string, iterFunc objecttree.ChangeIterateFunc) (err error) {
-	unmarshall := func(_ *objecttree.Change, decrypted []byte) (res any, err error) {
-		ch := &pb.Change{}
-		err = proto.Unmarshal(decrypted, ch)
-		res = ch
-		return
-	}
-	return s.ObjectTree.IterateFrom(startId, unmarshall, iterFunc)
-}
-
->>>>>>> 200be590
 func (s *source) getFileHashesForSnapshot(changeHashes []string) []*pb.ChangeFileKeys {
 	fileKeys := s.getFileKeysByHashes(changeHashes)
 	var uniqKeys = make(map[string]struct{})
@@ -505,20 +483,8 @@
 	}
 
 	var lastMigrationVersion uint32
-<<<<<<< HEAD
 	err = ot.IterateFrom(startId, UnmarshallChange,
 		func(change *objecttree.Change) bool {
-=======
-	err = ot.IterateFrom(startId,
-		func(_ *objecttree.Change, decrypted []byte) (any, error) {
-			ch := &pb.Change{}
-			err = proto.Unmarshal(decrypted, ch)
-			if err != nil {
-				return nil, err
-			}
-			return ch, nil
-		}, func(change *objecttree.Change) bool {
->>>>>>> 200be590
 			count++
 			lastChange = change
 			// that means that we are starting from tree root
@@ -586,7 +552,6 @@
 	}
 
 	var lastMigrationVersion uint32
-<<<<<<< HEAD
 	err = ot.IterateFrom(startId, UnmarshallChange, func(change *objecttree.Change) bool {
 		count++
 		lastChange = change
@@ -596,25 +561,6 @@
 			st.SetChangeId(change.Id)
 			return true
 		}
-=======
-	err = ot.IterateFrom(startId,
-		func(_ *objecttree.Change, decrypted []byte) (any, error) {
-			ch := &pb.Change{}
-			err = proto.Unmarshal(decrypted, ch)
-			if err != nil {
-				return nil, err
-			}
-			return ch, nil
-		}, func(change *objecttree.Change) bool {
-			count++
-			lastChange = change
-			// that means that we are starting from tree root
-			if change.Id == ot.Id() {
-				st = state.NewDoc(ot.Id(), nil).(*state.State)
-				st.SetChangeId(change.Id)
-				return true
-			}
->>>>>>> 200be590
 
 		model := change.Model.(*pb.Change)
 		if model.Version > lastMigrationVersion {

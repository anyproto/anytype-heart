--- conflicted
+++ resolved
@@ -192,14 +192,9 @@
 		objectStore:        s.objectStore.SpaceIndex(space.Id()),
 		fileObjectMigrator: s.fileObjectMigrator,
 	}
-<<<<<<< HEAD
 	if sbt == smartblock.SmartBlockTypeChatDerivedObject || sbt == smartblock.SmartBlockTypeAccountObject ||
 		sbt == smartblock.SmartBlockTypeUserDataObject {
-		return &store{source: src}, nil
-=======
-	if sbt == smartblock.SmartBlockTypeChatDerivedObject || sbt == smartblock.SmartBlockTypeAccountObject {
 		return &store{source: src, sbType: sbt, diffManagers: map[string]*diffManager{}}, nil
->>>>>>> f61f37b8
 	}
 
 	return src, nil

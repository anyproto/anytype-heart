--- conflicted
+++ resolved
@@ -234,21 +234,12 @@
 	return rand.Intn(500) == 42
 }
 
-<<<<<<< HEAD
-func (s *source) changeListener(recordsCh chan core.SmartblockRecordWithLogID) {
+func (s *source) changeListener(recordsCh chan core.SmartblockRecordEnvelope) {
 	batch := mb.New(0)
 	defer batch.Close()
 	go func() {
 		defer close(s.closed)
-		var records []core.SmartblockRecordWithLogID
-=======
-func (s *source) changeListener(recordsCh chan core.SmartblockRecordEnvelope) {
-	defer close(s.closed)
-	batch := mb.New(0)
-	defer batch.Close()
-	go func() {
 		var records []core.SmartblockRecordEnvelope
->>>>>>> 9f336c9d
 		for {
 			msgs := batch.Wait()
 			if len(msgs) == 0 {

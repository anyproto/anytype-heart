--- conflicted
+++ resolved
@@ -32,13 +32,9 @@
 	Close() (err error)
 }
 
-<<<<<<< HEAD
+var ErrUnknownDataFormat = fmt.Errorf("unknown data format: you may need to upgrade anytype in order to open this page")
+
 func NewSource(a anytype.Service, id string) (s Source, err error) {
-=======
-var ErrUnknownDataFormat = fmt.Errorf("unknown data format: you may need to upgrade anytype in order to open this page")
-
-func NewSource(a anytype.Service, m meta.Service, id string) (s Source, err error) {
->>>>>>> 0a7cdcce
 	sb, err := a.GetBlock(id)
 	if err != nil {
 		err = fmt.Errorf("anytype.GetBlock error: %v", err)
@@ -79,7 +75,6 @@
 	return anytype.SmartBlockTypeToProto(s.sb.Type())
 }
 
-<<<<<<< HEAD
 func (s *source) ReadDetails(receiver ChangeReceiver) (doc state.Doc, err error) {
 	s.mu.Lock()
 	defer s.mu.Unlock()
@@ -100,15 +95,6 @@
 		ch = make(chan core.SmartblockRecordWithLogID)
 		if s.unsubscribe, err = s.sb.SubscribeForRecords(ch); err != nil {
 			return
-=======
-func (s *source) ReadVersion() (*core.SmartBlockVersion, error) {
-	v, err := s.sb.GetLastDownloadedVersion()
-	if err != nil {
-		if err == core.ErrFailedToDecodeSnapshot {
-			err = ErrUnknownDataFormat
-		} else if err != core.ErrBlockSnapshotNotFound {
-			err = fmt.Errorf("anytype.GetLastDownloadedVersion error: %v", err)
->>>>>>> 0a7cdcce
 		}
 		defer func() {
 			if err != nil {

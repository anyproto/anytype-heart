package source

import (
	"bytes"
	"context"
	"errors"
	"fmt"
	"math/rand"
	"sync"
	"time"

	"github.com/anyproto/any-sync/accountservice"
	"github.com/anyproto/any-sync/commonspace/object/tree/objecttree"
	"github.com/anyproto/any-sync/commonspace/object/tree/synctree"
	"github.com/anyproto/any-sync/commonspace/object/tree/synctree/updatelistener"
	"github.com/anyproto/any-sync/commonspace/objecttreebuilder"
	"github.com/gogo/protobuf/proto"
	"github.com/gogo/protobuf/types"
	"github.com/golang/snappy"
	"go.uber.org/zap"
	"golang.org/x/exp/slices"

	"github.com/anyproto/anytype-heart/core/block/editor/state"
	"github.com/anyproto/anytype-heart/core/domain"
	"github.com/anyproto/anytype-heart/core/files"
	"github.com/anyproto/anytype-heart/pb"
	"github.com/anyproto/anytype-heart/pkg/lib/core/smartblock"
	"github.com/anyproto/anytype-heart/pkg/lib/localstore/addr"
	"github.com/anyproto/anytype-heart/pkg/lib/localstore/objectstore"
	"github.com/anyproto/anytype-heart/pkg/lib/logging"
	"github.com/anyproto/anytype-heart/pkg/lib/pb/model"
	"github.com/anyproto/anytype-heart/space/spacecore"
	"github.com/anyproto/anytype-heart/space/spacecore/typeprovider"
	"github.com/anyproto/anytype-heart/util/slice"
)

const (
	dataTypeSnappy   = "1/s"
	poolSize         = 4096
	snappyLowerLimit = 64
	changeSizeLimit  = 10 * 1024 * 1024
)

var (
	log = logging.Logger("anytype-mw-source")

	bytesPool = sync.Pool{New: func() any { return make([]byte, poolSize) }}

	ErrObjectNotFound = errors.New("object not found")
	ErrReadOnly       = errors.New("object is read only")
	ErrBigChangeSize  = errors.New("change size is above the limit")
)

func MarshalChange(change *pb.Change) (result []byte, dataType string, err error) {
	data := bytesPool.Get().([]byte)[:0]
	defer bytesPool.Put(data)

	data = slices.Grow(data, change.Size())
	n, err := change.MarshalTo(data)
	if err != nil {
		return
	}
	data = data[:n]

	if n > snappyLowerLimit {
		result = snappy.Encode(nil, data)
		dataType = dataTypeSnappy
	} else {
		result = bytes.Clone(data)
	}

	return
}

func UnmarshalChange(treeChange *objecttree.Change, data []byte) (result any, err error) {
	change := &pb.Change{}
	if treeChange.DataType == dataTypeSnappy {
		buf := bytesPool.Get().([]byte)[:0]
		defer bytesPool.Put(buf)

		var n int
		if n, err = snappy.DecodedLen(data); err == nil {
			buf = slices.Grow(buf, n)[:n]
			var decoded []byte
			decoded, err = snappy.Decode(buf, data)
			if err == nil {
				data = decoded
			}
		}
	}
	if err = proto.Unmarshal(data, change); err == nil {
		result = change
	}
	return
}

type ChangeReceiver interface {
	StateAppend(func(d state.Doc) (s *state.State, changes []*pb.ChangeContent, err error)) error
	StateRebuild(d state.Doc) (err error)
	sync.Locker
}

type Source interface {
	Id() string
	SpaceID() string
	Type() smartblock.SmartBlockType
	Heads() []string
	GetFileKeysSnapshot() []*pb.ChangeFileKeys
	ReadOnly() bool
	ReadDoc(ctx context.Context, receiver ChangeReceiver, empty bool) (doc state.Doc, err error)
	PushChange(params PushChangeParams) (id string, err error)
	Close() (err error)
	GetCreationInfo() (creatorObjectId string, createdDate int64, err error)
}

type SourceIdEndodedDetails interface {
	Id() string
	DetailsFromId() (*types.Struct, error)
}

type IDsLister interface {
	ListIds() ([]string, error)
}

type SourceWithType interface {
	Source
	IDsLister
}

var ErrUnknownDataFormat = fmt.Errorf("unknown data format: you may need to upgrade anytype in order to open this page")

<<<<<<< HEAD
func (s *service) NewTreeSource(ctx context.Context, space Space, id string, buildOpts objecttreebuilder.BuildTreeOpts) (Source, error) {
=======
func (s *service) newTreeSource(ctx context.Context, space Space, id string, buildOpts objecttreebuilder.BuildTreeOpts) (Source, error) {
	treeBuilder := space.TreeBuilder()
	if treeBuilder == nil {
		return nil, fmt.Errorf("space doesn't have tree builder")
	}
>>>>>>> 8b94bdfc
	ot, err := space.TreeBuilder().BuildTree(ctx, id, buildOpts)
	if err != nil {
		return nil, fmt.Errorf("build tree: %w", err)
	}

	sbt, key, err := typeprovider.GetTypeAndKeyFromRoot(ot.Header())
	if err != nil {
		return nil, err
	}

	return &source{
		ObjectTree:         ot,
		id:                 id,
		headerKey:          key,
		space:              space,
		spaceID:            space.Id(),
		spaceService:       s.spaceCoreService,
		openedAt:           time.Now(),
		smartblockType:     sbt,
		accountService:     s.accountService,
		accountKeysService: s.accountKeysService,
		sbtProvider:        s.sbtProvider,
		fileService:        s.fileService,
		objectStore:        s.objectStore,
	}, nil
}

type ObjectTreeProvider interface {
	Tree() objecttree.ObjectTree
}

type source struct {
	objecttree.ObjectTree
	id                   string
	space                Space
	spaceID              string
	smartblockType       smartblock.SmartBlockType
	headerKey            string // used for header(id) derivation together with smartblockType
	lastSnapshotId       string
	changesSinceSnapshot int
	receiver             ChangeReceiver
	unsubscribe          func()
	metaOnly             bool
	closed               chan struct{}
	openedAt             time.Time

	fileService        files.Service
	accountService     accountService
	accountKeysService accountservice.Service
	spaceService       spacecore.SpaceCoreService
	sbtProvider        typeprovider.SmartBlockTypeProvider
	objectStore        objectstore.ObjectStore
}

var _ updatelistener.UpdateListener = (*source)(nil)

func (s *source) Tree() objecttree.ObjectTree {
	return s.ObjectTree
}

func (s *source) Update(ot objecttree.ObjectTree) {
	// here it should work, because we always have the most common snapshot of the changes in tree
	s.lastSnapshotId = ot.Root().Id
	prevSnapshot := s.lastSnapshotId
	// todo: check this one
	err := s.receiver.StateAppend(func(d state.Doc) (st *state.State, changes []*pb.ChangeContent, err error) {
		st, changes, sinceSnapshot, err := BuildStateFull(d.(*state.State), ot, "")
		if prevSnapshot != s.lastSnapshotId {
			s.changesSinceSnapshot = sinceSnapshot
		} else {
			s.changesSinceSnapshot += sinceSnapshot
		}
		return st, changes, err
	})

	if err != nil {
		log.With(zap.Error(err)).Debug("failed to append the state and send it to receiver")
	}
}

func (s *source) Rebuild(ot objecttree.ObjectTree) {
	if s.ObjectTree == nil {
		return
	}

	doc, err := s.buildState()
	if err != nil {
		log.With(zap.Error(err)).Debug("failed to build state")
		return
	}
	err = s.receiver.StateRebuild(doc.(*state.State))
	if err != nil {
		log.With(zap.Error(err)).Debug("failed to send the state to receiver")
	}
}

func (s *source) ReadOnly() bool {
	return false
}

func (s *source) Id() string {
	return s.id
}

func (s *source) SpaceID() string {
	return s.spaceID
}

func (s *source) Type() smartblock.SmartBlockType {
	return s.smartblockType
}

func (s *source) ReadDoc(_ context.Context, receiver ChangeReceiver, allowEmpty bool) (doc state.Doc, err error) {
	return s.readDoc(receiver)
}

func (s *source) readDoc(receiver ChangeReceiver) (doc state.Doc, err error) {
	s.receiver = receiver
	setter, ok := s.ObjectTree.(synctree.ListenerSetter)
	if !ok {
		err = fmt.Errorf("should be able to set listner inside object tree")
		return
	}
	setter.SetListener(s)
	return s.buildState()
}

func (s *source) buildState() (doc state.Doc, err error) {
	st, _, changesAppliedSinceSnapshot, err := BuildState(nil, s.ObjectTree)
	if err != nil {
		return
	}

	validationErr := st.Validate()
	if validationErr != nil {
		log.With("objectID", s.id).Errorf("not valid state: %v", validationErr)
	}
	st.BlocksInit(st)

	// This is temporary migration. We will move it to persistent migration later after several releases.
	// The reason is to minimize the number of glitches for users of both old and new versions of Anytype.
	// For example, if we persist this migration for Dataview block now, user will see "No query selected"
	// error in the old version of Anytype. We want to avoid this as much as possible by making this migration
	// temporary, though the applying change to this Dataview block will persist this migration, breaking backward
	// compatibility. But in many cases we expect that users update object not so often as they just view them.
	// TODO: we can skip migration for non-personal spaces
	migration := newSubObjectsAndProfileLinksMigration(s.space, s.accountService.IdentityObjectId(), s.objectStore)
	migration.migrate(st)

	s.changesSinceSnapshot = changesAppliedSinceSnapshot
	// TODO: check if we can leave only removeDuplicates instead of Normalize
	if err = st.Normalize(false); err != nil {
		return
	}

	// TODO: check if we can use apply fast one
	if _, _, err = state.ApplyState(st, false); err != nil {
		return
	}
	return st, nil
}

func (s *source) GetCreationInfo() (creatorObjectId string, createdDate int64, err error) {
	createdDate = s.ObjectTree.Root().Timestamp
	root := s.ObjectTree.Root()
	if root != nil && root.Identity != nil {
		creatorObjectId = addr.AccountIdToIdentityObjectId(root.Identity.Account())
	}
	return
}

type PushChangeParams struct {
	State             *state.State
	Changes           []*pb.ChangeContent
	FileChangedHashes []string
	Time              time.Time // used to derive the lastModifiedDate; Default is time.Now()
	DoSnapshot        bool
}

func (s *source) PushChange(params PushChangeParams) (id string, err error) {
	if params.Time.IsZero() {
		params.Time = time.Now()
	}
	change := s.buildChange(params)

	// TODO: GO-2151 Need to enable snappy compression when all clients will be able to decode snappy
	// data, dataType, err := MarshalChange(change)
	dataType := ""
	data, err := change.Marshal()

	if err != nil {
		return
	}
	if err = checkChangeSize(data, changeSizeLimit); err != nil {
		log.With("objectID", params.State.RootId()).
			Errorf("change size (%d bytes) is above the limit of %d bytes", len(data), changeSizeLimit)
		return "", err
	}

	addResult, err := s.ObjectTree.AddContent(context.Background(), objecttree.SignableChangeContent{
		Data:        data,
		Key:         s.accountKeysService.Account().SignKey,
		IsSnapshot:  change.Snapshot != nil,
		IsEncrypted: true,
		DataType:    dataType,
	})
	if err != nil {
		return
	}
	id = addResult.Heads[0]

	if change.Snapshot != nil {
		s.lastSnapshotId = id
		s.changesSinceSnapshot = 0
		log.Infof("%s: pushed snapshot", s.id)
	} else {
		s.changesSinceSnapshot++
		log.Debugf("%s: pushed %d changes", s.id, len(change.Content))
	}
	return
}

func (s *source) buildChange(params PushChangeParams) (c *pb.Change) {
	c = &pb.Change{
		Timestamp: params.Time.Unix(),
		Version:   params.State.MigrationVersion(),
	}
	if params.DoSnapshot || s.needSnapshot() || len(params.Changes) == 0 {
		c.Snapshot = &pb.ChangeSnapshot{
			Data: &model.SmartBlockSnapshotBase{
				Blocks:        params.State.BlocksToSave(),
				Details:       params.State.Details(),
				ObjectTypes:   slice.UnwrapStrings(params.State.ObjectTypeKeys()),
				Collections:   params.State.Store(),
				RelationLinks: params.State.PickRelationLinks(),
				Key:           params.State.UniqueKeyInternal(),
			},
			FileKeys: s.getFileHashesForSnapshot(params.FileChangedHashes),
		}
	}
	c.Content = params.Changes
	c.FileKeys = s.getFileKeysByHashes(params.FileChangedHashes)
	return c
}

func checkChangeSize(data []byte, maxSize int) error {
	log.Debugf("Change size is %d bytes", len(data))
	if len(data) > maxSize {
		return ErrBigChangeSize
	}
	return nil
}

func (s *source) ListIds() (ids []string, err error) {
	spc, err := s.spaceService.Get(context.Background(), s.spaceID)
	if err != nil {
		return
	}
	ids = slice.Filter(spc.StoredIds(), func(id string) bool {
		t, err := s.sbtProvider.Type(s.spaceID, id)
		if err != nil {
			return false
		}
		return t == s.smartblockType
	})
	// exclude account thread id
	return ids, nil
}

func snapshotChance(changesSinceSnapshot int) bool {
	v := 2000
	if changesSinceSnapshot <= 100 {
		return false
	}

	d := changesSinceSnapshot/50 + 1

	min := (v / 2) - d
	max := (v / 2) + d

	r := rand.Intn(v)
	if r >= min && r <= max {
		return true
	}

	return false
}

func (s *source) needSnapshot() bool {
	if s.ObjectTree.Heads()[0] == s.ObjectTree.Id() {
		return true
	}
	return snapshotChance(s.changesSinceSnapshot)
}

func (s *source) GetFileKeysSnapshot() []*pb.ChangeFileKeys {
	return s.getFileHashesForSnapshot(nil)
}

func (s *source) getFileHashesForSnapshot(changeHashes []string) []*pb.ChangeFileKeys {
	fileKeys := s.getFileKeysByHashes(changeHashes)
	var uniqKeys = make(map[string]struct{})
	for _, fk := range fileKeys {
		uniqKeys[fk.Hash] = struct{}{}
	}
	processFileKeys := func(keys []*pb.ChangeFileKeys) {
		for _, fk := range keys {
			if _, ok := uniqKeys[fk.Hash]; !ok {
				uniqKeys[fk.Hash] = struct{}{}
				fileKeys = append(fileKeys, fk)
			}
		}
	}
	err := s.ObjectTree.IterateRoot(UnmarshalChange, func(c *objecttree.Change) (isContinue bool) {
		model, ok := c.Model.(*pb.Change)
		if !ok {
			return false
		}
		if model.Snapshot != nil && len(model.Snapshot.FileKeys) > 0 {
			processFileKeys(model.Snapshot.FileKeys)
		}
		if len(model.FileKeys) > 0 {
			processFileKeys(model.FileKeys)
		}
		return true
	})
	if err != nil {
		log.With(zap.Error(err)).Debug("failed to iterate through file keys")
	}
	return fileKeys
}

func (s *source) getFileKeysByHashes(hashes []string) []*pb.ChangeFileKeys {
	fileKeys := make([]*pb.ChangeFileKeys, 0, len(hashes))
	for _, h := range hashes {
		fk, err := s.fileService.FileGetKeys(domain.FullID{
			SpaceID:  s.spaceID,
			ObjectID: h,
		})
		if err != nil {
			log.Warnf("can't get file key for hash: %v: %v", h, err)
			continue
		}
		fileKeys = append(fileKeys, &pb.ChangeFileKeys{
			Hash: fk.Hash,
			Keys: fk.Keys,
		})
	}
	return fileKeys
}

func (s *source) Heads() []string {
	if s.ObjectTree == nil {
		return nil
	}
	heads := s.ObjectTree.Heads()
	headsCopy := make([]string, 0, len(heads))
	headsCopy = append(headsCopy, heads...)
	return headsCopy
}

func (s *source) Close() (err error) {
	if s.unsubscribe != nil {
		s.unsubscribe()
		<-s.closed
	}
	return s.ObjectTree.Close()
}

func BuildState(initState *state.State, ot objecttree.ReadableObjectTree) (st *state.State, appliedContent []*pb.ChangeContent, changesAppliedSinceSnapshot int, err error) {
	var (
		startId    string
		lastChange *objecttree.Change
		count      int
	)
	// if the state has no first change
	if initState == nil {
		startId = ot.Root().Id
	} else {
		st = initState
		startId = st.ChangeId()
	}

	// todo: can we avoid unmarshaling here? we already had this data
	_, uniqueKeyInternalKey, err := typeprovider.GetTypeAndKeyFromRoot(ot.Header())
	if err != nil {
		return
	}
	var lastMigrationVersion uint32
	err = ot.IterateFrom(startId, UnmarshalChange,
		func(change *objecttree.Change) bool {
			count++
			lastChange = change
			// that means that we are starting from tree root
			if change.Id == ot.Id() {
				if uniqueKeyInternalKey != "" {
					st = state.NewDocWithInternalKey(ot.Id(), nil, uniqueKeyInternalKey).(*state.State)
				} else {
					st = state.NewDoc(ot.Id(), nil).(*state.State)
				}
				st.SetChangeId(change.Id)
				return true
			}

			model := change.Model.(*pb.Change)
			if model.Version > lastMigrationVersion {
				lastMigrationVersion = model.Version
			}
			if startId == change.Id {
				if st == nil {
					changesAppliedSinceSnapshot = 0
					st = state.NewDocFromSnapshot(ot.Id(), model.Snapshot, state.WithChangeId(startId), state.WithInternalKey(uniqueKeyInternalKey)).(*state.State)
					return true
				} else {
					st = st.NewState()
				}
				return true
			}
			if model.Snapshot != nil {
				changesAppliedSinceSnapshot = 0
			} else {
				changesAppliedSinceSnapshot++
			}
			appliedContent = append(appliedContent, model.Content...)
			st.SetChangeId(change.Id)
			st.ApplyChangeIgnoreErr(model.Content...)
			st.AddFileKeys(model.FileKeys...)

			return true
		})
	if err != nil {
		return
	}
	_, _, err = state.ApplyStateFastOne(st)
	if err != nil {
		return
	}

	if lastChange != nil && !st.IsTheHeaderChange() {
		// todo: why do we don't need to set last modified for the header change?
		st.SetLastModified(lastChange.Timestamp, addr.AccountIdToIdentityObjectId(lastChange.Identity.Account()))
	}
	st.SetMigrationVersion(lastMigrationVersion)
	return
}

// BuildStateFull is deprecated, used in tests only, use BuildState instead
func BuildStateFull(initState *state.State, ot objecttree.ReadableObjectTree, profileId string) (st *state.State, appliedContent []*pb.ChangeContent, changesAppliedSinceSnapshot int, err error) {
	var (
		startId    string
		lastChange *objecttree.Change
		count      int
	)
	// if the state has no first change
	if initState == nil {
		startId = ot.Root().Id
	} else {
		st = initState
		startId = st.ChangeId()
	}

	var lastMigrationVersion uint32
	err = ot.IterateFrom(startId, UnmarshalChange, func(change *objecttree.Change) bool {
		count++
		lastChange = change
		// that means that we are starting from tree root
		if change.Id == ot.Id() {
			st = state.NewDoc(ot.Id(), nil).(*state.State)
			st.SetChangeId(change.Id)
			return true
		}

		model := change.Model.(*pb.Change)
		if model.Version > lastMigrationVersion {
			lastMigrationVersion = model.Version
		}
		if startId == change.Id {
			if st == nil {
				changesAppliedSinceSnapshot = 0
				st = state.NewDocFromSnapshot(ot.Id(), model.Snapshot, state.WithChangeId(startId)).(*state.State)
				return true
			} else {
				st = st.NewState()
			}
			return true
		}
		if model.Snapshot != nil {
			changesAppliedSinceSnapshot = 0
		} else {
			changesAppliedSinceSnapshot++
		}
		ns := st.NewState()
		appliedContent = append(appliedContent, model.Content...)
		ns.SetChangeId(change.Id)
		ns.ApplyChangeIgnoreErr(model.Content...)
		ns.AddFileKeys(model.FileKeys...)
		_, _, err = state.ApplyStateFastOne(ns)
		return err == nil
	})
	if err != nil {
		return
	}
	if lastChange != nil && !st.IsTheHeaderChange() {
		// todo: why do we don't need to set last modified for the header change?
		st.SetLastModified(lastChange.Timestamp, addr.AccountIdToIdentityObjectId(lastChange.Identity.Account()))
	}
	st.SetMigrationVersion(lastMigrationVersion)
	return
}<|MERGE_RESOLUTION|>--- conflicted
+++ resolved
@@ -129,15 +129,11 @@
 
 var ErrUnknownDataFormat = fmt.Errorf("unknown data format: you may need to upgrade anytype in order to open this page")
 
-<<<<<<< HEAD
 func (s *service) NewTreeSource(ctx context.Context, space Space, id string, buildOpts objecttreebuilder.BuildTreeOpts) (Source, error) {
-=======
-func (s *service) newTreeSource(ctx context.Context, space Space, id string, buildOpts objecttreebuilder.BuildTreeOpts) (Source, error) {
 	treeBuilder := space.TreeBuilder()
 	if treeBuilder == nil {
 		return nil, fmt.Errorf("space doesn't have tree builder")
 	}
->>>>>>> 8b94bdfc
 	ot, err := space.TreeBuilder().BuildTree(ctx, id, buildOpts)
 	if err != nil {
 		return nil, fmt.Errorf("build tree: %w", err)

package source

import (
	"context"
	"fmt"

	"github.com/anyproto/anytype-heart/core/block/editor/state"
	"github.com/anyproto/anytype-heart/core/block/editor/template"
	"github.com/anyproto/anytype-heart/core/block/restriction"
	"github.com/anyproto/anytype-heart/core/domain"
	"github.com/anyproto/anytype-heart/pb"
	"github.com/anyproto/anytype-heart/pkg/lib/bundle"
	"github.com/anyproto/anytype-heart/pkg/lib/core/smartblock"
	"github.com/anyproto/anytype-heart/pkg/lib/localstore/addr"
	"github.com/anyproto/anytype-heart/pkg/lib/pb/model"
	"github.com/anyproto/anytype-heart/util/dateutil"
	"github.com/anyproto/anytype-heart/util/pbtypes"
)

type DateSourceParams struct {
	Id               domain.FullID
	DateObjectTypeId string
}

func NewDate(params DateSourceParams) (s Source) {
	return &date{
		id:      params.Id.ObjectID,
		spaceId: params.Id.SpaceID,
		typeId:  params.DateObjectTypeId,
	}
}

type date struct {
	id, spaceId, typeId string
}

func (d *date) ListIds() ([]string, error) {
	return []string{}, nil
}

func (d *date) ReadOnly() bool {
	return true
}

func (d *date) Id() string {
	return d.id
}

func (d *date) SpaceID() string {
	return d.spaceId
}

func (d *date) Type() smartblock.SmartBlockType {
	return smartblock.SmartBlockTypeDate
}

<<<<<<< HEAD
func (d *date) getDetails() (*domain.Details, error) {
	t, err := dateutil.ParseDateId(d.id)
=======
func (d *date) getDetails() (*types.Struct, error) {
	dateObject, err := dateutil.BuildDateObjectFromId(d.id)
>>>>>>> a85b42fa
	if err != nil {
		return nil, fmt.Errorf("failed to parse date id: %w", err)
	}
	restrictions := restriction.GetRestrictionsBySBType(smartblock.SmartBlockTypeDate)

<<<<<<< HEAD
	return domain.NewDetailsFromMap(map[domain.RelationKey]domain.Value{

		bundle.RelationKeyName:       domain.String(dateutil.TimeToDateName(t)),
		bundle.RelationKeyId:         domain.String(d.id),
		bundle.RelationKeyType:       domain.String(d.typeId),
		bundle.RelationKeyIsReadonly: domain.Bool(true),
		bundle.RelationKeyIsArchived: domain.Bool(false),
		bundle.RelationKeyIsHidden:   domain.Bool(false),
		bundle.RelationKeyLayout:     domain.Float64(float64(model.ObjectType_date)),
		bundle.RelationKeyIconEmoji:  domain.String("📅"),
		bundle.RelationKeySpaceId:    domain.String(d.SpaceID()),
		bundle.RelationKeyTimestamp:  domain.Int64(t.Unix()),
		// TODO: GO-4494 - Remove links relation id
		bundle.RelationKeySetOf: domain.StringList([]string{d.linksId}),
	}), nil
=======
	return &types.Struct{Fields: map[string]*types.Value{
		bundle.RelationKeyName.String():         pbtypes.String(dateObject.Name()),
		bundle.RelationKeyId.String():           pbtypes.String(d.id),
		bundle.RelationKeyType.String():         pbtypes.String(d.typeId),
		bundle.RelationKeyIsReadonly.String():   pbtypes.Bool(true),
		bundle.RelationKeyIsArchived.String():   pbtypes.Bool(false),
		bundle.RelationKeyIsHidden.String():     pbtypes.Bool(false),
		bundle.RelationKeyLayout.String():       pbtypes.Float64(float64(model.ObjectType_date)),
		bundle.RelationKeyIconEmoji.String():    pbtypes.String("📅"),
		bundle.RelationKeySpaceId.String():      pbtypes.String(d.SpaceID()),
		bundle.RelationKeyTimestamp.String():    pbtypes.Int64(dateObject.Time().Unix()),
		bundle.RelationKeyRestrictions.String(): pbtypes.IntList(restrictions...),
	}}, nil
>>>>>>> a85b42fa
}

func (d *date) DetailsFromId() (*domain.Details, error) {
	return d.getDetails()
}

func (d *date) ReadDoc(context.Context, ChangeReceiver, bool) (doc state.Doc, err error) {
	details, err := d.getDetails()
	if err != nil {
		return
	}

	s := state.NewDoc(d.id, nil).(*state.State)
	template.InitTemplate(s,
		template.WithTitle,
		template.WithDefaultFeaturedRelations,
		template.WithAllBlocksEditsRestricted,
	)
	s.SetDetails(details)
	s.SetObjectTypeKey(bundle.TypeKeyDate)
	return s, nil
}

func (d *date) PushChange(PushChangeParams) (id string, err error) {
	return "", nil
}

func (d *date) Close() (err error) {
	return
}

func (d *date) Heads() []string {
	return []string{d.id}
}

func (d *date) GetFileKeysSnapshot() []*pb.ChangeFileKeys {
	return nil
}

func (d *date) GetCreationInfo() (creatorObjectId string, createdDate int64, err error) {
	return addr.AnytypeProfileId, 0, nil
}<|MERGE_RESOLUTION|>--- conflicted
+++ resolved
@@ -54,49 +54,26 @@
 	return smartblock.SmartBlockTypeDate
 }
 
-<<<<<<< HEAD
 func (d *date) getDetails() (*domain.Details, error) {
-	t, err := dateutil.ParseDateId(d.id)
-=======
-func (d *date) getDetails() (*types.Struct, error) {
 	dateObject, err := dateutil.BuildDateObjectFromId(d.id)
->>>>>>> a85b42fa
 	if err != nil {
 		return nil, fmt.Errorf("failed to parse date id: %w", err)
 	}
 	restrictions := restriction.GetRestrictionsBySBType(smartblock.SmartBlockTypeDate)
 
-<<<<<<< HEAD
 	return domain.NewDetailsFromMap(map[domain.RelationKey]domain.Value{
-
-		bundle.RelationKeyName:       domain.String(dateutil.TimeToDateName(t)),
-		bundle.RelationKeyId:         domain.String(d.id),
-		bundle.RelationKeyType:       domain.String(d.typeId),
-		bundle.RelationKeyIsReadonly: domain.Bool(true),
-		bundle.RelationKeyIsArchived: domain.Bool(false),
-		bundle.RelationKeyIsHidden:   domain.Bool(false),
-		bundle.RelationKeyLayout:     domain.Float64(float64(model.ObjectType_date)),
-		bundle.RelationKeyIconEmoji:  domain.String("📅"),
-		bundle.RelationKeySpaceId:    domain.String(d.SpaceID()),
-		bundle.RelationKeyTimestamp:  domain.Int64(t.Unix()),
-		// TODO: GO-4494 - Remove links relation id
-		bundle.RelationKeySetOf: domain.StringList([]string{d.linksId}),
+		bundle.RelationKeyName:         domain.String(dateObject.Name()),
+		bundle.RelationKeyId:           domain.String(d.id),
+		bundle.RelationKeyType:         domain.String(d.typeId),
+		bundle.RelationKeyIsReadonly:   domain.Bool(true),
+		bundle.RelationKeyIsArchived:   domain.Bool(false),
+		bundle.RelationKeyIsHidden:     domain.Bool(false),
+		bundle.RelationKeyLayout:       domain.Float64(float64(model.ObjectType_date)),
+		bundle.RelationKeyIconEmoji:    domain.String("📅"),
+		bundle.RelationKeySpaceId:      domain.String(d.SpaceID()),
+		bundle.RelationKeyTimestamp:    domain.Int64(dateObject.Time().Unix()),
+		bundle.RelationKeyRestrictions: domain.Int64List(restrictions...),
 	}), nil
-=======
-	return &types.Struct{Fields: map[string]*types.Value{
-		bundle.RelationKeyName.String():         pbtypes.String(dateObject.Name()),
-		bundle.RelationKeyId.String():           pbtypes.String(d.id),
-		bundle.RelationKeyType.String():         pbtypes.String(d.typeId),
-		bundle.RelationKeyIsReadonly.String():   pbtypes.Bool(true),
-		bundle.RelationKeyIsArchived.String():   pbtypes.Bool(false),
-		bundle.RelationKeyIsHidden.String():     pbtypes.Bool(false),
-		bundle.RelationKeyLayout.String():       pbtypes.Float64(float64(model.ObjectType_date)),
-		bundle.RelationKeyIconEmoji.String():    pbtypes.String("📅"),
-		bundle.RelationKeySpaceId.String():      pbtypes.String(d.SpaceID()),
-		bundle.RelationKeyTimestamp.String():    pbtypes.Int64(dateObject.Time().Unix()),
-		bundle.RelationKeyRestrictions.String(): pbtypes.IntList(restrictions...),
-	}}, nil
->>>>>>> a85b42fa
 }
 
 func (d *date) DetailsFromId() (*domain.Details, error) {

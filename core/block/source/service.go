--- conflicted
+++ resolved
@@ -53,11 +53,7 @@
 	RegisterStaticSource(s Source) error
 	NewStaticSource(params StaticSourceParams) SourceWithType
 
-<<<<<<< HEAD
-	DetailsFromIdBasedSource(id string) (*domain.Details, error)
-=======
-	DetailsFromIdBasedSource(id domain.FullID) (*types.Struct, error)
->>>>>>> d3ae06ef
+	DetailsFromIdBasedSource(id domain.FullID) (*domain.Details, error)
 	IDsListerBySmartblockType(space Space, blockType smartblock.SmartBlockType) (IDsLister, error)
 	app.Component
 }
@@ -208,13 +204,8 @@
 	}
 }
 
-<<<<<<< HEAD
-func (s *service) DetailsFromIdBasedSource(id string) (*domain.Details, error) {
-	if !strings.HasPrefix(id, addr.DatePrefix) {
-=======
-func (s *service) DetailsFromIdBasedSource(id domain.FullID) (*types.Struct, error) {
+func (s *service) DetailsFromIdBasedSource(id domain.FullID) (*domain.Details, error) {
 	if !strings.HasPrefix(id.ObjectID, addr.DatePrefix) {
->>>>>>> d3ae06ef
 		return nil, fmt.Errorf("unsupported id")
 	}
 	ss := NewDate(nil, id)

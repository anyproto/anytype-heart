package detailservice

import (
	"context"
	"testing"
	"time"

	"github.com/gogo/protobuf/types"
	"github.com/stretchr/testify/assert"
	"github.com/stretchr/testify/mock"

	"github.com/anyproto/anytype-heart/core/block/editor/smartblock"
	"github.com/anyproto/anytype-heart/core/block/editor/smartblock/smarttest"
	"github.com/anyproto/anytype-heart/core/block/editor/state"
	"github.com/anyproto/anytype-heart/core/domain"
	"github.com/anyproto/anytype-heart/pkg/lib/bundle"
	"github.com/anyproto/anytype-heart/pkg/lib/localstore/objectstore"
	"github.com/anyproto/anytype-heart/pkg/lib/pb/model"
	"github.com/anyproto/anytype-heart/util/dateutil"
	"github.com/anyproto/anytype-heart/util/pbtypes"
)

func relationObject(key domain.RelationKey, format model.RelationFormat) objectstore.TestObject {
	return objectstore.TestObject{
		bundle.RelationKeyId:             pbtypes.String(key.URL()),
		bundle.RelationKeySpaceId:        pbtypes.String(spaceId),
		bundle.RelationKeyLayout:         pbtypes.Float64(float64(model.ObjectType_relation)),
		bundle.RelationKeyRelationKey:    pbtypes.String(key.String()),
		bundle.RelationKeyRelationFormat: pbtypes.Int64(int64(format)),
	}
}

func TestService_ListRelationsWithValue(t *testing.T) {
	now := time.Now()
	store := objectstore.NewStoreFixture(t)
	store.AddObjects(t, spaceId, []objectstore.TestObject{
		// relations
		relationObject(bundle.RelationKeyLastModifiedDate, model.RelationFormat_date),
		relationObject(bundle.RelationKeyAddedDate, model.RelationFormat_date),
		relationObject(bundle.RelationKeyCreatedDate, model.RelationFormat_date),
		relationObject(bundle.RelationKeyLinks, model.RelationFormat_object),
		relationObject(bundle.RelationKeyMentions, model.RelationFormat_object),
		relationObject(bundle.RelationKeyName, model.RelationFormat_longtext),
		relationObject(bundle.RelationKeyIsHidden, model.RelationFormat_checkbox),
		relationObject(bundle.RelationKeyIsFavorite, model.RelationFormat_checkbox),
		relationObject("daysTillSummer", model.RelationFormat_number),
		relationObject(bundle.RelationKeyCoverX, model.RelationFormat_number),
		{
			bundle.RelationKeyId:               pbtypes.String("obj1"),
			bundle.RelationKeySpaceId:          pbtypes.String(spaceId),
			bundle.RelationKeyCreatedDate:      pbtypes.Int64(now.Add(-5 * time.Minute).Unix()),
			bundle.RelationKeyAddedDate:        pbtypes.Int64(now.Add(-3 * time.Minute).Unix()),
			bundle.RelationKeyLastModifiedDate: pbtypes.Int64(now.Add(-1 * time.Minute).Unix()),
			bundle.RelationKeyIsFavorite:       pbtypes.Bool(true),
			"daysTillSummer":                   pbtypes.Int64(300),
			bundle.RelationKeyLinks:            pbtypes.StringList([]string{"obj2", "obj3"}),
		},
		{
			bundle.RelationKeyId:               pbtypes.String("obj2"),
			bundle.RelationKeySpaceId:          pbtypes.String(spaceId),
			bundle.RelationKeyName:             pbtypes.String(dateutil.TimeToDateId(now)),
			bundle.RelationKeyCreatedDate:      pbtypes.Int64(now.Add(-24*time.Hour - 5*time.Minute).Unix()),
			bundle.RelationKeyAddedDate:        pbtypes.Int64(now.Add(-24*time.Hour - 3*time.Minute).Unix()),
			bundle.RelationKeyLastModifiedDate: pbtypes.Int64(now.Add(-1 * time.Minute).Unix()),
			bundle.RelationKeyCoverX:           pbtypes.Int64(300),
		},
		{
			bundle.RelationKeyId:               pbtypes.String("obj3"),
			bundle.RelationKeySpaceId:          pbtypes.String(spaceId),
			bundle.RelationKeyIsHidden:         pbtypes.Bool(true),
			bundle.RelationKeyCreatedDate:      pbtypes.Int64(now.Add(-3 * time.Minute).Unix()),
			bundle.RelationKeyLastModifiedDate: pbtypes.Int64(now.Unix()),
			bundle.RelationKeyIsFavorite:       pbtypes.Bool(true),
			bundle.RelationKeyCoverX:           pbtypes.Int64(300),
			bundle.RelationKeyMentions:         pbtypes.StringList([]string{addr.TimeToID(now), addr.TimeToID(now.Add(-24 * time.Hour))}),
		},
	})

	bs := service{store: store}

	for _, tc := range []struct {
		name             string
		value            *types.Value
		expectedKeys     []string
		expectedCounters []int64
	}{
		{
			"date object - today",
<<<<<<< HEAD
			pbtypes.String(dateutil.TimeToDateId(now)),
			[]string{bundle.RelationKeyAddedDate.String(), bundle.RelationKeyCreatedDate.String(), bundle.RelationKeyLastModifiedDate.String(), bundle.RelationKeyName.String()},
			[]int64{1, 2, 3, 1},
		},
		{
			"date object - yesterday",
			pbtypes.String(dateutil.TimeToDateId(now.Add(-24 * time.Hour))),
			[]string{bundle.RelationKeyAddedDate.String(), bundle.RelationKeyCreatedDate.String()},
			[]int64{1, 1},
=======
			pbtypes.String(addr.TimeToID(now)),
			[]string{bundle.RelationKeyAddedDate.String(), bundle.RelationKeyCreatedDate.String(), bundle.RelationKeyLastModifiedDate.String(), bundle.RelationKeyMentions.String(), bundle.RelationKeyName.String()},
			[]int64{1, 2, 3, 1, 1},
		},
		{
			"date object - yesterday",
			pbtypes.String(addr.TimeToID(now.Add(-24 * time.Hour))),
			[]string{bundle.RelationKeyAddedDate.String(), bundle.RelationKeyCreatedDate.String(), bundle.RelationKeyMentions.String()},
			[]int64{1, 1, 1},
>>>>>>> 119568e7
		},
		{
			"number",
			pbtypes.Int64(300),
			[]string{bundle.RelationKeyCoverX.String(), "daysTillSummer"},
			[]int64{2, 1},
		},
		{
			"bool",
			pbtypes.Bool(true),
			[]string{bundle.RelationKeyIsFavorite.String(), bundle.RelationKeyIsHidden.String()},
			[]int64{2, 1},
		},
		{
			"string list",
			pbtypes.StringList([]string{"obj2", "obj3"}),
			[]string{bundle.RelationKeyLinks.String()},
			[]int64{1},
		},
	} {
		t.Run(tc.name, func(t *testing.T) {
			keys, counters, err := bs.ListRelationsWithValue(spaceId, tc.value)
			assert.NoError(t, err)
			assert.Equal(t, tc.expectedKeys, keys)
			assert.Equal(t, tc.expectedCounters, counters)
		})
	}
}

func TestService_ObjectTypeAddRelations(t *testing.T) {
	t.Run("add recommended relations", func(t *testing.T) {
		// given
		fx := newFixture(t)
		sb := smarttest.New(bundle.TypeKeyTask.URL())
		sb.SetSpace(fx.space)
		fx.getter.EXPECT().GetObject(mock.Anything, mock.Anything).RunAndReturn(func(ctx context.Context, objectId string) (smartblock.SmartBlock, error) {
			assert.Equal(t, bundle.TypeKeyTask.URL(), objectId)
			return sb, nil
		})
		fx.space.EXPECT().GetRelationIdByKey(mock.Anything, mock.Anything).RunAndReturn(func(ctx context.Context, key domain.RelationKey) (string, error) {
			return key.URL(), nil
		})

		// when
		err := fx.ObjectTypeAddRelations(nil, bundle.TypeKeyTask.URL(), []domain.RelationKey{
			bundle.RelationKeyAssignee, bundle.RelationKeyDone,
		})

		// then
		assert.NoError(t, err)
		assert.Equal(t, []string{bundle.RelationKeyAssignee.URL(), bundle.RelationKeyDone.URL()},
			pbtypes.GetStringList(sb.Details(), bundle.RelationKeyRecommendedRelations.String()))
	})

	t.Run("editing of bundled types is prohibited", func(t *testing.T) {
		// given
		fx := newFixture(t)

		// when
		err := fx.ObjectTypeAddRelations(nil, bundle.TypeKeyTask.BundledURL(), []domain.RelationKey{
			bundle.RelationKeyAssignee, bundle.RelationKeyDone,
		})

		// then
		assert.Error(t, err)
		assert.ErrorIs(t, ErrBundledTypeIsReadonly, err)
	})
}

func TestService_ObjectTypeRemoveRelations(t *testing.T) {
	t.Run("remove recommended relations", func(t *testing.T) {
		// given
		fx := newFixture(t)
		sb := smarttest.New(bundle.TypeKeyTask.URL())
		sb.SetSpace(fx.space)
		sb.Doc.(*state.State).SetDetails(&types.Struct{Fields: map[string]*types.Value{
			bundle.RelationKeyRecommendedRelations.String(): pbtypes.StringList([]string{
				bundle.RelationKeyAssignee.URL(),
				bundle.RelationKeyIsFavorite.URL(),
				bundle.RelationKeyDone.URL(),
				bundle.RelationKeyLinkedProjects.URL(),
			}),
		}})
		fx.getter.EXPECT().GetObject(mock.Anything, mock.Anything).RunAndReturn(func(ctx context.Context, objectId string) (smartblock.SmartBlock, error) {
			assert.Equal(t, bundle.TypeKeyTask.URL(), objectId)
			return sb, nil
		})
		fx.space.EXPECT().GetRelationIdByKey(mock.Anything, mock.Anything).RunAndReturn(func(ctx context.Context, key domain.RelationKey) (string, error) {
			return key.URL(), nil
		})

		// when
		err := fx.ObjectTypeRemoveRelations(nil, bundle.TypeKeyTask.URL(), []domain.RelationKey{
			bundle.RelationKeyAssignee, bundle.RelationKeyDone,
		})

		// then
		assert.NoError(t, err)
		assert.Equal(t, []string{bundle.RelationKeyIsFavorite.URL(), bundle.RelationKeyLinkedProjects.URL()},
			pbtypes.GetStringList(sb.Details(), bundle.RelationKeyRecommendedRelations.String()))
	})

	t.Run("editing of bundled types is prohibited", func(t *testing.T) {
		// given
		fx := newFixture(t)

		// when
		err := fx.ObjectTypeRemoveRelations(nil, bundle.TypeKeyTask.BundledURL(), []domain.RelationKey{
			bundle.RelationKeyAssignee, bundle.RelationKeyDone,
		})

		// then
		assert.Error(t, err)
		assert.ErrorIs(t, ErrBundledTypeIsReadonly, err)
	})
}<|MERGE_RESOLUTION|>--- conflicted
+++ resolved
@@ -72,7 +72,7 @@
 			bundle.RelationKeyLastModifiedDate: pbtypes.Int64(now.Unix()),
 			bundle.RelationKeyIsFavorite:       pbtypes.Bool(true),
 			bundle.RelationKeyCoverX:           pbtypes.Int64(300),
-			bundle.RelationKeyMentions:         pbtypes.StringList([]string{addr.TimeToID(now), addr.TimeToID(now.Add(-24 * time.Hour))}),
+			bundle.RelationKeyMentions:         pbtypes.StringList([]string{dateutil.TimeToDateId(now), dateutil.TimeToDateId(now.Add(-24 * time.Hour))}),
 		},
 	})
 
@@ -86,27 +86,15 @@
 	}{
 		{
 			"date object - today",
-<<<<<<< HEAD
 			pbtypes.String(dateutil.TimeToDateId(now)),
-			[]string{bundle.RelationKeyAddedDate.String(), bundle.RelationKeyCreatedDate.String(), bundle.RelationKeyLastModifiedDate.String(), bundle.RelationKeyName.String()},
-			[]int64{1, 2, 3, 1},
+			[]string{bundle.RelationKeyAddedDate.String(), bundle.RelationKeyCreatedDate.String(), bundle.RelationKeyLastModifiedDate.String(), bundle.RelationKeyMentions.String(), bundle.RelationKeyName.String()},
+			[]int64{1, 2, 3, 1, 1},
 		},
 		{
 			"date object - yesterday",
 			pbtypes.String(dateutil.TimeToDateId(now.Add(-24 * time.Hour))),
-			[]string{bundle.RelationKeyAddedDate.String(), bundle.RelationKeyCreatedDate.String()},
-			[]int64{1, 1},
-=======
-			pbtypes.String(addr.TimeToID(now)),
-			[]string{bundle.RelationKeyAddedDate.String(), bundle.RelationKeyCreatedDate.String(), bundle.RelationKeyLastModifiedDate.String(), bundle.RelationKeyMentions.String(), bundle.RelationKeyName.String()},
-			[]int64{1, 2, 3, 1, 1},
-		},
-		{
-			"date object - yesterday",
-			pbtypes.String(addr.TimeToID(now.Add(-24 * time.Hour))),
 			[]string{bundle.RelationKeyAddedDate.String(), bundle.RelationKeyCreatedDate.String(), bundle.RelationKeyMentions.String()},
 			[]int64{1, 1, 1},
->>>>>>> 119568e7
 		},
 		{
 			"number",

--- conflicted
+++ resolved
@@ -95,12 +95,8 @@
 	return keys, counters, nil
 }
 
-<<<<<<< HEAD
 func generateFilter(value domain.Value) func(v domain.Value) bool {
-	equalFilter := func(v domain.Value) bool {
-=======
-func generateFilter(value *types.Value) func(v *types.Value) bool {
-	equalOrHasFilter := func(v *types.Value) bool {
+	equalOrHasFilter := func(v domain.Value) bool {
 		if list := v.GetListValue(); list != nil {
 			for _, element := range list.Values {
 				if element.Equal(value) {
@@ -108,7 +104,6 @@
 				}
 			}
 		}
->>>>>>> 119568e7
 		return v.Equal(value)
 	}
 

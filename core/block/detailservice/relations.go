--- conflicted
+++ resolved
@@ -8,6 +8,7 @@
 	"strings"
 	"time"
 
+	"github.com/gogo/protobuf/types"
 	"go.uber.org/zap"
 	"golang.org/x/exp/maps"
 
@@ -20,6 +21,7 @@
 	"github.com/anyproto/anytype-heart/pkg/lib/database"
 	"github.com/anyproto/anytype-heart/space/spacecore/typeprovider"
 	"github.com/anyproto/anytype-heart/util/dateutil"
+	"github.com/anyproto/anytype-heart/util/pbtypes"
 	"github.com/anyproto/anytype-heart/util/slice"
 	timeutil "github.com/anyproto/anytype-heart/util/time"
 )
@@ -32,7 +34,7 @@
 	}
 	return cache.Do(s.objectGetter, objectTypeId, func(b smartblock.SmartBlock) error {
 		st := b.NewState()
-		list := st.Details().GetStringList(bundle.RelationKeyRecommendedRelations)
+		list := pbtypes.GetStringList(st.Details(), bundle.RelationKeyRecommendedRelations.String())
 		for _, relKey := range relationKeys {
 			relId, err := b.Space().GetRelationIdByKey(ctx, relKey)
 			if err != nil {
@@ -42,7 +44,7 @@
 				list = append(list, relId)
 			}
 		}
-		st.SetDetailAndBundledRelation(bundle.RelationKeyRecommendedRelations, domain.StringList(list))
+		st.SetDetailAndBundledRelation(bundle.RelationKeyRecommendedRelations, pbtypes.StringList(list))
 		return b.Apply(st)
 	})
 }
@@ -53,7 +55,7 @@
 	}
 	return cache.Do(s.objectGetter, objectTypeId, func(b smartblock.SmartBlock) error {
 		st := b.NewState()
-		list := st.Details().GetStringList(bundle.RelationKeyRecommendedRelations)
+		list := pbtypes.GetStringList(st.Details(), bundle.RelationKeyRecommendedRelations.String())
 		for _, relKey := range relationKeys {
 			relId, err := b.Space().GetRelationIdByKey(ctx, relKey)
 			if err != nil {
@@ -61,36 +63,28 @@
 			}
 			list = slice.RemoveMut(list, relId)
 		}
-		st.SetDetailAndBundledRelation(bundle.RelationKeyRecommendedRelations, domain.StringList(list))
+		st.SetDetailAndBundledRelation(bundle.RelationKeyRecommendedRelations, pbtypes.StringList(list))
 		return b.Apply(st)
 	})
 }
 
-<<<<<<< HEAD
-func (s *service) ListRelationsWithValue(spaceId string, value domain.Value) ([]*pb.RpcRelationListWithValueResponseResponseItem, error) {
-	countersByKeys := make(map[domain.RelationKey]int64)
-	detailHandlesValue := generateFilter(value)
-=======
 func (s *service) ListRelationsWithValue(spaceId string, value *types.Value) ([]*pb.RpcRelationListWithValueResponseResponseItem, error) {
 	var (
 		countersByKeys     = make(map[string]int64)
 		detailHandlesValue = generateFilter(value)
 	)
->>>>>>> 3e34be54
 
-	err := s.store.SpaceIndex(spaceId).QueryIterate(
-		database.Query{Filters: nil},
-		func(details *domain.Details) {
-			for key, valueToCheck := range details.Iterate() {
-				if detailHandlesValue(valueToCheck) {
-					if counter, ok := countersByKeys[key]; ok {
-						countersByKeys[key] = counter + 1
-					} else {
-						countersByKeys[key] = 1
-					}
+	err := s.store.SpaceIndex(spaceId).QueryIterate(database.Query{Filters: nil}, func(details *types.Struct) {
+		for key, valueToCheck := range details.Fields {
+			if detailHandlesValue(valueToCheck) {
+				if counter, ok := countersByKeys[key]; ok {
+					countersByKeys[key] = counter + 1
+				} else {
+					countersByKeys[key] = 1
 				}
 			}
-		})
+		}
+	})
 
 	if err != nil {
 		return nil, fmt.Errorf("failed to query objects: %w", err)
@@ -110,7 +104,7 @@
 	list := make([]*pb.RpcRelationListWithValueResponseResponseItem, len(keys))
 	for i, key := range keys {
 		list[i] = &pb.RpcRelationListWithValueResponseResponseItem{
-			RelationKey: string(key),
+			RelationKey: key,
 			Counter:     countersByKeys[key],
 		}
 	}
@@ -118,10 +112,10 @@
 	return list, nil
 }
 
-func generateFilter(value domain.Value) func(v domain.Value) bool {
-	equalOrHasFilter := func(v domain.Value) bool {
-		if list, ok := v.TryListValues(); ok {
-			for _, element := range list {
+func generateFilter(value *types.Value) func(v *types.Value) bool {
+	equalOrHasFilter := func(v *types.Value) bool {
+		if list := v.GetListValue(); list != nil {
+			for _, element := range list.Values {
 				if element.Equal(value) {
 					return true
 				}
@@ -130,7 +124,7 @@
 		return v.Equal(value)
 	}
 
-	stringValue := value.String()
+	stringValue := value.GetStringValue()
 	if stringValue == "" {
 		return equalOrHasFilter
 	}
@@ -163,28 +157,23 @@
 	// filter for date objects is able to find relations with values between the borders of queried day
 	// - for relations with number format it checks timestamp value is between timestamps of this day midnights
 	// - for relations carrying string list it checks if some of the strings has day prefix, e.g.
-<<<<<<< HEAD
-	// if _date_2023-12-12-08-30-50 is queried, then all relations with prefix _date_2023-12-12 will be returned
-	return func(v domain.Value) bool {
-		numberValue := v.Int64()
-=======
 	// if _date_2023-12-12-08-30-50Z-0200 is queried, then all relations with prefix _date_2023-12-12 will be returned
 	return func(v *types.Value) bool {
 		numberValue := int64(v.GetNumberValue())
->>>>>>> 3e34be54
 		if numberValue >= startTimestamp && numberValue < endTimestamp {
 			return true
 		}
 
-		for _, element := range v.WrapToList() {
-			if element.Equal(value) {
-				return true
-			}
-			if strings.HasPrefix(element.String(), shortId) {
-				return true
+		if list := v.GetListValue(); list != nil {
+			for _, element := range list.Values {
+				if element.Equal(value) {
+					return true
+				}
+				if strings.HasPrefix(element.GetStringValue(), shortId) {
+					return true
+				}
 			}
 		}
-
 		return v.Equal(value)
 	}
 }
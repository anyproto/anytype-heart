--- conflicted
+++ resolved
@@ -67,7 +67,6 @@
 	countersByKeys := make(map[domain.RelationKey]int64)
 	detailHandlesValue := generateFilter(value)
 
-<<<<<<< HEAD
 	err = s.store.QueryIterate(database.Query{Filters: []database.FilterRequest{
 		{
 			RelationKey: bundle.RelationKeySpaceId,
@@ -77,10 +76,6 @@
 	},
 	}, func(details *domain.Details) {
 		details.Iterate(func(key domain.RelationKey, valueToCheck domain.Value) bool {
-=======
-	err = s.store.SpaceIndex(spaceId).QueryIterate(database.Query{Filters: nil}, func(details *types.Struct) {
-		for key, valueToCheck := range details.Fields {
->>>>>>> e6712037
 			if detailHandlesValue(valueToCheck) {
 				if counter, ok := countersByKeys[key]; ok {
 					countersByKeys[key] = counter + 1

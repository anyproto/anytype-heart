--- conflicted
+++ resolved
@@ -333,83 +333,6 @@
 		homeId = "home"
 	)
 
-<<<<<<< HEAD
-=======
-	t.Run("no error on favoriting", func(t *testing.T) {
-		// given
-		fx := newFixture(t)
-		home := smarttest.New(homeId)
-		home.AddBlock(simple.New(&model.Block{Id: homeId, ChildrenIds: []string{}}))
-		fx.store.AddObjects(t, spaceId, objects)
-		fx.space.EXPECT().DerivedIDs().Return(threads.DerivedSmartblockIds{Home: homeId})
-		fx.getter.EXPECT().GetObject(mock.Anything, mock.Anything).RunAndReturn(func(_ context.Context, objectId string) (smartblock.SmartBlock, error) {
-			if objectId == homeId {
-				return editor.NewDashboard(home, fx.store.SpaceIndex(spaceId), nil), nil
-			}
-			return nil, fmt.Errorf("failed to get object")
-		})
-
-		// when
-		err := fx.SetListIsFavorite([]string{"obj1", "obj2", "obj3"}, true)
-
-		// then
-		assert.NoError(t, err)
-		assert.Len(t, home.Blocks(), 4)
-	})
-
-	t.Run("no error on unfavoriting", func(t *testing.T) {
-		// given
-		fx := newFixture(t)
-		home := smarttest.New(homeId)
-		home.AddBlock(simple.New(&model.Block{Id: homeId, ChildrenIds: []string{"obj1", "obj2", "obj3"}}))
-		home.AddBlock(simple.New(&model.Block{Id: "obj1", Content: &model.BlockContentOfLink{Link: &model.BlockContentLink{TargetBlockId: "obj1"}}}))
-		home.AddBlock(simple.New(&model.Block{Id: "obj2", Content: &model.BlockContentOfLink{Link: &model.BlockContentLink{TargetBlockId: "obj2"}}}))
-		home.AddBlock(simple.New(&model.Block{Id: "obj3", Content: &model.BlockContentOfLink{Link: &model.BlockContentLink{TargetBlockId: "obj3"}}}))
-		fx.store.AddObjects(t, spaceId, objects)
-		fx.space.EXPECT().DerivedIDs().Return(threads.DerivedSmartblockIds{Home: homeId})
-		fx.getter.EXPECT().GetObject(mock.Anything, mock.Anything).RunAndReturn(func(_ context.Context, objectId string) (smartblock.SmartBlock, error) {
-			if objectId == homeId {
-				return editor.NewDashboard(home, fx.store.SpaceIndex(spaceId), nil), nil
-			}
-			return nil, fmt.Errorf("failed to get object")
-		})
-
-		// when
-		err := fx.SetListIsFavorite([]string{"obj3", "obj1"}, false)
-
-		// then
-		assert.NoError(t, err)
-		assert.Len(t, home.Blocks(), 2)
-	})
-
-	t.Run("some updates failed", func(t *testing.T) {
-		// given
-		fx := newFixture(t)
-		home := smarttest.New(homeId)
-		home.AddBlock(simple.New(&model.Block{Id: homeId, ChildrenIds: []string{}}))
-		fx.store.AddObjects(t, spaceId, objects)
-		fx.space.EXPECT().DerivedIDs().Return(threads.DerivedSmartblockIds{Home: homeId})
-		flag := false
-		fx.getter.EXPECT().GetObject(mock.Anything, mock.Anything).RunAndReturn(func(_ context.Context, objectId string) (smartblock.SmartBlock, error) {
-			if objectId == homeId {
-				if flag {
-					return nil, fmt.Errorf("unexpected error")
-				}
-				flag = true
-				return editor.NewDashboard(home, fx.store.SpaceIndex(spaceId), nil), nil
-			}
-			return nil, fmt.Errorf("failed to get object")
-		})
-
-		// when
-		err := fx.SetListIsFavorite([]string{"obj3", "obj1"}, true)
-
-		// then
-		assert.NoError(t, err)
-		assert.Len(t, home.Blocks(), 2)
-	})
-
->>>>>>> b14e9654
 	t.Run("all updates failed", func(t *testing.T) {
 		// given
 		fx := newFixture(t)

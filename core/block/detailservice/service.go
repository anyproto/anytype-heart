package detailservice

import (
	"context"
	"errors"
	"slices"

	"github.com/anyproto/any-sync/app"
	"github.com/anyproto/any-sync/app/logger"
	"github.com/samber/lo"
	"go.uber.org/zap"

	"github.com/anyproto/anytype-heart/core/block/cache"
	"github.com/anyproto/anytype-heart/core/block/editor/basic"
	"github.com/anyproto/anytype-heart/core/block/object/idresolver"
	"github.com/anyproto/anytype-heart/core/block/restriction"
	"github.com/anyproto/anytype-heart/core/domain"
	"github.com/anyproto/anytype-heart/core/session"
	"github.com/anyproto/anytype-heart/pb"
	"github.com/anyproto/anytype-heart/pkg/lib/localstore/objectstore"
	"github.com/anyproto/anytype-heart/space"
	"github.com/anyproto/anytype-heart/util/pbtypes"
	"github.com/anyproto/anytype-heart/util/slice"
)

const CName = "details.service"

var log = logger.NewNamed(CName)

type Service interface {
	app.Component

	SetDetails(ctx session.Context, objectId string, details []domain.Detail) error
	SetDetailsAndUpdateLastUsed(ctx session.Context, objectId string, details []domain.Detail) error
	SetDetailsList(ctx session.Context, objectIds []string, details []domain.Detail) error
	ModifyDetails(objectId string, modifier func(current *domain.Details) (*domain.Details, error)) error
	ModifyDetailsList(req *pb.RpcObjectListModifyDetailValuesRequest) error

	ObjectTypeAddRelations(ctx context.Context, objectTypeId string, relationKeys []domain.RelationKey) error
	ObjectTypeRemoveRelations(ctx context.Context, objectTypeId string, relationKeys []domain.RelationKey) error

	ListRelationsWithValue(spaceId string, value domain.Value) (keys []domain.RelationKey, counters []int64, err error)

	SetSpaceInfo(spaceId string, details *domain.Details) error
	SetWorkspaceDashboardId(ctx session.Context, workspaceId string, id string) (setId string, err error)

	SetIsFavorite(objectId string, isFavorite bool) error
	SetIsArchived(objectId string, isArchived bool) error
	SetListIsFavorite(objectIds []string, isFavorite bool) error
	SetListIsArchived(objectIds []string, isArchived bool) error
}

func New() Service {
	return &service{}
}

type service struct {
	objectGetter cache.ObjectGetter
	resolver     idresolver.Resolver
	spaceService space.Service
	store        objectstore.ObjectStore
	restriction  restriction.Service
}

func (s *service) Init(a *app.App) error {
	s.objectGetter = app.MustComponent[cache.ObjectGetter](a)
	s.resolver = app.MustComponent[idresolver.Resolver](a)
	s.spaceService = app.MustComponent[space.Service](a)
	s.store = app.MustComponent[objectstore.ObjectStore](a)
	s.restriction = app.MustComponent[restriction.Service](a)
	return nil
}

func (s *service) Name() string {
	return CName
}

<<<<<<< HEAD
func (s *service) GetObject(ctx context.Context, objectID string) (sb smartblock.SmartBlock, err error) {
	spaceID, err := s.resolver.ResolveSpaceID(objectID)
	if err != nil {
		return nil, err
	}
	return s.GetObjectByFullID(ctx, domain.FullID{SpaceID: spaceID, ObjectID: objectID})
}

func (s *service) GetObjectByFullID(ctx context.Context, id domain.FullID) (sb smartblock.SmartBlock, err error) {
	spc, err := s.spaceService.Get(ctx, id.SpaceID)
	if err != nil {
		return nil, fmt.Errorf("get space: %w", err)
	}
	return spc.GetObject(ctx, id.ObjectID)
}

func (s *service) SetDetails(ctx session.Context, objectId string, details []domain.Detail) (err error) {
	return cache.Do(s, objectId, func(b basic.DetailsSettable) error {
=======
func (s *service) SetDetails(ctx session.Context, objectId string, details []*model.Detail) (err error) {
	return cache.Do(s.objectGetter, objectId, func(b basic.DetailsSettable) error {
>>>>>>> 4848a492
		return b.SetDetails(ctx, details, true)
	})
}

<<<<<<< HEAD
func (s *service) SetDetailsAndUpdateLastUsed(ctx session.Context, objectId string, details []domain.Detail) (err error) {
	return cache.Do(s, objectId, func(b basic.DetailsSettable) error {
=======
func (s *service) SetDetailsAndUpdateLastUsed(ctx session.Context, objectId string, details []*model.Detail) (err error) {
	return cache.Do(s.objectGetter, objectId, func(b basic.DetailsSettable) error {
>>>>>>> 4848a492
		return b.SetDetailsAndUpdateLastUsed(ctx, details, true)
	})
}

func (s *service) SetDetailsList(ctx session.Context, objectIds []string, details []domain.Detail) (err error) {
	var (
		resultError error
		anySucceed  bool
	)
	for i, objectId := range objectIds {
		setDetailsFunc := s.SetDetails
		if i == 0 {
			setDetailsFunc = s.SetDetailsAndUpdateLastUsed
		}
		err := setDetailsFunc(ctx, objectId, details)
		if err != nil {
			resultError = errors.Join(resultError, err)
		} else {
			anySucceed = true
		}
	}
	if resultError != nil {
		log.Warn("SetDetailsList", zap.Error(resultError))
	}
	if anySucceed {
		return nil
	}
	return resultError
}

// ModifyDetails performs details get and update under the sb lock to make sure no modifications are done in the middle
<<<<<<< HEAD
func (s *service) ModifyDetails(objectId string, modifier func(current *domain.Details) (*domain.Details, error)) (err error) {
	return cache.Do(s, objectId, func(du basic.DetailsUpdatable) error {
=======
func (s *service) ModifyDetails(objectId string, modifier func(current *types.Struct) (*types.Struct, error)) (err error) {
	return cache.Do(s.objectGetter, objectId, func(du basic.DetailsUpdatable) error {
>>>>>>> 4848a492
		return du.UpdateDetails(modifier)
	})
}

<<<<<<< HEAD
func (s *service) ModifyDetailsAndUpdateLastUsed(objectId string, modifier func(current *domain.Details) (*domain.Details, error)) (err error) {
	return cache.Do(s, objectId, func(du basic.DetailsUpdatable) error {
=======
func (s *service) ModifyDetailsAndUpdateLastUsed(objectId string, modifier func(current *types.Struct) (*types.Struct, error)) (err error) {
	return cache.Do(s.objectGetter, objectId, func(du basic.DetailsUpdatable) error {
>>>>>>> 4848a492
		return du.UpdateDetailsAndLastUsed(modifier)
	})
}

func (s *service) ModifyDetailsList(req *pb.RpcObjectListModifyDetailValuesRequest) (resultError error) {
	var anySucceed bool
	for i, objectId := range req.ObjectIds {
		modifyDetailsFunc := s.ModifyDetails
		if i == 0 {
			modifyDetailsFunc = s.ModifyDetailsAndUpdateLastUsed
		}
		err := modifyDetailsFunc(objectId, func(current *domain.Details) (*domain.Details, error) {
			for _, op := range req.Operations {
				if !pbtypes.IsEmptyValue(op.Set) {
					// Set operation has higher priority than Add and Remove, because it modifies full value
					current.Set(domain.RelationKey(op.RelationKey), domain.ValueFromProto(op.Set))
					continue
				}
				addValueToListDetail(current, domain.RelationKey(op.RelationKey), domain.ValueFromProto(op.Add))
				removeValueFromListDetail(current, domain.RelationKey(op.RelationKey), domain.ValueFromProto(op.Remove))
			}
			return current, nil
		})
		if err != nil {
			resultError = errors.Join(resultError, err)
		} else {
			anySucceed = true
		}
	}
	if resultError != nil {
		log.Warn("ModifyDetailsList", zap.Error(resultError))
	}
	if anySucceed {
		return nil
	}
	return resultError
}

// addValueToListDetail adds values to int lists and string lists
func addValueToListDetail(s *domain.Details, key domain.RelationKey, v domain.Value) {
	if s.Len() == 0 || v.IsNull() {
		return
	}
	toAdd := v.WrapToList()
	oldValues := s.Get(key).WrapToList()
	newValues := slice.MergeUniqBy(oldValues, toAdd, func(this domain.Value, that domain.Value) bool {
		return this.Equal(that)
	})
	s.Set(key, domain.ValueList(newValues))
}

// removeValueFromListDetail removes values from int lists and string lists
func removeValueFromListDetail(s *domain.Details, key domain.RelationKey, v domain.Value) {
	if s.Len() == 0 || v.IsNull() {
		return
	}
	value, ok := s.TryGet(key)
	if !ok {
		return
	}
	if value.Equal(v) {
		s.Delete(key)
		return
	}
	oldValues := value.WrapToList()
	if len(oldValues) == 0 {
		return
	}
	toDelete := v.WrapToList()
	newValues := lo.Filter(oldValues, func(oldValue domain.Value, _ int) bool {
		return !slices.ContainsFunc(toDelete, func(valueToDelete domain.Value) bool {
			return oldValue.Equal(valueToDelete)
		})
	})

	if len(newValues) == 0 {
		if value.IsStringList() {
			s.Set(key, domain.StringList(nil))
		} else {
			s.Set(key, domain.Float64List(nil))
		}
	} else {
		s.Set(key, domain.ValueList(newValues))

	}

}<|MERGE_RESOLUTION|>--- conflicted
+++ resolved
@@ -75,40 +75,14 @@
 	return CName
 }
 
-<<<<<<< HEAD
-func (s *service) GetObject(ctx context.Context, objectID string) (sb smartblock.SmartBlock, err error) {
-	spaceID, err := s.resolver.ResolveSpaceID(objectID)
-	if err != nil {
-		return nil, err
-	}
-	return s.GetObjectByFullID(ctx, domain.FullID{SpaceID: spaceID, ObjectID: objectID})
-}
-
-func (s *service) GetObjectByFullID(ctx context.Context, id domain.FullID) (sb smartblock.SmartBlock, err error) {
-	spc, err := s.spaceService.Get(ctx, id.SpaceID)
-	if err != nil {
-		return nil, fmt.Errorf("get space: %w", err)
-	}
-	return spc.GetObject(ctx, id.ObjectID)
-}
-
 func (s *service) SetDetails(ctx session.Context, objectId string, details []domain.Detail) (err error) {
-	return cache.Do(s, objectId, func(b basic.DetailsSettable) error {
-=======
-func (s *service) SetDetails(ctx session.Context, objectId string, details []*model.Detail) (err error) {
 	return cache.Do(s.objectGetter, objectId, func(b basic.DetailsSettable) error {
->>>>>>> 4848a492
 		return b.SetDetails(ctx, details, true)
 	})
 }
 
-<<<<<<< HEAD
 func (s *service) SetDetailsAndUpdateLastUsed(ctx session.Context, objectId string, details []domain.Detail) (err error) {
-	return cache.Do(s, objectId, func(b basic.DetailsSettable) error {
-=======
-func (s *service) SetDetailsAndUpdateLastUsed(ctx session.Context, objectId string, details []*model.Detail) (err error) {
 	return cache.Do(s.objectGetter, objectId, func(b basic.DetailsSettable) error {
->>>>>>> 4848a492
 		return b.SetDetailsAndUpdateLastUsed(ctx, details, true)
 	})
 }
@@ -140,24 +114,14 @@
 }
 
 // ModifyDetails performs details get and update under the sb lock to make sure no modifications are done in the middle
-<<<<<<< HEAD
 func (s *service) ModifyDetails(objectId string, modifier func(current *domain.Details) (*domain.Details, error)) (err error) {
-	return cache.Do(s, objectId, func(du basic.DetailsUpdatable) error {
-=======
-func (s *service) ModifyDetails(objectId string, modifier func(current *types.Struct) (*types.Struct, error)) (err error) {
 	return cache.Do(s.objectGetter, objectId, func(du basic.DetailsUpdatable) error {
->>>>>>> 4848a492
 		return du.UpdateDetails(modifier)
 	})
 }
 
-<<<<<<< HEAD
 func (s *service) ModifyDetailsAndUpdateLastUsed(objectId string, modifier func(current *domain.Details) (*domain.Details, error)) (err error) {
-	return cache.Do(s, objectId, func(du basic.DetailsUpdatable) error {
-=======
-func (s *service) ModifyDetailsAndUpdateLastUsed(objectId string, modifier func(current *types.Struct) (*types.Struct, error)) (err error) {
 	return cache.Do(s.objectGetter, objectId, func(du basic.DetailsUpdatable) error {
->>>>>>> 4848a492
 		return du.UpdateDetailsAndLastUsed(modifier)
 	})
 }

package block

import (
	"context"
	"fmt"
	"slices"

	"github.com/anyproto/anytype-heart/core/block/cache"
	"github.com/anyproto/anytype-heart/core/block/editor/basic"
	"github.com/anyproto/anytype-heart/core/block/editor/smartblock"
	"github.com/anyproto/anytype-heart/core/block/editor/state"
	"github.com/anyproto/anytype-heart/core/block/editor/widget"
	"github.com/anyproto/anytype-heart/core/block/simple"
	"github.com/anyproto/anytype-heart/core/domain"
	"github.com/anyproto/anytype-heart/core/session"
	"github.com/anyproto/anytype-heart/pb"
	"github.com/anyproto/anytype-heart/pkg/lib/bundle"
	"github.com/anyproto/anytype-heart/pkg/lib/database"
	"github.com/anyproto/anytype-heart/pkg/lib/localstore/addr"
	"github.com/anyproto/anytype-heart/pkg/lib/pb/model"
)

var skippedTypesForAutoWidget = []domain.TypeKey{
	bundle.TypeKeyTemplate,
	bundle.TypeKeyObjectType,
	bundle.TypeKeyDate,
	bundle.TypeKeyRelation,
	bundle.TypeKeyRelationOption,
	bundle.TypeKeyDashboard,
	bundle.TypeKeyChatDerived,
}

func (s *Service) SetWidgetBlockTargetId(ctx session.Context, req *pb.RpcBlockWidgetSetTargetIdRequest) error {
	return cache.Do(s, req.ContextId, func(b smartblock.SmartBlock) error {
		st := b.NewStateCtx(ctx)
		root := st.Get(req.BlockId)
		if root == nil {
			return fmt.Errorf("failed to find block '%s' in widget object", req.BlockId)
		}
		if len(root.Model().ChildrenIds) == 0 {
			return fmt.Errorf("failed to get child block of widget block '%s' as ChildrenIds is empty", req.BlockId)
		}
		link := st.Get(root.Model().ChildrenIds[0])
		if lc, ok := link.Model().Content.(*model.BlockContentOfLink); ok {
			lc.Link.TargetBlockId = req.TargetId
			return b.Apply(st)
		}
		return fmt.Errorf("failed to update target block of widget block '%s' as its child is not link", req.BlockId)
	})
}

func (s *Service) SetWidgetBlockLayout(ctx session.Context, req *pb.RpcBlockWidgetSetLayoutRequest) error {
	return cache.Do(s, req.ContextId, func(b basic.Updatable) error {
		return b.Update(ctx, func(b simple.Block) error {
			if wc, ok := b.Model().Content.(*model.BlockContentOfWidget); ok {
				wc.Widget.Layout = req.Layout
			}
			return nil
		}, req.BlockId)
	})
}

func (s *Service) SetWidgetBlockLimit(ctx session.Context, req *pb.RpcBlockWidgetSetLimitRequest) error {
	return cache.Do(s, req.ContextId, func(b basic.Updatable) error {
		return b.Update(ctx, func(b simple.Block) error {
			if wc, ok := b.Model().Content.(*model.BlockContentOfWidget); ok {
				wc.Widget.Limit = req.Limit
			}
			return nil
		}, req.BlockId)
	})
}

func (s *Service) SetWidgetBlockViewId(ctx session.Context, req *pb.RpcBlockWidgetSetViewIdRequest) error {
	return cache.Do(s, req.ContextId, func(b basic.Updatable) error {
		return b.Update(ctx, func(b simple.Block) error {
			if wc, ok := b.Model().Content.(*model.BlockContentOfWidget); ok {
				wc.Widget.ViewId = req.ViewId
			}
			return nil
		}, req.BlockId)
	})
}

func (s *Service) CreateTypeWidgetIfMissing(ctx context.Context, spaceId string, key domain.TypeKey) error {
<<<<<<< HEAD
	if spaceId == s.spaceService.TechSpaceId() {
		return nil
	}

=======
	if slices.Contains(skippedTypesForAutoWidget, key) {
		return nil
	}
>>>>>>> 26e1e2cd
	space, err := s.spaceService.Get(ctx, spaceId)
	if err != nil {
		return err
	}
	typeId, err := space.GetTypeIdByKey(ctx, key)
	if err != nil {
		return err
	}
	widgetObjectId := space.DerivedIDs().Widgets
	widgetDetails, err := s.objectStore.SpaceIndex(space.Id()).GetDetails(widgetObjectId)
	if err == nil {
		keys := widgetDetails.Get(bundle.RelationKeyAutoWidgetTargets).StringList()
		if slices.Contains(keys, typeId) {
			// widget was created before
			return nil
		}
	}
	// this is not optimal, maybe it should be some cheaper way
	records, err := s.objectStore.SpaceIndex(space.Id()).QueryRaw(&database.Filters{FilterObj: database.FiltersAnd{
		database.FilterEq{
			Key:   bundle.RelationKeyType,
			Cond:  model.BlockContentDataviewFilter_Equal,
			Value: domain.String(typeId),
		},
		database.FilterEq{
			Key:   bundle.RelationKeyIsHiddenDiscovery,
			Cond:  model.BlockContentDataviewFilter_NotEqual,
			Value: domain.Bool(true),
		},
		database.FilterEq{
			Key:   bundle.RelationKeyOrigin,
			Cond:  model.BlockContentDataviewFilter_NotEqual,
			Value: domain.Int64(model.ObjectOrigin_usecase),
		},
	}}, 1, 1)
	if err != nil {
		log.Warnf("failed to query records for type '%s' in space '%s': %v", key, spaceId, err)
	}
	if len(records) > 0 {
		// only create widget if this was the first object of this type created
		return nil
	}
	return cache.DoState(s, widgetObjectId, func(st *state.State, w widget.Widget) (err error) {
		return w.AddAutoWidget(st, typeId, key.String(), addr.ObjectTypeAllViewId, model.BlockContentWidget_View)
	})
}<|MERGE_RESOLUTION|>--- conflicted
+++ resolved
@@ -83,16 +83,13 @@
 }
 
 func (s *Service) CreateTypeWidgetIfMissing(ctx context.Context, spaceId string, key domain.TypeKey) error {
-<<<<<<< HEAD
 	if spaceId == s.spaceService.TechSpaceId() {
 		return nil
 	}
 
-=======
 	if slices.Contains(skippedTypesForAutoWidget, key) {
 		return nil
 	}
->>>>>>> 26e1e2cd
 	space, err := s.spaceService.Get(ctx, spaceId)
 	if err != nil {
 		return err

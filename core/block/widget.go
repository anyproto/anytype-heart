--- conflicted
+++ resolved
@@ -71,13 +71,10 @@
 }
 
 func (s *Service) CreateTypeWidgetIfMissing(ctx context.Context, spaceId string, key domain.TypeKey) error {
-<<<<<<< HEAD
 	if spaceId == s.spaceService.TechSpaceId() {
 		return nil
 	}
 
-=======
->>>>>>> 51d2d636
 	space, err := s.spaceService.Get(ctx, spaceId)
 	if err != nil {
 		return err
@@ -130,11 +127,7 @@
 			ObjectLimit:  6,
 			WidgetLayout: model.BlockContentWidget_View,
 			Position:     model.Block_Bottom,
-<<<<<<< HEAD
-			ViewId:       "all",
-=======
 			ViewId:       editor.ObjectTypeAllViewId,
->>>>>>> 51d2d636
 			Block: &model.Block{
 				Id: widgetBlockId, // hardcode id to avoid duplicates
 				Content: &model.BlockContentOfLink{Link: &model.BlockContentLink{

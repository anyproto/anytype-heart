--- conflicted
+++ resolved
@@ -127,19 +127,12 @@
 	return
 }
 
-<<<<<<< HEAD
-func (s *Service) LinkLocalListApps() ([]*walletComp.AppLinkInfo, error) {
-=======
 func (s *Service) LinkLocalListApps() ([]*model.AccountAuthAppInfo, error) {
->>>>>>> 770b0888
 	if s.app == nil {
 		return nil, ErrApplicationIsNotRunning
 	}
 
 	wallet := s.app.Component(walletComp.CName).(walletComp.Wallet)
-<<<<<<< HEAD
-	return wallet.ListAppLinks()
-=======
 	links, err := wallet.ListAppLinks()
 	if err != nil {
 		return nil, err
@@ -164,7 +157,6 @@
 		}
 	}
 	return appsList, nil
->>>>>>> 770b0888
 }
 
 func (s *Service) LinkLocalRevokeApp(req *pb.RpcAccountLocalLinkRevokeAppRequest) error {
@@ -173,9 +165,6 @@
 	}
 
 	wallet := s.app.Component(walletComp.CName).(walletComp.Wallet)
-<<<<<<< HEAD
-	return wallet.RevokeAppLink(req.AppHash)
-=======
 	err := wallet.RevokeAppLink(req.AppHash)
 	if err != nil {
 		return err
@@ -192,6 +181,5 @@
 	}
 
 	return err
->>>>>>> 770b0888
 
 }
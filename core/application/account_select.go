--- conflicted
+++ resolved
@@ -41,12 +41,7 @@
 	if req.Id == "" {
 		return nil, ErrEmptyAccountID
 	}
-<<<<<<< HEAD
-
-	curMigration := s.migrationManager.getOrCreateMigration(req.RootPath, req.Id)
-=======
 	curMigration := s.migrationManager.getOrCreateMigration(req.RootPath, req.Id, req.FulltextPrimaryLanguage)
->>>>>>> 0a8f5c93
 	if !curMigration.successful() {
 		return nil, ErrAccountStoreIsNotMigrated
 	}

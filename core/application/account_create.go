package application

import (
	"context"
	"errors"
	"fmt"
	"os"
	"path/filepath"

	"github.com/anyproto/any-sync/app"

	"github.com/anyproto/anytype-heart/core/anytype"
	"github.com/anyproto/anytype-heart/core/anytype/account"
	"github.com/anyproto/anytype-heart/core/anytype/config"
	"github.com/anyproto/anytype-heart/core/block"
	"github.com/anyproto/anytype-heart/core/domain"
	"github.com/anyproto/anytype-heart/pb"
	"github.com/anyproto/anytype-heart/pkg/lib/bundle"
	"github.com/anyproto/anytype-heart/pkg/lib/core"
	"github.com/anyproto/anytype-heart/pkg/lib/pb/model"
	"github.com/anyproto/anytype-heart/space"
	"github.com/anyproto/anytype-heart/util/pbtypes"
)

func (s *Service) AccountCreate(ctx context.Context, req *pb.RpcAccountCreateRequest) (*model.Account, error) {
	s.lock.Lock()
	defer s.lock.Unlock()

	if err := s.stop(); err != nil {
		return nil, errors.Join(ErrFailedToStopApplication, err)
	}

	s.requireClientWithVersion()

	derivationResult, err := core.WalletAccountAt(s.mnemonic, 0)
	if err != nil {
		return nil, err
	}
	accountID := derivationResult.Identity.GetPublic().Account()

	if err = core.WalletInitRepo(s.rootPath, derivationResult.Identity); err != nil {
		return nil, err
	}

	if err = s.handleCustomStorageLocation(req, accountID); err != nil {
		return nil, err
	}

	cfg := anytype.BootstrapConfig(true, os.Getenv("ANYTYPE_STAGING") == "1")
	if req.DisableLocalNetworkSync {
		cfg.DontStartLocalNetworkSyncAutomatically = true
	}
	if req.NetworkMode > 0 {
		cfg.NetworkMode = req.NetworkMode
		cfg.NetworkCustomConfigFilePath = req.NetworkCustomConfigFilePath
	}
	comps := []app.Component{
		cfg,
		anytype.BootstrapWallet(s.rootPath, derivationResult),
		s.eventSender,
	}

	newAcc := &model.Account{Id: accountID}

	s.app, err = anytype.StartNewApp(ctx, s.clientWithVersion, comps...)
	if err != nil {
		return newAcc, errors.Join(ErrFailedToStartApplication, err)
	}

	if err = s.setAccountAndProfileDetails(ctx, req, newAcc); err != nil {
		return newAcc, err
	}

	return newAcc, nil
}

func (s *Service) handleCustomStorageLocation(req *pb.RpcAccountCreateRequest, accountID string) error {
	if req.StorePath != "" && req.StorePath != s.rootPath {
		configPath := filepath.Join(s.rootPath, accountID, config.ConfigFileName)
		storePath := filepath.Join(req.StorePath, accountID)
		err := os.MkdirAll(storePath, 0700)
		if err != nil {
			return errors.Join(ErrFailedToCreateLocalRepo, err)
		}
		// Bootstrap config will later read this config with custom storage location
		if err := config.WriteJsonConfig(configPath, config.ConfigRequired{CustomFileStorePath: storePath}); err != nil {
			return errors.Join(ErrFailedToWriteConfig, err)
		}
	}
	return nil
}

func (s *Service) setAccountAndProfileDetails(ctx context.Context, req *pb.RpcAccountCreateRequest, newAcc *model.Account) error {
	newAcc.Name = req.Name

	personalSpaceId := app.MustComponent[account.Service](s.app).PersonalSpaceID()
	var err error
	newAcc.Info, err = app.MustComponent[account.Service](s.app).GetInfo(ctx, personalSpaceId)
	if err != nil {
		return err
	}

	bs := s.app.MustComponent(block.CName).(*block.Service)
	commonDetails := []*pb.RpcObjectSetDetailsDetail{
		{
			Key:   bundle.RelationKeyName.String(),
			Value: pbtypes.String(req.Name),
		},
		{
			Key:   bundle.RelationKeyIconOption.String(),
			Value: pbtypes.Int64(req.Icon),
		},
	}
	profileDetails := make([]*pb.RpcObjectSetDetailsDetail, 0)
	profileDetails = append(profileDetails, commonDetails...)

	if req.GetAvatarLocalPath() != "" {
		hash, err := bs.UploadFile(context.Background(), personalSpaceId, block.FileUploadRequest{
			RpcFileUploadRequest: pb.RpcFileUploadRequest{
				LocalPath: req.GetAvatarLocalPath(),
				Type:      model.BlockContentFile_Image,
			},
<<<<<<< HEAD
			ObjectOrigin: domain.ObjectOriginNone(),
		})
=======
		}, nil)
>>>>>>> 69d8093f
		if err != nil {
			log.Warnf("can't add avatar: %v", err)
		} else {
			newAcc.Avatar = &model.AccountAvatar{Avatar: &model.AccountAvatarAvatarOfImage{Image: &model.BlockContentFile{Hash: hash}}}
			profileDetails = append(profileDetails, &pb.RpcObjectSetDetailsDetail{
				Key:   bundle.RelationKeyIconImage.String(),
				Value: pbtypes.String(hash),
			})
		}
	}

	spaceService := app.MustComponent[space.Service](s.app)
	spc, err := spaceService.Get(ctx, personalSpaceId)
	if err != nil {
		return fmt.Errorf("get personal space: %w", err)
	}
	accountObjects := spc.DerivedIDs()

	if err := bs.SetDetails(nil, pb.RpcObjectSetDetailsRequest{
		ContextId: accountObjects.Profile,
		Details:   profileDetails,
	}); err != nil {
		return errors.Join(ErrSetDetails, err)
	}

	if err := bs.SetDetails(nil, pb.RpcObjectSetDetailsRequest{
		ContextId: accountObjects.Workspace,
		Details:   commonDetails,
	}); err != nil {
		return errors.Join(ErrSetDetails, err)
	}
	return nil
}<|MERGE_RESOLUTION|>--- conflicted
+++ resolved
@@ -120,12 +120,8 @@
 				LocalPath: req.GetAvatarLocalPath(),
 				Type:      model.BlockContentFile_Image,
 			},
-<<<<<<< HEAD
 			ObjectOrigin: domain.ObjectOriginNone(),
-		})
-=======
 		}, nil)
->>>>>>> 69d8093f
 		if err != nil {
 			log.Warnf("can't add avatar: %v", err)
 		} else {

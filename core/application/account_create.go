--- conflicted
+++ resolved
@@ -110,20 +110,13 @@
 	profileDetails = append(profileDetails, commonDetails...)
 
 	if req.GetAvatarLocalPath() != "" {
-<<<<<<< HEAD
 		dto := block.FileUploadRequest{
 			RpcFileUploadRequest: pb.RpcFileUploadRequest{
 				LocalPath: req.GetAvatarLocalPath(),
 				Type:      model.BlockContentFile_Image,
 			},
 		}
-		hash, err := bs.UploadFile(context.Background(), spaceID, dto)
-=======
-		hash, err := bs.UploadFile(context.Background(), personalSpaceId, pb.RpcFileUploadRequest{
-			LocalPath: req.GetAvatarLocalPath(),
-			Type:      model.BlockContentFile_Image,
-		})
->>>>>>> 5cd79a52
+		hash, err := bs.UploadFile(context.Background(), personalSpaceId, dto)
 		if err != nil {
 			log.Warnf("can't add avatar: %v", err)
 		} else {

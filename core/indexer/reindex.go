package indexer

import (
	"context"
	"errors"
	"fmt"
	"strings"
	"time"

	"github.com/anyproto/any-sync/util/slice"
	"github.com/dgraph-io/badger/v4"
	"github.com/globalsign/mgo/bson"
	"github.com/gogo/protobuf/types"
	"go.uber.org/zap"

	"github.com/anyproto/anytype-heart/core/block/editor/smartblock"
	"github.com/anyproto/anytype-heart/core/block/object/objectcache"
	"github.com/anyproto/anytype-heart/core/domain"
	"github.com/anyproto/anytype-heart/core/syncstatus/detailsupdater/helper"
	"github.com/anyproto/anytype-heart/metrics"
	"github.com/anyproto/anytype-heart/pkg/lib/bundle"
	smartblock2 "github.com/anyproto/anytype-heart/pkg/lib/core/smartblock"
	"github.com/anyproto/anytype-heart/pkg/lib/database"
	"github.com/anyproto/anytype-heart/pkg/lib/localstore/addr"
	"github.com/anyproto/anytype-heart/pkg/lib/pb/model"
	"github.com/anyproto/anytype-heart/space/clientspace"
	"github.com/anyproto/anytype-heart/util/pbtypes"
)

const (
	// ForceObjectsReindexCounter reindex thread-based objects
	ForceObjectsReindexCounter int32 = 16

	// ForceFilesReindexCounter reindex file objects
	ForceFilesReindexCounter int32 = 12 //

	// ForceBundledObjectsReindexCounter reindex objects like anytypeProfile
	ForceBundledObjectsReindexCounter int32 = 5 // reindex objects like anytypeProfile

	// ForceIdxRebuildCounter erases localstore indexes and reindex all type of objects
	// (no need to increase ForceObjectsReindexCounter & ForceFilesReindexCounter)
	ForceIdxRebuildCounter int32 = 62

	// ForceFilestoreKeysReindexCounter reindex filestore keys in all objects
	ForceFilestoreKeysReindexCounter int32 = 2

	// ForceLinksReindexCounter forces to erase links from store and reindex them
	ForceLinksReindexCounter int32 = 1
)

func (i *indexer) buildFlags(spaceID string) (reindexFlags, error) {
	checksums, err := i.store.GetChecksums(spaceID)
	if err != nil && !errors.Is(err, badger.ErrKeyNotFound) {
		return reindexFlags{}, err
	}
	if checksums == nil {
		checksums, err = i.store.GetGlobalChecksums()
		if err != nil && !errors.Is(err, badger.ErrKeyNotFound) {
			return reindexFlags{}, err
		}

		if checksums == nil {
			checksums = &model.ObjectStoreChecksums{
				// per space
				ObjectsForceReindexCounter: ForceObjectsReindexCounter,
				// ?
				FilesForceReindexCounter: ForceFilesReindexCounter,
				// global
				IdxRebuildCounter: ForceIdxRebuildCounter,
				// per space
				FilestoreKeysForceReindexCounter: ForceFilestoreKeysReindexCounter,
				LinksErase:                       ForceLinksReindexCounter,
				// global
				BundledObjects:             ForceBundledObjectsReindexCounter,
				AreOldFilesRemoved:         true,
				AreDeletedObjectsReindexed: true,
			}
		}
	}

	var flags reindexFlags
	if checksums.BundledRelations != bundle.RelationChecksum {
		flags.bundledRelations = true
	}
	if checksums.BundledObjectTypes != bundle.TypeChecksum {
		flags.bundledTypes = true
	}
	if checksums.ObjectsForceReindexCounter != ForceObjectsReindexCounter {
		flags.objects = true
	}
	if checksums.FilestoreKeysForceReindexCounter != ForceFilestoreKeysReindexCounter {
		flags.fileKeys = true
	}
	if checksums.FilesForceReindexCounter != ForceFilesReindexCounter {
		flags.fileObjects = true
	}
	if checksums.BundledTemplates != i.btHash.Hash() {
		flags.bundledTemplates = true
	}
	if checksums.BundledObjects != ForceBundledObjectsReindexCounter {
		flags.bundledObjects = true
	}
	if checksums.IdxRebuildCounter != ForceIdxRebuildCounter {
		flags.enableAll()
	}
	if !checksums.AreOldFilesRemoved {
		flags.removeOldFiles = true
	}
	if !checksums.AreDeletedObjectsReindexed {
		flags.deletedObjects = true
	}
	if checksums.LinksErase != ForceLinksReindexCounter {
		flags.eraseLinks = true
	}
	return flags, nil
}

func (i *indexer) ReindexSpace(space clientspace.Space) (err error) {
	flags, err := i.buildFlags(space.Id())
	if err != nil {
		return
	}
	err = i.removeCommonIndexes(space.Id(), flags)
	if err != nil {
		return fmt.Errorf("remove common indexes: %w", err)
	}

	err = i.removeOldFiles(space.Id(), flags)
	if err != nil {
		return fmt.Errorf("remove old files: %w", err)
	}

	ctx := objectcache.CacheOptsWithRemoteLoadDisabled(context.Background())
	// for all ids except home and archive setting cache timeout for reindexing
	// ctx = context.WithValue(ctx, ocache.CacheTimeout, cacheTimeout)
	if flags.objects {
		types := []smartblock2.SmartBlockType{
			// System types first
			smartblock2.SmartBlockTypeObjectType,
			smartblock2.SmartBlockTypeRelation,
			smartblock2.SmartBlockTypeRelationOption,
			smartblock2.SmartBlockTypeFileObject,

			smartblock2.SmartBlockTypePage,
			smartblock2.SmartBlockTypeTemplate,
			smartblock2.SmartBlockTypeArchive,
			smartblock2.SmartBlockTypeHome,
			smartblock2.SmartBlockTypeWorkspace,
			smartblock2.SmartBlockTypeSpaceView,
			smartblock2.SmartBlockTypeProfilePage,
		}
		ids, err := i.getIdsForTypes(
			space.Id(),
			types...,
		)
		if err != nil {
			return err
		}
		start := time.Now()
		successfullyReindexed := i.reindexIdsIgnoreErr(ctx, space, ids...)

		i.logFinishedReindexStat(metrics.ReindexTypeThreads, len(ids), successfullyReindexed, time.Since(start))
		l := log.With(zap.String("space", space.Id()), zap.Int("total", len(ids)), zap.Int("succeed", successfullyReindexed))
		if successfullyReindexed != len(ids) {
			l.Errorf("reindex partially failed")
		} else {
			l.Infof("reindex finished")
		}
	} else {

		if flags.fileObjects {
			err := i.reindexIDsForSmartblockTypes(ctx, space, metrics.ReindexTypeFiles, smartblock2.SmartBlockTypeFileObject)
			if err != nil {
				return fmt.Errorf("reindex file objects: %w", err)
			}
		}

		// Index objects that updated, but not indexed yet
		// we can have objects which actual state is newer than the indexed one
		// this may happen e.g. if the app got closed in the middle of object updates processing
		// So here we reindexOutdatedObjects which compare the last indexed heads hash with the actual one
		go func() {
			start := time.Now()
			total, success, err := i.reindexOutdatedObjects(ctx, space)
			if err != nil {
				log.Errorf("reindex outdated failed: %s", err)
			}
			l := log.With(zap.String("space", space.Id()), zap.Int("total", total), zap.Int("succeed", success), zap.Int("spentMs", int(time.Since(start).Milliseconds())))
			if success != total {
				l.Errorf("reindex outdated partially failed")
			} else {
				l.Debugf("reindex outdated finished")
			}
			if total > 0 {
				i.logFinishedReindexStat(metrics.ReindexTypeOutdatedHeads, total, success, time.Since(start))
			}
		}()
	}

	if flags.deletedObjects {
		err = i.reindexDeletedObjects(space)
		if err != nil {
			log.Error("reindex deleted objects", zap.Error(err))
		}
	}

	i.addSyncDetails(space)
	return i.saveLatestChecksums(space.Id())
}

func (i *indexer) addSyncDetails(space clientspace.Space) {
	typesForSyncRelations := helper.SyncRelationsSmartblockTypes()
	syncStatus := domain.ObjectSynced
	syncError := domain.Null
	if i.config.IsLocalOnlyMode() {
		syncStatus = domain.ObjectError
		syncError = domain.NetworkError
	}
	ids, err := i.getIdsForTypes(space.Id(), typesForSyncRelations...)
	if err != nil {
		log.Debug("failed to add sync status relations", zap.Error(err))
	}
	for _, id := range ids {
		err := space.DoLockedIfNotExists(id, func() error {
			return i.store.ModifyObjectDetails(id, func(details *types.Struct) (*types.Struct, error) {
<<<<<<< HEAD
				return helper.InjectsSyncDetails(details, syncStatus, syncError), nil
=======
				details = helper.InjectsSyncDetails(details, syncStatus, syncError)
				return details, nil
>>>>>>> c60fe784
			})
		})
		if err != nil {
			log.Debug("failed to add sync status relations", zap.Error(err))
		}
	}
}

func (i *indexer) reindexDeletedObjects(space clientspace.Space) error {
	recs, err := i.store.Query(database.Query{
		Filters: []*model.BlockContentDataviewFilter{
			{
				RelationKey: bundle.RelationKeyIsDeleted.String(),
				Condition:   model.BlockContentDataviewFilter_Equal,
				Value:       pbtypes.Bool(true),
			},
			{
				RelationKey: bundle.RelationKeySpaceId.String(),
				Condition:   model.BlockContentDataviewFilter_Empty,
			},
		},
	})
	if err != nil {
		return fmt.Errorf("query deleted objects: %w", err)
	}
	for _, rec := range recs {
		objectId := pbtypes.GetString(rec.Details, bundle.RelationKeyId.String())
		status, err := space.Storage().TreeDeletedStatus(objectId)
		if err != nil {
			log.With("spaceId", space.Id(), "objectId", objectId).Warnf("failed to get tree deleted status: %s", err)
			continue
		}
		if status != "" {
			err = i.store.DeleteObject(domain.FullID{SpaceID: space.Id(), ObjectID: objectId})
			if err != nil {
				log.With("spaceId", space.Id(), "objectId", objectId).Errorf("failed to reindex deleted object: %s", err)
			}
		}
	}
	return nil
}

func (i *indexer) removeOldFiles(spaceId string, flags reindexFlags) error {
	if !flags.removeOldFiles {
		return nil
	}
	ids, _, err := i.store.QueryObjectIDs(database.Query{
		Filters: []*model.BlockContentDataviewFilter{
			{
				RelationKey: bundle.RelationKeySpaceId.String(),
				Condition:   model.BlockContentDataviewFilter_Equal,
				Value:       pbtypes.String(spaceId),
			},
			{
				RelationKey: bundle.RelationKeyLayout.String(),
				Condition:   model.BlockContentDataviewFilter_In,
				Value: pbtypes.IntList(
					int(model.ObjectType_file),
					int(model.ObjectType_image),
					int(model.ObjectType_video),
					int(model.ObjectType_audio),
				),
			},
			{
				RelationKey: bundle.RelationKeyFileId.String(),
				Condition:   model.BlockContentDataviewFilter_Empty,
			},
		},
	})
	if err != nil {
		return fmt.Errorf("query old files: %w", err)
	}
	for _, id := range ids {
		if domain.IsFileId(id) {
			err = i.store.DeleteDetails(id)
			if err != nil {
				log.Errorf("delete old file %s: %s", id, err)
			}
		}
	}
	return nil
}

func (i *indexer) ReindexMarketplaceSpace(space clientspace.Space) error {
	flags, err := i.buildFlags(space.Id())
	if err != nil {
		return err
	}

	if flags.removeAllIndexedObjects {
		_, err = i.removeDetails(space.Id())
		if err != nil {
			return fmt.Errorf("remove details for marketplace space: %w", err)
		}
	}

	ctx := context.Background()

	if flags.bundledRelations {
		err = i.reindexIDsForSmartblockTypes(ctx, space, metrics.ReindexTypeBundledRelations, smartblock2.SmartBlockTypeBundledRelation)
		if err != nil {
			return fmt.Errorf("reindex bundled relations: %w", err)
		}
	}
	if flags.bundledTypes {
		err = i.reindexIDsForSmartblockTypes(ctx, space, metrics.ReindexTypeBundledTypes, smartblock2.SmartBlockTypeBundledObjectType, smartblock2.SmartBlockTypeAnytypeProfile)
		if err != nil {
			return fmt.Errorf("reindex bundled types: %w", err)
		}
	}

	if flags.bundledTemplates {
		existing, _, err := i.store.QueryObjectIDs(database.Query{
			Filters: []*model.BlockContentDataviewFilter{
				{
					RelationKey: bundle.RelationKeyType.String(),
					Condition:   model.BlockContentDataviewFilter_Equal,
					Value:       pbtypes.String(bundle.TypeKeyTemplate.BundledURL()),
				},
			},
		})
		if err != nil {
			return fmt.Errorf("query bundled templates: %w", err)
		}
		for _, id := range existing {
			err = i.store.DeleteObject(domain.FullID{SpaceID: space.Id(), ObjectID: id})
			if err != nil {
				log.Errorf("delete old bundled template %s: %s", id, err)
			}
		}

		err = i.reindexIDsForSmartblockTypes(ctx, space, metrics.ReindexTypeBundledTemplates, smartblock2.SmartBlockTypeBundledTemplate)
		if err != nil {
			return fmt.Errorf("reindex bundled templates: %w", err)
		}
	}
	err = i.reindexIDs(ctx, space, metrics.ReindexTypeBundledObjects, []string{addr.AnytypeProfileId, addr.MissingObject})
	if err != nil {
		return fmt.Errorf("reindex profile and missing object: %w", err)
	}
	return i.saveLatestChecksums(space.Id())
}

func (i *indexer) removeDetails(spaceId string) (ids []string, err error) {
	err = i.removeOldObjects()
	if err != nil {
		err = nil
		log.Errorf("reindex failed to removeOldObjects: %v", err)
	}
	ids, err = i.store.ListIdsBySpace(spaceId)
	if err != nil {
		log.Errorf("reindex failed to get all ids(removeAllIndexedObjects): %v", err)
	}
	for _, id := range ids {
		if err = i.store.DeleteDetails(id); err != nil {
			log.Errorf("reindex failed to delete details(removeAllIndexedObjects): %v", err)
		}
	}
	return ids, err
}

// removeOldObjects removes all objects that are not supported anymore (e.g. old subobjects) and no longer returned by the underlying source
func (i *indexer) removeOldObjects() (err error) {
	ids, err := i.store.ListIds()
	if err != nil {
		return err
	}
	ids = slice.Filter(ids, func(id string) bool {
		if strings.HasPrefix(id, addr.RelationKeyToIdPrefix) {
			return true
		}
		if strings.HasPrefix(id, addr.ObjectTypeKeyToIdPrefix) {
			return true
		}
		if bson.IsObjectIdHex(id) {
			return true
		}
		return false
	})

	if len(ids) == 0 {
		return
	}

	err = i.store.DeleteDetails(ids...)
	log.With(zap.Int("count", len(ids)), zap.Error(err)).Warnf("removeOldObjects")
	return err
}

func (i *indexer) removeCommonIndexes(spaceId string, flags reindexFlags) (err error) {
	if flags.any() {
		log.Infof("start store reindex (%s)", flags.String())
	}

	if flags.fileKeys {
		err = i.fileStore.RemoveEmptyFileKeys()
		if err != nil {
			log.Errorf("reindex failed to RemoveEmptyFileKeys: %v", err)
		} else {
			log.Infof("RemoveEmptyFileKeys filekeys succeed")
		}
	}

	var ids []string
	if flags.removeAllIndexedObjects {
		flags.eraseLinks = true
		ids, err = i.removeDetails(spaceId)
	}

	if flags.eraseLinks {
		var virtualObjectIds []string
		if len(ids) == 0 {
			ids, err = i.store.ListIdsBySpace(spaceId)
		}
		if err != nil {
			log.Errorf("reindex failed to get all ids(eraseLinks): %v", err)
		}
		// we get ids of Home and Archive separately from other objects,
		// because we do not index its details, so it could not be fetched via store.Query
		virtualObjectIds, err = i.getIdsForTypes(spaceId, smartblock2.SmartBlockTypeHome, smartblock2.SmartBlockTypeArchive)
		if err != nil {
			log.Errorf("reindex: failed to get ids of virtual objects (eraseLinks): %v", err)
		}
		for _, id := range append(ids, virtualObjectIds...) {
			if err = i.store.DeleteLinks(id); err != nil {
				log.Errorf("reindex failed to delete links(eraseLinks): %v", err)
			}
		}
	}

	return
}

func (i *indexer) reindexIDsForSmartblockTypes(ctx context.Context, space smartblock.Space, reindexType metrics.ReindexType, sbTypes ...smartblock2.SmartBlockType) error {
	ids, err := i.getIdsForTypes(space.Id(), sbTypes...)
	if err != nil {
		return err
	}
	return i.reindexIDs(ctx, space, reindexType, ids)
}

func (i *indexer) reindexIDs(ctx context.Context, space smartblock.Space, reindexType metrics.ReindexType, ids []string) error {
	start := time.Now()
	successfullyReindexed := i.reindexIdsIgnoreErr(ctx, space, ids...)
	i.logFinishedReindexStat(reindexType, len(ids), successfullyReindexed, time.Since(start))
	return nil
}

func (i *indexer) reindexOutdatedObjects(ctx context.Context, space clientspace.Space) (toReindex, success int, err error) {
	tids := space.StoredIds()
	var idsToReindex []string
	for _, tid := range tids {
		logErr := func(err error) {
			log.With("tree", tid).Errorf("reindexOutdatedObjects failed to get tree to reindex: %s", err)
		}

		lastHash, err := i.store.GetLastIndexedHeadsHash(tid)
		if err != nil {
			logErr(err)
			continue
		}
		info, err := space.Storage().TreeStorage(tid)
		if err != nil {
			logErr(err)
			continue
		}
		heads, err := info.Heads()
		if err != nil {
			logErr(err)
			continue
		}

		hh := headsHash(heads)
		if lastHash != hh {
			if lastHash != "" {
				log.With("tree", tid).Warnf("not equal indexed heads hash: %s!=%s (%d logs)", lastHash, hh, len(heads))
			}
			idsToReindex = append(idsToReindex, tid)
		}
	}

	success = i.reindexIdsIgnoreErr(ctx, space, idsToReindex...)
	return len(idsToReindex), success, nil
}

func (i *indexer) reindexDoc(ctx context.Context, space smartblock.Space, id string) error {
	return space.Do(id, func(sb smartblock.SmartBlock) error {
		return i.Index(ctx, sb.GetDocInfo())
	})
}

func (i *indexer) reindexIdsIgnoreErr(ctx context.Context, space smartblock.Space, ids ...string) (successfullyReindexed int) {
	for _, id := range ids {
		err := i.reindexDoc(ctx, space, id)
		if err != nil {
			log.With("objectID", id).Errorf("failed to reindex: %v", err)
		} else {
			successfullyReindexed++
		}
	}
	return
}

func (i *indexer) getLatestChecksums() model.ObjectStoreChecksums {
	return model.ObjectStoreChecksums{
		BundledObjectTypes:               bundle.TypeChecksum,
		BundledRelations:                 bundle.RelationChecksum,
		BundledTemplates:                 i.btHash.Hash(),
		ObjectsForceReindexCounter:       ForceObjectsReindexCounter,
		FilesForceReindexCounter:         ForceFilesReindexCounter,
		IdxRebuildCounter:                ForceIdxRebuildCounter,
		BundledObjects:                   ForceBundledObjectsReindexCounter,
		FilestoreKeysForceReindexCounter: ForceFilestoreKeysReindexCounter,
		AreOldFilesRemoved:               true,
		AreDeletedObjectsReindexed:       true,
		LinksErase:                       ForceLinksReindexCounter,
	}
}

func (i *indexer) saveLatestChecksums(spaceID string) error {
	checksums := i.getLatestChecksums()
	return i.store.SaveChecksums(spaceID, &checksums)
}

func (i *indexer) getIdsForTypes(spaceID string, sbt ...smartblock2.SmartBlockType) ([]string, error) {
	var ids []string
	for _, t := range sbt {
		lister, err := i.source.IDsListerBySmartblockType(spaceID, t)
		if err != nil {
			return nil, err
		}
		idsT, err := lister.ListIds()
		if err != nil {
			return nil, err
		}
		ids = append(ids, idsT...)
	}
	return ids, nil
}

func (i *indexer) GetLogFields() []zap.Field {
	return i.reindexLogFields
}

func (i *indexer) logFinishedReindexStat(reindexType metrics.ReindexType, totalIds, succeedIds int, spent time.Duration) {
	i.reindexLogFields = append(i.reindexLogFields, zap.Int("r_"+reindexType.String(), totalIds))
	if succeedIds < totalIds {
		i.reindexLogFields = append(i.reindexLogFields, zap.Int("r_"+reindexType.String()+"_failed", totalIds-succeedIds))
	}
	i.reindexLogFields = append(i.reindexLogFields, zap.Int64("r_"+reindexType.String()+"_spent", spent.Milliseconds()))
	msg := fmt.Sprintf("%d/%d %s have been successfully reindexed", succeedIds, totalIds, reindexType)
	if totalIds-succeedIds != 0 {
		log.Error(msg)
	} else {
		log.Info(msg)
	}

	if metrics.Enabled {
		metrics.Service.Send(&metrics.ReindexEvent{
			ReindexType: reindexType,
			Total:       totalIds,
			Succeed:     succeedIds,
			SpentMs:     int(spent.Milliseconds()),
		})
	}
}

func (i *indexer) RemoveIndexes(spaceId string) error {
	var flags reindexFlags
	flags.enableAll()
	return i.removeCommonIndexes(spaceId, flags)
}<|MERGE_RESOLUTION|>--- conflicted
+++ resolved
@@ -223,12 +223,7 @@
 	for _, id := range ids {
 		err := space.DoLockedIfNotExists(id, func() error {
 			return i.store.ModifyObjectDetails(id, func(details *types.Struct) (*types.Struct, error) {
-<<<<<<< HEAD
 				return helper.InjectsSyncDetails(details, syncStatus, syncError), nil
-=======
-				details = helper.InjectsSyncDetails(details, syncStatus, syncError)
-				return details, nil
->>>>>>> c60fe784
 			})
 		})
 		if err != nil {

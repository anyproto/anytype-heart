package indexer

import (
	"context"
	"errors"
	"fmt"
	"time"

	anystore "github.com/anyproto/any-store"
	"go.uber.org/zap"

	"github.com/anyproto/anytype-heart/core/block/editor/smartblock"
	"github.com/anyproto/anytype-heart/core/block/object/objectcache"
	"github.com/anyproto/anytype-heart/core/domain"
	"github.com/anyproto/anytype-heart/core/syncstatus/detailsupdater/helper"
	"github.com/anyproto/anytype-heart/metrics"
	"github.com/anyproto/anytype-heart/pkg/lib/bundle"
	coresb "github.com/anyproto/anytype-heart/pkg/lib/core/smartblock"
	"github.com/anyproto/anytype-heart/pkg/lib/database"
	"github.com/anyproto/anytype-heart/pkg/lib/localstore/addr"
	"github.com/anyproto/anytype-heart/pkg/lib/pb/model"
	"github.com/anyproto/anytype-heart/space/clientspace"
)

const (
	// ForceObjectsReindexCounter reindex thread-based objects
	ForceObjectsReindexCounter int32 = 17

	// ForceFilesReindexCounter reindex file objects
	ForceFilesReindexCounter int32 = 12 //

	// ForceBundledObjectsReindexCounter reindex objects like anytypeProfile
	ForceBundledObjectsReindexCounter int32 = 5 // reindex objects like anytypeProfile

	// ForceIdxRebuildCounter erases localstore indexes and reindex all type of objects
	// (no need to increase ForceObjectsReindexCounter & ForceFilesReindexCounter)
	ForceIdxRebuildCounter int32 = 62

	// ForceFilestoreKeysReindexCounter reindex filestore keys in all objects
	ForceFilestoreKeysReindexCounter int32 = 2

	// ForceLinksReindexCounter forces to erase links from store and reindex them
	ForceLinksReindexCounter int32 = 1

	// ForceMarketplaceReindex forces to do reindex only for marketplace space
	ForceMarketplaceReindex int32 = 1

	ForceReindexDeletedObjectsCounter int32 = 1

	ForceReindexParticipantsCounter int32 = 1
)

type allDeletedIdsProvider interface {
	AllDeletedTreeIds() (ids []string, err error)
}

func (i *indexer) buildFlags(spaceID string) (reindexFlags, error) {
	checksums, err := i.store.GetChecksums(spaceID)
	if err != nil && !errors.Is(err, anystore.ErrDocNotFound) {
		return reindexFlags{}, err
	}
	if checksums == nil {
		checksums = &model.ObjectStoreChecksums{
			// per space
			ObjectsForceReindexCounter: ForceObjectsReindexCounter,
			// ?
			FilesForceReindexCounter: ForceFilesReindexCounter,
			// global
			IdxRebuildCounter: ForceIdxRebuildCounter,
			// per space
			FilestoreKeysForceReindexCounter: ForceFilestoreKeysReindexCounter,
			LinksErase:                       ForceLinksReindexCounter,
			// global
			BundledObjects:        ForceBundledObjectsReindexCounter,
			AreOldFilesRemoved:    true,
			ReindexDeletedObjects: 0, // Set to zero to force reindexing of deleted objects when objectstore was deleted
			ReindexParticipants:   ForceReindexParticipantsCounter,
		}
	}

	var flags reindexFlags
	if checksums.BundledRelations != bundle.RelationChecksum {
		flags.bundledRelations = true
	}
	if checksums.BundledObjectTypes != bundle.TypeChecksum {
		flags.bundledTypes = true
	}
	if checksums.ObjectsForceReindexCounter != ForceObjectsReindexCounter {
		flags.objects = true
	}
	if checksums.FilestoreKeysForceReindexCounter != ForceFilestoreKeysReindexCounter {
		flags.fileKeys = true
	}
	if checksums.FilesForceReindexCounter != ForceFilesReindexCounter {
		flags.fileObjects = true
	}
	if checksums.BundledTemplates != i.btHash.Hash() {
		flags.bundledTemplates = true
	}
	if checksums.BundledObjects != ForceBundledObjectsReindexCounter {
		flags.bundledObjects = true
	}
	if checksums.IdxRebuildCounter != ForceIdxRebuildCounter {
		flags.enableAll()
	}
	if !checksums.AreOldFilesRemoved {
		flags.removeOldFiles = true
	}
	if checksums.ReindexDeletedObjects != ForceReindexDeletedObjectsCounter {
		flags.deletedObjects = true
	}
	if checksums.ReindexParticipants != ForceReindexParticipantsCounter {
		flags.removeParticipants = true
	}
	if checksums.LinksErase != ForceLinksReindexCounter {
		flags.eraseLinks = true
	}
	if spaceID == addr.AnytypeMarketplaceWorkspace && checksums.MarketplaceForceReindexCounter != ForceMarketplaceReindex {
		flags.enableAll()
	}
	return flags, nil
}

func (i *indexer) ReindexSpace(space clientspace.Space) (err error) {
	flags, err := i.buildFlags(space.Id())
	if err != nil {
		return
	}
	err = i.removeCommonIndexes(space.Id(), space, flags)
	if err != nil {
		return fmt.Errorf("remove common indexes: %w", err)
	}

	err = i.removeOldFiles(space.Id(), flags)
	if err != nil {
		return fmt.Errorf("remove old files: %w", err)
	}

	ctx := objectcache.CacheOptsWithRemoteLoadDisabled(context.Background())
	// for all ids except home and archive setting cache timeout for reindexing
	// ctx = context.WithValue(ctx, ocache.CacheTimeout, cacheTimeout)
	if flags.objects {
		types := []coresb.SmartBlockType{
			// System types first
			coresb.SmartBlockTypeObjectType,
			coresb.SmartBlockTypeRelation,
			coresb.SmartBlockTypeRelationOption,
			coresb.SmartBlockTypeFileObject,

			coresb.SmartBlockTypePage,
			coresb.SmartBlockTypeTemplate,
			coresb.SmartBlockTypeArchive,
			coresb.SmartBlockTypeHome,
			coresb.SmartBlockTypeWorkspace,
			coresb.SmartBlockTypeSpaceView,
			coresb.SmartBlockTypeProfilePage,
		}
		ids, err := i.getIdsForTypes(space, types...)
		if err != nil {
			return err
		}
		start := time.Now()
		successfullyReindexed := i.reindexIdsIgnoreErr(ctx, space, ids...)

		i.logFinishedReindexStat(metrics.ReindexTypeThreads, len(ids), successfullyReindexed, time.Since(start))
		l := log.With(zap.String("space", space.Id()), zap.Int("total", len(ids)), zap.Int("succeed", successfullyReindexed))
		if successfullyReindexed != len(ids) {
			l.Errorf("reindex partially failed")
		} else {
			l.Infof("reindex finished")
		}
	} else {

		if flags.fileObjects {
			err := i.reindexIDsForSmartblockTypes(ctx, space, metrics.ReindexTypeFiles, coresb.SmartBlockTypeFileObject)
			if err != nil {
				return fmt.Errorf("reindex file objects: %w", err)
			}
		}

		// Index objects that updated, but not indexed yet
		// we can have objects which actual state is newer than the indexed one
		// this may happen e.g. if the app got closed in the middle of object updates processing
		// So here we reindexOutdatedObjects which compare the last indexed heads hash with the actual one
		go func() {
			start := time.Now()
			total, success, err := i.reindexOutdatedObjects(ctx, space)
			if err != nil {
				log.Errorf("reindex outdated failed: %s", err)
			}
			l := log.With(zap.String("space", space.Id()), zap.Int("total", total), zap.Int("succeed", success), zap.Int("spentMs", int(time.Since(start).Milliseconds())))
			if success != total {
				l.Errorf("reindex outdated partially failed")
			} else {
				l.Debugf("reindex outdated finished")
			}
			if total > 0 {
				i.logFinishedReindexStat(metrics.ReindexTypeOutdatedHeads, total, success, time.Since(start))
			}
		}()
	}

	if flags.deletedObjects {
		err = i.reindexDeletedObjects(space)
		if err != nil {
			log.Error("reindex deleted objects", zap.Error(err))
		}
	}

	if flags.removeParticipants {
		err = i.RemoveAclIndexes(space.Id())
		if err != nil {
			log.Error("reindex deleted objects", zap.Error(err))
		}
	}

	go i.addSyncDetails(space)

	return i.saveLatestChecksums(space.Id())
}

func (i *indexer) addSyncDetails(space clientspace.Space) {
	typesForSyncRelations := helper.SyncRelationsSmartblockTypes()
	syncStatus := domain.ObjectSyncStatusSynced
	syncError := domain.SyncErrorNull
	if i.config.IsLocalOnlyMode() {
		syncStatus = domain.ObjectSyncStatusError
		syncError = domain.SyncErrorNetworkError
	}
	ids, err := i.getIdsForTypes(space, typesForSyncRelations...)
	if err != nil {
		log.Debug("failed to add sync status relations", zap.Error(err))
	}
	store := i.store.SpaceIndex(space.Id())
	for _, id := range ids {
		err := space.DoLockedIfNotExists(id, func() error {
			return store.ModifyObjectDetails(id, func(details *domain.Details) (*domain.Details, bool, error) {
				details = helper.InjectsSyncDetails(details, syncStatus, syncError)
				return details, true, nil
			})
		})
		if err != nil {
			log.Debug("failed to add sync status relations", zap.Error(err))
		}
	}
}

func (i *indexer) reindexDeletedObjects(space clientspace.Space) error {
	store := i.store.SpaceIndex(space.Id())
	storage, ok := space.Storage().(allDeletedIdsProvider)
	if !ok {
		return fmt.Errorf("space storage doesn't implement allDeletedIdsProvider")
	}
	allIds, err := storage.AllDeletedTreeIds()
	if err != nil {
		return fmt.Errorf("get deleted tree ids: %w", err)
	}
	for _, objectId := range allIds {
		err = store.DeleteObject(objectId)
		if err != nil {
			log.With("spaceId", space.Id(), "objectId", objectId, "error", err).Errorf("failed to reindex deleted object")
		}
	}
	return nil
}

func (i *indexer) removeOldFiles(spaceId string, flags reindexFlags) error {
	if !flags.removeOldFiles {
		return nil
	}
	store := i.store.SpaceIndex(spaceId)
	// TODO: It seems we should also filter objects by Layout, because file objects should be re-indexed to receive resolvedLayout
	ids, _, err := store.QueryObjectIds(database.Query{
		Filters: []database.FilterRequest{
			{
				RelationKey: bundle.RelationKeyResolvedLayout,
				Condition:   model.BlockContentDataviewFilter_In,
				Value: domain.Int64List([]model.ObjectTypeLayout{
					model.ObjectType_file,
					model.ObjectType_image,
					model.ObjectType_video,
					model.ObjectType_audio,
					model.ObjectType_pdf,
				}),
			},
			{
				RelationKey: bundle.RelationKeyFileId,
				Condition:   model.BlockContentDataviewFilter_Empty,
			},
		},
	})
	if err != nil {
		return fmt.Errorf("query old files: %w", err)
	}
	for _, id := range ids {
		if domain.IsFileId(id) {
			err = store.DeleteDetails(i.runCtx, []string{id})
			if err != nil {
				log.Errorf("delete old file %s: %s", id, err)
			}
		}
	}
	return nil
}

func (i *indexer) ReindexMarketplaceSpace(space clientspace.Space) error {
	flags, err := i.buildFlags(space.Id())
	if err != nil {
		return err
	}

	if flags.removeAllIndexedObjects {
		err = i.removeDetails(space.Id())
		if err != nil {
			return fmt.Errorf("remove details for marketplace space: %w", err)
		}
	}

	ctx := context.Background()

	if flags.bundledRelations {
		err = i.reindexIDsForSmartblockTypes(ctx, space, metrics.ReindexTypeBundledRelations, coresb.SmartBlockTypeBundledRelation)
		if err != nil {
			return fmt.Errorf("reindex bundled relations: %w", err)
		}
	}
	if flags.bundledTypes {
		err = i.reindexIDsForSmartblockTypes(ctx, space, metrics.ReindexTypeBundledTypes, coresb.SmartBlockTypeBundledObjectType, coresb.SmartBlockTypeAnytypeProfile)
		if err != nil {
			return fmt.Errorf("reindex bundled types: %w", err)
		}
	}

	if flags.bundledTemplates {
		store := i.store.SpaceIndex(space.Id())
		existing, _, err := store.QueryObjectIds(database.Query{
			Filters: []database.FilterRequest{
				{
					RelationKey: bundle.RelationKeyType,
					Condition:   model.BlockContentDataviewFilter_Equal,
					Value:       domain.String(bundle.TypeKeyTemplate.BundledURL()),
				},
			},
		})
		if err != nil {
			return fmt.Errorf("query bundled templates: %w", err)
		}
		for _, id := range existing {
			err = store.DeleteObject(id)
			if err != nil {
				log.Errorf("delete old bundled template %s: %s", id, err)
			}
		}

		err = i.reindexIDsForSmartblockTypes(ctx, space, metrics.ReindexTypeBundledTemplates, coresb.SmartBlockTypeBundledTemplate)
		if err != nil {
			return fmt.Errorf("reindex bundled templates: %w", err)
		}
	}
	err = i.reindexIDs(ctx, space, metrics.ReindexTypeBundledObjects, []string{addr.AnytypeProfileId, addr.MissingObject})
	if err != nil {
		return fmt.Errorf("reindex profile and missing object: %w", err)
	}
	return i.saveLatestChecksums(space.Id())
}

func (i *indexer) removeDetails(spaceId string) error {
	store := i.store.SpaceIndex(spaceId)
	ids, err := store.ListIds()
	if err != nil {
		log.Errorf("reindex failed to get all ids(removeAllIndexedObjects): %v", err)
	}
	for _, id := range ids {
		if err = store.DeleteDetails(i.runCtx, []string{id}); err != nil {
			log.Errorf("reindex failed to delete details(removeAllIndexedObjects): %v", err)
		}
	}
	return err
}

func (i *indexer) removeCommonIndexes(spaceId string, space clientspace.Space, flags reindexFlags) (err error) {
	if flags.any() {
		log.Infof("start store reindex (%s)", flags.String())
	}

	if flags.fileKeys {
		err = i.fileStore.RemoveEmptyFileKeys()
		if err != nil {
			log.Errorf("reindex failed to RemoveEmptyFileKeys: %v", err)
		} else {
			log.Infof("RemoveEmptyFileKeys filekeys succeed")
		}
	}

	if flags.eraseLinks {
		store := i.store.SpaceIndex(spaceId)
		ids, err := store.ListIds()
		if err != nil {
			log.Errorf("reindex failed to get all ids(eraseLinks): %v", err)
		}

		// we get ids of Home and Archive separately from other objects,
		// because we do not index its details, so it could not be fetched via store.Query
		if space != nil {
			homeAndArchive, err := i.getIdsForTypes(space, coresb.SmartBlockTypeHome, coresb.SmartBlockTypeArchive)
			if err != nil {
				log.Errorf("reindex: failed to get ids of home and archive (eraseLinks): %v", err)
			}
			ids = append(ids, homeAndArchive...)
		}

		for _, id := range ids {
			if err = store.DeleteLinks([]string{id}); err != nil {
				log.Errorf("reindex failed to delete links(eraseLinks): %v", err)
			}
		}
	}

	if flags.removeAllIndexedObjects {
		err = i.removeDetails(spaceId)
	}

	return
}

func (i *indexer) reindexIDsForSmartblockTypes(ctx context.Context, space smartblock.Space, reindexType metrics.ReindexType, sbTypes ...coresb.SmartBlockType) error {
	ids, err := i.getIdsForTypes(space, sbTypes...)
	if err != nil {
		return err
	}
	return i.reindexIDs(ctx, space, reindexType, ids)
}

func (i *indexer) reindexIDs(ctx context.Context, space smartblock.Space, reindexType metrics.ReindexType, ids []string) error {
	start := time.Now()
	successfullyReindexed := i.reindexIdsIgnoreErr(ctx, space, ids...)
	i.logFinishedReindexStat(reindexType, len(ids), successfullyReindexed, time.Since(start))
	return nil
}

func (i *indexer) reindexOutdatedObjects(ctx context.Context, space clientspace.Space) (toReindex, success int, err error) {
	store := i.store.SpaceIndex(space.Id())
	tids := space.StoredIds()
	var idsToReindex []string
	for _, tid := range tids {
		logErr := func(err error) {
			log.With("tree", tid).Errorf("reindexOutdatedObjects failed to get tree to reindex: %s", err)
<<<<<<< HEAD
		}

		lastHash, err := store.GetLastIndexedHeadsHash(ctx, tid)
		if err != nil {
			logErr(err)
			continue
		}
		info, err := space.Storage().TreeStorage(tid)
		if err != nil {
			logErr(err)
			continue
		}
		heads, err := info.Heads()
=======
		}

		lastHash, err := store.GetLastIndexedHeadsHash(ctx, tid)
>>>>>>> ecdddc7c
		if err != nil {
			logErr(err)
			continue
		}
<<<<<<< HEAD
=======
		info, err := space.Storage().TreeStorage(tid)
		if err != nil {
			logErr(err)
			continue
		}
		heads, err := info.Heads()
		if err != nil {
			logErr(err)
			continue
		}
>>>>>>> ecdddc7c

		hh := headsHash(heads)
		if lastHash != hh {
			if lastHash != "" {
				log.With("tree", tid).Warnf("not equal indexed heads hash: %s!=%s (%d logs)", lastHash, hh, len(heads))
			}
			idsToReindex = append(idsToReindex, tid)
		}
	}

	success = i.reindexIdsIgnoreErr(ctx, space, idsToReindex...)
	return len(idsToReindex), success, nil
}

func (i *indexer) reindexDoc(space smartblock.Space, id string) error {
	return space.Do(id, func(sb smartblock.SmartBlock) error {
		return i.Index(sb.GetDocInfo())
	})
}

func (i *indexer) reindexIdsIgnoreErr(ctx context.Context, space smartblock.Space, ids ...string) (successfullyReindexed int) {
	for _, id := range ids {
		select {
		case <-ctx.Done():
			return
		default:
		}
		err := i.reindexDoc(space, id)
		if err != nil {
			log.With("objectID", id).Errorf("failed to reindex: %v", err)
		} else {
			successfullyReindexed++
		}
	}
	return
}

func (i *indexer) getLatestChecksums(isMarketplace bool) (checksums model.ObjectStoreChecksums) {
	checksums = model.ObjectStoreChecksums{
		BundledObjectTypes:               bundle.TypeChecksum,
		BundledRelations:                 bundle.RelationChecksum,
		BundledTemplates:                 i.btHash.Hash(),
		ObjectsForceReindexCounter:       ForceObjectsReindexCounter,
		FilesForceReindexCounter:         ForceFilesReindexCounter,
		IdxRebuildCounter:                ForceIdxRebuildCounter,
		BundledObjects:                   ForceBundledObjectsReindexCounter,
		FilestoreKeysForceReindexCounter: ForceFilestoreKeysReindexCounter,
		AreOldFilesRemoved:               true,
		AreDeletedObjectsReindexed:       true,
		LinksErase:                       ForceLinksReindexCounter,
		ReindexDeletedObjects:            ForceReindexDeletedObjectsCounter,
		ReindexParticipants:              ForceReindexParticipantsCounter,
	}
	if isMarketplace {
		checksums.MarketplaceForceReindexCounter = ForceMarketplaceReindex
	}
	return
}

func (i *indexer) saveLatestChecksums(spaceID string) error {
	checksums := i.getLatestChecksums(spaceID == addr.AnytypeMarketplaceWorkspace)
	return i.store.SaveChecksums(spaceID, &checksums)
}

func (i *indexer) getIdsForTypes(space smartblock.Space, sbt ...coresb.SmartBlockType) ([]string, error) {
	var ids []string
	for _, t := range sbt {
		lister, err := i.source.IDsListerBySmartblockType(space, t)
		if err != nil {
			return nil, err
		}
		idsT, err := lister.ListIds()
		if err != nil {
			return nil, err
		}
		ids = append(ids, idsT...)
	}
	return ids, nil
}

func (i *indexer) GetLogFields() []zap.Field {
	i.lock.Lock()
	defer i.lock.Unlock()
	return i.reindexLogFields
}

func (i *indexer) logFinishedReindexStat(reindexType metrics.ReindexType, totalIds, succeedIds int, spent time.Duration) {
	i.lock.Lock()
	defer i.lock.Unlock()
	i.reindexLogFields = append(i.reindexLogFields, zap.Int("r_"+reindexType.String(), totalIds))
	if succeedIds < totalIds {
		i.reindexLogFields = append(i.reindexLogFields, zap.Int("r_"+reindexType.String()+"_failed", totalIds-succeedIds))
	}
	i.reindexLogFields = append(i.reindexLogFields, zap.Int64("r_"+reindexType.String()+"_spent", spent.Milliseconds()))
	msg := fmt.Sprintf("%d/%d %s have been successfully reindexed", succeedIds, totalIds, reindexType)
	if totalIds-succeedIds != 0 {
		log.Error(msg)
	} else {
		log.Info(msg)
	}
}

func (i *indexer) RemoveIndexes(spaceId string) error {
	var flags reindexFlags
	flags.enableAll()
	return i.removeCommonIndexes(spaceId, nil, flags)
}<|MERGE_RESOLUTION|>--- conflicted
+++ resolved
@@ -445,7 +445,6 @@
 	for _, tid := range tids {
 		logErr := func(err error) {
 			log.With("tree", tid).Errorf("reindexOutdatedObjects failed to get tree to reindex: %s", err)
-<<<<<<< HEAD
 		}
 
 		lastHash, err := store.GetLastIndexedHeadsHash(ctx, tid)
@@ -459,28 +458,10 @@
 			continue
 		}
 		heads, err := info.Heads()
-=======
-		}
-
-		lastHash, err := store.GetLastIndexedHeadsHash(ctx, tid)
->>>>>>> ecdddc7c
 		if err != nil {
 			logErr(err)
 			continue
 		}
-<<<<<<< HEAD
-=======
-		info, err := space.Storage().TreeStorage(tid)
-		if err != nil {
-			logErr(err)
-			continue
-		}
-		heads, err := info.Heads()
-		if err != nil {
-			logErr(err)
-			continue
-		}
->>>>>>> ecdddc7c
 
 		hh := headsHash(heads)
 		if lastHash != hh {

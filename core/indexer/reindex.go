package indexer

import (
	"context"
	"errors"
	"fmt"
	"time"

	anystore "github.com/anyproto/any-store"
<<<<<<< HEAD
	"github.com/anyproto/any-sync/util/slice"
	"github.com/globalsign/mgo/bson"
=======
	"github.com/gogo/protobuf/types"
>>>>>>> e6712037
	"go.uber.org/zap"

	"github.com/anyproto/anytype-heart/core/block/editor/smartblock"
	"github.com/anyproto/anytype-heart/core/block/object/objectcache"
	"github.com/anyproto/anytype-heart/core/domain"
	"github.com/anyproto/anytype-heart/core/syncstatus/detailsupdater/helper"
	"github.com/anyproto/anytype-heart/metrics"
	"github.com/anyproto/anytype-heart/pkg/lib/bundle"
	coresb "github.com/anyproto/anytype-heart/pkg/lib/core/smartblock"
	"github.com/anyproto/anytype-heart/pkg/lib/database"
	"github.com/anyproto/anytype-heart/pkg/lib/localstore/addr"
	"github.com/anyproto/anytype-heart/pkg/lib/pb/model"
	"github.com/anyproto/anytype-heart/space/clientspace"
)

const (
	// ForceObjectsReindexCounter reindex thread-based objects
	ForceObjectsReindexCounter int32 = 16

	// ForceFilesReindexCounter reindex file objects
	ForceFilesReindexCounter int32 = 12 //

	// ForceBundledObjectsReindexCounter reindex objects like anytypeProfile
	ForceBundledObjectsReindexCounter int32 = 5 // reindex objects like anytypeProfile

	// ForceIdxRebuildCounter erases localstore indexes and reindex all type of objects
	// (no need to increase ForceObjectsReindexCounter & ForceFilesReindexCounter)
	ForceIdxRebuildCounter int32 = 62

	// ForceFilestoreKeysReindexCounter reindex filestore keys in all objects
	ForceFilestoreKeysReindexCounter int32 = 2

	// ForceLinksReindexCounter forces to erase links from store and reindex them
	ForceLinksReindexCounter int32 = 1

	// ForceMarketplaceReindex forces to do reindex only for marketplace space
	ForceMarketplaceReindex int32 = 1
)

func (i *indexer) buildFlags(spaceID string) (reindexFlags, error) {
	checksums, err := i.store.GetChecksums(spaceID)
	if err != nil && !errors.Is(err, anystore.ErrDocNotFound) {
		return reindexFlags{}, err
	}
	if checksums == nil {
		checksums, err = i.store.GetGlobalChecksums()
		if err != nil && !errors.Is(err, anystore.ErrDocNotFound) {
			return reindexFlags{}, err
		}

		if checksums == nil {
			checksums = &model.ObjectStoreChecksums{
				// per space
				ObjectsForceReindexCounter: ForceObjectsReindexCounter,
				// ?
				FilesForceReindexCounter: ForceFilesReindexCounter,
				// global
				IdxRebuildCounter: ForceIdxRebuildCounter,
				// per space
				FilestoreKeysForceReindexCounter: ForceFilestoreKeysReindexCounter,
				LinksErase:                       ForceLinksReindexCounter,
				// global
				BundledObjects:             ForceBundledObjectsReindexCounter,
				AreOldFilesRemoved:         true,
				AreDeletedObjectsReindexed: true,
			}
		}
	}

	var flags reindexFlags
	if checksums.BundledRelations != bundle.RelationChecksum {
		flags.bundledRelations = true
	}
	if checksums.BundledObjectTypes != bundle.TypeChecksum {
		flags.bundledTypes = true
	}
	if checksums.ObjectsForceReindexCounter != ForceObjectsReindexCounter {
		flags.objects = true
	}
	if checksums.FilestoreKeysForceReindexCounter != ForceFilestoreKeysReindexCounter {
		flags.fileKeys = true
	}
	if checksums.FilesForceReindexCounter != ForceFilesReindexCounter {
		flags.fileObjects = true
	}
	if checksums.BundledTemplates != i.btHash.Hash() {
		flags.bundledTemplates = true
	}
	if checksums.BundledObjects != ForceBundledObjectsReindexCounter {
		flags.bundledObjects = true
	}
	if checksums.IdxRebuildCounter != ForceIdxRebuildCounter {
		flags.enableAll()
	}
	if !checksums.AreOldFilesRemoved {
		flags.removeOldFiles = true
	}
	if !checksums.AreDeletedObjectsReindexed {
		flags.deletedObjects = true
	}
	if checksums.LinksErase != ForceLinksReindexCounter {
		flags.eraseLinks = true
	}
	if spaceID == addr.AnytypeMarketplaceWorkspace && checksums.MarketplaceForceReindexCounter != ForceMarketplaceReindex {
		flags.enableAll()
	}
	return flags, nil
}

func (i *indexer) ReindexSpace(space clientspace.Space) (err error) {
	flags, err := i.buildFlags(space.Id())
	if err != nil {
		return
	}
	err = i.removeCommonIndexes(space.Id(), space, flags)
	if err != nil {
		return fmt.Errorf("remove common indexes: %w", err)
	}

	err = i.removeOldFiles(space.Id(), flags)
	if err != nil {
		return fmt.Errorf("remove old files: %w", err)
	}

	ctx := objectcache.CacheOptsWithRemoteLoadDisabled(context.Background())
	// for all ids except home and archive setting cache timeout for reindexing
	// ctx = context.WithValue(ctx, ocache.CacheTimeout, cacheTimeout)
	if flags.objects {
		types := []coresb.SmartBlockType{
			// System types first
			coresb.SmartBlockTypeObjectType,
			coresb.SmartBlockTypeRelation,
			coresb.SmartBlockTypeRelationOption,
			coresb.SmartBlockTypeFileObject,

			coresb.SmartBlockTypePage,
			coresb.SmartBlockTypeTemplate,
			coresb.SmartBlockTypeArchive,
			coresb.SmartBlockTypeHome,
			coresb.SmartBlockTypeWorkspace,
			coresb.SmartBlockTypeSpaceView,
			coresb.SmartBlockTypeProfilePage,
		}
		ids, err := i.getIdsForTypes(space, types...)
		if err != nil {
			return err
		}
		start := time.Now()
		successfullyReindexed := i.reindexIdsIgnoreErr(ctx, space, ids...)

		i.logFinishedReindexStat(metrics.ReindexTypeThreads, len(ids), successfullyReindexed, time.Since(start))
		l := log.With(zap.String("space", space.Id()), zap.Int("total", len(ids)), zap.Int("succeed", successfullyReindexed))
		if successfullyReindexed != len(ids) {
			l.Errorf("reindex partially failed")
		} else {
			l.Infof("reindex finished")
		}
	} else {

		if flags.fileObjects {
			err := i.reindexIDsForSmartblockTypes(ctx, space, metrics.ReindexTypeFiles, coresb.SmartBlockTypeFileObject)
			if err != nil {
				return fmt.Errorf("reindex file objects: %w", err)
			}
		}

		// Index objects that updated, but not indexed yet
		// we can have objects which actual state is newer than the indexed one
		// this may happen e.g. if the app got closed in the middle of object updates processing
		// So here we reindexOutdatedObjects which compare the last indexed heads hash with the actual one
		go func() {
			start := time.Now()
			total, success, err := i.reindexOutdatedObjects(ctx, space)
			if err != nil {
				log.Errorf("reindex outdated failed: %s", err)
			}
			l := log.With(zap.String("space", space.Id()), zap.Int("total", total), zap.Int("succeed", success), zap.Int("spentMs", int(time.Since(start).Milliseconds())))
			if success != total {
				l.Errorf("reindex outdated partially failed")
			} else {
				l.Debugf("reindex outdated finished")
			}
			if total > 0 {
				i.logFinishedReindexStat(metrics.ReindexTypeOutdatedHeads, total, success, time.Since(start))
			}
		}()
	}

	if flags.deletedObjects {
		err = i.reindexDeletedObjects(space)
		if err != nil {
			log.Error("reindex deleted objects", zap.Error(err))
		}
	}

	i.addSyncDetails(space)
	return i.saveLatestChecksums(space.Id())
}

func (i *indexer) addSyncDetails(space clientspace.Space) {
	typesForSyncRelations := helper.SyncRelationsSmartblockTypes()
	syncStatus := domain.ObjectSyncStatusSynced
	syncError := domain.SyncErrorNull
	if i.config.IsLocalOnlyMode() {
		syncStatus = domain.ObjectSyncStatusError
		syncError = domain.SyncErrorNetworkError
	}
	ids, err := i.getIdsForTypes(space, typesForSyncRelations...)
	if err != nil {
		log.Debug("failed to add sync status relations", zap.Error(err))
	}
	store := i.store.SpaceIndex(space.Id())
	for _, id := range ids {
		err := space.DoLockedIfNotExists(id, func() error {
<<<<<<< HEAD
			return i.store.ModifyObjectDetails(id, func(details *domain.Details) (*domain.Details, bool, error) {
=======
			return store.ModifyObjectDetails(id, func(details *types.Struct) (*types.Struct, bool, error) {
>>>>>>> e6712037
				details = helper.InjectsSyncDetails(details, syncStatus, syncError)
				return details, true, nil
			})
		})
		if err != nil {
			log.Debug("failed to add sync status relations", zap.Error(err))
		}
	}
}

func (i *indexer) reindexDeletedObjects(space clientspace.Space) error {
<<<<<<< HEAD
	recs, err := i.store.Query(database.Query{
		Filters: []database.FilterRequest{
=======
	store := i.store.SpaceIndex(space.Id())
	recs, err := store.Query(database.Query{
		Filters: []*model.BlockContentDataviewFilter{
>>>>>>> e6712037
			{
				RelationKey: bundle.RelationKeyIsDeleted,
				Condition:   model.BlockContentDataviewFilter_Equal,
				Value:       domain.Bool(true),
			},
			{
				RelationKey: bundle.RelationKeySpaceId,
				Condition:   model.BlockContentDataviewFilter_Empty,
			},
		},
	})
	if err != nil {
		return fmt.Errorf("query deleted objects: %w", err)
	}
	for _, rec := range recs {
		objectId := rec.Details.GetString(bundle.RelationKeyId)
		status, err := space.Storage().TreeDeletedStatus(objectId)
		if err != nil {
			log.With("spaceId", space.Id(), "objectId", objectId).Warnf("failed to get tree deleted status: %s", err)
			continue
		}
		if status != "" {
			err = store.DeleteObject(objectId)
			if err != nil {
				log.With("spaceId", space.Id(), "objectId", objectId).Errorf("failed to reindex deleted object: %s", err)
			}
		}
	}
	return nil
}

func (i *indexer) removeOldFiles(spaceId string, flags reindexFlags) error {
	if !flags.removeOldFiles {
		return nil
	}
<<<<<<< HEAD
	ids, _, err := i.store.QueryObjectIDs(database.Query{
		Filters: []database.FilterRequest{
			{
				RelationKey: bundle.RelationKeySpaceId,
				Condition:   model.BlockContentDataviewFilter_Equal,
				Value:       domain.String(spaceId),
			},
			{
				RelationKey: bundle.RelationKeyLayout,
=======
	store := i.store.SpaceIndex(spaceId)
	ids, _, err := store.QueryObjectIds(database.Query{
		Filters: []*model.BlockContentDataviewFilter{
			{
				RelationKey: bundle.RelationKeyLayout.String(),
>>>>>>> e6712037
				Condition:   model.BlockContentDataviewFilter_In,
				Value: domain.Int64List(
					model.ObjectType_file,
					model.ObjectType_image,
					model.ObjectType_video,
					model.ObjectType_audio,
				),
			},
			{
				RelationKey: bundle.RelationKeyFileId,
				Condition:   model.BlockContentDataviewFilter_Empty,
			},
		},
	})
	if err != nil {
		return fmt.Errorf("query old files: %w", err)
	}
	for _, id := range ids {
		if domain.IsFileId(id) {
			err = store.DeleteDetails(i.runCtx, []string{id})
			if err != nil {
				log.Errorf("delete old file %s: %s", id, err)
			}
		}
	}
	return nil
}

func (i *indexer) ReindexMarketplaceSpace(space clientspace.Space) error {
	flags, err := i.buildFlags(space.Id())
	if err != nil {
		return err
	}

	if flags.removeAllIndexedObjects {
		err = i.removeDetails(space.Id())
		if err != nil {
			return fmt.Errorf("remove details for marketplace space: %w", err)
		}
	}

	ctx := context.Background()

	if flags.bundledRelations {
		err = i.reindexIDsForSmartblockTypes(ctx, space, metrics.ReindexTypeBundledRelations, coresb.SmartBlockTypeBundledRelation)
		if err != nil {
			return fmt.Errorf("reindex bundled relations: %w", err)
		}
	}
	if flags.bundledTypes {
		err = i.reindexIDsForSmartblockTypes(ctx, space, metrics.ReindexTypeBundledTypes, coresb.SmartBlockTypeBundledObjectType, coresb.SmartBlockTypeAnytypeProfile)
		if err != nil {
			return fmt.Errorf("reindex bundled types: %w", err)
		}
	}

	if flags.bundledTemplates {
<<<<<<< HEAD
		existing, _, err := i.store.QueryObjectIDs(database.Query{
			Filters: []database.FilterRequest{
=======
		store := i.store.SpaceIndex(space.Id())
		existing, _, err := store.QueryObjectIds(database.Query{
			Filters: []*model.BlockContentDataviewFilter{
>>>>>>> e6712037
				{
					RelationKey: bundle.RelationKeyType,
					Condition:   model.BlockContentDataviewFilter_Equal,
					Value:       domain.String(bundle.TypeKeyTemplate.BundledURL()),
				},
			},
		})
		if err != nil {
			return fmt.Errorf("query bundled templates: %w", err)
		}
		for _, id := range existing {
			err = store.DeleteObject(id)
			if err != nil {
				log.Errorf("delete old bundled template %s: %s", id, err)
			}
		}

		err = i.reindexIDsForSmartblockTypes(ctx, space, metrics.ReindexTypeBundledTemplates, coresb.SmartBlockTypeBundledTemplate)
		if err != nil {
			return fmt.Errorf("reindex bundled templates: %w", err)
		}
	}
	err = i.reindexIDs(ctx, space, metrics.ReindexTypeBundledObjects, []string{addr.AnytypeProfileId, addr.MissingObject})
	if err != nil {
		return fmt.Errorf("reindex profile and missing object: %w", err)
	}
	return i.saveLatestChecksums(space.Id())
}

func (i *indexer) removeDetails(spaceId string) error {
	store := i.store.SpaceIndex(spaceId)
	ids, err := store.ListIds()
	if err != nil {
		log.Errorf("reindex failed to get all ids(removeAllIndexedObjects): %v", err)
	}
	for _, id := range ids {
		if err = store.DeleteDetails(i.runCtx, []string{id}); err != nil {
			log.Errorf("reindex failed to delete details(removeAllIndexedObjects): %v", err)
		}
	}
	return err
}

func (i *indexer) removeCommonIndexes(spaceId string, space clientspace.Space, flags reindexFlags) (err error) {
	if flags.any() {
		log.Infof("start store reindex (%s)", flags.String())
	}

	if flags.fileKeys {
		err = i.fileStore.RemoveEmptyFileKeys()
		if err != nil {
			log.Errorf("reindex failed to RemoveEmptyFileKeys: %v", err)
		} else {
			log.Infof("RemoveEmptyFileKeys filekeys succeed")
		}
	}

	if flags.eraseLinks {
		store := i.store.SpaceIndex(spaceId)
		ids, err := store.ListIds()
		if err != nil {
			log.Errorf("reindex failed to get all ids(eraseLinks): %v", err)
		}

		// we get ids of Home and Archive separately from other objects,
		// because we do not index its details, so it could not be fetched via store.Query
		if space != nil {
			homeAndArchive, err := i.getIdsForTypes(space, coresb.SmartBlockTypeHome, coresb.SmartBlockTypeArchive)
			if err != nil {
				log.Errorf("reindex: failed to get ids of home and archive (eraseLinks): %v", err)
			}
			ids = append(ids, homeAndArchive...)
		}

		for _, id := range ids {
			if err = store.DeleteLinks([]string{id}); err != nil {
				log.Errorf("reindex failed to delete links(eraseLinks): %v", err)
			}
		}
	}

	if flags.removeAllIndexedObjects {
		err = i.removeDetails(spaceId)
	}

	return
}

func (i *indexer) reindexIDsForSmartblockTypes(ctx context.Context, space smartblock.Space, reindexType metrics.ReindexType, sbTypes ...coresb.SmartBlockType) error {
	ids, err := i.getIdsForTypes(space, sbTypes...)
	if err != nil {
		return err
	}
	return i.reindexIDs(ctx, space, reindexType, ids)
}

func (i *indexer) reindexIDs(ctx context.Context, space smartblock.Space, reindexType metrics.ReindexType, ids []string) error {
	start := time.Now()
	successfullyReindexed := i.reindexIdsIgnoreErr(ctx, space, ids...)
	i.logFinishedReindexStat(reindexType, len(ids), successfullyReindexed, time.Since(start))
	return nil
}

func (i *indexer) reindexOutdatedObjects(ctx context.Context, space clientspace.Space) (toReindex, success int, err error) {
	store := i.store.SpaceIndex(space.Id())
	tids := space.StoredIds()
	var idsToReindex []string
	for _, tid := range tids {
		logErr := func(err error) {
			log.With("tree", tid).Errorf("reindexOutdatedObjects failed to get tree to reindex: %s", err)
		}

		lastHash, err := store.GetLastIndexedHeadsHash(ctx, tid)
		if err != nil {
			logErr(err)
			continue
		}
		info, err := space.Storage().TreeStorage(tid)
		if err != nil {
			logErr(err)
			continue
		}
		heads, err := info.Heads()
		if err != nil {
			logErr(err)
			continue
		}

		hh := headsHash(heads)
		if lastHash != hh {
			if lastHash != "" {
				log.With("tree", tid).Warnf("not equal indexed heads hash: %s!=%s (%d logs)", lastHash, hh, len(heads))
			}
			idsToReindex = append(idsToReindex, tid)
		}
	}

	success = i.reindexIdsIgnoreErr(ctx, space, idsToReindex...)
	return len(idsToReindex), success, nil
}

func (i *indexer) reindexDoc(ctx context.Context, space smartblock.Space, id string) error {
	return space.Do(id, func(sb smartblock.SmartBlock) error {
		return i.Index(ctx, sb.GetDocInfo())
	})
}

func (i *indexer) reindexIdsIgnoreErr(ctx context.Context, space smartblock.Space, ids ...string) (successfullyReindexed int) {
	for _, id := range ids {
		err := i.reindexDoc(ctx, space, id)
		if err != nil {
			log.With("objectID", id).Errorf("failed to reindex: %v", err)
		} else {
			successfullyReindexed++
		}
	}
	return
}

func (i *indexer) getLatestChecksums(isMarketplace bool) (checksums model.ObjectStoreChecksums) {
	checksums = model.ObjectStoreChecksums{
		BundledObjectTypes:               bundle.TypeChecksum,
		BundledRelations:                 bundle.RelationChecksum,
		BundledTemplates:                 i.btHash.Hash(),
		ObjectsForceReindexCounter:       ForceObjectsReindexCounter,
		FilesForceReindexCounter:         ForceFilesReindexCounter,
		IdxRebuildCounter:                ForceIdxRebuildCounter,
		BundledObjects:                   ForceBundledObjectsReindexCounter,
		FilestoreKeysForceReindexCounter: ForceFilestoreKeysReindexCounter,
		AreOldFilesRemoved:               true,
		AreDeletedObjectsReindexed:       true,
		LinksErase:                       ForceLinksReindexCounter,
	}
	if isMarketplace {
		checksums.MarketplaceForceReindexCounter = ForceMarketplaceReindex
	}
	return
}

func (i *indexer) saveLatestChecksums(spaceID string) error {
	checksums := i.getLatestChecksums(spaceID == addr.AnytypeMarketplaceWorkspace)
	return i.store.SaveChecksums(spaceID, &checksums)
}

func (i *indexer) getIdsForTypes(space smartblock.Space, sbt ...coresb.SmartBlockType) ([]string, error) {
	var ids []string
	for _, t := range sbt {
		lister, err := i.source.IDsListerBySmartblockType(space, t)
		if err != nil {
			return nil, err
		}
		idsT, err := lister.ListIds()
		if err != nil {
			return nil, err
		}
		ids = append(ids, idsT...)
	}
	return ids, nil
}

func (i *indexer) GetLogFields() []zap.Field {
	i.lock.Lock()
	defer i.lock.Unlock()
	return i.reindexLogFields
}

func (i *indexer) logFinishedReindexStat(reindexType metrics.ReindexType, totalIds, succeedIds int, spent time.Duration) {
	i.lock.Lock()
	defer i.lock.Unlock()
	i.reindexLogFields = append(i.reindexLogFields, zap.Int("r_"+reindexType.String(), totalIds))
	if succeedIds < totalIds {
		i.reindexLogFields = append(i.reindexLogFields, zap.Int("r_"+reindexType.String()+"_failed", totalIds-succeedIds))
	}
	i.reindexLogFields = append(i.reindexLogFields, zap.Int64("r_"+reindexType.String()+"_spent", spent.Milliseconds()))
	msg := fmt.Sprintf("%d/%d %s have been successfully reindexed", succeedIds, totalIds, reindexType)
	if totalIds-succeedIds != 0 {
		log.Error(msg)
	} else {
		log.Info(msg)
	}

	if metrics.Enabled {
		metrics.Service.Send(&metrics.ReindexEvent{
			ReindexType: reindexType,
			Total:       totalIds,
			Succeed:     succeedIds,
			SpentMs:     int(spent.Milliseconds()),
		})
	}
}

func (i *indexer) RemoveIndexes(spaceId string) error {
	var flags reindexFlags
	flags.enableAll()
	return i.removeCommonIndexes(spaceId, nil, flags)
}<|MERGE_RESOLUTION|>--- conflicted
+++ resolved
@@ -7,12 +7,8 @@
 	"time"
 
 	anystore "github.com/anyproto/any-store"
-<<<<<<< HEAD
 	"github.com/anyproto/any-sync/util/slice"
 	"github.com/globalsign/mgo/bson"
-=======
-	"github.com/gogo/protobuf/types"
->>>>>>> e6712037
 	"go.uber.org/zap"
 
 	"github.com/anyproto/anytype-heart/core/block/editor/smartblock"
@@ -227,11 +223,7 @@
 	store := i.store.SpaceIndex(space.Id())
 	for _, id := range ids {
 		err := space.DoLockedIfNotExists(id, func() error {
-<<<<<<< HEAD
-			return i.store.ModifyObjectDetails(id, func(details *domain.Details) (*domain.Details, bool, error) {
-=======
-			return store.ModifyObjectDetails(id, func(details *types.Struct) (*types.Struct, bool, error) {
->>>>>>> e6712037
+			return store.ModifyObjectDetails(id, func(details *domain.Details) (*domain.Details, bool, error) {
 				details = helper.InjectsSyncDetails(details, syncStatus, syncError)
 				return details, true, nil
 			})
@@ -243,14 +235,9 @@
 }
 
 func (i *indexer) reindexDeletedObjects(space clientspace.Space) error {
-<<<<<<< HEAD
-	recs, err := i.store.Query(database.Query{
-		Filters: []database.FilterRequest{
-=======
 	store := i.store.SpaceIndex(space.Id())
 	recs, err := store.Query(database.Query{
-		Filters: []*model.BlockContentDataviewFilter{
->>>>>>> e6712037
+		Filters: []database.FilterRequest{
 			{
 				RelationKey: bundle.RelationKeyIsDeleted,
 				Condition:   model.BlockContentDataviewFilter_Equal,
@@ -286,23 +273,11 @@
 	if !flags.removeOldFiles {
 		return nil
 	}
-<<<<<<< HEAD
-	ids, _, err := i.store.QueryObjectIDs(database.Query{
+	store := i.store.SpaceIndex(spaceId)
+	ids, _, err := store.QueryObjectIds(database.Query{
 		Filters: []database.FilterRequest{
 			{
-				RelationKey: bundle.RelationKeySpaceId,
-				Condition:   model.BlockContentDataviewFilter_Equal,
-				Value:       domain.String(spaceId),
-			},
-			{
 				RelationKey: bundle.RelationKeyLayout,
-=======
-	store := i.store.SpaceIndex(spaceId)
-	ids, _, err := store.QueryObjectIds(database.Query{
-		Filters: []*model.BlockContentDataviewFilter{
-			{
-				RelationKey: bundle.RelationKeyLayout.String(),
->>>>>>> e6712037
 				Condition:   model.BlockContentDataviewFilter_In,
 				Value: domain.Int64List(
 					model.ObjectType_file,
@@ -360,14 +335,9 @@
 	}
 
 	if flags.bundledTemplates {
-<<<<<<< HEAD
-		existing, _, err := i.store.QueryObjectIDs(database.Query{
-			Filters: []database.FilterRequest{
-=======
 		store := i.store.SpaceIndex(space.Id())
 		existing, _, err := store.QueryObjectIds(database.Query{
-			Filters: []*model.BlockContentDataviewFilter{
->>>>>>> e6712037
+			Filters: []database.FilterRequest{
 				{
 					RelationKey: bundle.RelationKeyType,
 					Condition:   model.BlockContentDataviewFilter_Equal,

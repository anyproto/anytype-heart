--- conflicted
+++ resolved
@@ -2,8 +2,10 @@
 
 import (
 	"context"
+	"crypto/sha256"
 	"fmt"
 	"github.com/anytypeio/go-anytype-middleware/metrics"
+	"github.com/anytypeio/go-anytype-middleware/pkg/lib/threads"
 	"math"
 	"sort"
 	"strings"
@@ -39,7 +41,7 @@
 	ForceThreadsObjectsReindexCounter int32 = 0 // reindex thread-based objects
 	ForceFilesReindexCounter          int32 = 2 // reindex ipfs-file-based objects
 	ForceBundledObjectsReindexCounter int32 = 2 // reindex objects like anytypeProfile
-	ForceIdxRebuildCounter            int32 = 7 // erases localstore indexes and reindex all type of objects (no need to increase ForceThreadsObjectsReindexCounter & ForceFilesReindexCounter)
+	ForceIdxRebuildCounter            int32 = 5 // erases localstore indexes and reindex all type of objects (no need to increase ForceThreadsObjectsReindexCounter & ForceFilesReindexCounter)
 	ForceFulltextIndexCounter         int32 = 2 // performs fulltext indexing for all type of objects (useful when we change fulltext config)
 )
 
@@ -54,10 +56,6 @@
 }
 
 type Indexer interface {
-<<<<<<< HEAD
-=======
-	SetLocalDetails(id string, st *types.Struct, index bool)
->>>>>>> 4fbe6e5e
 	IndexOutgoingLinks(id string, links []string) error
 
 	app.ComponentRunnable
@@ -91,14 +89,16 @@
 type indexer struct {
 	store objectstore.ObjectStore
 	// todo: move logstore to separate component?
-	anytype core.Service
-	source  source.Service
-	doc     doc.Service
-	quit    chan struct{}
-	mu      sync.Mutex
-	btHash  Hasher
-
-	newAccount bool
+	anytype       core.Service
+	source        source.Service
+	threadService threads.Service
+	doc           doc.Service
+	quit          chan struct{}
+	mu            sync.Mutex
+	btHash        Hasher
+	archivedMap   map[string]struct{}
+	favoriteMap   map[string]struct{}
+	newAccount    bool
 }
 
 func (i *indexer) IndexOutgoingLinks(id string, links []string) error {
@@ -109,10 +109,14 @@
 	i.newAccount = a.MustComponent(config.CName).(*config.Config).NewAccount
 	i.anytype = a.MustComponent(core.CName).(core.Service)
 	i.store = a.MustComponent(objectstore.CName).(objectstore.ObjectStore)
+	i.threadService = a.MustComponent(threads.CName).(threads.Service)
 	i.source = a.MustComponent(source.CName).(source.Service)
 	i.btHash = a.MustComponent("builtintemplate").(Hasher)
 	i.doc = a.MustComponent(doc.CName).(doc.Service)
 	i.quit = make(chan struct{})
+	i.archivedMap = make(map[string]struct{}, 100)
+	i.favoriteMap = make(map[string]struct{}, 100)
+
 	return
 }
 
@@ -219,14 +223,7 @@
 	return i.Reindex(context.TODO(), reindex)
 }
 
-<<<<<<< HEAD
-func (i *indexer) Reindex(ctx context.Context, reindex reindexFlags) (err error) {
-=======
 func (i *indexer) reindexOutdatedThreads() (toReindex, success int, err error) {
-	if i.threadService == nil {
-		return 0, 0, nil
-	}
-
 	tids, err := i.threadService.Logstore().Threads()
 	if err != nil {
 		return 0, 0, err
@@ -245,16 +242,15 @@
 			log.With("thread", tid.String()).Errorf("reindexOutdatedThreads failed to get thread to reindex: %s", err.Error())
 			continue
 		}
-		var heads = make([]string, 0, len(info.Logs))
+		var heads = make(map[string]string, len(info.Logs))
 		for _, li := range info.Logs {
 			head := li.Head.ID
 			if !head.Defined() {
 				continue
 			}
 
-			heads = append(heads, head.String())
-		}
-		sort.Strings(heads)
+			heads[li.ID.String()] = head.String()
+		}
 		hh := headsHash(heads)
 		if lastHash != hh {
 			log.With("thread", tid.String()).Warnf("not equal indexed heads hash: %s!=%s (%d logs)", lastHash, hh, len(heads))
@@ -264,7 +260,14 @@
 
 	if len(idsToReindex) > 0 {
 		for _, id := range idsToReindex {
-			err = i.index(id, nil, false)
+			ctx, cancel := context.WithTimeout(context.Background(), time.Second*3)
+			cancel()
+			d, err := i.doc.GetDocInfo(ctx, id)
+			if err != nil {
+				log.Errorf("reindexDoc failed to open %s: %s", id, err.Error())
+				continue
+			}
+			err = i.index(context.TODO(), d)
 			if err == nil {
 				success++
 			} else {
@@ -275,8 +278,7 @@
 	return len(idsToReindex), success, nil
 }
 
-func (i *indexer) Reindex(reindex reindexFlags) (err error) {
->>>>>>> 4fbe6e5e
+func (i *indexer) Reindex(ctx context.Context, reindex reindexFlags) (err error) {
 	if reindex != 0 {
 		log.Infof("start store reindex (eraseIndexes=%v, reindexFileObjects=%v, reindexThreadObjects=%v, reindexBundledRelations=%v, reindexBundledTypes=%v, reindexFulltext=%v, reindexBundledTemplates=%v, reindexBundledObjects=%v)", reindex&eraseIndexes != 0, reindex&reindexFileObjects != 0, reindex&reindexThreadObjects != 0, reindex&reindexBundledRelations != 0, reindex&reindexBundledTypes != 0, reindex&reindexFulltext != 0, reindex&reindexBundledTemplates != 0, reindex&reindexBundledObjects != 0)
 	}
@@ -307,43 +309,35 @@
 			indexesWereRemoved = true
 		}
 	}
-	var archivedMap = make(map[string]struct{}, 100)
-
 	if reindex > 0 {
-		d, _, err := i.openDoc(i.anytype.PredefinedBlocks().Archive)
+		d, err := i.doc.GetDocInfo(ctx, i.anytype.PredefinedBlocks().Archive)
 		if err != nil {
 			log.Errorf("reindex failed to open archive: %s", err.Error())
 		} else {
-			for _, b := range d.Blocks() {
-				if v := b.GetLink(); v != nil {
-					archivedMap[v.TargetBlockId] = struct{}{}
-				}
+			for _, target := range d.Links {
+				i.archivedMap[target] = struct{}{}
 			}
 		}
 	}
 
 	if reindex&reindexThreadObjects != 0 {
-
 		ids, err := getIdsForTypes(
 			smartblock.SmartBlockTypePage,
 			smartblock.SmartBlockTypeSet,
 			smartblock.SmartBlockTypeObjectType,
 			smartblock.SmartBlockTypeProfilePage,
+			smartblock.SmartBlockTypeArchive,
 			smartblock.SmartBlockTypeHome,
 			smartblock.SmartBlockTypeTemplate,
 			smartblock.SmartblockTypeMarketplaceType,
 			smartblock.SmartblockTypeMarketplaceTemplate,
 			smartblock.SmartblockTypeMarketplaceRelation,
-			smartblock.SmartBlockTypeArchive,
 		)
 		if err != nil {
 			return err
 		}
-<<<<<<< HEAD
+		start := time.Now()
 		successfullyReindexed := i.reindexIdsIgnoreErr(ctx, indexesWereRemoved, ids...)
-=======
-		start := time.Now()
-		successfullyReindexed := i.reindexIdsIgnoreErr(indexesWereRemoved, archivedMap, ids...)
 		if metrics.Enabled {
 			metrics.SharedClient.RecordEvent(metrics.ReindexEvent{
 				ReindexType:    metrics.ReindexTypeThreads,
@@ -353,7 +347,6 @@
 				IndexesRemoved: indexesWereRemoved,
 			})
 		}
->>>>>>> 4fbe6e5e
 		log.Infof("%d/%d objects have been successfully reindexed", successfullyReindexed, len(ids))
 	} else {
 		start := time.Now()
@@ -373,24 +366,14 @@
 			})
 		}
 	}
+
 	if reindex&reindexFileObjects != 0 {
 		ids, err := getIdsForTypes(smartblock.SmartBlockTypeFile)
 		if err != nil {
 			return err
 		}
-<<<<<<< HEAD
+		start := time.Now()
 		successfullyReindexed := i.reindexIdsIgnoreErr(ctx, indexesWereRemoved, ids...)
-=======
-		start := time.Now()
-		successfullyReindexed := i.reindexIdsIgnoreErr(indexesWereRemoved, archivedMap, ids...)
->>>>>>> 4fbe6e5e
-		msg := fmt.Sprintf("%d/%d files have been successfully reindexed", successfullyReindexed, len(ids))
-		if len(ids)-successfullyReindexed != 0 {
-			log.Error(msg)
-		} else {
-			log.Info(msg)
-		}
-
 		if metrics.Enabled && len(ids) > 0 {
 			metrics.SharedClient.RecordEvent(metrics.ReindexEvent{
 				ReindexType:    metrics.ReindexTypeFiles,
@@ -400,25 +383,20 @@
 				IndexesRemoved: indexesWereRemoved,
 			})
 		}
-	}
-	if reindex&reindexBundledRelations != 0 {
-		start := time.Now()
-		ids, err := getIdsForTypes(smartblock.SmartBlockTypeBundledRelation)
-		if err != nil {
-			return err
-		}
-<<<<<<< HEAD
-		successfullyReindexed := i.reindexIdsIgnoreErr(ctx, indexesWereRemoved, ids...)
-=======
-		successfullyReindexed := i.reindexIdsIgnoreErr(indexesWereRemoved, archivedMap, ids...)
->>>>>>> 4fbe6e5e
-		msg := fmt.Sprintf("%d/%d bundled relations have been successfully reindexed", successfullyReindexed, len(ids))
+		msg := fmt.Sprintf("%d/%d files have been successfully reindexed", successfullyReindexed, len(ids))
 		if len(ids)-successfullyReindexed != 0 {
 			log.Error(msg)
 		} else {
 			log.Info(msg)
 		}
-
+	}
+	if reindex&reindexBundledRelations != 0 {
+		ids, err := getIdsForTypes(smartblock.SmartBlockTypeBundledRelation)
+		if err != nil {
+			return err
+		}
+		start := time.Now()
+		successfullyReindexed := i.reindexIdsIgnoreErr(ctx, indexesWereRemoved, ids...)
 		if metrics.Enabled && len(ids) > 0 {
 			metrics.SharedClient.RecordEvent(metrics.ReindexEvent{
 				ReindexType:    metrics.ReindexTypeBundledRelations,
@@ -428,6 +406,12 @@
 				IndexesRemoved: indexesWereRemoved,
 			})
 		}
+		msg := fmt.Sprintf("%d/%d bundled relations have been successfully reindexed", successfullyReindexed, len(ids))
+		if len(ids)-successfullyReindexed != 0 {
+			log.Error(msg)
+		} else {
+			log.Info(msg)
+		}
 	}
 	if reindex&reindexBundledTypes != 0 {
 		// lets add anytypeProfile here, because it's seems too much to create one more counter especially for it
@@ -435,18 +419,8 @@
 		if err != nil {
 			return err
 		}
-<<<<<<< HEAD
+		start := time.Now()
 		successfullyReindexed := i.reindexIdsIgnoreErr(ctx, indexesWereRemoved, ids...)
-=======
-		start := time.Now()
-		successfullyReindexed := i.reindexIdsIgnoreErr(indexesWereRemoved, archivedMap, ids...)
->>>>>>> 4fbe6e5e
-		msg := fmt.Sprintf("%d/%d bundled types have been successfully reindexed", successfullyReindexed, len(ids))
-		if len(ids)-successfullyReindexed != 0 {
-			log.Error(msg)
-		} else {
-			log.Info(msg)
-		}
 		if metrics.Enabled && len(ids) > 0 {
 			metrics.SharedClient.RecordEvent(metrics.ReindexEvent{
 				ReindexType:    metrics.ReindexTypeBundledTypes,
@@ -456,56 +430,18 @@
 				IndexesRemoved: indexesWereRemoved,
 			})
 		}
+		msg := fmt.Sprintf("%d/%d bundled types have been successfully reindexed", successfullyReindexed, len(ids))
+		if len(ids)-successfullyReindexed != 0 {
+			log.Error(msg)
+		} else {
+			log.Info(msg)
+		}
 	}
 	if reindex&reindexBundledObjects != 0 {
 		// hardcoded for now
 		ids := []string{addr.AnytypeProfileId}
-<<<<<<< HEAD
+		start := time.Now()
 		successfullyReindexed := i.reindexIdsIgnoreErr(ctx, indexesWereRemoved, ids...)
-=======
-		successfullyReindexed := i.reindexIdsIgnoreErr(indexesWereRemoved, archivedMap, ids...)
->>>>>>> 4fbe6e5e
-		msg := fmt.Sprintf("%d/%d bundled objects have been successfully reindexed", successfullyReindexed, len(ids))
-		if len(ids)-successfullyReindexed != 0 {
-			log.Error(msg)
-		} else {
-			log.Info(msg)
-		}
-	}
-
-	if reindex&reindexBundledTemplates != 0 {
-		existsRec, _, err := i.store.QueryObjectInfo(database.Query{}, []smartblock.SmartBlockType{smartblock.SmartBlockTypeBundledTemplate})
-		if err != nil {
-			return err
-		}
-		existsIds := make([]string, 0, len(existsRec))
-		for _, rec := range existsRec {
-			existsIds = append(existsIds, rec.Id)
-		}
-		ids, err := getIdsForTypes(smartblock.SmartBlockTypeBundledTemplate)
-		if err != nil {
-			return err
-		}
-		var removed int
-		for _, eId := range existsIds {
-			if slice.FindPos(ids, eId) == -1 {
-				removed++
-				i.store.DeleteObject(eId)
-			}
-		}
-<<<<<<< HEAD
-		successfullyReindexed := i.reindexIdsIgnoreErr(ctx, indexesWereRemoved, ids...)
-=======
-		start := time.Now()
-		successfullyReindexed := i.reindexIdsIgnoreErr(indexesWereRemoved, archivedMap, ids...)
->>>>>>> 4fbe6e5e
-		msg := fmt.Sprintf("%d/%d bundled templates have been successfully reindexed; removed: %d", successfullyReindexed, len(ids), removed)
-		if len(ids)-successfullyReindexed != 0 {
-			log.Error(msg)
-		} else {
-			log.Info(msg)
-		}
-
 		if metrics.Enabled && len(ids) > 0 {
 			metrics.SharedClient.RecordEvent(metrics.ReindexEvent{
 				ReindexType: metrics.ReindexTypeBundledTemplates,
@@ -514,6 +450,41 @@
 				SpentMs:     int(time.Since(start).Milliseconds()),
 			})
 		}
+		msg := fmt.Sprintf("%d/%d bundled objects have been successfully reindexed", successfullyReindexed, len(ids))
+		if len(ids)-successfullyReindexed != 0 {
+			log.Error(msg)
+		} else {
+			log.Info(msg)
+		}
+	}
+
+	if reindex&reindexBundledTemplates != 0 {
+		existsRec, _, err := i.store.QueryObjectInfo(database.Query{}, []smartblock.SmartBlockType{smartblock.SmartBlockTypeBundledTemplate})
+		if err != nil {
+			return err
+		}
+		existsIds := make([]string, 0, len(existsRec))
+		for _, rec := range existsRec {
+			existsIds = append(existsIds, rec.Id)
+		}
+		ids, err := getIdsForTypes(smartblock.SmartBlockTypeBundledTemplate)
+		if err != nil {
+			return err
+		}
+		var removed int
+		for _, eId := range existsIds {
+			if slice.FindPos(ids, eId) == -1 {
+				removed++
+				i.store.DeleteObject(eId)
+			}
+		}
+		successfullyReindexed := i.reindexIdsIgnoreErr(ctx, indexesWereRemoved, ids...)
+		msg := fmt.Sprintf("%d/%d bundled templates have been successfully reindexed; removed: %d", successfullyReindexed, len(ids), removed)
+		if len(ids)-successfullyReindexed != 0 {
+			log.Error(msg)
+		} else {
+			log.Info(msg)
+		}
 	}
 	if reindex&reindexFulltext != 0 {
 		var ids []string
@@ -541,62 +512,7 @@
 	return i.saveLatestChecksums()
 }
 
-<<<<<<< HEAD
 func (i *indexer) reindexDoc(ctx context.Context, id string, indexesWereRemoved bool) error {
-=======
-func (i *indexer) openDoc(id string) (doc state.Doc, headsHash string, err error) {
-	sbType, err := smartblock.SmartBlockTypeFromID(id)
-	if err != nil {
-		return nil, "", err
-	}
-	sourcetype, err := i.source.SourceTypeBySbType(sbType)
-	if err != nil {
-		return nil, "", err
-	}
-
-	if !sourcetype.Virtual() && !strings.HasPrefix(id, "_") {
-		d, err := i.getDoc(id)
-		if err != nil {
-			return nil, "", err
-		}
-
-		return d.st, d.headsHash(), nil
-	}
-
-	// set listenToOwnChanges to false because it doesn't means. We do not use source's applyRecords
-	s, err := i.source.NewSource(id, false)
-	if err != nil {
-		err = fmt.Errorf("anytype.GetBlock error: %v", err)
-		return nil, "", err
-	}
-
-	d, err := s.ReadDoc(nil, false)
-	if err != nil {
-		return nil, "", err
-	}
-
-	st := d.(*state.State)
-	if d.ObjectType() == "" {
-		ot, exists := bundle.DefaultObjectTypePerSmartblockType[smartblock.SmartBlockType(s.Type())]
-		if !exists {
-			ot = bundle.TypeKeyPage
-		}
-		st.SetObjectType(ot.URL())
-	}
-
-	for _, relKey := range bundle.RequiredInternalRelations {
-		if st.HasRelation(relKey.String()) {
-			continue
-		}
-		rel := bundle.MustGetRelation(relKey)
-		st.AddRelation(rel)
-	}
-
-	return st, "", nil
-}
-
-func (i *indexer) reindexDoc(id string, isArchived bool, indexesWereRemoved bool) error {
->>>>>>> 4fbe6e5e
 	t, err := smartblock.SmartBlockTypeFromID(id)
 	if err != nil {
 		return fmt.Errorf("incorrect sb type: %v", err)
@@ -611,21 +527,17 @@
 		return nil
 	}
 
-<<<<<<< HEAD
 	d, err := i.doc.GetDocInfo(ctx, id)
-=======
-	d, headsHash, err := i.openDoc(id)
->>>>>>> 4fbe6e5e
 	if err != nil {
 		log.Errorf("reindexDoc failed to open %s: %s", id, err.Error())
 		return fmt.Errorf("failed to open doc: %s", err.Error())
 	}
 
 	details := d.State.CombinedDetails()
+	_, isArchived := i.archivedMap[id]
+	details.Fields[bundle.RelationKeyIsArchived.String()] = pbtypes.Bool(isArchived)
+
 	var curDetails *types.Struct
-	// reindex isarchived flag
-	details.Fields[bundle.RelationKeyIsArchived.String()] = pbtypes.Bool(isArchived)
-
 	curDetailsO, _ := i.store.GetDetails(id)
 	if curDetailsO != nil {
 		curDetails = curDetailsO.Details
@@ -643,8 +555,7 @@
 				return fmt.Errorf("can't update object store: %v", err)
 			}
 		}
-
-		if headsHash != "" {
+		if headsHash := headsHash(d.LogHeads); headsHash != "" {
 			err = i.store.SaveLastIndexedHeadsHash(id, headsHash)
 			if err != nil {
 				log.With("thread", id).Errorf("failed to save indexed heads hash: %v", err)
@@ -660,16 +571,9 @@
 	return nil
 }
 
-<<<<<<< HEAD
 func (i *indexer) reindexIdsIgnoreErr(ctx context.Context, indexRemoved bool, ids ...string) (successfullyReindexed int) {
 	for _, id := range ids {
 		err := i.reindexDoc(ctx, id, indexRemoved)
-=======
-func (i *indexer) reindexIdsIgnoreErr(indexRemoved bool, archivedMap map[string]struct{}, ids ...string) (successfullyReindexed int) {
-	for _, id := range ids {
-		_, isArchived := archivedMap[id]
-		err := i.reindexDoc(id, isArchived, indexRemoved)
->>>>>>> 4fbe6e5e
 		if err != nil {
 			log.With("thread", id).Errorf("failed to reindex: %v", err)
 		} else {
@@ -679,7 +583,6 @@
 	return
 }
 
-<<<<<<< HEAD
 func (i *indexer) index(ctx context.Context, info doc.DocInfo) error {
 	sbType, err := smartblock.SmartBlockTypeFromID(info.Id)
 	if err != nil {
@@ -688,129 +591,15 @@
 	if sbType == smartblock.SmartBlockTypeArchive {
 		if err := i.store.AddToIndexQueue(info.Id); err != nil {
 			log.With("thread", info.Id).Errorf("can't add archive to index queue: %v", err)
-=======
-func (i *indexer) detailsLoop() {
-	go func() {
-		defer i.quitWG.Done()
-		var records = make([]core.SmartblockRecordWithThreadID, 100)
-		for {
-			records = records[0:cap(records)]
-			n := i.newRecordsBatcher.Read(records)
-			if n == 0 {
-				// means no more data is available
-				return
-			}
-			records = records[0:n]
-
-			i.applyRecords(records)
-		}
-	}()
-	ticker := time.NewTicker(cleanupInterval)
-	i.mu.Lock()
-	quit := i.quit
-	i.mu.Unlock()
-	for {
-		select {
-		case <-ticker.C:
-			i.cleanup()
-		case <-quit:
-			// wait until we have batch closed on other side
-			i.quitWG.Wait()
-			return
-		}
-	}
-}
-
-func (i *indexer) applyRecords(records []core.SmartblockRecordWithThreadID) {
-	threadIds := i.threadIdsBuf[:0]
-	// find unique threads
-	for _, rec := range records {
-		if slice.FindPos(threadIds, rec.ThreadID) == -1 {
-			threadIds = append(threadIds, rec.ThreadID)
-		}
-	}
-	// group and apply records by thread
-	for _, tid := range threadIds {
-		threadRecords := i.recBuf[:0]
-		for _, rec := range records {
-			if rec.ThreadID == tid {
-				threadRecords = append(threadRecords, rec.SmartblockRecordEnvelope)
-			}
-		}
-		i.index(tid, threadRecords, false)
-	}
-}
-
-func (i *indexer) getDoc(id string) (d *doc, err error) {
-	var ok bool
-	i.mu.Lock()
-	if d, ok = i.cache[id]; ok {
-		i.mu.Unlock()
-		return d, d.buildMetaTree(i.anytype.ProfileID())
-	}
-
-	if d, err = newDoc(id, i.anytype); err != nil {
-		i.mu.Unlock()
-		return
-	}
-
-	i.cache[id] = d
-	i.mu.Unlock()
-
-	return d, d.buildMetaTree(i.anytype.ProfileID())
-}
-
-func (i *indexer) index(id string, records []core.SmartblockRecordEnvelope, onlyDetails bool) error {
-	d, err := i.getDoc(id)
-	if err != nil {
-		return fmt.Errorf("failed to get doc: %s", err.Error())
-	}
-
-	d.mu.Lock()
-	if d.sb.Type() == smartblock.SmartBlockTypeArchive {
-		if err := i.store.AddToIndexQueue(id); err != nil {
-			log.With("thread", id).Errorf("can't add archive to index queue: %v", err)
-			return err
->>>>>>> 4fbe6e5e
 		} else {
 			log.With("thread", info.Id).Debugf("archive added to index queue")
 		}
-<<<<<<< HEAD
-=======
-		d.mu.Unlock()
->>>>>>> 4fbe6e5e
 		return nil
 	}
 
 	details := info.State.CombinedDetails()
 
-<<<<<<< HEAD
 	setCreator := pbtypes.GetString(info.State.LocalDetails(), bundle.RelationKeyCreator.String())
-=======
-		if lastChangeTS > prevModifiedDate {
-			meta.Details.Fields[bundle.RelationKeyLastModifiedDate.String()] = pbtypes.Float64(float64(lastChangeTS))
-			if profileId, err := threads.ProfileThreadIDFromAccountAddress(lastChangeBy); err == nil {
-				meta.Details.Fields[bundle.RelationKeyLastModifiedBy.String()] = pbtypes.String(profileId.String())
-			}
-		}
-	}
-
-	if onlyDetails {
-		if err := i.store.UpdateObjectDetails(id, meta.Details, nil, false); err != nil {
-			log.With("thread", id).Errorf("can't update object store: %v", err)
-			return err
-		} else {
-			log.With("thread", id).Infof("indexed %d records: det: %v", len(records), pbtypes.GetString(meta.Details, bundle.RelationKeyName.String()))
-			err = i.store.SaveLastIndexedHeadsHash(id, d.headsHash())
-			if err != nil {
-				log.With("thread", id).Errorf("failed to save indexed heads hash: %v", err)
-			}
-		}
-		return nil
-	}
-
-	setCreator := pbtypes.GetString(d.st.LocalDetails(), bundle.RelationKeyCreator.String())
->>>>>>> 4fbe6e5e
 	if setCreator == "" {
 		setCreator = i.anytype.ProfileID()
 	}
@@ -828,42 +617,23 @@
 		}
 	}
 
-<<<<<<< HEAD
 	if err := i.store.UpdateObjectDetails(info.Id, details, &model.Relations{Relations: info.State.ExtraRelations()}, false); err != nil {
 		log.With("thread", info.Id).Errorf("can't update object store: %v", err)
 	} else {
+		if headsHash := headsHash(info.LogHeads); headsHash != "" {
+			err = i.store.SaveLastIndexedHeadsHash(info.Id, headsHash)
+			if err != nil {
+				log.With("thread", info.Id).Errorf("failed to save indexed heads hash: %v", err)
+			}
+		}
 		log.With("thread", info.Id).Infof("indexed: det: %v", pbtypes.GetString(details, bundle.RelationKeyName.String()))
 	}
 
 	if err := i.store.AddToIndexQueue(info.Id); err != nil {
 		log.With("thread", info.Id).Errorf("can't add id to index queue: %v", err)
-=======
-	if len(meta.ObjectTypes) > 0 && meta.Details != nil {
-		meta.Details.Fields[bundle.RelationKeyType.String()] = pbtypes.String(meta.ObjectTypes[0])
-	}
-
-	if err := i.store.UpdateObjectDetails(id, meta.Details, &model.Relations{Relations: meta.Relations}, false); err != nil {
-		log.With("thread", id).Errorf("can't update object store: %v", err)
-		return err
-	} else {
-		log.With("thread", id).Infof("indexed %d records: det: %v", len(records), pbtypes.GetString(meta.Details, bundle.RelationKeyName.String()))
-		err = i.store.SaveLastIndexedHeadsHash(id, d.headsHash())
-		if err != nil {
-			log.With("thread", id).Errorf("failed to save indexed heads hash: %v", err)
-		}
-	}
-
-	if err := i.store.AddToIndexQueue(id); err != nil {
-		log.With("thread", id).Errorf("can't add id to index queue: %v", err)
-		return err
->>>>>>> 4fbe6e5e
 	} else {
 		log.With("thread", info.Id).Debugf("to index queue")
 	}
-<<<<<<< HEAD
-=======
-
->>>>>>> 4fbe6e5e
 	return nil
 }
 
@@ -904,11 +674,7 @@
 		newIds := slice.Difference(info.FileHashes, existingIDs)
 		for _, hash := range newIds {
 			// file's hash is id
-<<<<<<< HEAD
 			err = i.reindexDoc(context.TODO(), hash, false)
-=======
-			err = i.reindexDoc(hash, false, false)
->>>>>>> 4fbe6e5e
 			if err != nil {
 				log.With("id", hash).Errorf("failed to reindex file: %s", err.Error())
 			}
@@ -971,27 +737,19 @@
 		i.mu.Unlock()
 	}
 	return nil
-<<<<<<< HEAD
-=======
-}
-
-func (i *indexer) SetLocalDetails(id string, st *types.Struct, index bool) {
-	d, err := i.getDoc(id)
-	if err != nil {
-		log.With("thread", id).Errorf("indexer getDoc error: %s", err.Error())
-
-		// still, lets save the local object details so we can inject them later
-		_, err = i.store.InjectObjectDetails(id, st)
-		if err != nil {
-			log.Errorf("SetLocalDetails InjectObjectDetails error: %s", err.Error())
-		}
-		return
-	}
-
-	d.SetLocalDetails(st)
-	if index {
-		i.index(id, nil, true)
-	}
-	return
->>>>>>> 4fbe6e5e
+}
+
+func headsHash(headByLogId map[string]string) string {
+	if len(headByLogId) == 0 {
+		return ""
+	}
+
+	var sortedHeads = make([]string, 0, len(headByLogId))
+	for _, head := range headByLogId {
+		sortedHeads = append(sortedHeads, head)
+	}
+	sort.Strings(sortedHeads)
+
+	sum := sha256.Sum256([]byte(strings.Join(sortedHeads, ",")))
+	return fmt.Sprintf("%x", sum)
 }
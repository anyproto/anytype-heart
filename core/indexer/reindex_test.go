--- conflicted
+++ resolved
@@ -175,12 +175,8 @@
 			bundle.RelationKeySpaceId:   domain.String(spaceId3),
 		},
 		{
-<<<<<<< HEAD
-			bundle.RelationKeyId: domain.String("4"),
-=======
-			bundle.RelationKeyId:   pbtypes.String("4"),
+			bundle.RelationKeyId:   domain.String("4"),
 			bundle.RelationKeyName: pbtypes.String("4"),
->>>>>>> 4848a492
 		},
 	})
 
@@ -379,28 +375,6 @@
 	})
 }
 
-<<<<<<< HEAD
-func (fx *IndexerFixture) queryDeletedObjectIds(t *testing.T, spaceId string) []string {
-	ids, _, err := fx.objectStore.SpaceIndex(spaceId).QueryObjectIds(database.Query{
-		Filters: []database.FilterRequest{
-			{
-				RelationKey: bundle.RelationKeySpaceId,
-				Condition:   model.BlockContentDataviewFilter_Equal,
-				Value:       domain.String(spaceId),
-			},
-			{
-				RelationKey: bundle.RelationKeyIsDeleted,
-				Condition:   model.BlockContentDataviewFilter_Equal,
-				Value:       domain.Bool(true),
-			},
-		},
-	})
-	require.NoError(t, err)
-	return ids
-}
-
-=======
->>>>>>> 4848a492
 func TestReindex_addSyncRelations(t *testing.T) {
 	t.Run("addSyncRelations local only", func(t *testing.T) {
 		// given

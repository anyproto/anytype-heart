package indexer

import (
	"context"
	"crypto/sha256"
	"fmt"
	"os"
	"strings"
	"time"

	"github.com/cheggaaa/mb/v3"
	"go.uber.org/atomic"
	"go.uber.org/zap"
	"golang.org/x/exp/slices"

	"github.com/anyproto/anytype-heart/core/block/editor/smartblock"
	"github.com/anyproto/anytype-heart/core/domain"
	"github.com/anyproto/anytype-heart/core/files/migration"
	"github.com/anyproto/anytype-heart/pkg/lib/bundle"
	"github.com/anyproto/anytype-heart/pkg/lib/localstore/objectstore"
	"github.com/anyproto/anytype-heart/pkg/lib/localstore/objectstore/spaceindex"
)

type spaceIndexer struct {
<<<<<<< HEAD
	runCtx           context.Context
	spaceIndex       spaceindex.Store
	objectStore      objectstore.ObjectStore
	contextMigration migration.ContextMigrationService
	batcher          *mb.MB[indexTask]
	isTechSpace      bool

	startedAt time.Time
	lastIndex atomic.Time
}

func newSpaceIndexer(runCtx context.Context, spaceIndex spaceindex.Store, objectStore objectstore.ObjectStore, contextMigration migration.ContextMigrationService, isTechSpace bool) *spaceIndexer {
	ind := &spaceIndexer{
		runCtx:           runCtx,
		spaceIndex:       spaceIndex,
		objectStore:      objectStore,
		batcher:          mb.New[indexTask](100),
		contextMigration: contextMigration,
		isTechSpace:      isTechSpace,
=======
	runCtx          context.Context
	spaceIndex      spaceindex.Store
	objectStore     objectstore.ObjectStore
	batcher         *mb.MB[indexTask]
	fulltextEnabled bool
}

func newSpaceIndexer(runCtx context.Context, spaceIndex spaceindex.Store, objectStore objectstore.ObjectStore, fulltextEnabled bool) *spaceIndexer {
	ind := &spaceIndexer{
		runCtx:          runCtx,
		spaceIndex:      spaceIndex,
		objectStore:     objectStore,
		batcher:         mb.New[indexTask](100),
		fulltextEnabled: fulltextEnabled,
>>>>>>> d21302b9
	}
	go ind.indexBatchLoop()
	go ind.indexFileCreationContext()
	return ind
}

func (i *spaceIndexer) close() error {
	return i.batcher.Close()
}

type indexTask struct {
	info    smartblock.DocInfo
	options []smartblock.IndexOption
	done    chan error
}

func (i *spaceIndexer) indexBatchLoop() {
	for {
		tasks, err := i.batcher.Wait(i.runCtx)
		if err != nil {
			return
		}
		if iErr := i.indexBatch(tasks); iErr != nil {
			log.Warnf("indexBatch error: %v", iErr)
		}
	}
}

func (i *spaceIndexer) indexFileCreationContext() {
	if os.Getenv("ANYTYPE_CONTEXT_MIGRATION") != "1" {
		return
	}
	for {
		select {
		case <-time.After(time.Second * 10):
			lastIndex := i.lastIndex.Load()
			if time.Since(lastIndex) > time.Second*10 {
				err := i.contextMigration.MigrateSpace(i.runCtx, i.spaceIndex)
				if err != nil {
					log.With("spaceId", i.spaceIndex.SpaceId()).Errorf("failed to migrate context for space: %v", err)
				} else {
					log.With("spaceId", i.spaceIndex.SpaceId()).Warnf("context migration completed")
				}
				return
			}
		case <-i.runCtx.Done():
			return
		}
	}
}

func (i *spaceIndexer) indexBatch(tasks []indexTask) (err error) {
	tx, err := i.spaceIndex.WriteTx(i.runCtx)
	if err != nil {
		return err
	}
	defer func() {
		_ = tx.Rollback()
	}()
	st := time.Now()

	closeTasks := func(closeErr error) {
		for _, t := range tasks {
			if closeErr != nil {
				select {
				case t.done <- closeErr:
				default:
				}
			} else {
				close(t.done)
			}
		}
	}

	for _, task := range tasks {
		if iErr := i.index(tx.Context(), task.info, task.options...); iErr != nil {
			task.done <- iErr
		}
	}
	if err = tx.Commit(); err != nil {
		closeTasks(err)
	} else {
		closeTasks(nil)
	}
	log.Infof("indexBatch: indexed %d docs for a %v: err: %v", len(tasks), time.Since(st), err)
	i.lastIndex.Store(time.Now())
	return
}

func (i *spaceIndexer) Index(info smartblock.DocInfo, options ...smartblock.IndexOption) error {
	done := make(chan error)
	if err := i.batcher.Add(i.runCtx, indexTask{
		info:    info,
		options: options,
		done:    done,
	}); err != nil {
		return err
	}
	select {
	case <-i.runCtx.Done():
		return i.runCtx.Err()
	case err := <-done:
		return err
	}
}

func (i *spaceIndexer) index(ctx context.Context, info smartblock.DocInfo, options ...smartblock.IndexOption) error {
	// options are stored in smartblock pkg because of cyclic dependency :(
	opts := &smartblock.IndexOptions{}
	for _, o := range options {
		o(opts)
	}
	err := i.objectStore.BindSpaceId(info.Space.Id(), info.Id)
	if err != nil {
		log.Error("failed to bind space id", zap.Error(err), zap.String("id", info.Id))
		return err
	}
	headHashToIndex := headsHash(info.Heads)
	saveIndexedHash := func() {
		if headHashToIndex == "" {
			return
		}

		err = i.spaceIndex.SaveLastIndexedHeadsHash(ctx, info.Id, headHashToIndex)
		if err != nil {
			log.With("objectID", info.Id).Errorf("failed to save indexed heads hash: %v", err)
		}
	}

	_, indexDetails, indexLinks := info.SmartblockType.Indexable()
	if !indexDetails && !indexLinks {
		return nil
	}

	lastIndexedHash, err := i.spaceIndex.GetLastIndexedHeadsHash(ctx, info.Id)
	if err != nil {
		log.With("object", info.Id).Errorf("failed to get last indexed heads hash: %v", err)
	}

	if opts.SkipIfHeadsNotChanged {
		if headHashToIndex == "" {
			log.With("objectID", info.Id).Errorf("heads hash is empty")
		} else if lastIndexedHash == headHashToIndex {
			log.With("objectID", info.Id).Debugf("heads not changed, skipping indexing")
			return nil
		}
	}

	details := info.Details

	var hasError bool
	if indexLinks {
		// Convert smartblock.OutgoingLink to spaceindex.OutgoingLink
		var spaceIndexLinks []spaceindex.OutgoingLink
		if len(info.OutgoingLinks) > 0 {
			spaceIndexLinks = make([]spaceindex.OutgoingLink, len(info.OutgoingLinks))
			for i, link := range info.OutgoingLinks {
				spaceIndexLinks[i] = spaceindex.OutgoingLink{
					TargetID:    link.TargetID,
					BlockID:     link.SourceBlockID,
					RelationKey: link.RelationKey,
				}
				fmt.Printf("Processing link: %s -> %s (block: %s, relation: %s)\n", info.Id, link.TargetID, link.SourceBlockID, link.RelationKey)
				if link.RelationKey == bundle.RelationKeyBacklinks.String() {
					fmt.Println()
				}
			}
			if err = i.spaceIndex.UpdateObjectLinksDetailed(ctx, info.Id, spaceIndexLinks); err != nil {
				hasError = true
				log.With("objectID", info.Id).Errorf("failed to save detailed object links: %v", err)
			}
		} else {
			// Fallback to simple links for backward compatibility
			if err = i.spaceIndex.UpdateObjectLinks(ctx, info.Id, info.Links); err != nil {
				hasError = true
				log.With("objectID", info.Id).Errorf("failed to save object links: %v", err)
			}
		}
	}

	if indexDetails {
		if err := i.spaceIndex.UpdateObjectDetails(ctx, info.Id, details); err != nil {
			hasError = true
			log.With("objectID", info.Id).Errorf("can't update object store: %v", err)
		} else if lastIndexedHash == headHashToIndex {
			l := log.With("objectID", info.Id).
				With("hashesAreEqual", lastIndexedHash == headHashToIndex).
				With("lastHashIsEmpty", lastIndexedHash == "").
				With("skipFlagSet", opts.SkipIfHeadsNotChanged)

			if opts.SkipIfHeadsNotChanged {
				l.Warnf("details have changed, but heads are equal")
			} else {
				l.Debugf("details have changed, but heads are equal")
			}
		}

		if !(opts.SkipFullTextIfHeadsNotChanged && lastIndexedHash == headHashToIndex) {
			// Use component's context because ctx from parameter contains transaction
			fulltext, _, _ := info.SmartblockType.Indexable()

			if fulltext && i.fulltextEnabled {
				if err := i.objectStore.AddToIndexQueue(i.runCtx, domain.FullID{ObjectID: info.Id, SpaceID: info.Space.Id()}); err != nil {
					log.With("objectID", info.Id).Errorf("can't add id to index queue: %v", err)
				}
			}
		}
	} else {
		_ = i.spaceIndex.DeleteDetails(ctx, []string{info.Id})
	}

	if !hasError {
		saveIndexedHash()
	}

	return nil
}

func headsHash(heads []string) string {
	if len(heads) == 0 {
		return ""
	}
	slices.Sort(heads)

	sum := sha256.Sum256([]byte(strings.Join(heads, ",")))
	return fmt.Sprintf("%x", sum)
}<|MERGE_RESOLUTION|>--- conflicted
+++ resolved
@@ -22,42 +22,27 @@
 )
 
 type spaceIndexer struct {
-<<<<<<< HEAD
-	runCtx           context.Context
-	spaceIndex       spaceindex.Store
-	objectStore      objectstore.ObjectStore
-	contextMigration migration.ContextMigrationService
-	batcher          *mb.MB[indexTask]
-	isTechSpace      bool
-
-	startedAt time.Time
-	lastIndex atomic.Time
-}
-
-func newSpaceIndexer(runCtx context.Context, spaceIndex spaceindex.Store, objectStore objectstore.ObjectStore, contextMigration migration.ContextMigrationService, isTechSpace bool) *spaceIndexer {
-	ind := &spaceIndexer{
-		runCtx:           runCtx,
-		spaceIndex:       spaceIndex,
-		objectStore:      objectStore,
-		batcher:          mb.New[indexTask](100),
-		contextMigration: contextMigration,
-		isTechSpace:      isTechSpace,
-=======
 	runCtx          context.Context
 	spaceIndex      spaceindex.Store
 	objectStore     objectstore.ObjectStore
+	contextMigration migration.ContextMigrationService
 	batcher         *mb.MB[indexTask]
 	fulltextEnabled bool
-}
-
-func newSpaceIndexer(runCtx context.Context, spaceIndex spaceindex.Store, objectStore objectstore.ObjectStore, fulltextEnabled bool) *spaceIndexer {
+	isTechSpace      bool
+
+	startedAt time.Time
+	lastIndex atomic.Time
+}
+
+func newSpaceIndexer(runCtx context.Context, spaceIndex spaceindex.Store, objectStore objectstore.ObjectStore, fulltextEnabled bool, contextMigration migration.ContextMigrationService, isTechSpace bool)) *spaceIndexer {
 	ind := &spaceIndexer{
 		runCtx:          runCtx,
 		spaceIndex:      spaceIndex,
 		objectStore:     objectStore,
 		batcher:         mb.New[indexTask](100),
 		fulltextEnabled: fulltextEnabled,
->>>>>>> d21302b9
+		contextMigration: contextMigration,
+		isTechSpace:      isTechSpace,
 	}
 	go ind.indexBatchLoop()
 	go ind.indexFileCreationContext()

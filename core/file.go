--- conflicted
+++ resolved
@@ -133,11 +133,7 @@
 		details  *types.Struct
 	)
 	err := mw.doBlockService(func(bs *block.Service) (err error) {
-<<<<<<< HEAD
-		dto := block.FileUploadRequest{RpcFileUploadRequest: *req, ObjectOrigin: objectorigin.ObjectOriginNone()}
-=======
 		dto := block.FileUploadRequest{RpcFileUploadRequest: *req, ObjectOrigin: objectorigin.None()}
->>>>>>> ed3ff491
 		objectId, details, err = bs.UploadFile(cctx, req.SpaceId, dto)
 		return
 	})

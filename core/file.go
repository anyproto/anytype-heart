package core

import (
	"context"
	"fmt"

	"github.com/gogo/protobuf/types"

	"github.com/anyproto/anytype-heart/core/block"
	"github.com/anyproto/anytype-heart/core/domain"
	"github.com/anyproto/anytype-heart/core/domain/objectorigin"
	"github.com/anyproto/anytype-heart/core/files"
	"github.com/anyproto/anytype-heart/core/files/fileoffloader"
	"github.com/anyproto/anytype-heart/core/files/reconciler"
	"github.com/anyproto/anytype-heart/pb"
	"github.com/anyproto/anytype-heart/pkg/lib/bundle"
	"github.com/anyproto/anytype-heart/pkg/lib/pb/model"
)

func (mw *Middleware) FileDownload(cctx context.Context, req *pb.RpcFileDownloadRequest) *pb.RpcFileDownloadResponse {
	response := func(path string, code pb.RpcFileDownloadResponseErrorCode, err error) *pb.RpcFileDownloadResponse {
		m := &pb.RpcFileDownloadResponse{Error: &pb.RpcFileDownloadResponseError{Code: code}, LocalPath: path}
		if err != nil {
			m.Error.Description = getErrorDescription(err)
		}
		return m
	}
	var path string
	err := mw.doBlockService(func(bs *block.Service) (err error) {
		path, err = bs.DownloadFile(cctx, req)
		return
	})
	if err != nil {
		// TODO Maybe use the appropriate error code?
		return response("", pb.RpcFileDownloadResponseError_UNKNOWN_ERROR, err)
	}

	return response(path, pb.RpcFileDownloadResponseError_NULL, nil)
}

func (mw *Middleware) FileDrop(cctx context.Context, req *pb.RpcFileDropRequest) *pb.RpcFileDropResponse {
	ctx := mw.newContext(cctx)
	response := func(code pb.RpcFileDropResponseErrorCode, err error) *pb.RpcFileDropResponse {
		m := &pb.RpcFileDropResponse{Error: &pb.RpcFileDropResponseError{Code: code}}
		if err != nil {
			m.Error.Description = getErrorDescription(err)
		} else {
			m.Event = mw.getResponseEvent(ctx)
		}
		return m
	}
	err := mw.doBlockService(func(bs *block.Service) (err error) {
		return bs.DropFiles(*req)
	})
	if err != nil {
		return response(pb.RpcFileDropResponseError_UNKNOWN_ERROR, err)
	}
	return response(pb.RpcFileDropResponseError_NULL, nil)
}

func (mw *Middleware) FileListOffload(cctx context.Context, req *pb.RpcFileListOffloadRequest) *pb.RpcFileListOffloadResponse {
	fileOffloader := mustService[fileoffloader.Service](mw)
	err := fileOffloader.FilesOffload(cctx, req.OnlyIds, req.IncludeNotPinned)
	if err != nil {
		return &pb.RpcFileListOffloadResponse{
			Error: &pb.RpcFileListOffloadResponseError{
				Code:        pb.RpcFileListOffloadResponseError_UNKNOWN_ERROR,
				Description: getErrorDescription(err),
			},
		}
	}
	return &pb.RpcFileListOffloadResponse{
		Error: &pb.RpcFileListOffloadResponseError{
			Code: pb.RpcFileListOffloadResponseError_NULL,
		},
	}
}

func (mw *Middleware) FileOffload(cctx context.Context, req *pb.RpcFileOffloadRequest) *pb.RpcFileOffloadResponse {
	response := func(bytesOffloaded uint64, code pb.RpcFileOffloadResponseErrorCode, err error) *pb.RpcFileOffloadResponse {
		m := &pb.RpcFileOffloadResponse{BytesOffloaded: bytesOffloaded, Error: &pb.RpcFileOffloadResponseError{Code: code}}
		if err != nil {
			m.Error.Description = getErrorDescription(err)
		}

		return m
	}

	if mw.applicationService.GetApp() == nil {
		return response(0, pb.RpcFileOffloadResponseError_NODE_NOT_STARTED, fmt.Errorf("anytype is nil"))
	}

	fileOffloader := mustService[fileoffloader.Service](mw)
	bytesRemoved, err := fileOffloader.FileOffload(cctx, req.Id, req.IncludeNotPinned)
	if err != nil {
		log.Errorf("failed to offload file %s: %s", req.Id, err)
	}

	return response(bytesRemoved, pb.RpcFileOffloadResponseError_NULL, nil)
}

func (mw *Middleware) FileSpaceOffload(cctx context.Context, req *pb.RpcFileSpaceOffloadRequest) *pb.RpcFileSpaceOffloadResponse {
	response := func(filesOffloaded int, bytesOffloaded uint64, code pb.RpcFileSpaceOffloadResponseErrorCode, err error) *pb.RpcFileSpaceOffloadResponse {
		m := &pb.RpcFileSpaceOffloadResponse{
			FilesOffloaded: int32(filesOffloaded),
			BytesOffloaded: bytesOffloaded,
			Error:          &pb.RpcFileSpaceOffloadResponseError{Code: code},
		}
		if err != nil {
			m.Error.Description = getErrorDescription(err)
		}

		return m
	}

	fileOffloader := mustService[fileoffloader.Service](mw)
	filesOffloaded, bytesRemoved, err := fileOffloader.FileSpaceOffload(cctx, req.SpaceId, false)
	if err != nil {
		return response(0, 0, pb.RpcFileSpaceOffloadResponseError_UNKNOWN_ERROR, err)
	}
	return response(filesOffloaded, bytesRemoved, pb.RpcFileSpaceOffloadResponseError_NULL, nil)
}

func (mw *Middleware) FileUpload(cctx context.Context, req *pb.RpcFileUploadRequest) *pb.RpcFileUploadResponse {
	response := func(objectId string, details *types.Struct, code pb.RpcFileUploadResponseErrorCode, err error) *pb.RpcFileUploadResponse {
		m := &pb.RpcFileUploadResponse{Error: &pb.RpcFileUploadResponseError{Code: code}, ObjectId: objectId, Details: details}
		if err != nil {
			m.Error.Description = getErrorDescription(err)
		}
		return m
	}
	var (
		objectId string
		details  *domain.Details
		fileType model.BlockContentFileType
	)
	err := mw.doBlockService(func(bs *block.Service) (err error) {
		dto := block.FileUploadRequest{RpcFileUploadRequest: *req, ObjectOrigin: objectorigin.ObjectOrigin{Origin: req.Origin}}
		objectId, fileType, details, err = bs.UploadFile(cctx, req.SpaceId, dto)
		return
	})

	if req.CreateTypeWidgetIfMissing {
		var typeKey domain.TypeKey
		switch fileType {
		case model.BlockContentFile_Audio:
			typeKey = bundle.TypeKeyAudio
		case model.BlockContentFile_Image:
			typeKey = bundle.TypeKeyImage
		case model.BlockContentFile_Video:
			typeKey = bundle.TypeKeyVideo
		case model.BlockContentFile_PDF, model.BlockContentFile_File:
			typeKey = bundle.TypeKeyFile
<<<<<<< HEAD

		default:

		}
		err := mw.doBlockService(func(bs *block.Service) (err error) {
			err = bs.CreateTypeWidgetIfMissing(cctx, req.SpaceId, typeKey)
			if err != nil {
				return fmt.Errorf("failed to create type widget for %s: %w", typeKey.String(), err)
			}
			return nil
		})
		if err != nil {
			return response(objectId, nil, pb.RpcFileUploadResponseError_UNKNOWN_ERROR, err)
=======
		default:

		}
		if typeKey != "" {
			// do not create widget if type is not detected. Shouldn't happen, but just in case
			err := mw.doBlockService(func(bs *block.Service) (err error) {
				err = bs.CreateTypeWidgetIfMissing(cctx, req.SpaceId, typeKey)
				return err
			})
			if err != nil {
				return response(objectId, nil, pb.RpcFileUploadResponseError_UNKNOWN_ERROR, err)
			}
>>>>>>> 51d2d636
		}
	}

	if err != nil {
		return response("", nil, pb.RpcFileUploadResponseError_UNKNOWN_ERROR, err)
	}
	return response(objectId, details.ToProto(), pb.RpcFileUploadResponseError_NULL, nil)
}

func (mw *Middleware) FileSpaceUsage(cctx context.Context, req *pb.RpcFileSpaceUsageRequest) *pb.RpcFileSpaceUsageResponse {
	response := func(code pb.RpcFileSpaceUsageResponseErrorCode, err error, usage *pb.RpcFileSpaceUsageResponseUsage) *pb.RpcFileSpaceUsageResponse {
		m := &pb.RpcFileSpaceUsageResponse{
			Error: &pb.RpcFileSpaceUsageResponseError{Code: code},
			Usage: usage,
		}

		if err != nil {
			m.Error.Description = getErrorDescription(err)
		}
		return m
	}

	usage, err := mustService[files.Service](mw).GetSpaceUsage(cctx, req.SpaceId)
	if err != nil {
		return response(pb.RpcFileSpaceUsageResponseError_UNKNOWN_ERROR, err, nil)
	}
	return response(pb.RpcFileSpaceUsageResponseError_NULL, nil, usage)
}

func (mw *Middleware) FileNodeUsage(ctx context.Context, req *pb.RpcFileNodeUsageRequest) *pb.RpcFileNodeUsageResponse {
	usage, err := mustService[files.Service](mw).GetNodeUsage(ctx)
	code := mapErrorCode[pb.RpcFileNodeUsageResponseErrorCode](err)
	resp := &pb.RpcFileNodeUsageResponse{
		Error: &pb.RpcFileNodeUsageResponseError{
			Code:        code,
			Description: getErrorDescription(err),
		},
	}
	if usage != nil {
		resp.Usage = &pb.RpcFileNodeUsageResponseUsage{
			CidsCount:       uint64(usage.Usage.TotalCidsCount),
			BytesUsage:      uint64(usage.Usage.TotalBytesUsage),
			BytesLimit:      uint64(usage.Usage.AccountBytesLimit),
			BytesLeft:       usage.Usage.BytesLeft,
			LocalBytesUsage: usage.LocalUsageBytes,
		}

		resp.Spaces = make([]*pb.RpcFileNodeUsageResponseSpace, 0, len(usage.Usage.Spaces))
		for _, space := range usage.Usage.Spaces {
			resp.Spaces = append(resp.Spaces, &pb.RpcFileNodeUsageResponseSpace{
				SpaceId:    space.SpaceId,
				FilesCount: uint64(space.FileCount),
				CidsCount:  uint64(space.CidsCount),
				BytesUsage: uint64(space.SpaceBytesUsage),
			})
		}
	}

	return resp
}

func (mw *Middleware) FileReconcile(ctx context.Context, req *pb.RpcFileReconcileRequest) *pb.RpcFileReconcileResponse {
	err := mustService[reconciler.Reconciler](mw).Start(ctx)
	if err != nil {
		return &pb.RpcFileReconcileResponse{
			Error: &pb.RpcFileReconcileResponseError{
				Code:        mapErrorCode[pb.RpcFileReconcileResponseErrorCode](err),
				Description: getErrorDescription(err),
			},
		}
	}
	return &pb.RpcFileReconcileResponse{}
}<|MERGE_RESOLUTION|>--- conflicted
+++ resolved
@@ -151,21 +151,6 @@
 			typeKey = bundle.TypeKeyVideo
 		case model.BlockContentFile_PDF, model.BlockContentFile_File:
 			typeKey = bundle.TypeKeyFile
-<<<<<<< HEAD
-
-		default:
-
-		}
-		err := mw.doBlockService(func(bs *block.Service) (err error) {
-			err = bs.CreateTypeWidgetIfMissing(cctx, req.SpaceId, typeKey)
-			if err != nil {
-				return fmt.Errorf("failed to create type widget for %s: %w", typeKey.String(), err)
-			}
-			return nil
-		})
-		if err != nil {
-			return response(objectId, nil, pb.RpcFileUploadResponseError_UNKNOWN_ERROR, err)
-=======
 		default:
 
 		}
@@ -178,7 +163,6 @@
 			if err != nil {
 				return response(objectId, nil, pb.RpcFileUploadResponseError_UNKNOWN_ERROR, err)
 			}
->>>>>>> 51d2d636
 		}
 	}
 

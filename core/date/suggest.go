--- conflicted
+++ resolved
@@ -53,19 +53,6 @@
 		return nil, fmt.Errorf("get space: %w", err)
 	}
 
-<<<<<<< HEAD
-	// Don't duplicate search suggestions
-	var found bool
-	for _, r := range records {
-		if r.Details == nil {
-			continue
-		}
-		if v, ok := r.Details.TryString(bundle.RelationKeyId); ok {
-			if v == id {
-				found = true
-				break
-			}
-=======
 	for _, id := range ids {
 		if recordsHasId(records, id) {
 			continue
@@ -74,7 +61,6 @@
 		rec, err := makeSuggestedDateRecord(ctx, spc, id)
 		if err != nil {
 			return nil, fmt.Errorf("make date record: %w", err)
->>>>>>> 3e34be54
 		}
 
 		f, _ := database.MakeFilters(filters, store.SpaceIndex(spaceId)) //nolint:errcheck
@@ -97,11 +83,6 @@
 		isDay := true
 		return []string{dateutil.NewDateObject(dt, !isDay).Id()}
 	}
-<<<<<<< HEAD
-	f, _ := database.MakeFilters(database.FiltersFromProto(req.Filters), store.SpaceIndex(req.SpaceId)) //nolint:errcheck
-	if f.FilterObject(rec.Details) {
-		return append([]database.Record{rec}, records...), nil
-=======
 
 	for _, filter := range filters {
 		if filter.RelationKey == bundle.RelationKeyId.String() {
@@ -114,7 +95,6 @@
 			}
 			return dateObjectIds
 		}
->>>>>>> 3e34be54
 	}
 
 	return nil

package date

import (
	"context"
	"fmt"
	"strconv"
	"strings"
	"time"

	"github.com/anyproto/go-naturaldate/v2"
	"github.com/araddon/dateparse"

	"github.com/anyproto/anytype-heart/core/block/source"
	"github.com/anyproto/anytype-heart/core/domain"
	"github.com/anyproto/anytype-heart/pkg/lib/bundle"
	"github.com/anyproto/anytype-heart/pkg/lib/database"
	"github.com/anyproto/anytype-heart/pkg/lib/localstore/objectstore"
	"github.com/anyproto/anytype-heart/pkg/lib/pb/model"
	"github.com/anyproto/anytype-heart/space"
	"github.com/anyproto/anytype-heart/util/dateutil"
	"github.com/anyproto/anytype-heart/util/pbtypes"
)

var literals []string

func init() {
	literals = []string{"today", "now", "yesterday", "tomorrow"}

	for i := 0; i < 7; i++ {
		literals = append(literals, strings.ToLower(time.Weekday(i).String()))
	}

	for i := 0; i < 12; i++ {
		literals = append(literals, strings.ToLower(time.Month(i+1).String()))
	}
}

func EnrichRecordsWithDateSuggestions(
	ctx context.Context,
	spaceId, fullText string,
	records []database.Record,
	filters []*model.BlockContentDataviewFilter,
	store objectstore.ObjectStore,
	spaceService space.Service,
) ([]database.Record, error) {
	ids := suggestDateObjectIds(fullText, filters)
	if len(ids) == 0 {
		return records, nil
	}

	spc, err := spaceService.Get(ctx, spaceId)
	if err != nil {
		return nil, fmt.Errorf("get space: %w", err)
	}

	for _, id := range ids {
		if recordsHasId(records, id) {
			continue
		}

		rec, err := makeSuggestedDateRecord(ctx, spc, id)
		if err != nil {
			return nil, fmt.Errorf("make date record: %w", err)
		}

<<<<<<< HEAD
		f, _ := database.MakeFilters(database.FiltersFromProto(req.Filters), store.SpaceIndex(req.SpaceId)) //nolint:errcheck
=======
		f, _ := database.MakeFilters(filters, store.SpaceIndex(spaceId)) //nolint:errcheck
>>>>>>> c83e9d12
		if f.FilterObject(rec.Details) {
			records = append([]database.Record{rec}, records...)
		}
	}

	return records, nil
}

// suggestDateObjectIds suggests date object ids based on two fields:
// - fullText - if naturalDate successfully parses text into date, resulting date object id is returned
// - filter with key id
func suggestDateObjectIds(fullText string, filters []*model.BlockContentDataviewFilter) []string {
	dt := suggestDateForSearch(time.Now(), fullText)
	if !dt.IsZero() {
		// TODO: GO-4097 Uncomment it when we will be able to support dates with seconds precision
		// isDay := dt.Hour() == 0 && dt.Minute() == 0 && dt.Second() == 0
		isDay := true
		return []string{dateutil.NewDateObject(dt, !isDay).Id()}
	}

	for _, filter := range filters {
		if filter.RelationKey == bundle.RelationKeyId.String() {
			list := pbtypes.GetStringListValue(filter.Value)
			var dateObjectIds []string
			for _, id := range list {
				if _, err := dateutil.BuildDateObjectFromId(id); err == nil {
					dateObjectIds = append(dateObjectIds, id)
				}
			}
			return dateObjectIds
		}
	}

	return nil
}

func suggestDateForSearch(now time.Time, raw string) time.Time {
	// a hack to show calendar in case date is typed
	if raw == "date" {
		return time.Date(now.Year(), now.Month(), now.Day(), 0, 0, 0, 0, now.Location())
	}

	if len(raw) > 1 {
		for _, variant := range literals {
			if strings.Contains(variant, strings.ToLower(raw)) {
				raw = variant
				break
			}
		}
	}

	suggesters := []func() time.Time{
		func() time.Time {
			var exprType naturaldate.ExprType
			t, exprType, err := naturaldate.Parse(raw, now, naturaldate.WithDirection(naturaldate.Future))
			if err != nil {
				return time.Time{}
			}
			if exprType == naturaldate.ExprTypeInvalid {
				return time.Time{}
			}

			// naturaldate parses numbers without qualifiers (m,s) as hours in 24 hours clock format. It leads to weird behavior
			// when inputs like "123" represented as "current time + 123 hours"
			if (exprType & naturaldate.ExprTypeClock24Hour) != 0 {
				t = time.Time{}
			}
			return t
		},
		func() time.Time {
			// Don't use plain numbers, because they will be represented as years
			if _, err := strconv.Atoi(strings.TrimSpace(raw)); err == nil {
				return time.Time{}
			}
			// todo: use system locale to get preferred date format
			t, err := dateparse.ParseIn(raw, now.Location(), dateparse.PreferMonthFirst(false))
			if err != nil {
				return time.Time{}
			}
			return t
		},
	}

	var t time.Time
	for _, s := range suggesters {
		if t = s(); !t.IsZero() {
			break
		}
	}
	if t.IsZero() {
		return t
	}

	// Sanitize date

	// Date without year
	if t.Year() == 0 {
		_, month, day := t.Date()
		h, m, s := t.Clock()
		t = time.Date(now.Year(), month, day, h, m, s, 0, t.Location())
	}

	return t
}

func recordsHasId(records []database.Record, id string) bool {
	for _, r := range records {
		if r.Details == nil {
			continue
		}
		if v, ok := r.Details.TryString(bundle.RelationKeyId); ok {
			if v == id {
				return true
			}
		}

	}
	return false
}

func makeSuggestedDateRecord(ctx context.Context, spc source.Space, id string) (database.Record, error) {
	typeId, err := spc.GetTypeIdByKey(ctx, bundle.TypeKeyDate)
	if err != nil {
		return database.Record{}, fmt.Errorf("failed to find Date type to build Date object: %w", err)
	}

	dateSource := source.NewDate(source.DateSourceParams{
		Id: domain.FullID{
			ObjectID: id,
			SpaceID:  spc.Id(),
		},
		DateObjectTypeId: typeId,
	})

	v, ok := dateSource.(source.SourceIdEndodedDetails)
	if !ok {
		return database.Record{}, fmt.Errorf("source does not implement DetailsFromId")
	}

	details, err := v.DetailsFromId()
	if err != nil {
		return database.Record{}, err
	}

	return database.Record{
		Details: details,
	}, nil
}<|MERGE_RESOLUTION|>--- conflicted
+++ resolved
@@ -63,11 +63,7 @@
 			return nil, fmt.Errorf("make date record: %w", err)
 		}
 
-<<<<<<< HEAD
-		f, _ := database.MakeFilters(database.FiltersFromProto(req.Filters), store.SpaceIndex(req.SpaceId)) //nolint:errcheck
-=======
-		f, _ := database.MakeFilters(filters, store.SpaceIndex(spaceId)) //nolint:errcheck
->>>>>>> c83e9d12
+		f, _ := database.MakeFilters(database.FiltersFromProto(filters), store.SpaceIndex(spaceId)) //nolint:errcheck
 		if f.FilterObject(rec.Details) {
 			records = append([]database.Record{rec}, records...)
 		}

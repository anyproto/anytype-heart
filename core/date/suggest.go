package date

import (
	"context"
	"fmt"
	"strconv"
	"strings"
	"time"

	"github.com/anyproto/go-naturaldate/v2"
	"github.com/araddon/dateparse"

	"github.com/anyproto/anytype-heart/core/block/source"
	"github.com/anyproto/anytype-heart/core/domain"
	"github.com/anyproto/anytype-heart/pb"
	"github.com/anyproto/anytype-heart/pkg/lib/bundle"
	"github.com/anyproto/anytype-heart/pkg/lib/database"
	"github.com/anyproto/anytype-heart/pkg/lib/localstore/objectstore"
	"github.com/anyproto/anytype-heart/space"
	"github.com/anyproto/anytype-heart/util/dateutil"
	"github.com/anyproto/anytype-heart/util/pbtypes"
)

func EnrichRecordsWithDateSuggestions(
	ctx context.Context,
	records []database.Record,
	req *pb.RpcObjectSearchRequest,
	store objectstore.ObjectStore,
	spaceService space.Service,
) ([]database.Record, error) {
	ids := suggestDateObjectIds(req)
	if len(ids) == 0 {
		return records, nil
	}

	spc, err := spaceService.Get(ctx, req.SpaceId)
	if err != nil {
		return nil, fmt.Errorf("get space: %w", err)
	}

<<<<<<< HEAD
	// Don't duplicate search suggestions
	var found bool
	for _, r := range records {
		if r.Details == nil {
			continue
		}
		if v, ok := r.Details.TryString(bundle.RelationKeyId); ok {
			if v == id {
				found = true
				break
			}
=======
	for _, id := range ids {
		if recordsHasId(records, id) {
			continue
		}

		rec, err := makeSuggestedDateRecord(ctx, spc, id)
		if err != nil {
			return nil, fmt.Errorf("make date record: %w", err)
>>>>>>> a85b42fa
		}

		f, _ := database.MakeFilters(req.Filters, store.SpaceIndex(req.SpaceId)) //nolint:errcheck
		if f.FilterObject(rec.Details) {
			records = append([]database.Record{rec}, records...)
		}
	}

	return records, nil
}

// suggestDateObjectIds suggests date object ids based on two fields:
// - fullText - if naturalDate successfully parses text into date, resulting date object id is returned
// - filter with key id
func suggestDateObjectIds(req *pb.RpcObjectSearchRequest) []string {
	dt := suggestDateForSearch(time.Now(), req.FullText)
	if !dt.IsZero() {
		// TODO: GO-4097 Uncomment it when we will be able to support dates with seconds precision
		// isDay := dt.Hour() == 0 && dt.Minute() == 0 && dt.Second() == 0
		isDay := true
		return []string{dateutil.NewDateObject(dt, !isDay).Id()}
	}
<<<<<<< HEAD
	f, _ := database.MakeFilters(database.FiltersFromProto(req.Filters), store.SpaceIndex(req.SpaceId)) //nolint:errcheck
	if f.FilterObject(rec.Details) {
		return append([]database.Record{rec}, records...), nil
=======

	for _, filter := range req.Filters {
		if filter.RelationKey == bundle.RelationKeyId.String() {
			list := pbtypes.GetStringListValue(filter.Value)
			var dateObjectIds []string
			for _, id := range list {
				if _, err := dateutil.BuildDateObjectFromId(id); err == nil {
					dateObjectIds = append(dateObjectIds, id)
				}
			}
			return dateObjectIds
		}
>>>>>>> a85b42fa
	}

	return nil
}

func suggestDateForSearch(now time.Time, raw string) time.Time {
	// a hack to show calendar in case date is typed
	if raw == "date" {
		return time.Date(now.Year(), now.Month(), now.Day(), 0, 0, 0, 0, now.Location())
	}

	suggesters := []func() time.Time{
		func() time.Time {
			var exprType naturaldate.ExprType
			t, exprType, err := naturaldate.Parse(raw, now)
			if err != nil {
				return time.Time{}
			}
			if exprType == naturaldate.ExprTypeInvalid {
				return time.Time{}
			}

			// naturaldate parses numbers without qualifiers (m,s) as hours in 24 hours clock format. It leads to weird behavior
			// when inputs like "123" represented as "current time + 123 hours"
			if (exprType & naturaldate.ExprTypeClock24Hour) != 0 {
				t = time.Time{}
			}
			return t
		},
		func() time.Time {
			// Don't use plain numbers, because they will be represented as years
			if _, err := strconv.Atoi(strings.TrimSpace(raw)); err == nil {
				return time.Time{}
			}
			// todo: use system locale to get preferred date format
			t, err := dateparse.ParseIn(raw, now.Location(), dateparse.PreferMonthFirst(false))
			if err != nil {
				return time.Time{}
			}
			return t
		},
	}

	var t time.Time
	for _, s := range suggesters {
		if t = s(); !t.IsZero() {
			break
		}
	}
	if t.IsZero() {
		return t
	}

	// Sanitize date

	// Date without year
	if t.Year() == 0 {
		_, month, day := t.Date()
		h, m, s := t.Clock()
		t = time.Date(now.Year(), month, day, h, m, s, 0, t.Location())
	}

	return t
}

func recordsHasId(records []database.Record, id string) bool {
	for _, r := range records {
		if r.Details == nil || r.Details.Fields == nil {
			continue
		}
		if v, ok := r.Details.Fields[bundle.RelationKeyId.String()]; ok {
			if v.GetStringValue() == id {
				return true
			}
		}

	}
	return false
}

func makeSuggestedDateRecord(ctx context.Context, spc source.Space, id string) (database.Record, error) {
	typeId, err := spc.GetTypeIdByKey(ctx, bundle.TypeKeyDate)
	if err != nil {
		return database.Record{}, fmt.Errorf("failed to find Date type to build Date object: %w", err)
	}

	dateSource := source.NewDate(source.DateSourceParams{
		Id: domain.FullID{
			ObjectID: id,
			SpaceID:  spc.Id(),
		},
		DateObjectTypeId: typeId,
	})

	v, ok := dateSource.(source.SourceIdEndodedDetails)
	if !ok {
		return database.Record{}, fmt.Errorf("source does not implement DetailsFromId")
	}

	details, err := v.DetailsFromId()
	if err != nil {
		return database.Record{}, err
	}

	return database.Record{
		Details: details,
	}, nil
}<|MERGE_RESOLUTION|>--- conflicted
+++ resolved
@@ -38,19 +38,6 @@
 		return nil, fmt.Errorf("get space: %w", err)
 	}
 
-<<<<<<< HEAD
-	// Don't duplicate search suggestions
-	var found bool
-	for _, r := range records {
-		if r.Details == nil {
-			continue
-		}
-		if v, ok := r.Details.TryString(bundle.RelationKeyId); ok {
-			if v == id {
-				found = true
-				break
-			}
-=======
 	for _, id := range ids {
 		if recordsHasId(records, id) {
 			continue
@@ -59,7 +46,6 @@
 		rec, err := makeSuggestedDateRecord(ctx, spc, id)
 		if err != nil {
 			return nil, fmt.Errorf("make date record: %w", err)
->>>>>>> a85b42fa
 		}
 
 		f, _ := database.MakeFilters(req.Filters, store.SpaceIndex(req.SpaceId)) //nolint:errcheck
@@ -82,11 +68,6 @@
 		isDay := true
 		return []string{dateutil.NewDateObject(dt, !isDay).Id()}
 	}
-<<<<<<< HEAD
-	f, _ := database.MakeFilters(database.FiltersFromProto(req.Filters), store.SpaceIndex(req.SpaceId)) //nolint:errcheck
-	if f.FilterObject(rec.Details) {
-		return append([]database.Record{rec}, records...), nil
-=======
 
 	for _, filter := range req.Filters {
 		if filter.RelationKey == bundle.RelationKeyId.String() {
@@ -99,7 +80,6 @@
 			}
 			return dateObjectIds
 		}
->>>>>>> a85b42fa
 	}
 
 	return nil

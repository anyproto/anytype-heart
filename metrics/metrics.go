--- conflicted
+++ resolved
@@ -34,10 +34,8 @@
 	if DefaultAmplitudeKey == "" {
 		DefaultAmplitudeKey = loadenv.Get("AMPLITUDE_KEY")
 	}
-<<<<<<< HEAD
 	if os.Getenv(EnvVarPromAddr) != "" {
 		Enabled = true
-=======
 
 	if DefaultInHouseKey == "" {
 		DefaultInHouseKey = loadenv.Get("INHOUSE_KEY")
@@ -45,7 +43,6 @@
 
 	if addr := os.Getenv("ANYTYPE_PROM"); addr != "" {
 		runPrometheusHttp(addr)
->>>>>>> bc6f4c0a
 	}
 
 }
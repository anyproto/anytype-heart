package metrics

import (
	"bytes"
	"context"
	"os"
	"path/filepath"
	"strings"
	"time"

	"github.com/samber/lo"
	"go.uber.org/atomic"
	"google.golang.org/grpc"

	"github.com/anyproto/anytype-heart/pb"
	"github.com/anyproto/anytype-heart/util/debug"
	"github.com/anyproto/anytype-heart/util/reflection"
)

const (
	unexpectedErrorCode = -1
	parsingErrorCode    = -2
<<<<<<< HEAD
=======
	accountSelect       = "AccountSelect"
>>>>>>> 960b083c
)

var (
	// every duration will be added to the previous ones
	UnaryTraceCollections = []time.Duration{time.Second * 3, time.Second * 7, time.Second * 10, time.Second * 30, time.Second * 50} // 3, 10, 20, 50, 100
	// UnaryWarningInProgressIndex specify the index of UnaryTraceCollections when we will send the warning log in-progress without waiting for the command to finish
	UnaryWarningInProgressIndex = 1
)
var excludedMethods = []string{
	"BlockSetCarriage",
	"BlockTextSetText",
	"ObjectSearchSubscribe",
	"ObjectSearchUnsubscribe",
	"ObjectSubscribeIds",
	"MetricsSetParameters",
	"AppSetDeviceState",
}

func UnaryTraceInterceptor(
	ctx context.Context,
	req any,
	info *grpc.UnaryServerInfo,
	handler grpc.UnaryHandler,
) (any, error) {
	return SharedTraceInterceptor(ctx, req, extractMethodName(info.FullMethod), handler)
}

func extractMethodName(info string) string {
	// it looks like that, we need the last part /anytype.ClientCommands/FileNodeUsage
	return strings.Split(info, "/")[2]
}

func SharedTraceInterceptor(ctx context.Context, req any, methodName string, actualCall func(ctx context.Context, req any) (any, error)) (any, error) {
	var hotSync bool
	if methodName == accountSelect {
		hotSync = extractHotSync(req.(*pb.RpcAccountSelectRequest))
	}
	start := time.Now().UnixMilli()
	resp, err := actualCall(ctx, req)
	delta := time.Now().UnixMilli() - start
	if methodName == accountSelect {
		if hotSync {
			SendMethodEvent(methodName+"Hot", err, resp, delta)
		} else {
			SendMethodEvent(methodName+"Cold", err, resp, delta)
		}
	} else {
		SendMethodEvent(methodName, err, resp, delta)
	}
	return resp, err
}

func LongMethodsInterceptor(ctx context.Context, req any, info *grpc.UnaryServerInfo, handler grpc.UnaryHandler) (resp any, err error) {
	return SharedLongMethodsInterceptor(ctx, req, extractMethodName(info.FullMethod), handler)
}

var excludedLongExecutionMethods = []string{
	"DebugRunProfiler",
}

func SharedLongMethodsInterceptor(ctx context.Context, req any, methodName string, actualCall func(ctx context.Context, req any) (any, error)) (any, error) {
	if lo.Contains(excludedLongExecutionMethods, methodName) {
		return actualCall(ctx, req)
	}
	doneCh := make(chan struct{})
	start := time.Now()

	lastTrace := atomic.NewString("")
	l := log.With("method", methodName)
	go func() {
	loop:
		for i, duration := range UnaryTraceCollections {
			select {
			case <-doneCh:
				break loop
			case <-time.After(duration):
				trace := debug.Stack(true)
				// double check, because we can have a race and the stack trace can be taken after the method is already finished
				if stackTraceHasMethod(methodName, trace) {
					lastTrace.Store(string(trace))
					if i == UnaryWarningInProgressIndex {
						traceCompressed := debug.CompressBytes(trace)
						l.With("ver", 2).With("in_progress", true).With("goroutines", traceCompressed).With("total", time.Since(start).Milliseconds()).Warnf("grpc unary request is taking too long")
					}
				}
			}
		}
	}()
	ctx = context.WithValue(ctx, CtxKeyRPC, methodName)
	resp, err := actualCall(ctx, req)
	close(doneCh)
	if len(UnaryTraceCollections) > 0 && time.Since(start) > UnaryTraceCollections[0] {
		// todo: save long stack trace to files
		lastTraceB := debug.CompressBytes([]byte(lastTrace.String()))
		l.With("ver", 2).With("error", err).With("in_progress", false).With("goroutines", lastTraceB).With("total", time.Since(start).Milliseconds()).Warnf("grpc unary request took too long")
		Service.Send(
			&LongMethodEvent{
				methodName: methodName,
				middleTime: time.Since(start).Milliseconds(),
				stack:      debug.ParseGoroutinesDump(lastTrace.String(), "core.(*Middleware)."+methodName),
			},
		)
	}
	return resp, err
}

<<<<<<< HEAD
=======
func extractHotSync(req *pb.RpcAccountSelectRequest) bool {
	exists, err := dirExists(filepath.Join(req.RootPath, req.Id))
	if err != nil {
		return false
	}
	return exists
}

func dirExists(path string) (bool, error) {
	info, err := os.Stat(path)
	if os.IsNotExist(err) {
		return false, nil
	}
	if err != nil {
		return false, err
	}
	return info.IsDir(), nil
}

>>>>>>> 960b083c
func stackTraceHasMethod(method string, stackTrace []byte) bool {
	return bytes.Contains(stackTrace, []byte("core.(*Middleware)."+method+"("))
}

func SendMethodEvent(method string, err error, resp any, delta int64) {
	if !lo.Contains(excludedMethods, method) {
		if err != nil {
			sendUnexpectedError(method, err.Error())
		}
		errorCode, description, err := reflection.GetError(resp)
		if err != nil {
			sendErrorParsingError(method)
		}
		if errorCode > 0 {
			sendExpectedError(method, errorCode, description)
		}
		sendSuccess(method, delta)
	}
}

func sendSuccess(method string, delta int64) {
	Service.Send(
		&MethodEvent{
			methodName: method,
			middleTime: delta,
		},
	)
}

func sendExpectedError(method string, code int64, description string) {
	Service.Send(
		&MethodEvent{
			methodName:  method,
			errorCode:   code,
			description: description,
		},
	)
}

func sendErrorParsingError(method string) {
	Service.Send(
		&MethodEvent{
			methodName: method,
			errorCode:  parsingErrorCode,
		},
	)
}

func sendUnexpectedError(method string, description string) {
	Service.Send(
		&MethodEvent{
			methodName:  method,
			errorCode:   unexpectedErrorCode,
			description: description,
		},
	)
}<|MERGE_RESOLUTION|>--- conflicted
+++ resolved
@@ -20,10 +20,7 @@
 const (
 	unexpectedErrorCode = -1
 	parsingErrorCode    = -2
-<<<<<<< HEAD
-=======
 	accountSelect       = "AccountSelect"
->>>>>>> 960b083c
 )
 
 var (
@@ -130,8 +127,6 @@
 	return resp, err
 }
 
-<<<<<<< HEAD
-=======
 func extractHotSync(req *pb.RpcAccountSelectRequest) bool {
 	exists, err := dirExists(filepath.Join(req.RootPath, req.Id))
 	if err != nil {
@@ -151,7 +146,6 @@
 	return info.IsDir(), nil
 }
 
->>>>>>> 960b083c
 func stackTraceHasMethod(method string, stackTrace []byte) bool {
 	return bytes.Contains(stackTrace, []byte("core.(*Middleware)."+method+"("))
 }

dir: "{{.InterfaceDir}}/mock_{{.PackageName}}"
testonly: True
with-expecter: True
all: False
outpkg: "mock_{{.PackageName}}"
packages:
  github.com/anyproto/anytype-heart/space/typeprovider:
    interfaces:
      SmartBlockTypeProvider:
  github.com/anyproto/anytype-heart/core/wallet:
    interfaces:
      Wallet:
  github.com/anyproto/anytype-heart/core/event:
    interfaces:
      Sender:
  github.com/anyproto/anytype-heart/core/block/getblock:
    interfaces:
      Picker:
  github.com/anyproto/anytype-heart/pkg/lib/core:
    interfaces:
      Service:
  github.com/anyproto/anytype-heart/core/block/import/converter:
    interfaces:
      Converter:
  github.com/anyproto/anytype-heart/pkg/lib/database:
    interfaces:
      ObjectStore:
        config:
          dir: "{{.InterfaceDir}}"
          outpkg: "{{.PackageName}}"
          inpackage: true
  github.com/anyproto/anytype-heart/pkg/lib/localstore/objectstore:
    interfaces:
      ObjectStore:
  github.com/anyproto/anytype-heart/core/block/restriction:
    interfaces:
      Service:
  github.com/anyproto/anytype-heart/core/system_object:
    interfaces:
      Service:
  github.com/anyproto/anytype-heart/core/filestorage/filesync:
    interfaces:
      FileSync:
<<<<<<< HEAD
  github.com/anyproto/anytype-heart/pkg/lib/datastore:
    interfaces:
      Datastore:
  github.com/anyproto/any-sync/commonfile/fileservice:
    interfaces:
      FileService:
        config:
          dir: "core/files/mock_fileservice"
  github.com/anyproto/anytype-heart/space:
    interfaces:
      Service:
  github.com/anyproto/anytype-heart/core/filestorage:
    interfaces:
      FileStorage:
=======
  github.com/anyproto/anytype-heart/core/subscription:
    interfaces:
      CollectionService:
>>>>>>> c991bb26
<|MERGE_RESOLUTION|>--- conflicted
+++ resolved
@@ -41,7 +41,6 @@
   github.com/anyproto/anytype-heart/core/filestorage/filesync:
     interfaces:
       FileSync:
-<<<<<<< HEAD
   github.com/anyproto/anytype-heart/pkg/lib/datastore:
     interfaces:
       Datastore:
@@ -56,8 +55,6 @@
   github.com/anyproto/anytype-heart/core/filestorage:
     interfaces:
       FileStorage:
-=======
   github.com/anyproto/anytype-heart/core/subscription:
     interfaces:
-      CollectionService:
->>>>>>> c991bb26
+      CollectionService:
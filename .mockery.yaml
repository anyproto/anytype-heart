--- conflicted
+++ resolved
@@ -67,14 +67,10 @@
   github.com/anyproto/anytype-heart/space/spacecore:
     interfaces:
       SpaceCoreService:
-<<<<<<< HEAD
-  github.com/anyproto/anytype-heart/space/techspace:
-=======
   github.com/anyproto/anytype-heart/space/spacecore/storage:
     interfaces:
       ClientStorage:
-  github.com/anyproto/anytype-heart/space/internal/techspace:
->>>>>>> 73f75dc7
+  github.com/anyproto/anytype-heart/space/techspace:
     interfaces:
       TechSpace:
       SpaceView:

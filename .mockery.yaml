dir: "{{.InterfaceDir}}/mock_{{.PackageName}}"
testonly: True
with-expecter: True
all: False
outpkg: "mock_{{.PackageName}}"
packages:
  github.com/anyproto/anytype-heart/space/typeprovider:
    interfaces:
      SmartBlockTypeProvider:
  github.com/anyproto/anytype-heart/core/wallet:
    interfaces:
      Wallet:
  github.com/anyproto/anytype-heart/core/event:
    interfaces:
      Sender:
  github.com/anyproto/anytype-heart/core/block/getblock:
    interfaces:
      Picker:
  github.com/anyproto/anytype-heart/pkg/lib/core:
    interfaces:
      Service:
  github.com/anyproto/anytype-heart/core/block/import/converter:
    interfaces:
      Converter:
<<<<<<< HEAD
  github.com/anyproto/anytype-heart/pkg/lib/database:
    interfaces:
      ObjectStore:
        config:
          dir: "{{.InterfaceDir}}"
          outpkg: "{{.PackageName}}"
          inpackage: true
=======
  github.com/anyproto/anytype-heart/pkg/lib/localstore/objectstore:
    interfaces:
      ObjectStore:
  github.com/anyproto/anytype-heart/core/block/restriction:
    interfaces:
      Service:
  github.com/anyproto/anytype-heart/core/relation:
    interfaces:
      Service:
>>>>>>> 947fa887
<|MERGE_RESOLUTION|>--- conflicted
+++ resolved
@@ -22,7 +22,6 @@
   github.com/anyproto/anytype-heart/core/block/import/converter:
     interfaces:
       Converter:
-<<<<<<< HEAD
   github.com/anyproto/anytype-heart/pkg/lib/database:
     interfaces:
       ObjectStore:
@@ -30,7 +29,6 @@
           dir: "{{.InterfaceDir}}"
           outpkg: "{{.PackageName}}"
           inpackage: true
-=======
   github.com/anyproto/anytype-heart/pkg/lib/localstore/objectstore:
     interfaces:
       ObjectStore:
@@ -39,5 +37,4 @@
       Service:
   github.com/anyproto/anytype-heart/core/relation:
     interfaces:
-      Service:
->>>>>>> 947fa887
+      Service:
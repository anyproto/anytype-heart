dir: "{{.InterfaceDir}}/mock_{{.PackageName}}"
#testonly: True
with-expecter: True
all: False
outpkg: "mock_{{.PackageName}}"
packages:
  github.com/anyproto/anytype-heart/space/spacecore/typeprovider:
    interfaces:
      SmartBlockTypeProvider:
  github.com/anyproto/anytype-heart/core/wallet:
    interfaces:
      Wallet:
  github.com/anyproto/anytype-heart/core/event:
    interfaces:
      Sender:
  github.com/anyproto/anytype-heart/core/block/getblock:
    interfaces:
      ObjectGetter:
  github.com/anyproto/anytype-heart/pkg/lib/core:
    interfaces:
      Service:
  github.com/anyproto/anytype-heart/core/block/import/converter:
    interfaces:
      Converter:
  github.com/anyproto/anytype-heart/pkg/lib/database:
    interfaces:
      ObjectStore:
        config:
          dir: "{{.InterfaceDir}}"
          outpkg: "{{.PackageName}}"
          inpackage: true
  github.com/anyproto/anytype-heart/pkg/lib/localstore/objectstore:
    interfaces:
      ObjectStore:
  github.com/anyproto/anytype-heart/core/block/restriction:
    interfaces:
      Service:
  github.com/anyproto/anytype-heart/core/system_object:
    interfaces:
      Service:
      deriver:
  github.com/anyproto/anytype-heart/core/filestorage/filesync:
    interfaces:
      FileSync:
<<<<<<< HEAD
  github.com/anyproto/anytype-heart/core/block/import/objectid:
    interfaces:
      IdGetterProvider:
  github.com/anyproto/anytype-heart/core/block/import:
    interfaces:
      Creator:
  github.com/anyproto/anytype-heart/space:
    interfaces:
      Service:
=======
>>>>>>> 6cdbb458
  github.com/anyproto/anytype-heart/core/subscription:
    interfaces:
      CollectionService:
  github.com/anyproto/anytype-heart/core/block/object/objectcache:
    interfaces:
      Cache:
  github.com/anyproto/anytype-heart/core/indexer:
    interfaces:
      Indexer:
  github.com/anyproto/anytype-heart/space/spacecore:
    interfaces:
      SpaceCoreService:
  github.com/anyproto/anytype-heart/space/techspace:
    interfaces:
      TechSpace:
  github.com/anyproto/anytype-heart/space:
    interfaces:
      bundledObjectsInstaller:
      isNewAccount:<|MERGE_RESOLUTION|>--- conflicted
+++ resolved
@@ -42,7 +42,6 @@
   github.com/anyproto/anytype-heart/core/filestorage/filesync:
     interfaces:
       FileSync:
-<<<<<<< HEAD
   github.com/anyproto/anytype-heart/core/block/import/objectid:
     interfaces:
       IdGetterProvider:
@@ -52,8 +51,6 @@
   github.com/anyproto/anytype-heart/space:
     interfaces:
       Service:
-=======
->>>>>>> 6cdbb458
   github.com/anyproto/anytype-heart/core/subscription:
     interfaces:
       CollectionService:

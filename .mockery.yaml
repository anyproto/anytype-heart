dir: "{{.InterfaceDir}}/mock_{{.PackageName}}"
testonly: True
with-expecter: True
all: False
outpkg: "mock_{{.PackageName}}"
packages:
  github.com/anyproto/anytype-heart/space/typeprovider:
    interfaces:
      SmartBlockTypeProvider:
  github.com/anyproto/anytype-heart/core/wallet:
    interfaces:
      Wallet:
  github.com/anyproto/anytype-heart/core/event:
    interfaces:
      Sender:
  github.com/anyproto/anytype-heart/core/block/getblock:
    interfaces:
      Picker:
  github.com/anyproto/anytype-heart/pkg/lib/core:
    interfaces:
      Service:
  github.com/anyproto/anytype-heart/core/block/import/converter:
    interfaces:
      Converter:
  github.com/anyproto/anytype-heart/pkg/lib/database:
    interfaces:
      ObjectStore:
        config:
          dir: "{{.InterfaceDir}}"
          outpkg: "{{.PackageName}}"
          inpackage: true
  github.com/anyproto/anytype-heart/pkg/lib/localstore/objectstore:
    interfaces:
      ObjectStore:
  github.com/anyproto/anytype-heart/core/block/restriction:
    interfaces:
      Service:
<<<<<<< HEAD
  github.com/anyproto/anytype-heart/core/system_object:
    interfaces:
      Service:
  github.com/anyproto/anytype-heart/core/filestorage/filesync:
    interfaces:
      FileSync:
=======
  github.com/anyproto/anytype-heart/core/subscription:
    interfaces:
      CollectionService:
>>>>>>> 35117ae7
<|MERGE_RESOLUTION|>--- conflicted
+++ resolved
@@ -35,15 +35,12 @@
   github.com/anyproto/anytype-heart/core/block/restriction:
     interfaces:
       Service:
-<<<<<<< HEAD
   github.com/anyproto/anytype-heart/core/system_object:
     interfaces:
       Service:
   github.com/anyproto/anytype-heart/core/filestorage/filesync:
     interfaces:
       FileSync:
-=======
   github.com/anyproto/anytype-heart/core/subscription:
     interfaces:
-      CollectionService:
->>>>>>> 35117ae7
+      CollectionService:
--- conflicted
+++ resolved
@@ -276,12 +276,8 @@
 	go.opentelemetry.io/otel v1.32.0 // indirect
 	go.opentelemetry.io/otel/metric v1.32.0 // indirect
 	go.opentelemetry.io/otel/trace v1.32.0 // indirect
-<<<<<<< HEAD
 	golang.org/x/arch v0.11.0 // indirect
-	golang.org/x/crypto v0.30.0 // indirect
-=======
 	golang.org/x/crypto v0.31.0 // indirect
->>>>>>> 6be75511
 	golang.org/x/mod v0.22.0 // indirect
 	golang.org/x/sync v0.10.0 // indirect
 	golang.org/x/sys v0.28.0 // indirect

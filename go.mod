module github.com/anyproto/anytype-heart

go 1.22

require (
	github.com/JohannesKaufmann/html-to-markdown v1.4.0
	github.com/PuerkitoBio/goquery v1.9.2
	github.com/VividCortex/ewma v1.2.0
	github.com/adrium/goheif v0.0.0-20230113233934-ca402e77a786
	github.com/anyproto/any-store v0.0.4
	github.com/anyproto/any-sync v0.4.30
	github.com/anyproto/go-naturaldate/v2 v2.0.2-0.20230524105841-9829cfd13438
	github.com/anyproto/tantivy-go v0.1.0
	github.com/araddon/dateparse v0.0.0-20210429162001-6b43995a97de
	github.com/avast/retry-go/v4 v4.6.0
	github.com/blevesearch/bleve/v2 v2.3.10
	github.com/chai2010/webp v1.1.2-0.20240612091223-aa1b379218b7
	github.com/cheggaaa/mb v1.0.3
	github.com/cheggaaa/mb/v3 v3.0.2
	github.com/dave/jennifer v1.7.0
	github.com/davecgh/go-spew v1.1.1
	github.com/dgraph-io/badger/v4 v4.2.0
	github.com/dgtony/collections v0.1.6
	github.com/dhowden/tag v0.0.0-20201120070457-d52dcb253c63
	github.com/disintegration/imaging v1.6.2
	github.com/dsoprea/go-exif/v3 v3.0.1
	github.com/dsoprea/go-jpeg-image-structure/v2 v2.0.0-20210512043942-b434301c6836
	github.com/ethereum/go-ethereum v1.13.15
	github.com/globalsign/mgo v0.0.0-20181015135952-eeefdecb41b8
	github.com/go-chi/chi/v5 v5.0.13
	github.com/go-shiori/go-readability v0.0.0-20220215145315-dd6828d2f09b
	github.com/goccy/go-graphviz v0.1.3
	github.com/gogo/protobuf v1.3.2
	github.com/gogo/status v1.1.1
	github.com/golang-jwt/jwt v3.2.2+incompatible
	github.com/golang/groupcache v0.0.0-20210331224755-41bb18bfe9da
	github.com/golang/snappy v0.0.5-0.20220116011046-fa5810519dcb
	github.com/google/uuid v1.6.0
	github.com/gosimple/slug v1.14.0
	github.com/grokify/html-strip-tags-go v0.1.0
	github.com/grpc-ecosystem/go-grpc-middleware v1.4.0
	github.com/grpc-ecosystem/go-grpc-prometheus v1.2.0
	github.com/grpc-ecosystem/grpc-opentracing v0.0.0-20180507213350-8e809c8a8645
	github.com/h2non/filetype v1.1.3
	github.com/hashicorp/go-multierror v1.1.1
	github.com/hbagdi/go-unsplash v0.0.0-20230414214043-474fc02c9119
	github.com/huandu/skiplist v1.2.0
	github.com/improbable-eng/grpc-web v0.15.0
	github.com/ipfs/boxo v0.13.1
	github.com/ipfs/go-block-format v0.2.0
	github.com/ipfs/go-cid v0.4.1
	github.com/ipfs/go-datastore v0.6.0
	github.com/ipfs/go-ds-flatfs v0.5.1
	github.com/ipfs/go-ipld-format v0.6.0
	github.com/ipfs/go-log v1.0.5
	github.com/ipfs/interface-go-ipfs-core v0.11.2
	github.com/joho/godotenv v1.5.1
	github.com/jsummers/gobmp v0.0.0-20151104160322-e2ba15ffa76e
	github.com/kelseyhightower/envconfig v1.4.0
	github.com/klauspost/compress v1.17.9
	github.com/libp2p/go-libp2p v0.35.1
	github.com/libp2p/zeroconf/v2 v2.2.0
	github.com/logrusorgru/aurora v2.0.3+incompatible
	github.com/magiconair/properties v1.8.7
	github.com/mattn/go-sqlite3 v1.14.22
	github.com/mb0/diff v0.0.0-20131118162322-d8d9a906c24d
	github.com/microcosm-cc/bluemonday v1.0.25
	github.com/miolini/datacounter v1.0.3
	github.com/mr-tron/base58 v1.2.0
	github.com/multiformats/go-base32 v0.1.0
	github.com/multiformats/go-multiaddr-dns v0.3.1
	github.com/multiformats/go-multibase v0.2.0
	github.com/multiformats/go-multihash v0.2.3
	github.com/oov/psd v0.0.0-20220121172623-5db5eafcecbb
	github.com/opentracing/opentracing-go v1.2.0
	github.com/otiai10/copy v1.14.0
	github.com/otiai10/opengraph/v2 v2.1.0
	github.com/pkg/errors v0.9.1
	github.com/prometheus/client_golang v1.20.3
	github.com/pseudomuto/protoc-gen-doc v1.5.1
	github.com/rwcarlsen/goexif v0.0.0-20190401172101-9e8deecbddbd
	github.com/samber/lo v1.47.0
	github.com/sasha-s/go-deadlock v0.3.5
	github.com/shirou/gopsutil/v3 v3.24.4
	github.com/stretchr/testify v1.9.0
	github.com/uber/jaeger-client-go v2.30.0+incompatible
	github.com/valyala/fastjson v1.6.4
	github.com/vektra/mockery/v2 v2.42.2
	github.com/xeipuuv/gojsonschema v1.2.0
	github.com/yuin/goldmark v1.7.4
	github.com/zeebo/blake3 v0.2.4
	go.uber.org/atomic v1.11.0
	go.uber.org/mock v0.4.0
	go.uber.org/multierr v1.11.0
	go.uber.org/zap v1.27.0
<<<<<<< HEAD
	golang.org/x/exp v0.0.0-20240823005443-9b4947da3948
	golang.org/x/image v0.19.0
=======
	golang.org/x/exp v0.0.0-20240719175910-8a7402abbf56
	golang.org/x/image v0.20.0
>>>>>>> eeee0d44
	golang.org/x/mobile v0.0.0-20240806205939-81131f6468ab
	golang.org/x/net v0.29.0
	golang.org/x/oauth2 v0.23.0
	golang.org/x/text v0.18.0
	google.golang.org/grpc v1.66.0
	gopkg.in/Graylog2/go-gelf.v2 v2.0.0-20180125164251-1832d8546a9f
	gopkg.in/yaml.v3 v3.0.1
	storj.io/drpc v0.0.34

)

require (
	filippo.io/edwards25519 v1.1.0 // indirect
	github.com/HdrHistogram/hdrhistogram-go v1.1.2 // indirect
	github.com/Masterminds/goutils v1.1.1 // indirect
	github.com/Masterminds/semver v1.5.0 // indirect
	github.com/Masterminds/sprig v2.22.0+incompatible // indirect
	github.com/RoaringBitmap/roaring v1.2.3 // indirect
	github.com/alecthomas/units v0.0.0-20211218093645-b94a6e3cc137 // indirect
	github.com/alexbrainman/goissue34681 v0.0.0-20191006012335-3fc7a47baff5 // indirect
	github.com/andybalholm/cascadia v1.3.2 // indirect
	github.com/anyproto/go-chash v0.1.0 // indirect
	github.com/anyproto/go-slip10 v1.0.0 // indirect
	github.com/anyproto/go-slip21 v1.0.0 // indirect
	github.com/aymerick/douceur v0.2.0 // indirect
	github.com/beorn7/perks v1.0.1 // indirect
	github.com/bits-and-blooms/bitset v1.10.0 // indirect
	github.com/blevesearch/bleve_index_api v1.0.6 // indirect
	github.com/blevesearch/geo v0.1.18 // indirect
	github.com/blevesearch/go-porterstemmer v1.0.3 // indirect
	github.com/blevesearch/gtreap v0.1.1 // indirect
	github.com/blevesearch/mmap-go v1.0.4 // indirect
	github.com/blevesearch/scorch_segment_api/v2 v2.1.6 // indirect
	github.com/blevesearch/segment v0.9.1 // indirect
	github.com/blevesearch/snowballstem v0.9.0 // indirect
	github.com/blevesearch/upsidedown_store_api v1.0.2 // indirect
	github.com/blevesearch/vellum v1.0.10 // indirect
	github.com/blevesearch/zapx/v11 v11.3.10 // indirect
	github.com/blevesearch/zapx/v12 v12.3.10 // indirect
	github.com/blevesearch/zapx/v13 v13.3.10 // indirect
	github.com/blevesearch/zapx/v14 v14.3.10 // indirect
	github.com/blevesearch/zapx/v15 v15.3.13 // indirect
	github.com/btcsuite/btcd v0.22.1 // indirect
	github.com/btcsuite/btcd/btcec/v2 v2.2.0 // indirect
	github.com/btcsuite/btcd/chaincfg/chainhash v1.0.1 // indirect
	github.com/btcsuite/btcutil v1.0.3-0.20201208143702-a53e38424cce // indirect
	github.com/cenkalti/backoff/v4 v4.2.0 // indirect
	github.com/cespare/xxhash v1.1.0 // indirect
	github.com/cespare/xxhash/v2 v2.3.0 // indirect
	github.com/chigopher/pathlib v0.19.1 // indirect
	github.com/crackcomm/go-gitignore v0.0.0-20170627025303-887ab5e44cc3 // indirect
	github.com/davidlazar/go-crypto v0.0.0-20200604182044-b73af7476f6c // indirect
	github.com/decred/dcrd/dcrec/secp256k1/v4 v4.3.0 // indirect
	github.com/desertbit/timer v0.0.0-20180107155436-c41aec40b27f // indirect
	github.com/dgraph-io/ristretto v0.1.1 // indirect
	github.com/dsoprea/go-iptc v0.0.0-20200609062250-162ae6b44feb // indirect
	github.com/dsoprea/go-logging v0.0.0-20200710184922-b02d349568dd // indirect
	github.com/dsoprea/go-photoshop-info-format v0.0.0-20200609050348-3db9b63b202c // indirect
	github.com/dsoprea/go-utility/v2 v2.0.0-20221003172846-a3e1774ef349 // indirect
	github.com/dustin/go-humanize v1.0.1 // indirect
	github.com/envoyproxy/protoc-gen-validate v1.0.4 // indirect
	github.com/fogleman/gg v1.3.0 // indirect
	github.com/fsnotify/fsnotify v1.6.0 // indirect
	github.com/go-errors/errors v1.4.2 // indirect
	github.com/go-logr/logr v1.4.1 // indirect
	github.com/go-logr/stdr v1.2.2 // indirect
	github.com/go-ole/go-ole v1.3.0 // indirect
	github.com/go-shiori/dom v0.0.0-20210627111528-4e4722cd0d65 // indirect
	github.com/go-task/slim-sprig v0.0.0-20230315185526-52ccab3ef572 // indirect
	github.com/go-xmlfmt/xmlfmt v0.0.0-20191208150333-d5b6f63a941b // indirect
	github.com/gobwas/glob v0.2.3 // indirect
	github.com/gogo/googleapis v1.3.1 // indirect
	github.com/gogs/chardet v0.0.0-20211120154057-b7413eaefb8f // indirect
	github.com/golang/freetype v0.0.0-20170609003504-e2365dfdc4a0 // indirect
	github.com/golang/geo v0.0.0-20210211234256-740aa86cb551 // indirect
	github.com/golang/glog v1.2.1 // indirect
	github.com/golang/protobuf v1.5.4 // indirect
	github.com/google/flatbuffers v1.12.1 // indirect
	github.com/google/go-querystring v1.1.0 // indirect
	github.com/google/pprof v0.0.0-20240409012703-83162a5b38cd // indirect
	github.com/gopherjs/gopherjs v0.0.0-20190430165422-3e4dfb77656c // indirect
	github.com/gorilla/css v1.0.0 // indirect
	github.com/gosimple/unidecode v1.0.1 // indirect
	github.com/hashicorp/errwrap v1.1.0 // indirect
	github.com/hashicorp/golang-lru/v2 v2.0.7 // indirect
	github.com/hashicorp/hcl v1.0.0 // indirect
	github.com/hashicorp/yamux v0.1.1 // indirect
	github.com/holiman/uint256 v1.2.4 // indirect
	github.com/huandu/xstrings v1.4.0 // indirect
	github.com/iancoleman/strcase v0.3.0 // indirect
	github.com/imdario/mergo v0.3.16 // indirect
	github.com/inconshreveable/mousetrap v1.1.0 // indirect
	github.com/ipfs/bbloom v0.0.4 // indirect
	github.com/ipfs/go-bitfield v1.1.0 // indirect
	github.com/ipfs/go-ipfs-util v0.0.2 // indirect
	github.com/ipfs/go-ipld-legacy v0.2.1 // indirect
	github.com/ipfs/go-log/v2 v2.5.1 // indirect
	github.com/ipfs/go-metrics-interface v0.0.1 // indirect
	github.com/ipfs/go-path v0.1.1 // indirect
	github.com/ipld/go-codec-dagpb v1.6.0 // indirect
	github.com/ipld/go-ipld-prime v0.21.0 // indirect
	github.com/jbenet/go-temp-err-catcher v0.1.0 // indirect
	github.com/jbenet/goprocess v0.1.4 // indirect
	github.com/jinzhu/copier v0.3.5 // indirect
	github.com/json-iterator/go v1.1.12 // indirect
	github.com/klauspost/cpuid/v2 v2.2.7 // indirect
	github.com/libp2p/go-buffer-pool v0.1.0 // indirect
	github.com/lufia/plan9stats v0.0.0-20211012122336-39d0f177ccd0 // indirect
	github.com/mattn/go-colorable v0.1.13 // indirect
	github.com/mattn/go-isatty v0.0.20 // indirect
	github.com/miekg/dns v1.1.58 // indirect
	github.com/minio/sha256-simd v1.0.1 // indirect
	github.com/mitchellh/copystructure v1.2.0 // indirect
	github.com/mitchellh/go-homedir v1.1.0 // indirect
	github.com/mitchellh/mapstructure v1.5.0 // indirect
	github.com/mitchellh/reflectwalk v1.0.2 // indirect
	github.com/modern-go/concurrent v0.0.0-20180306012644-bacd9c7ef1dd // indirect
	github.com/modern-go/reflect2 v1.0.2 // indirect
	github.com/mschoch/smat v0.2.0 // indirect
	github.com/multiformats/go-base36 v0.2.0 // indirect
	github.com/multiformats/go-multiaddr v0.12.4 // indirect
	github.com/multiformats/go-multicodec v0.9.0 // indirect
	github.com/multiformats/go-multistream v0.5.0 // indirect
	github.com/multiformats/go-varint v0.0.7 // indirect
	github.com/munnerz/goautoneg v0.0.0-20191010083416-a7dc8b61c822 // indirect
	github.com/mwitkow/go-proto-validators v0.3.2 // indirect
	github.com/ncruces/go-strftime v0.1.9 // indirect
	github.com/onsi/ginkgo/v2 v2.17.1 // indirect
	github.com/pelletier/go-toml/v2 v2.0.6 // indirect
	github.com/petermattis/goid v0.0.0-20240813172612-4fcff4a6cae7 // indirect
	github.com/pmezard/go-difflib v1.0.0 // indirect
	github.com/polydawn/refmt v0.89.0 // indirect
	github.com/power-devops/perfstat v0.0.0-20210106213030-5aafc221ea8c // indirect
	github.com/prometheus/client_model v0.6.1 // indirect
	github.com/prometheus/common v0.55.0 // indirect
	github.com/prometheus/procfs v0.15.1 // indirect
	github.com/pseudomuto/protokit v0.2.1 // indirect
	github.com/quic-go/quic-go v0.46.0 // indirect
	github.com/remyoudompheng/bigfft v0.0.0-20230129092748-24d4a6f8daec // indirect
	github.com/rs/cors v1.7.0 // indirect
	github.com/rs/zerolog v1.29.0 // indirect
	github.com/shoenig/go-m1cpu v0.1.6 // indirect
	github.com/sirupsen/logrus v1.9.0 // indirect
	github.com/spaolacci/murmur3 v1.1.0 // indirect
	github.com/spf13/afero v1.10.0 // indirect
	github.com/spf13/cast v1.5.0 // indirect
	github.com/spf13/cobra v1.7.0 // indirect
	github.com/spf13/jwalterweatherman v1.1.0 // indirect
	github.com/spf13/pflag v1.0.5 // indirect
	github.com/spf13/viper v1.15.0 // indirect
	github.com/stretchr/objx v0.5.2 // indirect
	github.com/subosito/gotenv v1.4.2 // indirect
	github.com/tklauser/go-sysconf v0.3.12 // indirect
	github.com/tklauser/numcpus v0.6.1 // indirect
	github.com/tyler-smith/go-bip39 v1.1.0 // indirect
	github.com/uber/jaeger-lib v2.4.1+incompatible // indirect
	github.com/whyrusleeping/chunker v0.0.0-20181014151217-fe64bd25879f // indirect
	github.com/xeipuuv/gojsonpointer v0.0.0-20180127040702-4e3ac2762d5f // indirect
	github.com/xeipuuv/gojsonreference v0.0.0-20180127040603-bd5ef7bd5415 // indirect
	github.com/yusufpapurcu/wmi v1.2.4 // indirect
	github.com/zeebo/errs v1.3.0 // indirect
	go.etcd.io/bbolt v1.3.7 // indirect
	go.opencensus.io v0.24.0 // indirect
	go.opentelemetry.io/otel v1.14.0 // indirect
	go.opentelemetry.io/otel/trace v1.14.0 // indirect
	golang.org/x/crypto v0.27.0 // indirect
	golang.org/x/mod v0.20.0 // indirect
	golang.org/x/sync v0.8.0 // indirect
	golang.org/x/sys v0.25.0 // indirect
<<<<<<< HEAD
	golang.org/x/term v0.23.0 // indirect
=======
	golang.org/x/term v0.24.0 // indirect
>>>>>>> eeee0d44
	golang.org/x/time v0.5.0 // indirect
	golang.org/x/tools v0.24.0 // indirect
	google.golang.org/genproto/googleapis/api v0.0.0-20240604185151-ef581f913117 // indirect
	google.golang.org/genproto/googleapis/rpc v0.0.0-20240604185151-ef581f913117 // indirect
	google.golang.org/protobuf v1.34.2 // indirect
	gopkg.in/ini.v1 v1.67.0 // indirect
	gopkg.in/yaml.v2 v2.4.0 // indirect
	lukechampine.com/blake3 v1.2.1 // indirect
	modernc.org/libc v1.60.1 // indirect
	modernc.org/mathutil v1.6.0 // indirect
	modernc.org/memory v1.8.0 // indirect
	modernc.org/sqlite v1.32.0 // indirect
	nhooyr.io/websocket v1.8.7 // indirect
	zombiezen.com/go/sqlite v1.3.0 // indirect
)

replace github.com/dgraph-io/badger/v4 => github.com/anyproto/badger/v4 v4.2.1-0.20240110160636-80743fa3d580

replace github.com/dgraph-io/ristretto => github.com/anyproto/ristretto v0.1.2-0.20240221153107-2b23839cc50c

replace github.com/libp2p/zeroconf/v2 => github.com/anyproto/zeroconf/v2 v2.2.1-0.20240228113933-f90a5cc4439d

replace github.com/JohannesKaufmann/html-to-markdown => github.com/anyproto/html-to-markdown v0.0.0-20231025221133-830bf0a6f139

replace github.com/ipfs/go-log/v2 => github.com/anyproto/go-log/v2 v2.1.2-0.20220721095711-bcf09ff293b2

replace gopkg.in/Graylog2/go-gelf.v2 => github.com/anyproto/go-gelf v0.0.0-20210418191311-774bd5b016e7

replace github.com/araddon/dateparse => github.com/mehanizm/dateparse v0.0.0-20210806203422-f82c8742c9f8 // use a fork to support dd.mm.yyyy date format

replace github.com/multiformats/go-multiaddr => github.com/anyproto/go-multiaddr v0.8.1-0.20221213144344-0b6b93adaec4

replace github.com/gogo/protobuf => github.com/anyproto/protobuf v1.3.3-0.20240201225420-6e325cf0ac38<|MERGE_RESOLUTION|>--- conflicted
+++ resolved
@@ -93,13 +93,8 @@
 	go.uber.org/mock v0.4.0
 	go.uber.org/multierr v1.11.0
 	go.uber.org/zap v1.27.0
-<<<<<<< HEAD
 	golang.org/x/exp v0.0.0-20240823005443-9b4947da3948
-	golang.org/x/image v0.19.0
-=======
-	golang.org/x/exp v0.0.0-20240719175910-8a7402abbf56
 	golang.org/x/image v0.20.0
->>>>>>> eeee0d44
 	golang.org/x/mobile v0.0.0-20240806205939-81131f6468ab
 	golang.org/x/net v0.29.0
 	golang.org/x/oauth2 v0.23.0
@@ -269,11 +264,7 @@
 	golang.org/x/mod v0.20.0 // indirect
 	golang.org/x/sync v0.8.0 // indirect
 	golang.org/x/sys v0.25.0 // indirect
-<<<<<<< HEAD
-	golang.org/x/term v0.23.0 // indirect
-=======
 	golang.org/x/term v0.24.0 // indirect
->>>>>>> eeee0d44
 	golang.org/x/time v0.5.0 // indirect
 	golang.org/x/tools v0.24.0 // indirect
 	google.golang.org/genproto/googleapis/api v0.0.0-20240604185151-ef581f913117 // indirect

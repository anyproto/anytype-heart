export GOPRIVATE=github.com/anytypeio
export GOLANGCI_LINT_VERSION=v1.49.0

ifndef $(GOPATH)
    GOPATH=$(shell go env GOPATH)
    export GOPATH
endif

ifndef $(GOROOT)
    GOROOT=$(shell go env GOROOT)
    export GOROOT
endif

export PATH=$(GOPATH)/bin:$(shell echo $$PATH)

all:
	@set -e;
	@git config core.hooksPath .githooks;
.PHONY :

setup: setup-go
	@echo 'Setting up npm...'
	@npm install


setup-go:
	@echo 'Setting up go modules...'
	@go mod download
	@GO111MODULE=off go get github.com/ahmetb/govvv
	go install golang.org/x/mobile/cmd/gomobile@latest
	go install golang.org/x/mobile/cmd/gobind@latest

fmt:
	@echo 'Formatting with prettier...'
	@npx prettier --write "./**" 2> /dev/null || true
	@echo 'Formatting with goimports...'
	@goimports -w -l `find . -type f -name '*.go' -not -path './vendor/*'`

lint:
	@echo 'Linting with prettier...'
	@npx prettier --check "./**" 2> /dev/null || true
	@echo 'Linting with golint...'
	@golint `go list ./... | grep -v /vendor/`

test:
	@echo 'Running tests...'
	@ANYTYPE_LOG_NOGELF=1 go test -cover github.com/anytypeio/go-anytype-middleware/...

test-integration:
	@echo 'Running integration tests...'
	@go test -tags=integration -v -count 1 ./tests

test-race:
	@echo 'Running tests with race-detector...'
	@ANYTYPE_LOG_NOGELF=1 go test -race github.com/anytypeio/go-anytype-middleware/...

test-deps:
	@echo 'Generating test mocks...'
	@go install github.com/golang/mock/mockgen
	@go generate ./...

clear-test-deps:
	@echo 'Removing test mocks...'
	@find util/testMock -name "*_mock.go" | xargs -r rm -v

build-lib:
	@echo 'Building library...'
	@$(eval FLAGS := $$(shell govvv -flags -pkg github.com/anytypeio/go-anytype-middleware/core))
	@GO111MODULE=on go build -v -o dist/lib.a -tags nogrpcserver -ldflags "$(FLAGS)" -buildmode=c-archive -v ./clientlibrary/clib

build-js-addon:
	@echo 'Building JS-addon...'
	@cp dist/lib.a clientlibrary/jsaddon/lib.a
	@cp dist/lib.h clientlibrary/jsaddon/lib.h
	@cp clientlibrary/clib/bridge.h clientlibrary/jsaddon/bridge.h
    # Electron's version.
	@export npm_config_target=12.0.4
	@export npm_config_arch=x64
	@export npm_config_target_arch=x64
	# The architecture of Electron, see https://electronjs.org/docs/tutorial/support#supported-platforms
	# for supported architectures.
	# Download headers for Electron.
	@export npm_config_disturl=https://electronjs.org/headers
	# Tell node-pre-gyp that we are building for Electron.
	@export npm_config_runtime=electron
	# Tell node-pre-gyp to build module from source code.
	@export npm_config_build_from_source=true
	@npm install -C ./clientlibrary/jsaddon
	@rm clientlibrary/jsaddon/lib.a clientlibrary/jsaddon/lib.h clientlibrary/jsaddon/bridge.h

build-ios: setup-go
	gomobile init
	@go get golang.org/x/mobile/bind
	@echo 'Clear xcframework'
	@rm -rf ./dist/ios/Lib.xcframework
	@echo 'Building library for iOS...'
	@$(eval FLAGS := $$(shell govvv -flags | sed 's/main/github.com\/anytypeio\/go-anytype-middleware\/core/g'))
	gomobile bind -tags "nogrpcserver gomobile nowatchdog nosigar" -ldflags "$(FLAGS)" -v -target=ios -o Lib.xcframework github.com/anytypeio/go-anytype-middleware/clientlibrary/service github.com/anytypeio/go-anytype-middleware/core
	@mkdir -p dist/ios/ && mv Lib.xcframework dist/ios/
	@go mod tidy

build-android: setup-go
	gomobile init
	@go get golang.org/x/mobile/bind
	@echo 'Building library for Android...'
	@$(eval FLAGS := $$(shell govvv -flags | sed 's/main/github.com\/anytypeio\/go-anytype-middleware\/core/g'))
	gomobile bind -tags "nogrpcserver gomobile nowatchdog nosigar" -ldflags "$(FLAGS)" -v -target=android -androidapi 19 -o lib.aar github.com/anytypeio/go-anytype-middleware/clientlibrary/service github.com/anytypeio/go-anytype-middleware/core
	@mkdir -p dist/android/ && mv lib.aar dist/android/
	@go mod tidy

setup-protoc-go:
	@echo 'Setting up protobuf compiler...'
	@rm -rf $(GOPATH)/src/github.com/gogo
	@mkdir -p $(GOPATH)/src/github.com/gogo
	@cd $(GOPATH)/src/github.com/gogo; git clone https://github.com/anytypeio/protobuf
	@cd $(GOPATH)/src/github.com/gogo/protobuf; go install github.com/gogo/protobuf/protoc-gen-gogofaster
	@cd $(GOPATH)/src/github.com/gogo/protobuf; go install github.com/gogo/protobuf/protoc-gen-gogofast
	@cd $(GOPATH)/src/github.com/gogo/protobuf; go install github.com/gogo/protobuf/protoc-gen-gogo/gomobile


setup-protoc-jsweb:
	@echo 'Installing grpc-web plugin...'
	@rm -rf grpc-web
	@git clone http://github.com/grpc/grpc-web
	git apply ./clientlibrary/jsaddon/grpcweb_mac.patch
	@[ -d "/opt/homebrew" ] && PREFIX="/opt/homebrew" $(MAKE) -C grpc-web install-plugin || $(MAKE) -C grpc-web install-plugin
	@rm -rf grpc-web

setup-protoc-doc:
	@echo 'Setting up documentation plugin for protobuf compiler...'
	@go get -u github.com/pseudomuto/protoc-gen-doc/cmd/protoc-gen-doc

setup-protoc: setup-protoc-go setup-protoc-jsweb

protos-server:
	@echo 'Generating protobuf packages for lib-server (Go)...'
	@$(eval P_TIMESTAMP := Mgoogle/protobuf/timestamp.proto=github.com/gogo/protobuf/types)
	@$(eval P_STRUCT := Mgoogle/protobuf/struct.proto=github.com/gogo/protobuf/types)
	@$(eval P_DESCRIPTOR := Mgoogle/protobuf/descriptor.proto=github.com/gogo/protobuf/protoc-gen-gogo/descriptor)
	@$(eval P_PROTOS := Mpkg/lib/pb/model/protos/models.proto=github.com/anytypeio/go-anytype-middleware/pkg/lib/pb/model)
	@$(eval P_PROTOS2 := Mpb/protos/commands.proto=github.com/anytypeio/go-anytype-middleware/pb)
	@$(eval P_PROTOS3 := Mpb/protos/events.proto=github.com/anytypeio/go-anytype-middleware/pb)
	@$(eval PKGMAP := $$(P_TIMESTAMP),$$(P_STRUCT),$$(P_PROTOS),$$(P_PROTOS2),$$(P_PROTOS3),$$(P_DESCRIPTOR))
	@GOGO_NO_UNDERSCORE=1 GOGO_EXPORT_ONEOF_INTERFACE=1 GOGO_GRPC_SERVER_METHOD_NO_ERROR=1 PACKAGE_PATH=github.com/anytypeio/go-anytype-middleware/pb protoc -I=. --gogofaster_out=$(PKGMAP),plugins=grpc:. ./pb/protos/service/service.proto; mv ./pb/protos/service/*.pb.go ./pb/service/

protos-go:
	@echo 'Generating protobuf packages for lib (Go)...'
	$(eval P_TIMESTAMP := Mgoogle/protobuf/timestamp.proto=github.com/gogo/protobuf/types)
	$(eval P_STRUCT := Mgoogle/protobuf/struct.proto=github.com/gogo/protobuf/types)
	@$(eval P_DESCRIPTOR := Mgoogle/protobuf/descriptor.proto=github.com/gogo/protobuf/protoc-gen-gogo/descriptor)
	@$(eval P_PROTOS := Mpkg/lib/pb/model/protos/models.proto=github.com/anytypeio/go-anytype-middleware/pkg/lib/pb/model)
	@$(eval P_PROTOS2 := Mpkg/lib/pb/model/protos/localstore.proto=github.com/anytypeio/go-anytype-middleware/pkg/lib/pb/model)

	$(eval PKGMAP := $$(P_TIMESTAMP),$$(P_STRUCT),$$(P_PROTOS),$$(P_PROTOS2),$$(P_PROTOS3),$$(P_DESCRIPTOR))
	GOGO_NO_UNDERSCORE=1 GOGO_EXPORT_ONEOF_INTERFACE=1 protoc --gogofaster_out=$(PKGMAP):./pkg/lib/pb/ pkg/lib/pb/model/protos/*.proto; mv pkg/lib/pb/pkg/lib/pb/model/*.go pkg/lib/pb/model/; rm -rf pkg/lib/pb/pkg
	GOGO_NO_UNDERSCORE=1 GOGO_EXPORT_ONEOF_INTERFACE=1 protoc --gogofaster_out=$(PKGMAP):./pkg/lib/pb/ pkg/lib/pb/storage/protos/*.proto; mv pkg/lib/pb/pkg/lib/pb/storage/*.go pkg/lib/pb/storage/; rm -rf pkg/lib/pb/pkg
	GOGO_NO_UNDERSCORE=1 GOGO_EXPORT_ONEOF_INTERFACE=1 protoc --gogofaster_out=$(PKGMAP),plugins=grpc:./ pkg/lib/cafe/pb/*.proto
	@echo 'Generating protobuf packages for mw (Go)...'
	@$(eval P_TIMESTAMP := Mgoogle/protobuf/timestamp.proto=github.com/gogo/protobuf/types)
	@$(eval P_STRUCT := Mgoogle/protobuf/struct.proto=github.com/gogo/protobuf/types)
	@$(eval PKGMAP := $$(P_TIMESTAMP),$$(P_STRUCT),$$(P_PROTOS),$$(P_PROTOS2),$$(P_PROTOS3),$$(P_DESCRIPTOR))
	@GOGO_NO_UNDERSCORE=1 GOGO_EXPORT_ONEOF_INTERFACE=1 protoc -I . --gogofaster_out=$(PKGMAP):. ./pb/protos/*.proto; mv ./pb/protos/*.pb.go ./pb/
	@$(eval P_PROTOS4 := Mpb/protos/commands.proto=github.com/anytypeio/go-anytype-middleware/pb)
	@$(eval P_PROTOS5 := Mpb/protos/events.proto=github.com/anytypeio/go-anytype-middleware/pb)
	@$(eval PKGMAP := $$(P_TIMESTAMP),$$(P_STRUCT),$$(P_PROTOS),$$(P_PROTOS2),$$(P_PROTOS3),$$(P_PROTOS4),$$(P_PROTOS5),$$(P_DESCRIPTOR))
	@GOGO_NO_UNDERSCORE=1 GOGO_GOMOBILE_WITH_CONTEXT=1 GOGO_EXPORT_ONEOF_INTERFACE=1 PACKAGE_PATH=github.com/anytypeio/go-anytype-middleware/pb protoc -I=. --gogofaster_out=$(PKGMAP),plugins=gomobile:. ./pb/protos/service/service.proto; mv ./pb/protos/service/*.pb.go ./clientlibrary/service/
	@protoc -I ./ --doc_out=./docs --doc_opt=markdown,proto.md pb/protos/service/*.proto pb/protos/*.proto pkg/lib/pb/model/protos/*.proto

protos-gomobile:
	@$(eval P_PROTOS2 := Mpb/protos/commands.proto=github.com/anytypeio/go-anytype-middleware/pb)
	@$(eval P_PROTOS3 := Mpb/protos/events.proto=github.com/anytypeio/go-anytype-middleware/pb)
	@$(eval PKGMAP := $$(P_TIMESTAMP),$$(P_STRUCT),$$(P_PROTOS),$$(P_PROTOS2),$$(P_PROTOS3))
	@GOGO_NO_UNDERSCORE=1 GOGO_EXPORT_ONEOF_INTERFACE=1 GOGO_GOMOBILE_WITH_CONTEXT=1 PACKAGE_PATH=github.com/anytypeio/go-anytype-middleware/pb protoc -I=. --gogofaster_out=$(PKGMAP),plugins=gomobile:. ./pb/protos/service/service.proto; mv ./pb/protos/service/*.pb.go ./clientlibrary/service/

protos-docs:
	@$(eval P_PROTOS2 := Mpb/protos/commands.proto=github.com/anytypeio/go-anytype-middleware/pb)
	@$(eval P_PROTOS3 := Mpb/protos/events.proto=github.com/anytypeio/go-anytype-middleware/pb)
	@$(eval PKGMAP := $$(P_TIMESTAMP),$$(P_STRUCT),$$(P_PROTOS),$$(P_PROTOS2),$$(P_PROTOS3))
	@protoc -I ./ --doc_out=./docs --doc_opt=markdown,proto.md pb/protos/service/*.proto pb/protos/*.proto pkg/lib/pb/model/protos/*.proto

protos: protos-go protos-server protos-docs

protos-swift:
	@echo 'Clear protobuf files'
	@rm -rf ./dist/ios/protobuf/*
	@echo 'Generating swift protobuf files'
	@protoc -I ./  --swift_opt=FileNaming=DropPath --swift_opt=Visibility=Public --swift_out=./dist/ios/protobuf pb/protos/*.proto pkg/lib/pb/model/protos/*.proto
		@echo 'Generated swift protobuf files at ./dist/ios/pb'
	
protos-swift-local: protos-swift
	@echo 'Clear proto files'
	@rm -rf ./dist/ios/protobuf/protos
	@echo 'Copying proto files'
	@mkdir ./dist/ios/protobuf/protos
	@cp ./pb/protos/*.proto ./dist/ios/protobuf/protos
	@cp ./pb/protos/service/*.proto ./dist/ios/protobuf/protos
	@cp ./pkg/lib/pb/model/protos/*.proto ./dist/ios/protobuf/protos
	@open ./dist

protos-js:
	@echo 'Generating protobuf packages (JS)...'
	@protoc -I ./  --js_out=import_style=commonjs,binary:./dist/js/pb pb/protos/service/*.proto pb/protos/*.proto pkg/lib/pb/model/protos/*.proto
	@protoc -I ./  --grpc-web_out=import_style=commonjs+dts,mode=grpcwebtext:./dist/js/pb pb/protos/service/*.proto pb/protos/*.proto pkg/lib/pb/model/protos/*.proto

protos-java:
	@echo 'Generating protobuf packages (Java)...'
	@protoc -I ./ --java_out=./dist/android/pb pb/protos/*.proto pkg/lib/pb/model/protos/*.proto

build-cli:
	@echo 'Building middleware cli...'
	@$(eval FLAGS := $$(shell govvv -flags -pkg github.com/anytypeio/go-anytype-middleware/core))
	@go build -v -o dist/cli -ldflags "$(FLAGS)" ./cmd/cli

build-server: protos-server
	@echo 'Building middleware server...'
	@$(eval FLAGS := $$(shell govvv -flags -pkg github.com/anytypeio/go-anytype-middleware/core))
	@go build -v -o dist/server -ldflags "$(FLAGS)" --tags "nographviz nosigar nowatchdog" ./cmd/grpcserver/grpc.go

build-server-debug: protos-server
	@echo 'Building middleware server with debug symbols...'
	@$(eval FLAGS := $$(shell govvv -flags -pkg github.com/anytypeio/go-anytype-middleware/core))
	@go build -v -o dist/server -gcflags "all=-N -l" -ldflags "$(FLAGS)" ./cmd/grpcserver/grpc.go

run-server: build-server
	@echo 'Running server...'
	@./dist/server

install-dev-js-addon: setup build-lib build-js-addon protos-js
	@echo 'Installing JS-addon (dev-mode)...'
	@rm -rf ../js-anytype/build
	@cp -r clientlibrary/jsaddon/build ../js-anytype/
	@cp -r dist/js/pb/* ../js-anytype/dist/lib

install-dev-js: build-js
	@echo 'Installing JS-server (dev-mode)...'
	@rm -f ../js-anytype/dist/anytypeHelper

ifeq ($(OS),Windows_NT)
	@cp -r dist/server ../js-anytype/dist/anytypeHelper.exe
else
	@cp -r dist/server ../js-anytype/dist/anytypeHelper
endif

	@cp -r dist/js/pb/* ../js-anytype/dist/lib
	@cp -r dist/js/pb/* ../js-anytype/dist/lib

build-js: setup-go build-server protos-js
	@echo "Run 'make install-dev-js' instead if you want to build&install into ../js-anytype"

install-linter:
	@go install github.com/daixiang0/gci@latest
	@go install github.com/golangci/golangci-lint/cmd/golangci-lint@$(GOLANGCI_LINT_VERSION)

run-linter:
ifdef GOLANGCI_LINT_BRANCH
<<<<<<< HEAD
	@golangci-lint run -v ./... --new-from-rev=$(GOLANGCI_LINT_BRANCH) --timeout 15m --skip-files ".*_test.go"
else 
	@golangci-lint run -v ./... --new-from-rev=master --timeout 15m --skip-files ".*_test.go"
=======
	@golangci-lint run -v ./... --new-from-rev=$(GOLANGCI_LINT_BRANCH) --skip-files ".*_test.go" --timeout 15m
else 
	@golangci-lint run -v ./... --new-from-rev=master --skip-files ".*_test.go" --timeout 15m
>>>>>>> 81615a95
endif

run-linter-fix:
ifdef GOLANGCI_LINT_BRANCH
<<<<<<< HEAD
	@golangci-lint run -v ./... --new-from-rev=$(GOLANGCI_LINT_BRANCH) --timeout 15m --fix --skip-files ".*_test.go"
else 
	@golangci-lint run -v ./... --new-from-rev=master --timeout 15m --fix --skip-files ".*_test.go"
=======
	@golangci-lint run -v ./... --new-from-rev=$(GOLANGCI_LINT_BRANCH) --skip-files ".*_test.go" --timeout 15m --fix
else 
	@golangci-lint run -v ./... --new-from-rev=master --skip-files ".*_test.go" --timeout 15m --fix
>>>>>>> 81615a95
endif<|MERGE_RESOLUTION|>--- conflicted
+++ resolved
@@ -253,26 +253,14 @@
 
 run-linter:
 ifdef GOLANGCI_LINT_BRANCH
-<<<<<<< HEAD
-	@golangci-lint run -v ./... --new-from-rev=$(GOLANGCI_LINT_BRANCH) --timeout 15m --skip-files ".*_test.go"
+	@golangci-lint run -v ./... --new-from-rev=$(GOLANGCI_LINT_BRANCH) --skip-files ".*_test.go" --timeout 15m --skip-files ".*_test.go"
 else 
-	@golangci-lint run -v ./... --new-from-rev=master --timeout 15m --skip-files ".*_test.go"
-=======
-	@golangci-lint run -v ./... --new-from-rev=$(GOLANGCI_LINT_BRANCH) --skip-files ".*_test.go" --timeout 15m
-else 
-	@golangci-lint run -v ./... --new-from-rev=master --skip-files ".*_test.go" --timeout 15m
->>>>>>> 81615a95
+	@golangci-lint run -v ./... --new-from-rev=master --skip-files ".*_test.go" --timeout 15m --skip-files ".*_test.go"
 endif
 
 run-linter-fix:
 ifdef GOLANGCI_LINT_BRANCH
-<<<<<<< HEAD
-	@golangci-lint run -v ./... --new-from-rev=$(GOLANGCI_LINT_BRANCH) --timeout 15m --fix --skip-files ".*_test.go"
+	@golangci-lint run -v ./... --new-from-rev=$(GOLANGCI_LINT_BRANCH) --skip-files ".*_test.go" --timeout 15m --fix --skip-files ".*_test.go"
 else 
-	@golangci-lint run -v ./... --new-from-rev=master --timeout 15m --fix --skip-files ".*_test.go"
-=======
-	@golangci-lint run -v ./... --new-from-rev=$(GOLANGCI_LINT_BRANCH) --skip-files ".*_test.go" --timeout 15m --fix
-else 
-	@golangci-lint run -v ./... --new-from-rev=master --skip-files ".*_test.go" --timeout 15m --fix
->>>>>>> 81615a95
+	@golangci-lint run -v ./... --new-from-rev=master --skip-files ".*_test.go" --timeout 15m --fix --skip-files ".*_test.go"
 endif
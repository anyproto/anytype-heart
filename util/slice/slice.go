package slice

import (
	"hash/fnv"
	"iter"
	"math/rand"
	"sort"
	"strings"

	"github.com/ipfs/go-cid"
	"github.com/samber/lo"
	"golang.org/x/exp/constraints"
	"golang.org/x/exp/slices"
)

func Union(a, b []string) []string {
	set := make(map[string]struct{}, len(a))
	for _, v := range a {
		set[v] = struct{}{}
	}
	for _, v := range b {
		if _, ok := set[v]; !ok {
			a = append(a, v)
		}
	}
	return a
}

func DifferenceRemovedAdded(a, b []string) (removed []string, added []string) {
	var amap = map[string]struct{}{}
	var bmap = map[string]struct{}{}

	for _, item := range a {
		amap[item] = struct{}{}
	}

	for _, item := range b {
		if _, exists := amap[item]; !exists {
			added = append(added, item)
		}
		bmap[item] = struct{}{}
	}

	for _, item := range a {
		if _, exists := bmap[item]; !exists {
			removed = append(removed, item)
		}
	}
	return
}

func FindPos[T comparable](s []T, v T) int {
	for i, sv := range s {
		if sv == v {
			return i
		}
	}
	return -1
}

func Find[T comparable](s []T, cond func(T) bool) int {
	for i, sv := range s {
		if cond(sv) {
			return i
		}
	}
	return -1
}

// Difference returns the elements in `a` that aren't in `b`.
func Difference(a, b []string) []string {
	var diff = make([]string, 0, len(a))
	for _, a1 := range a {
		if FindPos(b, a1) == -1 {
			diff = append(diff, a1)
		}
	}
	return diff
}

func Insert[T any](s []T, pos int, v ...T) []T {
	if len(s) <= pos {
		return append(s, v...)
	}
	if pos == 0 {
		return append(v, s[pos:]...)
	}
	return append(s[:pos], append(v, s[pos:]...)...)
}

// RemoveMut reuses provided slice capacity. Provided s slice should not be used after without reassigning to the func return!
func RemoveMut[T comparable](s []T, v T) []T {
	var n int
	for _, x := range s {
		if x != v {
			s[n] = x
			n++
		}
	}
	return s[:n]
}

// Remove is an immutable analog of RemoveMut function. Input slice is copied and then modified
func Remove[T comparable](s []T, v T) []T {
	var n int
	sc := slices.Clone(s)
	for _, x := range s {
		if x != v {
			sc[n] = x
			n++
		}
	}
	return sc[:n]
}

// RemoveIndex reuses provided slice capacity. Provided s slice should not be used after without reassigning to the func return!
func RemoveIndex[T any](s []T, idx int) []T {
	var n int
	for i, x := range s {
		if i != idx {
			s[n] = x
			n++
		}
	}
	return s[:n]
}

// RemoveN is an analog of Remove function, but removing a range of values
func RemoveN[T comparable](s []T, vs ...T) []T {
	var (
		n     int
		found bool
		sc    = slices.Clone(s)
	)
	if len(vs) == 0 {
		return sc
	}
	for _, x := range s {
		found = false
		for _, v := range vs {
			if x == v {
				found = true
				break
			}
		}
		if !found {
			sc[n] = x
			n++
		}
	}
	return sc[:n]
}

func Filter[T any](vals []T, cond func(T) bool) []T {
	var result = make([]T, 0, len(vals))
	for i := range vals {
		if cond(vals[i]) {
			result = append(result, vals[i])
		}
	}
	return result
}

func FilterMut[T any](vals []T, cond func(T) bool) []T {
	result := vals[:0]
	for i := range vals {
		if cond(vals[i]) {
			result = append(result, vals[i])
		}
	}
	return result
}

func GetRandomString(s []string, seed string) string {
	rand.Seed(int64(hash(seed)))
	return s[rand.Intn(len(s))]
}

func hash(s string) uint64 {
	h := fnv.New64a()
	h.Write([]byte(s))
	return h.Sum64()
}

func SortedEquals[K constraints.Ordered](s1, s2 []K) bool {
	if len(s1) != len(s2) {
		return false
	}
	for i := range s1 {
		if s1[i] != s2[i] {
			return false
		}
	}
	return true
}

func UnsortedEqual[K constraints.Ordered](s1, s2 []K) bool {
	if len(s1) != len(s2) {
		return false
	}

	s1Sorted := make([]K, len(s1))
	s2Sorted := make([]K, len(s2))
	copy(s1Sorted, s1)
	copy(s2Sorted, s2)
	slices.Sort(s1Sorted)
	slices.Sort(s2Sorted)

	return SortedEquals(s1Sorted, s2Sorted)
}

func HasPrefix(value, prefix []string) bool {
	if len(value) < len(prefix) {
		return false
	}
	for i, p := range prefix {
		if value[i] != p {
			return false
		}
	}
	return true
}

func Copy[T any](list []T) []T {
	newList := make([]T, len(list))
	copy(newList, list)
	return newList
}

func Intersection(a, b []string) (res []string) {
	sort.Strings(a)
	sort.Strings(b)
	aIdx := 0
	bIdx := 0
	for aIdx < len(a) && bIdx < len(b) {
		cmp := strings.Compare(a[aIdx], b[bIdx])
		switch cmp {
		case 0:
			res = append(res, a[aIdx])
			aIdx++
			bIdx++
		case -1:
			aIdx++
		case 1:
			bIdx++
		}
	}
	return
}

func ReplaceFirstBy[T comparable](s []T, el T, pred func(el T) bool) []T {
	for i, el2 := range s {
		if pred(el2) {
			s[i] = el
			break
		}
	}
	return s
}

func FilterCID(cids []string) []string {
	return lo.Filter(cids, func(item string, index int) bool {
		_, err := cid.Parse(item)
		return err == nil
	})
}

func StringsInto[T ~string](from []string) []T {
	to := make([]T, len(from))
	for i, v := range from {
		to[i] = T(v)
	}
	return to
}

func IntoStrings[T ~string](from []T) []string {
	to := make([]string, len(from))
	for i, v := range from {
		to[i] = string(v)
	}
	return to
}

type numeric interface {
	constraints.Integer | constraints.Float
}

func FloatsInto[T numeric](from []float64) []T {
	to := make([]T, len(from))
	for i, v := range from {
		to[i] = T(v)
	}
	return to
}

// MergeUniqBy merges two slices with comparator. Resulting slice saves values' order and uniqueness.
// Input slices MUST contain only unique values
func MergeUniqBy[T comparable](s1, s2 []T, equal func(v1, v2 T) bool) (result []T) {
	result = make([]T, len(s1))
	copy(result, s1)
	for _, v2 := range s2 {
		if !slices.ContainsFunc(s1, func(v1 T) bool {
			return equal(v1, v2)
		}) {
			result = append(result, v2)
		}
	}

	return result
}

<<<<<<< HEAD
// DeleteOrApplyFunc deletes elements that satisfy del predicate, otherwise apply func
func DeleteOrApplyFunc[S ~[]E, E any](s S, del func(E) bool, apply func(E) E) S {
	i := 0
	for j := 0; j < len(s); j++ {
		if v := s[j]; !del(v) {
			s[i] = apply(v)
			i++
		}
	}
	clear(s[i:])
	return s[:i]
=======
// ContainsBySeq searches for value v1 using iterator over sequence seq
func ContainsBySeq[T comparable](seq iter.Seq[T], v1 T) (found bool) {
	seq(func(v2 T) bool {
		if v1 == v2 {
			found = true
			return false
		}
		return true
	})
	return
>>>>>>> d21302b9
}<|MERGE_RESOLUTION|>--- conflicted
+++ resolved
@@ -2,7 +2,6 @@
 
 import (
 	"hash/fnv"
-	"iter"
 	"math/rand"
 	"sort"
 	"strings"
@@ -309,7 +308,18 @@
 	return result
 }
 
-<<<<<<< HEAD
+// ContainsBySeq searches for value v1 using iterator over sequence seq
+func ContainsBySeq[T comparable](seq iter.Seq[T], v1 T) (found bool) {
+	seq(func(v2 T) bool {
+		if v1 == v2 {
+			found = true
+			return false
+		}
+		return true
+	})
+	return
+}
+
 // DeleteOrApplyFunc deletes elements that satisfy del predicate, otherwise apply func
 func DeleteOrApplyFunc[S ~[]E, E any](s S, del func(E) bool, apply func(E) E) S {
 	i := 0
@@ -321,16 +331,4 @@
 	}
 	clear(s[i:])
 	return s[:i]
-=======
-// ContainsBySeq searches for value v1 using iterator over sequence seq
-func ContainsBySeq[T comparable](seq iter.Seq[T], v1 T) (found bool) {
-	seq(func(v2 T) bool {
-		if v1 == v2 {
-			found = true
-			return false
-		}
-		return true
-	})
-	return
->>>>>>> d21302b9
 }
--- conflicted
+++ resolved
@@ -285,11 +285,7 @@
 	deadline := c.timeNow().Add(-c.ttl)
 	var toClose []*entry
 	for k, e := range c.data {
-<<<<<<< HEAD
-		if e.refCount <= 0 && e.lastUsage.Before(deadline) && e.value.ShouldClose() {
-=======
-		if !e.locked && e.refCount <= 0 && e.lastUsage.Before(deadline) {
->>>>>>> 20392c20
+		if !e.locked && e.refCount <= 0 && e.lastUsage.Before(deadline) && e.value.ShouldClose() {
 			delete(c.data, k)
 			toClose = append(toClose, e)
 		}

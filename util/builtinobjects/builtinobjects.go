package builtinobjects

import (
	"archive/zip"
	"bytes"
	"context"
	"fmt"
	"io"
	"net/http"
	"os"
	"path/filepath"
	"time"

	"github.com/anyproto/any-sync/app"

	"github.com/anyproto/anytype-heart/core/block"
	"github.com/anyproto/anytype-heart/core/block/editor/state"
	"github.com/anyproto/anytype-heart/core/block/editor/widget"
	importer "github.com/anyproto/anytype-heart/core/block/import"
	"github.com/anyproto/anytype-heart/core/session"
	"github.com/anyproto/anytype-heart/core/system_object"
	"github.com/anyproto/anytype-heart/pb"
	"github.com/anyproto/anytype-heart/pkg/lib/bundle"
	"github.com/anyproto/anytype-heart/pkg/lib/core"
	"github.com/anyproto/anytype-heart/pkg/lib/database"
	"github.com/anyproto/anytype-heart/pkg/lib/localstore/objectstore"
	"github.com/anyproto/anytype-heart/pkg/lib/logging"
	"github.com/anyproto/anytype-heart/pkg/lib/pb/model"
	"github.com/anyproto/anytype-heart/util/constant"
	oserror "github.com/anyproto/anytype-heart/util/os"
	"github.com/anyproto/anytype-heart/util/pbtypes"

	_ "embed"
)

const (
	CName            = "builtinobjects"
	injectionTimeout = 30 * time.Second

	migrationUseCase       = -1
	migrationDashboardName = "bafyreiha2hjbrzmwo7rpiiechv45vv37d6g5aezyr5wihj3agwawu6zi3u"
)

type widgetParameters struct {
	layout            model.BlockContentWidgetLayout
	objectID, viewID  string
	isObjectIDChanged bool
}

//go:embed data/skip.zip
var skipZip []byte

//go:embed data/personal_projects.zip
var personalProjectsZip []byte

//go:embed data/knowledge_base.zip
var knowledgeBaseZip []byte

//go:embed data/notes_diary.zip
var notesDiaryZip []byte

//go:embed data/migration_dashboard.zip
var migrationDashboardZip []byte

//go:embed data/strategic_writing.zip
var strategicWritingZip []byte

var (
	log = logging.Logger("anytype-mw-builtinobjects")

	archives = map[pb.RpcObjectImportUseCaseRequestUseCase][]byte{
		pb.RpcObjectImportUseCaseRequest_SKIP:              skipZip,
		pb.RpcObjectImportUseCaseRequest_PERSONAL_PROJECTS: personalProjectsZip,
		pb.RpcObjectImportUseCaseRequest_KNOWLEDGE_BASE:    knowledgeBaseZip,
		pb.RpcObjectImportUseCaseRequest_NOTES_DIARY:       notesDiaryZip,
		pb.RpcObjectImportUseCaseRequest_STRATEGIC_WRITING: strategicWritingZip,
	}

	// TODO: GO-2009 Now we need to create widgets by hands, widget import is not implemented yet
	widgetParams = map[pb.RpcObjectImportUseCaseRequestUseCase][]widgetParameters{
		pb.RpcObjectImportUseCaseRequest_SKIP: {
			{model.BlockContentWidget_Link, "bafyreiag57kbhehecmhe4xks5nv7p5x5flr3xoc6gm7y4i7uznp2f2spum", "", true},
			{model.BlockContentWidget_CompactList, widget.DefaultWidgetFavorite, "", false},
			{model.BlockContentWidget_CompactList, widget.DefaultWidgetSet, "", false},
			{model.BlockContentWidget_CompactList, widget.DefaultWidgetRecent, "", false},
		},
		pb.RpcObjectImportUseCaseRequest_PERSONAL_PROJECTS: {
			{model.BlockContentWidget_Link, "bafyreier6tne4keezldgkfj5qmix4a64gehznuu4vbpqq3edl53qjoswk4", "", true},
			{model.BlockContentWidget_CompactList, widget.DefaultWidgetFavorite, "", false},
			{model.BlockContentWidget_CompactList, "bafyreicigdupziu7vg56l7chnd6shof3e53tkcqqya33ub2v67fmclbjki", "", true}, // Task tracker
			{model.BlockContentWidget_CompactList, "bafyreigtcovw3g3kaowacqzty7t6wcnp2u2365zjzytvgezb7rqjzokbwe", "", true}, // My Notes
			{model.BlockContentWidget_CompactList, widget.DefaultWidgetSet, "", false},
			{model.BlockContentWidget_CompactList, widget.DefaultWidgetRecent, "", false},
		},
		pb.RpcObjectImportUseCaseRequest_KNOWLEDGE_BASE: {
			{model.BlockContentWidget_Link, "bafyreiaszkibjyfls2og3ztgxfllqlom422y5ic64z7w3k3oio6f3pc2ia", "", true},
			{model.BlockContentWidget_CompactList, widget.DefaultWidgetFavorite, "", false},
			{model.BlockContentWidget_CompactList, "bafyreiatdyctn5noworljilcvmhhanzyiszrtch6njw3ekz4eichw6g4eu", "", true}, // Task tracker
			{model.BlockContentWidget_CompactList, "bafyreidjcztbyyee3qcxbkk3gp6nbkwjc5zftguubhznwvjej6q5jflp5q", "", true}, // My Notes
			{model.BlockContentWidget_CompactList, widget.DefaultWidgetSet, "", false},
			{model.BlockContentWidget_CompactList, widget.DefaultWidgetRecent, "", false},
		},
		pb.RpcObjectImportUseCaseRequest_NOTES_DIARY: {
			{model.BlockContentWidget_Link, "bafyreiexkrata5ofvswxyisuumukmkyerdwv3xa34qkxpgx6jtl7waah34", "", true},
			{model.BlockContentWidget_CompactList, widget.DefaultWidgetFavorite, "", false},
			{model.BlockContentWidget_CompactList, "bafyreighzavahzdk3ewvlcftwfid6uebirl4asymohgikhpanwbzmfdaq4", "", true}, // Task tracker
			{model.BlockContentWidget_CompactList, "bafyreignt4iidebdxh5ydjohhp75yrffebcqhgo4wjonzc3thobitdari4", "", true}, // My Notes
			{model.BlockContentWidget_CompactList, widget.DefaultWidgetSet, "", false},
			{model.BlockContentWidget_CompactList, widget.DefaultWidgetRecent, "", false},
		},
		pb.RpcObjectImportUseCaseRequest_STRATEGIC_WRITING: {
			{model.BlockContentWidget_List, "bafyreido5lhh4vntmlxh2hwn4b3xfmz53yw5rrfmcl22cdb4phywhjlcdu", "f984ddde-eb13-497e-809a-2b9a96fd3503", true}, // Task tracker
			{model.BlockContentWidget_List, widget.DefaultWidgetFavorite, "", false},
			{model.BlockContentWidget_Tree, "bafyreicblsgojhhlfduz7ek4g4jh6ejy24fle2q5xjbue5kkcd7ifbc4ki", "", true}, // My Home
			{model.BlockContentWidget_CompactList, widget.DefaultWidgetRecent, "", false},
			{model.BlockContentWidget_Link, "bafyreiaoeaxv4dkw4xgdcgubetieyuqlf24q2kg5pdysz4prun6qg5v2ru", "", true}, // About Anytype
			{model.BlockContentWidget_CompactList, widget.DefaultWidgetSet, "", false},
		},
	}
)

type BuiltinObjects interface {
	app.Component

	CreateObjectsForUseCase(ctx session.Context, spaceID string, req pb.RpcObjectImportUseCaseRequestUseCase) (code pb.RpcObjectImportUseCaseResponseErrorCode, err error)
	CreateObjectsForExperience(ctx context.Context, spaceID, source string, isLocal bool) (err error)
	InjectMigrationDashboard(spaceID string) error
}

type builtinObjects struct {
	service             *block.Service
	coreService         core.Service
	importer            importer.Importer
	store               objectstore.ObjectStore
	tempDirService      core.TempDirProvider
	systemObjectService system_object.Service
}

func New() BuiltinObjects {
	return &builtinObjects{}
}

func (b *builtinObjects) Init(a *app.App) (err error) {
	b.service = a.MustComponent(block.CName).(*block.Service)
	b.coreService = a.MustComponent(core.CName).(core.Service)
	b.importer = a.MustComponent(importer.CName).(importer.Importer)
	b.store = app.MustComponent[objectstore.ObjectStore](a)
	b.tempDirService = app.MustComponent[core.TempDirProvider](a)
	b.systemObjectService = app.MustComponent[system_object.Service](a)
	return
}

func (b *builtinObjects) Name() (name string) {
	return CName
}

func (b *builtinObjects) CreateObjectsForUseCase(
	ctx session.Context,
	spaceID string,
	useCase pb.RpcObjectImportUseCaseRequestUseCase,
) (code pb.RpcObjectImportUseCaseResponseErrorCode, err error) {
	if useCase == pb.RpcObjectImportUseCaseRequest_EMPTY {
		return pb.RpcObjectImportUseCaseResponseError_NULL, err
	}

	start := time.Now()

	archive, found := archives[useCase]
	if !found {
		return pb.RpcObjectImportUseCaseResponseError_BAD_INPUT,
			fmt.Errorf("failed to import builtinObjects: invalid Use Case value: %v", useCase)
	}

	if err = b.inject(ctx, spaceID, useCase, archive); err != nil {
		return pb.RpcObjectImportUseCaseResponseError_UNKNOWN_ERROR,
			fmt.Errorf("failed to import builtinObjects for Use Case %s: %s",
				pb.RpcObjectImportUseCaseRequestUseCase_name[int32(useCase)], err.Error())
	}

	spent := time.Now().Sub(start)
	if spent > injectionTimeout {
		log.Debugf("built-in objects injection time exceeded timeout of %s and is %s", injectionTimeout.String(), spent.String())
	}

	return pb.RpcObjectImportUseCaseResponseError_NULL, nil
}

func (b *builtinObjects) CreateObjectsForExperience(ctx context.Context, spaceID, source string, isLocal bool) (err error) {
	if isLocal {
		return b.importArchive(ctx, spaceID, source)
	}
	//nolint: gosec
	resp, err := http.Get(source)
	if err != nil {
		return err
	}
	if resp.StatusCode != http.StatusOK {
		return fmt.Errorf("failed to fetch experience from '%s': not OK status code: %s", source, resp.Status)
	}
	defer func() {
		if err = resp.Body.Close(); err != nil {
			log.Errorf("failed to close response bode while downloading experience from '%s': %v", source, err)
		}
	}()

	path := filepath.Join(b.tempDirService.TempDir(), time.Now().Format("tmp.20060102.150405.99")+".zip")
	out, err := os.Create(path)
	if err != nil {
		return oserror.TransformError(err)
	}
	defer func() {
		if err = out.Close(); err != nil {
			log.Errorf("failed to close temporary file while downloading experience from '%s': %v", source, err)
		}
		if err = os.Remove(path); err != nil {
			log.Errorf("failed to remove temporary file: %v", oserror.TransformError(err))
		}
	}()

	if _, err = io.Copy(out, resp.Body); err != nil {
		return err
	}

	if err = b.importArchive(ctx, spaceID, path); err != nil {
		return err
	}

	//TODO: handleMyHomepage support

	return nil
}

func (b *builtinObjects) InjectMigrationDashboard(spaceID string) error {
	return b.inject(nil, spaceID, migrationUseCase, migrationDashboardZip)
}

func (b *builtinObjects) inject(ctx session.Context, spaceID string, useCase pb.RpcObjectImportUseCaseRequestUseCase, archive []byte) (err error) {
	path := filepath.Join(b.tempDirService.TempDir(), time.Now().Format("tmp.20060102.150405.99")+".zip")
	if err = os.WriteFile(path, archive, 0644); err != nil {
		return fmt.Errorf("failed to save use case archive to temporary file: %s", err.Error())
	}
	defer func() {
		if err = os.Remove(path); err != nil {
			log.Errorf("failed to remove temporary file: %s", err.Error())
		}
	}()

	if err = b.importArchive(context.Background(), spaceID, path); err != nil {
		return err
	}

	// TODO: GO-1387 Need to use profile.pb to handle dashboard injection during migration
	oldID := migrationDashboardName
	if useCase != migrationUseCase {
		oldID, err = b.getOldSpaceDashboardId(archive)
		if err != nil {
			log.Errorf("Failed to get old id of space dashboard object: %s", err.Error())
			return nil
		}
	}

	newID, err := b.getNewSpaceDashboardId(spaceID, oldID)
	if err != nil {
		log.Errorf("Failed to get new id of space dashboard object: %s", err.Error())
		return nil
	}

	b.handleSpaceDashboard(spaceID, newID)
	b.createWidgets(ctx, spaceID, useCase)
	return
}

<<<<<<< HEAD
func (b *builtinObjects) importArchive(ctx context.Context, spaceID string, path string) (err error) {
	return b.importer.Import(ctx, &pb.RpcObjectImportRequest{
		SpaceId:               spaceID,
=======
func (b *builtinObjects) importArchive(ctx *session.Context, path string) (err error) {
	if _, err = b.importer.Import(ctx, &pb.RpcObjectImportRequest{
>>>>>>> 5149e357
		UpdateExistingObjects: false,
		Type:                  pb.RpcObjectImportRequest_Pb,
		Mode:                  pb.RpcObjectImportRequest_ALL_OR_NOTHING,
		NoProgress:            true,
		IsMigration:           false,
		Params: &pb.RpcObjectImportRequestParamsOfPbParams{
			PbParams: &pb.RpcObjectImportRequestPbParams{
				Path:         []string{path},
				NoCollection: true,
			}},
<<<<<<< HEAD
	})
=======
	}); err != nil {
		return err
	}

	if err = os.Remove(path); err != nil {
		log.Errorf("failed to remove temporary file: %s", err.Error())
	}

	return nil
>>>>>>> 5149e357
}

func (b *builtinObjects) getOldSpaceDashboardId(archive []byte) (id string, err error) {
	var (
		rd      io.ReadCloser
		openErr error
	)
	zr, err := zip.NewReader(bytes.NewReader(archive), int64(len(archive)))
	if err != nil {
		return "", err
	}
	profileFound := false
	for _, zf := range zr.File {
		if zf.Name == constant.ProfileFile {
			profileFound = true
			rd, openErr = zf.Open()
			if openErr != nil {
				return "", openErr
			}
			break
		}
	}

	if !profileFound {
		return "", fmt.Errorf("no profile file included in archive")
	}

	defer rd.Close()
	data, err := io.ReadAll(rd)

	profile := &pb.Profile{}
	if err = profile.Unmarshal(data); err != nil {
		return "", err
	}
	return profile.SpaceDashboardId, nil
}

func (b *builtinObjects) getNewSpaceDashboardId(spaceID string, oldID string) (id string, err error) {
	ids, _, err := b.store.QueryObjectIDs(database.Query{
		Filters: []*model.BlockContentDataviewFilter{
			{
				Condition:   model.BlockContentDataviewFilter_Equal,
				RelationKey: bundle.RelationKeyOldAnytypeID.String(),
				Value:       pbtypes.String(oldID),
			},
			{
				Condition:   model.BlockContentDataviewFilter_Equal,
				RelationKey: bundle.RelationKeySpaceId.String(),
				Value:       pbtypes.String(spaceID),
			},
		},
	}, nil)
	if err == nil && len(ids) > 0 {
		return ids[0], nil
	}
	return "", err
}

func (b *builtinObjects) handleSpaceDashboard(spaceID string, id string) {
	if err := b.service.SetDetails(nil, pb.RpcObjectSetDetailsRequest{
		ContextId: b.coreService.PredefinedObjects(spaceID).Workspace,
		Details: []*pb.RpcObjectSetDetailsDetail{
			{
				Key:   bundle.RelationKeySpaceDashboardId.String(),
				Value: pbtypes.String(id),
			},
		},
	}); err != nil {
		log.Errorf("Failed to set SpaceDashboardId relation to Account object: %s", err.Error())
	}
}

func (b *builtinObjects) createWidgets(ctx session.Context, spaceID string, useCase pb.RpcObjectImportUseCaseRequestUseCase) {
	var err error
	widgetObjectID := b.coreService.PredefinedObjects(spaceID).Widgets

	if err = block.DoStateCtx(b.service, ctx, widgetObjectID, func(s *state.State, w widget.Widget) error {
		for _, param := range widgetParams[useCase] {
			objectID := param.objectID
			if param.isObjectIDChanged {
				objectID, err = b.getNewObjectID(spaceID, objectID)
				if err != nil {
					log.Errorf("Skipping creation of widget block as failed to get new object id using old one '%s': %v", objectID, err)
					continue
				}
			}
			request := &pb.RpcBlockCreateWidgetRequest{
				ContextId:    widgetObjectID,
				Position:     model.Block_Bottom,
				WidgetLayout: param.layout,
				Block: &model.Block{
					Content: &model.BlockContentOfLink{
						Link: &model.BlockContentLink{
							TargetBlockId: objectID,
							Style:         model.BlockContentLink_Page,
							IconSize:      model.BlockContentLink_SizeNone,
							CardStyle:     model.BlockContentLink_Inline,
							Description:   model.BlockContentLink_None,
						},
					},
				},
			}
			if param.viewID != "" {
				request.ViewId = param.viewID
			}
			if _, err = w.CreateBlock(s, request); err != nil {
				log.Errorf("Failed to make Widget blocks: %v", err)
			}
		}
		return nil
	}); err != nil {
		log.Errorf("failed to create widget blocks for useCase '%s': %v",
			pb.RpcObjectImportUseCaseRequestUseCase_name[int32(useCase)], err)
	}
}

func (b *builtinObjects) getNewObjectID(spaceID string, oldID string) (id string, err error) {
	ids, _, err := b.store.QueryObjectIDs(database.Query{
		Filters: []*model.BlockContentDataviewFilter{
			{
				Condition:   model.BlockContentDataviewFilter_Equal,
				RelationKey: bundle.RelationKeyOldAnytypeID.String(),
				Value:       pbtypes.String(oldID),
			},
			{
				Condition:   model.BlockContentDataviewFilter_Equal,
				RelationKey: bundle.RelationKeySpaceId.String(),
				Value:       pbtypes.String(spaceID),
			},
		},
	}, nil)
	if err == nil && len(ids) > 0 {
		return ids[0], nil
	}
	return "", err
}<|MERGE_RESOLUTION|>--- conflicted
+++ resolved
@@ -189,7 +189,7 @@
 	if isLocal {
 		return b.importArchive(ctx, spaceID, source)
 	}
-	//nolint: gosec
+	// nolint: gosec
 	resp, err := http.Get(source)
 	if err != nil {
 		return err
@@ -225,7 +225,7 @@
 		return err
 	}
 
-	//TODO: handleMyHomepage support
+	// TODO: handleMyHomepage support
 
 	return nil
 }
@@ -239,11 +239,6 @@
 	if err = os.WriteFile(path, archive, 0644); err != nil {
 		return fmt.Errorf("failed to save use case archive to temporary file: %s", err.Error())
 	}
-	defer func() {
-		if err = os.Remove(path); err != nil {
-			log.Errorf("failed to remove temporary file: %s", err.Error())
-		}
-	}()
 
 	if err = b.importArchive(context.Background(), spaceID, path); err != nil {
 		return err
@@ -270,14 +265,9 @@
 	return
 }
 
-<<<<<<< HEAD
 func (b *builtinObjects) importArchive(ctx context.Context, spaceID string, path string) (err error) {
-	return b.importer.Import(ctx, &pb.RpcObjectImportRequest{
+	if _, err = b.importer.Import(ctx, &pb.RpcObjectImportRequest{
 		SpaceId:               spaceID,
-=======
-func (b *builtinObjects) importArchive(ctx *session.Context, path string) (err error) {
-	if _, err = b.importer.Import(ctx, &pb.RpcObjectImportRequest{
->>>>>>> 5149e357
 		UpdateExistingObjects: false,
 		Type:                  pb.RpcObjectImportRequest_Pb,
 		Mode:                  pb.RpcObjectImportRequest_ALL_OR_NOTHING,
@@ -288,9 +278,6 @@
 				Path:         []string{path},
 				NoCollection: true,
 			}},
-<<<<<<< HEAD
-	})
-=======
 	}); err != nil {
 		return err
 	}
@@ -300,7 +287,6 @@
 	}
 
 	return nil
->>>>>>> 5149e357
 }
 
 func (b *builtinObjects) getOldSpaceDashboardId(archive []byte) (id string, err error) {

--- conflicted
+++ resolved
@@ -251,25 +251,7 @@
 	}
 
 	importErr := b.importArchive(ctx, spaceID, path, title, pb.RpcObjectImportRequestPbParams_EXPERIENCE, progress, isNewSpace)
-<<<<<<< HEAD
-
-	err = b.notifications.CreateAndSend(&model.Notification{
-		Status:  model.Notification_Created,
-		IsLocal: true,
-		Space:   spaceID,
-		Payload: &model.NotificationPayloadOfGalleryImport{GalleryImport: &model.NotificationGalleryImport{
-			ProcessId: progress.Id(),
-			ErrorCode: common.GetImportErrorCode(importErr),
-			SpaceId:   spaceID,
-			Name:      title,
-		}},
-	})
-	if err != nil {
-		log.Errorf("failed to send notification: %v", err)
-	}
-=======
 	sendNotification(common.GetImportErrorCode(importErr))
->>>>>>> ae4b82ca
 
 	if isNewSpace {
 		// TODO: GO-2627 Home page handling should be moved to importer

package builtinobjects

import (
	"archive/zip"
	"context"
	_ "embed"
	"errors"
	"fmt"
	"io"
	"net/http"
	"os"
	"path/filepath"
	"slices"
	"strconv"
	"sync"
	"time"

	"github.com/anyproto/any-sync/app"
	"github.com/miolini/datacounter"

	"github.com/anyproto/anytype-heart/core/block/cache"
	"github.com/anyproto/anytype-heart/core/block/detailservice"
	"github.com/anyproto/anytype-heart/core/block/editor"
	"github.com/anyproto/anytype-heart/core/block/editor/state"
	"github.com/anyproto/anytype-heart/core/block/editor/widget"
	importer "github.com/anyproto/anytype-heart/core/block/import"
	"github.com/anyproto/anytype-heart/core/block/import/common"
	"github.com/anyproto/anytype-heart/core/block/process"
	"github.com/anyproto/anytype-heart/core/domain"
	"github.com/anyproto/anytype-heart/core/domain/objectorigin"
	"github.com/anyproto/anytype-heart/core/gallery"
	"github.com/anyproto/anytype-heart/core/notifications"
	"github.com/anyproto/anytype-heart/core/session"
	"github.com/anyproto/anytype-heart/pb"
	"github.com/anyproto/anytype-heart/pkg/lib/bundle"
	"github.com/anyproto/anytype-heart/pkg/lib/core"
	coresb "github.com/anyproto/anytype-heart/pkg/lib/core/smartblock"
	"github.com/anyproto/anytype-heart/pkg/lib/database"
	"github.com/anyproto/anytype-heart/pkg/lib/localstore/objectstore"
	"github.com/anyproto/anytype-heart/pkg/lib/logging"
	"github.com/anyproto/anytype-heart/pkg/lib/pb/model"
	"github.com/anyproto/anytype-heart/space"
	"github.com/anyproto/anytype-heart/space/clientspace"
	"github.com/anyproto/anytype-heart/util/anyerror"
	"github.com/anyproto/anytype-heart/util/constant"
	"github.com/anyproto/anytype-heart/util/uri"
)

const (
	CName            = "builtinobjects"
	injectionTimeout = 30 * time.Second

	migrationUseCase       = -1
	migrationDashboardName = "bafyreiha2hjbrzmwo7rpiiechv45vv37d6g5aezyr5wihj3agwawu6zi3u"

	contentLengthHeader        = "Content-Length"
	archiveDownloadingPercents = 30
	archiveCopyingPercents     = 10
)

type widgetParameters struct {
	layout            model.BlockContentWidgetLayout
	objectID, viewID  string
	isObjectIDChanged bool
}

//go:embed data/get_started.zip
var getStartedZip []byte

//go:embed data/migration_dashboard.zip
var migrationDashboardZip []byte

//go:embed data/empty.zip
var emptyZip []byte

var (
	log = logging.Logger("anytype-mw-builtinobjects")

	archives = map[pb.RpcObjectImportUseCaseRequestUseCase][]byte{
		pb.RpcObjectImportUseCaseRequest_GET_STARTED: getStartedZip,
		pb.RpcObjectImportUseCaseRequest_EMPTY:       emptyZip,
	}
)

type BuiltinObjects interface {
	app.Component

	CreateObjectsForUseCase(ctx session.Context, spaceID string, req pb.RpcObjectImportUseCaseRequestUseCase) (code pb.RpcObjectImportUseCaseResponseErrorCode, err error)
	CreateObjectsForExperience(ctx context.Context, spaceID, url, title string, newSpace bool) (err error)
	InjectMigrationDashboard(spaceID string) error
}

type builtinObjects struct {
	objectGetter   cache.ObjectGetter
	detailsService detailservice.Service
	importer       importer.Importer
	store          objectstore.ObjectStore
	tempDirService core.TempDirProvider
	spaceService   space.Service
	progress       process.Service
	notifications  notifications.Notifications
}

func New() BuiltinObjects {
	return &builtinObjects{}
}

func (b *builtinObjects) Init(a *app.App) (err error) {
	b.objectGetter = app.MustComponent[cache.ObjectGetter](a)
	b.detailsService = app.MustComponent[detailservice.Service](a)
	b.importer = a.MustComponent(importer.CName).(importer.Importer)
	b.store = app.MustComponent[objectstore.ObjectStore](a)
	b.tempDirService = app.MustComponent[core.TempDirProvider](a)
	b.spaceService = app.MustComponent[space.Service](a)
	b.progress = a.MustComponent(process.CName).(process.Service)
	b.notifications = app.MustComponent[notifications.Notifications](a)
	return
}

func (b *builtinObjects) Name() (name string) {
	return CName
}

func (b *builtinObjects) CreateObjectsForUseCase(
	ctx session.Context,
	spaceID string,
	useCase pb.RpcObjectImportUseCaseRequestUseCase,
) (code pb.RpcObjectImportUseCaseResponseErrorCode, err error) {
	if useCase == pb.RpcObjectImportUseCaseRequest_NONE {
		return pb.RpcObjectImportUseCaseResponseError_NULL, nil
	}

	start := time.Now()

	archive, found := archives[useCase]
	if !found {
		return pb.RpcObjectImportUseCaseResponseError_BAD_INPUT,
			fmt.Errorf("failed to import builtinObjects: invalid Use Case value: %v", useCase)
	}

	if err = b.inject(ctx, spaceID, useCase, archive); err != nil {
		return pb.RpcObjectImportUseCaseResponseError_UNKNOWN_ERROR,
			fmt.Errorf("failed to import builtinObjects for Use Case %s: %w",
				pb.RpcObjectImportUseCaseRequestUseCase_name[int32(useCase)], err)
	}

	spent := time.Now().Sub(start)
	if spent > injectionTimeout {
		log.Debugf("built-in objects injection time exceeded timeout of %s and is %s", injectionTimeout.String(), spent.String())
	}

	return pb.RpcObjectImportUseCaseResponseError_NULL, nil
}

func (b *builtinObjects) CreateObjectsForExperience(ctx context.Context, spaceID, url, title string, isNewSpace bool) (err error) {
	progress, err := b.setupProgress()
	if err != nil {
		return err
	}

	var (
		path       string
		removeFunc = func() {}
	)

	if _, err = os.Stat(url); err == nil {
		path = url
	} else {
		if path, err = b.downloadZipToFile(url, progress); err != nil {
			if pErr := progress.Cancel(); pErr != nil {
				log.Errorf("failed to cancel progress %s: %v", progress.Id(), pErr)
			}
			if notificationProgress, ok := progress.(process.Notificationable); ok {
				notificationProgress.FinishWithNotification(b.provideNotification(spaceID, progress, err, title), err)
			}
			if errors.Is(err, uri.ErrFilepathNotSupported) {
				return fmt.Errorf("invalid path to file: '%s'", url)
			}
			return err
		}
		removeFunc = func() {
			if rmErr := os.Remove(path); rmErr != nil {
				log.Errorf("failed to remove temporary file: %v", anyerror.CleanupError(rmErr))
			}
		}
	}

	importErr := b.importArchive(ctx, spaceID, path, title, pb.RpcObjectImportRequestPbParams_EXPERIENCE, progress, isNewSpace)
	if notificationProgress, ok := progress.(process.Notificationable); ok {
		notificationProgress.FinishWithNotification(b.provideNotification(spaceID, progress, importErr, title), importErr)
	}

	if importErr != nil {
		log.Errorf("failed to send notification: %v", importErr)
	}

	if isNewSpace {
		// TODO: GO-2627 Home page handling should be moved to importer
		b.handleHomePage(path, spaceID, removeFunc, false)
	} else {
		removeFunc()
	}

	return importErr
}

func (b *builtinObjects) provideNotification(spaceID string, progress process.Progress, err error, title string) *model.Notification {
	spaceName := b.store.GetSpaceName(spaceID)
	return &model.Notification{
		Status:  model.Notification_Created,
		IsLocal: true,
		Space:   spaceID,
		Payload: &model.NotificationPayloadOfGalleryImport{GalleryImport: &model.NotificationGalleryImport{
			ProcessId: progress.Id(),
			ErrorCode: common.GetImportNotificationErrorCode(err),
			SpaceId:   spaceID,
			Name:      title,
			SpaceName: spaceName,
		}},
	}
}

func (b *builtinObjects) InjectMigrationDashboard(spaceID string) error {
	return b.inject(nil, spaceID, migrationUseCase, migrationDashboardZip)
}

func (b *builtinObjects) inject(ctx session.Context, spaceID string, useCase pb.RpcObjectImportUseCaseRequestUseCase, archive []byte) (err error) {
	path := filepath.Join(b.tempDirService.TempDir(), time.Now().Format("tmp.20060102.150405.99")+".zip")
	if err = os.WriteFile(path, archive, 0644); err != nil {
		return fmt.Errorf("failed to save use case archive to temporary file: %w", err)
	}

	if err = b.importArchive(context.Background(), spaceID, path, "", pb.RpcObjectImportRequestPbParams_SPACE, nil, false); err != nil {
		return err
	}

	// TODO: GO-2627 Home page handling should be moved to importer
	b.handleHomePage(path, spaceID, func() {
		if rmErr := os.Remove(path); rmErr != nil {
			log.Errorf("failed to remove temporary file: %v", anyerror.CleanupError(rmErr))
		}
	}, useCase == migrationUseCase)

	// TODO: GO-2627 Widgets creation should be moved to importer
	b.createWidgets(ctx, spaceID, useCase)
	return
}

func (b *builtinObjects) importArchive(
	ctx context.Context,
	spaceID, path, title string,
	importType pb.RpcObjectImportRequestPbParamsType,
	progress process.Progress,
	isNewSpace bool,
) (err error) {
	origin := objectorigin.Usecase()
	importRequest := &importer.ImportRequest{
		RpcObjectImportRequest: &pb.RpcObjectImportRequest{
			SpaceId:               spaceID,
			UpdateExistingObjects: false,
			Type:                  model.Import_Pb,
			Mode:                  pb.RpcObjectImportRequest_ALL_OR_NOTHING,
			NoProgress:            progress == nil,
			IsMigration:           false,
			Params: &pb.RpcObjectImportRequestParamsOfPbParams{
				PbParams: &pb.RpcObjectImportRequestPbParams{
					Path:            []string{path},
					NoCollection:    true,
					CollectionTitle: title,
					ImportType:      importType,
				}},
			IsNewSpace: isNewSpace,
		},
		Origin:   origin,
		Progress: progress,
		IsSync:   true,
	}
	res := b.importer.Import(ctx, importRequest)

	return res.Err
}

func (b *builtinObjects) handleHomePage(path, spaceId string, removeFunc func(), isMigration bool) {
	defer removeFunc()
	oldID := migrationDashboardName
	if !isMigration {
		r, err := zip.OpenReader(path)
		if err != nil {
			log.Errorf("cannot open zip file %s: %w", path, err)
			return
		}
		defer r.Close()

		oldID, err = b.getOldHomePageId(&r.Reader)
		if err != nil {
			log.Errorf("failed to get old id of home page object: %s", err)
			return
		}
	}

	newID, err := b.getNewObjectID(spaceId, oldID)
	if err != nil {
		log.Errorf("failed to get new id of home page object: %s", err)
		return
	}

	spc, err := b.spaceService.Get(context.Background(), spaceId)
	if err != nil {
		log.Errorf("failed to get space: %w", err)
		return
	}
	b.setHomePageIdToWorkspace(spc, newID)
}

func (b *builtinObjects) getOldHomePageId(zipReader *zip.Reader) (id string, err error) {
	var (
		rd           io.ReadCloser
		profileFound bool
	)
	for _, zf := range zipReader.File {
		if zf.Name == constant.ProfileFile {
			profileFound = true
			rd, err = zf.Open()
			if err != nil {
				return "", err
			}
			break
		}
	}

	if !profileFound {
		return "", fmt.Errorf("no profile file included in archive")
	}

	defer rd.Close()
	data, err := io.ReadAll(rd)

	profile := &pb.Profile{}
	if err = profile.Unmarshal(data); err != nil {
		return "", err
	}
	return profile.SpaceDashboardId, nil
}

func (b *builtinObjects) setHomePageIdToWorkspace(spc clientspace.Space, id string) {
	if err := b.detailsService.SetDetails(nil,
		spc.DerivedIDs().Workspace,
		[]domain.Detail{
			{
				Key:   bundle.RelationKeySpaceDashboardId,
				Value: domain.StringList([]string{id}),
			},
		},
	); err != nil {
		log.Errorf("Failed to set SpaceDashboardId relation to Account object: %s", err)
	}
}

func (b *builtinObjects) createWidgets(ctx session.Context, spaceId string, useCase pb.RpcObjectImportUseCaseRequestUseCase) {
	spc, err := b.spaceService.Get(context.Background(), spaceId)
	if err != nil {
		log.Errorf("failed to get space: %w", err)
		return
	}

	widgetObjectID := spc.DerivedIDs().Widgets
	typeId, err := spc.GetTypeIdByKey(context.Background(), bundle.TypeKeyPage)
	if err != nil {
		log.Errorf("failed to get type id: %w", err)
		return
	}

	// todo: rewrite to use CreateTypeWidgetIfMissing in block.Service
	if err = cache.DoStateCtx(b.objectGetter, ctx, widgetObjectID, func(s *state.State, w widget.Widget) error {
		targets := s.Details().Get(bundle.RelationKeyAutoWidgetTargets).StringList()
		if slices.Contains(targets, typeId) {
			return nil
		}
		targets = append(targets, typeId)
		s.Details().Set(bundle.RelationKeyAutoWidgetTargets, domain.StringList(targets))

<<<<<<< HEAD
		objectID, e := spc.DeriveObjectID(nil, domain.MustUniqueKey(coresb.SmartBlockTypeObjectType, bundle.TypeKeyPage.String()))
		if e != nil {
			return fmt.Errorf("failed to derive page type object id: %w", err)
		}
=======
>>>>>>> 51d2d636
		request := &pb.RpcBlockCreateWidgetRequest{
			ContextId:    widgetObjectID,
			Position:     model.Block_Bottom,
			WidgetLayout: model.BlockContentWidget_View,
<<<<<<< HEAD
			Block: &model.Block{
				Content: &model.BlockContentOfLink{
					Link: &model.BlockContentLink{
						TargetBlockId: objectID,
=======
			ViewId:       editor.ObjectTypeAllViewId,
			Block: &model.Block{
				Content: &model.BlockContentOfLink{
					Link: &model.BlockContentLink{
						TargetBlockId: typeId,
>>>>>>> 51d2d636
						Style:         model.BlockContentLink_Page,
						IconSize:      model.BlockContentLink_SizeNone,
						CardStyle:     model.BlockContentLink_Inline,
						Description:   model.BlockContentLink_None,
					},
				},
			},
		}
<<<<<<< HEAD
		if _, e = w.CreateBlock(s, request); err != nil {
			return fmt.Errorf("failed to make Widget block: %v", e)
=======
		if _, createErr := w.CreateBlock(s, request); createErr != nil {
			return fmt.Errorf("failed to make Widget block: %v", createErr)
>>>>>>> 51d2d636
		}
		return nil
	}); err != nil {
		log.Errorf("failed to create widget blocks for useCase '%s': %v",
			pb.RpcObjectImportUseCaseRequestUseCase_name[int32(useCase)], err)
	}
}

func (b *builtinObjects) getNewObjectID(spaceID string, oldID string) (id string, err error) {
	var ids []string
	if ids, _, err = b.store.SpaceIndex(spaceID).QueryObjectIds(database.Query{
		Filters: []database.FilterRequest{
			{
				Condition:   model.BlockContentDataviewFilter_Equal,
				RelationKey: bundle.RelationKeyOldAnytypeID,
				Value:       domain.String(oldID),
			},
		},
	}); err != nil {
		return "", err
	}
	if len(ids) == 0 {
		return "", fmt.Errorf("no object with oldAnytypeId = '%s' in space '%s' found", oldID, spaceID)
	}
	return ids[0], nil
}

func (b *builtinObjects) downloadZipToFile(url string, progress process.Progress) (path string, err error) {
	if err = uri.ValidateURI(url); err != nil {
		return "", fmt.Errorf("provided URL is not valid: %w", err)
	}
	if !gallery.IsInWhitelist(url) {
		return "", fmt.Errorf("provided URL is not in whitelist")
	}

	var (
		countReader *datacounter.ReaderCounter
		size        int64
	)

	ctx, cancel := context.WithCancel(context.Background())
	readerMutex := sync.Mutex{}
	defer cancel()
	go func() {
		counter := int64(0)
		for {
			select {
			case <-ctx.Done():
				return
			case <-progress.Canceled():
				cancel()
			case <-time.After(time.Second):
				readerMutex.Lock()
				if countReader != nil && size != 0 {
					progress.SetDone(archiveDownloadingPercents + int64(archiveCopyingPercents*countReader.Count())/size)
				} else if counter < archiveDownloadingPercents {
					counter++
					progress.SetDone(counter)
				}
				readerMutex.Unlock()
			}
		}
	}()

	var reader io.ReadCloser
	reader, size, err = getArchiveReaderAndSize(url)
	if err != nil {
		return "", err
	}
	defer reader.Close()
	readerMutex.Lock()
	countReader = datacounter.NewReaderCounter(reader)
	readerMutex.Unlock()

	path = filepath.Join(b.tempDirService.TempDir(), time.Now().Format("tmp.20060102.150405.99")+".zip")
	var out *os.File
	out, err = os.Create(path)
	if err != nil {
		return "", anyerror.CleanupError(err)
	}
	defer out.Close()

	if _, err = io.Copy(out, countReader); err != nil {
		return "", err
	}

	progress.SetDone(archiveDownloadingPercents + archiveCopyingPercents)
	return path, nil
}

func (b *builtinObjects) setupProgress() (process.Progress, error) {
	progress := process.NewNotificationProcess(&pb.ModelProcessMessageOfImport{Import: &pb.ModelProcessImport{}}, b.notifications)
	if err := b.progress.Add(progress); err != nil {
		return nil, fmt.Errorf("failed to add progress bar: %w", err)
	}
	progress.SetProgressMessage("downloading archive")
	progress.SetTotal(100)
	return progress, nil
}

func getArchiveReaderAndSize(url string) (reader io.ReadCloser, size int64, err error) {
	client := http.Client{Timeout: 15 * time.Second}
	// nolint: gosec
	resp, err := client.Get(url)
	if err != nil {
		return nil, 0, err
	}

	if resp.StatusCode != http.StatusOK {
		resp.Body.Close()
		return nil, 0, fmt.Errorf("failed to fetch zip file: not OK status code: %s", resp.Status)
	}

	contentLengthStr := resp.Header.Get(contentLengthHeader)
	if size, err = strconv.ParseInt(contentLengthStr, 10, 64); err != nil {
		resp.Body.Close()
		return nil, 0, fmt.Errorf("failed to get zip size from Content-Length: %w", err)
	}

	return resp.Body, size, nil
}<|MERGE_RESOLUTION|>--- conflicted
+++ resolved
@@ -34,7 +34,6 @@
 	"github.com/anyproto/anytype-heart/pb"
 	"github.com/anyproto/anytype-heart/pkg/lib/bundle"
 	"github.com/anyproto/anytype-heart/pkg/lib/core"
-	coresb "github.com/anyproto/anytype-heart/pkg/lib/core/smartblock"
 	"github.com/anyproto/anytype-heart/pkg/lib/database"
 	"github.com/anyproto/anytype-heart/pkg/lib/localstore/objectstore"
 	"github.com/anyproto/anytype-heart/pkg/lib/logging"
@@ -379,29 +378,15 @@
 		targets = append(targets, typeId)
 		s.Details().Set(bundle.RelationKeyAutoWidgetTargets, domain.StringList(targets))
 
-<<<<<<< HEAD
-		objectID, e := spc.DeriveObjectID(nil, domain.MustUniqueKey(coresb.SmartBlockTypeObjectType, bundle.TypeKeyPage.String()))
-		if e != nil {
-			return fmt.Errorf("failed to derive page type object id: %w", err)
-		}
-=======
->>>>>>> 51d2d636
 		request := &pb.RpcBlockCreateWidgetRequest{
 			ContextId:    widgetObjectID,
 			Position:     model.Block_Bottom,
 			WidgetLayout: model.BlockContentWidget_View,
-<<<<<<< HEAD
-			Block: &model.Block{
-				Content: &model.BlockContentOfLink{
-					Link: &model.BlockContentLink{
-						TargetBlockId: objectID,
-=======
 			ViewId:       editor.ObjectTypeAllViewId,
 			Block: &model.Block{
 				Content: &model.BlockContentOfLink{
 					Link: &model.BlockContentLink{
 						TargetBlockId: typeId,
->>>>>>> 51d2d636
 						Style:         model.BlockContentLink_Page,
 						IconSize:      model.BlockContentLink_SizeNone,
 						CardStyle:     model.BlockContentLink_Inline,
@@ -410,13 +395,8 @@
 				},
 			},
 		}
-<<<<<<< HEAD
-		if _, e = w.CreateBlock(s, request); err != nil {
-			return fmt.Errorf("failed to make Widget block: %v", e)
-=======
 		if _, createErr := w.CreateBlock(s, request); createErr != nil {
 			return fmt.Errorf("failed to make Widget block: %v", createErr)
->>>>>>> 51d2d636
 		}
 		return nil
 	}); err != nil {

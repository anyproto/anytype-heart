package builtinobjects

import (
	"archive/zip"
	"bytes"
	"context"
	"fmt"
	"io"
	"os"
	"path/filepath"
	"time"

	"github.com/anyproto/any-sync/app"

	"github.com/anyproto/anytype-heart/core/block"
	importer "github.com/anyproto/anytype-heart/core/block/import"
	"github.com/anyproto/anytype-heart/core/domain"
	"github.com/anyproto/anytype-heart/core/system_object"
	"github.com/anyproto/anytype-heart/pb"
	"github.com/anyproto/anytype-heart/pkg/lib/bundle"
	"github.com/anyproto/anytype-heart/pkg/lib/core"
	"github.com/anyproto/anytype-heart/pkg/lib/database"
	"github.com/anyproto/anytype-heart/pkg/lib/localstore/objectstore"
	"github.com/anyproto/anytype-heart/pkg/lib/logging"
	"github.com/anyproto/anytype-heart/pkg/lib/pb/model"
	"github.com/anyproto/anytype-heart/util/constant"
	"github.com/anyproto/anytype-heart/util/pbtypes"

	_ "embed"
)

const (
	CName            = "builtinobjects"
	injectionTimeout = 30 * time.Second

	migrationUseCase       = -1
	migrationDashboardName = "bafyreiha2hjbrzmwo7rpiiechv45vv37d6g5aezyr5wihj3agwawu6zi3u"
)

//go:embed data/skip.zip
var skipZip []byte

//go:embed data/personal_projects.zip
var personalProjectsZip []byte

//go:embed data/knowledge_base.zip
var knowledgeBaseZip []byte

//go:embed data/notes_diary.zip
var notesDiaryZip []byte

//go:embed data/migration_dashboard.zip
var migrationDashboardZip []byte

//go:embed data/strategic_writing.zip
var strategicWritingZip []byte

var (
	log = logging.Logger("anytype-mw-builtinobjects")

	archives = map[pb.RpcObjectImportUseCaseRequestUseCase][]byte{
		pb.RpcObjectImportUseCaseRequest_SKIP:              skipZip,
		pb.RpcObjectImportUseCaseRequest_PERSONAL_PROJECTS: personalProjectsZip,
		pb.RpcObjectImportUseCaseRequest_KNOWLEDGE_BASE:    knowledgeBaseZip,
		pb.RpcObjectImportUseCaseRequest_NOTES_DIARY:       notesDiaryZip,
		pb.RpcObjectImportUseCaseRequest_STRATEGIC_WRITING: strategicWritingZip,
	}
)

type BuiltinObjects interface {
	app.Component

	CreateObjectsForUseCase(ctx context.Context, spaceID string, req pb.RpcObjectImportUseCaseRequestUseCase) (code pb.RpcObjectImportUseCaseResponseErrorCode, err error)
	InjectMigrationDashboard(spaceID string) error
}

type builtinObjects struct {
	service             *block.Service
	coreService         core.Service
	importer            importer.Importer
	store               objectstore.ObjectStore
	tempDirService      core.TempDirProvider
	systemObjectService system_object.Service
}

func New() BuiltinObjects {
	return &builtinObjects{}
}

func (b *builtinObjects) Init(a *app.App) (err error) {
	b.service = a.MustComponent(block.CName).(*block.Service)
	b.coreService = a.MustComponent(core.CName).(core.Service)
	b.importer = a.MustComponent(importer.CName).(importer.Importer)
	b.store = app.MustComponent[objectstore.ObjectStore](a)
	b.tempDirService = app.MustComponent[core.TempDirProvider](a)
	b.systemObjectService = app.MustComponent[system_object.Service](a)
	return
}

func (b *builtinObjects) Name() (name string) {
	return CName
}

func (b *builtinObjects) CreateObjectsForUseCase(
	ctx context.Context,
	spaceID string,
	useCase pb.RpcObjectImportUseCaseRequestUseCase,
) (code pb.RpcObjectImportUseCaseResponseErrorCode, err error) {
	start := time.Now()

	archive, found := archives[useCase]
	if !found {
		return pb.RpcObjectImportUseCaseResponseError_BAD_INPUT,
			fmt.Errorf("failed to import builtinObjects: invalid Use Case value: %v", useCase)
	}

<<<<<<< HEAD
	if err = b.inject(ctx, spaceID, archive, false); err != nil {
=======
	if err = b.inject(ctx, useCase, archive); err != nil {
>>>>>>> 2b48431c
		return pb.RpcObjectImportUseCaseResponseError_UNKNOWN_ERROR,
			fmt.Errorf("failed to import builtinObjects for Use Case %s: %s",
				pb.RpcObjectImportUseCaseRequestUseCase_name[int32(useCase)], err.Error())
	}

	spent := time.Now().Sub(start)
	if spent > injectionTimeout {
		log.Debugf("built-in objects injection time exceeded timeout of %s and is %s", injectionTimeout.String(), spent.String())
	}

	return pb.RpcObjectImportUseCaseResponseError_NULL, nil
}

<<<<<<< HEAD
func (b *builtinObjects) InjectMigrationDashboard(spaceID string) error {
	return b.inject(nil, spaceID, migrationDashboardZip, true)
}

func (b *builtinObjects) inject(ctx context.Context, spaceID string, archive []byte, isMigration bool) (err error) {
=======
func (b *builtinObjects) InjectMigrationDashboard() error {
	return b.inject(nil, migrationUseCase, migrationDashboardZip)
}

func (b *builtinObjects) inject(ctx *session.Context, useCase pb.RpcObjectImportUseCaseRequestUseCase, archive []byte) (err error) {
>>>>>>> 2b48431c
	path := filepath.Join(b.tempDirService.TempDir(), time.Now().Format("tmp.20060102.150405.99")+".zip")
	if err = os.WriteFile(path, archive, 0644); err != nil {
		return fmt.Errorf("failed to save use case archive to temporary file: %s", err.Error())
	}

	if err = b.importArchive(ctx, spaceID, path); err != nil {
		return err
	}

	// TODO: GO-1387 Need to use profile.pb to handle dashboard injection during migration
	oldId := migrationDashboardName
	if useCase != migrationUseCase {
		oldId, err = b.getOldSpaceDashboardId(archive)
		if err != nil {
			log.Errorf("Failed to get old id of space dashboard object: %s", err.Error())
			return nil
		}
	}

	newId, err := b.getNewSpaceDashboardId(spaceID, oldId)
	if err != nil {
		log.Errorf("Failed to get new id of space dashboard object: %s", err.Error())
		return nil
	}

<<<<<<< HEAD
	b.handleSpaceDashboard(ctx, spaceID, newId)
	b.createNotesAndTaskTrackerWidgets(ctx, spaceID)
=======
	b.handleSpaceDashboard(newId)

	if useCase != pb.RpcObjectImportUseCaseRequest_SKIP {
		b.createNotesAndTaskTrackerWidgets()
	}
>>>>>>> 2b48431c
	return
}

func (b *builtinObjects) importArchive(ctx context.Context, spaceID string, path string) (err error) {
	if err = b.importer.Import(ctx, &pb.RpcObjectImportRequest{
		SpaceId:               spaceID,
		UpdateExistingObjects: false,
		Type:                  pb.RpcObjectImportRequest_Pb,
		Mode:                  pb.RpcObjectImportRequest_ALL_OR_NOTHING,
		NoProgress:            true,
		IsMigration:           false,
		Params: &pb.RpcObjectImportRequestParamsOfPbParams{
			PbParams: &pb.RpcObjectImportRequestPbParams{
				Path:         []string{path},
				NoCollection: true,
			}},
	}); err != nil {
		return err
	}

	if err = os.Remove(path); err != nil {
		log.Errorf("failed to remove temporary file %s: %s", path, err.Error())
	}

	return nil
}

func (b *builtinObjects) getOldSpaceDashboardId(archive []byte) (id string, err error) {
	var (
		rd      io.ReadCloser
		openErr error
	)
	zr, err := zip.NewReader(bytes.NewReader(archive), int64(len(archive)))
	if err != nil {
		return "", err
	}
	profileFound := false
	for _, zf := range zr.File {
		if zf.Name == constant.ProfileFile {
			profileFound = true
			rd, openErr = zf.Open()
			if openErr != nil {
				return "", openErr
			}
			break
		}
	}

	if !profileFound {
		return "", fmt.Errorf("no profile file included in archive")
	}

	defer rd.Close()
	data, err := io.ReadAll(rd)

	profile := &pb.Profile{}
	if err = profile.Unmarshal(data); err != nil {
		return "", err
	}
	return profile.SpaceDashboardId, nil
}

func (b *builtinObjects) getNewSpaceDashboardId(spaceID string, oldID string) (id string, err error) {
	ids, _, err := b.store.QueryObjectIDs(database.Query{
		Filters: []*model.BlockContentDataviewFilter{
			{
				Condition:   model.BlockContentDataviewFilter_Equal,
				RelationKey: bundle.RelationKeyOldAnytypeID.String(),
				Value:       pbtypes.String(oldID),
			},
			{
				Condition:   model.BlockContentDataviewFilter_Equal,
				RelationKey: bundle.RelationKeySpaceId.String(),
				Value:       pbtypes.String(spaceID),
			},
		},
	}, nil)
	if err == nil && len(ids) > 0 {
		return ids[0], nil
	}
	return "", err
}

func (b *builtinObjects) handleSpaceDashboard(ctx context.Context, spaceID string, id string) {
	if err := b.service.SetDetails(nil, pb.RpcObjectSetDetailsRequest{
		ContextId: b.coreService.PredefinedObjects(spaceID).Workspace,
		Details: []*pb.RpcObjectSetDetailsDetail{
			{
				Key:   bundle.RelationKeySpaceDashboardId.String(),
				Value: pbtypes.String(id),
			},
		},
	}); err != nil {
		log.Errorf("Failed to set SpaceDashboardId relation to Account object: %s", err.Error())
	}
	b.createSpaceDashboardWidget(ctx, spaceID, id)
}

func (b *builtinObjects) createSpaceDashboardWidget(ctx context.Context, spaceID string, id string) {
	targetID, err := b.getWidgetBlockIdByNumber(spaceID, 0)
	if err != nil {
		log.Errorf(err.Error())
		return
	}

	if _, err = b.service.CreateWidgetBlock(nil, &pb.RpcBlockCreateWidgetRequest{
		ContextId:    b.coreService.PredefinedObjects(spaceID).Widgets,
		TargetId:     targetID,
		Position:     model.Block_Top,
		WidgetLayout: model.BlockContentWidget_Link,
		Block: &model.Block{
			Id:          "",
			ChildrenIds: nil,
			Content: &model.BlockContentOfLink{
				Link: &model.BlockContentLink{
					TargetBlockId: id,
					Style:         model.BlockContentLink_Page,
					IconSize:      model.BlockContentLink_SizeNone,
					CardStyle:     model.BlockContentLink_Inline,
					Description:   model.BlockContentLink_None,
				},
			},
		},
	}); err != nil {
		log.Errorf("Failed to link SpaceDashboard to Widget object: %s", err.Error())
	}
}

func (b *builtinObjects) createNotesAndTaskTrackerWidgets(ctx context.Context, spaceID string) {
	targetID, err := b.getWidgetBlockIdByNumber(spaceID, 1)
	if err != nil {
		log.Errorf("Failed to get id of second widget block: %s", err.Error())
		return
	}
	for _, objectTypeKey := range []bundle.TypeKey{bundle.TypeKeyNote, bundle.TypeKeyTask} {
		id, err := b.getSetIDByObjectTypeKey(spaceID, objectTypeKey)
		if err != nil {
			log.Errorf("Failed to get id of set by '%s' to create widget object: %s", objectTypeKey, err.Error())
			continue
		}
		if _, err = b.service.CreateWidgetBlock(nil, &pb.RpcBlockCreateWidgetRequest{
			ContextId:    b.coreService.PredefinedObjects(spaceID).Widgets,
			TargetId:     targetID,
			Position:     model.Block_Bottom,
			WidgetLayout: model.BlockContentWidget_CompactList,
			Block: &model.Block{
				Id:          "",
				ChildrenIds: nil,
				Content: &model.BlockContentOfLink{
					Link: &model.BlockContentLink{
						TargetBlockId: id,
						Style:         model.BlockContentLink_Page,
						IconSize:      model.BlockContentLink_SizeNone,
						CardStyle:     model.BlockContentLink_Inline,
						Description:   model.BlockContentLink_None,
					},
				},
			},
		}); err != nil {
			log.Errorf("Failed to make Widget block for set by '%s': %s", objectTypeKey, err.Error())
		}
	}
}

func (b *builtinObjects) getSetIDByObjectTypeKey(spaceID string, objectTypeKey bundle.TypeKey) (string, error) {
	objectTypeID, err := b.systemObjectService.GetTypeIdByKey(context.Background(), spaceID, objectTypeKey)
	if err != nil {
		return "", fmt.Errorf("get type id by key '%s': %s", objectTypeKey, err)
	}
	ids, _, err := b.store.QueryObjectIDs(database.Query{
		Filters: []*model.BlockContentDataviewFilter{
			{
				Condition:   model.BlockContentDataviewFilter_Equal,
				RelationKey: bundle.RelationKeySetOf.String(),
				Value:       pbtypes.StringList([]string{objectTypeID}),
			},
		},
	}, nil)
	if err == nil && len(ids) > 0 {
		return ids[0], nil
	}
	if len(ids) == 0 {
		err = fmt.Errorf("no object found")
	}
	return "", err
}

func (b *builtinObjects) getWidgetBlockIdByNumber(spaceID string, index int) (string, error) {
	w, err := b.service.GetObject(context.Background(), domain.FullID{
		SpaceID:  spaceID,
		ObjectID: b.coreService.PredefinedObjects(spaceID).Widgets,
	})
	if err != nil {
		return "", fmt.Errorf("failed to get Widget object: %s", err.Error())
	}
	root := w.Pick(w.RootId())
	if root == nil {
		return "", fmt.Errorf("failed to pick root block of Widget object")
	}
	if len(root.Model().ChildrenIds) < index+1 {
		return "", fmt.Errorf("failed to get %d block of Widget object as there olny %d of them", index+1, len(root.Model().ChildrenIds))
	}
	target := w.Pick(root.Model().ChildrenIds[index])
	if target == nil {
		return "", fmt.Errorf("failed to get id of first block of Widget object: %s", err.Error())
	}
	return target.Model().Id, nil
}<|MERGE_RESOLUTION|>--- conflicted
+++ resolved
@@ -114,11 +114,7 @@
 			fmt.Errorf("failed to import builtinObjects: invalid Use Case value: %v", useCase)
 	}
 
-<<<<<<< HEAD
-	if err = b.inject(ctx, spaceID, archive, false); err != nil {
-=======
-	if err = b.inject(ctx, useCase, archive); err != nil {
->>>>>>> 2b48431c
+	if err = b.inject(ctx, spaceID, useCase, archive); err != nil {
 		return pb.RpcObjectImportUseCaseResponseError_UNKNOWN_ERROR,
 			fmt.Errorf("failed to import builtinObjects for Use Case %s: %s",
 				pb.RpcObjectImportUseCaseRequestUseCase_name[int32(useCase)], err.Error())
@@ -132,19 +128,11 @@
 	return pb.RpcObjectImportUseCaseResponseError_NULL, nil
 }
 
-<<<<<<< HEAD
 func (b *builtinObjects) InjectMigrationDashboard(spaceID string) error {
-	return b.inject(nil, spaceID, migrationDashboardZip, true)
-}
-
-func (b *builtinObjects) inject(ctx context.Context, spaceID string, archive []byte, isMigration bool) (err error) {
-=======
-func (b *builtinObjects) InjectMigrationDashboard() error {
-	return b.inject(nil, migrationUseCase, migrationDashboardZip)
-}
-
-func (b *builtinObjects) inject(ctx *session.Context, useCase pb.RpcObjectImportUseCaseRequestUseCase, archive []byte) (err error) {
->>>>>>> 2b48431c
+	return b.inject(context.Background(), spaceID, migrationUseCase, migrationDashboardZip)
+}
+
+func (b *builtinObjects) inject(ctx context.Context, spaceID string, useCase pb.RpcObjectImportUseCaseRequestUseCase, archive []byte) (err error) {
 	path := filepath.Join(b.tempDirService.TempDir(), time.Now().Format("tmp.20060102.150405.99")+".zip")
 	if err = os.WriteFile(path, archive, 0644); err != nil {
 		return fmt.Errorf("failed to save use case archive to temporary file: %s", err.Error())
@@ -170,16 +158,11 @@
 		return nil
 	}
 
-<<<<<<< HEAD
 	b.handleSpaceDashboard(ctx, spaceID, newId)
-	b.createNotesAndTaskTrackerWidgets(ctx, spaceID)
-=======
-	b.handleSpaceDashboard(newId)
 
 	if useCase != pb.RpcObjectImportUseCaseRequest_SKIP {
-		b.createNotesAndTaskTrackerWidgets()
-	}
->>>>>>> 2b48431c
+		b.createNotesAndTaskTrackerWidgets(ctx, spaceID)
+	}
 	return
 }
 

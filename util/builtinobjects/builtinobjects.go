--- conflicted
+++ resolved
@@ -456,22 +456,12 @@
 
 func (b *builtinObjects) getNewObjectID(spaceID string, oldID string) (id string, err error) {
 	var ids []string
-<<<<<<< HEAD
-	if ids, _, err = b.store.QueryObjectIDs(database.Query{
+	if ids, _, err = b.store.SpaceIndex(spaceID).QueryObjectIds(database.Query{
 		Filters: []database.FilterRequest{
-=======
-	if ids, _, err = b.store.SpaceIndex(spaceID).QueryObjectIds(database.Query{
-		Filters: []*model.BlockContentDataviewFilter{
->>>>>>> e6712037
 			{
 				Condition:   model.BlockContentDataviewFilter_Equal,
 				RelationKey: bundle.RelationKeyOldAnytypeID,
 				Value:       domain.String(oldID),
-			},
-			{
-				Condition:   model.BlockContentDataviewFilter_Equal,
-				RelationKey: bundle.RelationKeySpaceId,
-				Value:       domain.String(spaceID),
 			},
 		},
 	}); err != nil {

package util

import (
<<<<<<< HEAD
	"fmt"
	"strings"
=======
	"sync"
	"time"
>>>>>>> d4363e4e
	"unicode"
	"unicode/utf8"

	"github.com/anytypeio/go-anytype-library/logging"
	ma "github.com/multiformats/go-multiaddr"
	"github.com/textileio/go-threads/core/thread"
)

var log = logging.Logger("anytype-util")

func MultiAddressAddThread(addr ma.Multiaddr, tid thread.ID) (ma.Multiaddr, error) {
	if addr == nil {
		return nil, fmt.Errorf("addr is nil")
	}

	threadComp, err := ma.NewComponent(thread.Name, tid.String())
	if err != nil {
		return nil, err
	}
	return addr.Encapsulate(threadComp), nil
}

func MultiAddressTrimThread(addr ma.Multiaddr) (ma.Multiaddr, error) {
	parts := strings.Split(addr.String(), "/"+thread.Name)
	trimmed, err := ma.NewMultiaddr(parts[0])
	if err != nil {
		return nil, err
	}
	return trimmed, nil
}

func MultiAddressHasReplicator(addrs []ma.Multiaddr, multiaddr ma.Multiaddr) bool {
	for _, addr := range addrs {
		addr, err := MultiAddressTrimThread(addr)
		if err != nil {
			log.Error("failed to trim multiaddr: %s", err.Error())
			continue
		}

		if addr.Equal(multiaddr) {
			return true
		}
	}
	return false
}

func MultiAddressesContains(addrs []ma.Multiaddr, addr ma.Multiaddr) bool {
	for _, a := range addrs {
		if a.Equal(addr) {
			return true
		}
	}
	return false
}

func MultiAddressesToStrings(addrs []ma.Multiaddr) []string {
	var s []string
	for _, addr := range addrs {
		s = append(s, addr.String())
	}

	return s
}

func TruncateText(text string, length int) string {
	var ellipsis = " …"
	if utf8.RuneCountInString(text) <= length {
		return text
	}

	var lastWordIndex, lastNonSpace, currentLen, endTextPos int
	for i, r := range text {
		currentLen++
		if unicode.IsSpace(r) {
			lastWordIndex = lastNonSpace
		} else if unicode.In(r, unicode.Han, unicode.Hangul, unicode.Hiragana, unicode.Katakana) {
			lastWordIndex = i
		} else {
			lastNonSpace = i + utf8.RuneLen(r)
		}

		if currentLen > length {
			if lastWordIndex == 0 {
				endTextPos = i
			} else {
				endTextPos = lastWordIndex
			}
			out := text[0:endTextPos]

			return out + ellipsis
		}
	}

	return text
}

func NewImmediateTicker(d time.Duration) *immediateTicker {
	c := make(chan time.Time)
	s := make(chan struct{})

	ticker := time.NewTicker(d)
	c <- time.Now()

	go func() {
		for {
			select {
			case t := <-ticker.C:
				c <- t
			case <-s:
				ticker.Stop()
				return
			}
		}
	}()

	return &immediateTicker{C: c, s: s}
}

type immediateTicker struct {
	C    chan time.Time
	s    chan struct{}
	stop sync.Once
}

func (t *immediateTicker) Stop() {
	t.stop.Do(func() { close(t.s) })
}<|MERGE_RESOLUTION|>--- conflicted
+++ resolved
@@ -1,13 +1,10 @@
 package util
 
 import (
-<<<<<<< HEAD
 	"fmt"
 	"strings"
-=======
 	"sync"
 	"time"
->>>>>>> d4363e4e
 	"unicode"
 	"unicode/utf8"
 

--- conflicted
+++ resolved
@@ -9,11 +9,7 @@
       perf-test:
         description: 'Run perf test times'
         required: true
-<<<<<<< HEAD
-        default: '100'
-=======
         default: '10'
->>>>>>> db1891d1
   schedule:
     - cron: '0 1 * * *' # every day at 1am
       filters:

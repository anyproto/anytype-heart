name: Nightly Builds

on:
  push:
    branches:
      - 'nightly*'
  workflow_dispatch:
    inputs:
      channel:
        description: electron.builder channel
        required: true
        default: alpha
        type: choice
        options:
          - alpha
          - beta
      run-on-runner:
        description: 'Specify the runner to use'
        required: true
        default: 'mac-mini-org-heart'
        type: choice
        options:
          - mac-mini-org-heart
          - macos-14

permissions:
  actions: 'write'
  packages: 'write'
  contents: 'write'

jobs:
  build:
<<<<<<< HEAD
    runs-on: ${{ github.event.inputs.run-on-runner || 'mac-mini-org-heart' }}
=======
    runs-on: ${{ github.event.inputs.run-on-runner }}
>>>>>>> ecdddc7c
    steps:
      - name: Install Go
        if: ${{ !startsWith(runner.name, 'mac-mini-runner-') }}
        uses: actions/setup-go@v4
        with:
          go-version: 1.23.2
          check-latest: true

      - name: Setup GO
        run: |
          go version
          echo GOPATH=$(go env GOPATH) >> $GITHUB_ENV
          echo GOBIN=$(go env GOPATH)/bin >> $GITHUB_ENV
          echo $(go env GOPATH)/bin >> $GITHUB_PATH

      - name: Checkout
        uses: actions/checkout@v3

      - name: Install brew and node deps
        if: ${{ !startsWith(runner.name, 'mac-mini-runner-') }}
        run: make install-brew-and-node-deps

      - name: Setup Xcode
        uses: maxim-lobanov/setup-xcode@v1.6.0
        with:
          xcode-version: '16.2'

      - name: Nightly mode env settings
        shell: bash
        run: |
          # choice channel name {{
          if [[ -z "${{ github.event.inputs.channel }}" ]]; then
            # choice default value for channel from ref name
            if echo "${{ github.ref_name }}" | grep -q "beta"; then
              CHANNEL="beta"
            else
              CHANNEL="alpha"
            fi
          else
            CHANNEL="${{github.event.inputs.channel}}"
          fi
          echo "CHANNEL=$CHANNEL" >> $GITHUB_ENV
          # }}
          # choice s3 bucket for publishing {{
          if [[ "$CHANNEL" == "beta" ]]; then
            S3_BUCKET="${{secrets.NIGHTLY_AWS_S3_BUCKET_BETA}}"
          else
            S3_BUCKET="${{secrets.NIGHTLY_AWS_S3_BUCKET}}"
          fi
          echo "S3_BUCKET=$S3_BUCKET" >> $GITHUB_ENV
          # }}

      - name: Set env vars
        env:
          UNSPLASH_KEY: ${{ secrets.UNSPLASH_KEY }}
          INHOUSE_KEY: ${{ secrets.INHOUSE_KEY }}
        run: |
          GIT_SUMMARY=$(git describe --tags --always)
          echo "FLAGS=-X github.com/anyproto/anytype-heart/util/vcs.GitSummary=${GIT_SUMMARY} -X github.com/anyproto/anytype-heart/metrics.DefaultInHouseKey=${INHOUSE_KEY} -X github.com/anyproto/anytype-heart/util/unsplash.DefaultToken=${UNSPLASH_KEY}" >> $GITHUB_ENV

          VERSION="nightly"
          echo "${{ secrets.STAGING_NODE_CONF }}" > ./core/anytype/config/nodes/custom.yml
          echo BUILD_TAG_NETWORK=envnetworkcustom >> $GITHUB_ENV

          echo VERSION=${VERSION} >> $GITHUB_ENV
          echo GOPRIVATE=github.com/anyproto >> $GITHUB_ENV
          echo $(pwd)/deps >> $GITHUB_PATH
          git config --global url."https://${{ secrets.ANYTYPE_PAT }}@github.com/".insteadOf "https://github.com/"

      - name: Go mod download
        run: go mod download

      - name: install protoc
        run: make setup-protoc

      - name: setup go
        run: |
          make setup-go
          make setup-gomobile
          which gomobile

      - name: Cross-compile library mac/win/linux
        run: |
          make cross-compile-library
          ls -lha .

      - name: Make JS protos
        run: |
          make protos-js
          make ci-js-protos

      - name: Add system relations/types jsons
        run: make ci-add-system-relations-types-jsons

      - name: Pack servers
        run: make pack-server

      - name: Make swift protos
        run: make swift-protos

      - name: Compile ios lib
        env:
          GITHUB_TOKEN: ${{ secrets.GITHUB_TOKEN }}
          GITHUB_USER: ${{ github.actor }}
          PUBLISH_GRADLE: 0
        run: make compile-ios-lib

      - name: Make java protos
        run: make ci-java-protos

      - name: Compile android lib
        run: make compile-android-lib

      # upload release artifacts to s3 {{
      - name: Install AWS CLI
        run: |
          if ! which aws; then
            brew install awscli
          fi
          aws --version
      - name: Configure AWS credentials
        uses: aws-actions/configure-aws-credentials@v2
        with:
          aws-access-key-id: ${{ secrets.NIGHTLY_AWS_ACCESS_KEY_ID }}
          aws-secret-access-key: ${{ secrets.NIGHTLY_AWS_SECRET_ACCESS_KEY }}
          aws-region: ${{ secrets.NIGHTLY_AWS_REGION }}
      - name: Upload build artifacts to S3
        run: |
          aws s3 cp .release/ s3://${{ env.S3_BUCKET }}/mw/ --recursive --acl public-read
      # }}<|MERGE_RESOLUTION|>--- conflicted
+++ resolved
@@ -30,11 +30,7 @@
 
 jobs:
   build:
-<<<<<<< HEAD
-    runs-on: ${{ github.event.inputs.run-on-runner || 'mac-mini-org-heart' }}
-=======
     runs-on: ${{ github.event.inputs.run-on-runner }}
->>>>>>> ecdddc7c
     steps:
       - name: Install Go
         if: ${{ !startsWith(runner.name, 'mac-mini-runner-') }}

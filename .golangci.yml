--- conflicted
+++ resolved
@@ -27,20 +27,17 @@
     locale: US
     ignore-words:
       - commonspace
-<<<<<<< HEAD
   errorlint:
     errorf: true
     errorf-multi: true
     asserts: false
     comparison: true
-=======
   revive:
     rules:
       - name: var-naming
         severity: warning
         disabled: true
 
->>>>>>> 72ed6797
 linters:
   disable-all: true
   enable:
